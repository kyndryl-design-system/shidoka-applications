--- conflicted
+++ resolved
@@ -16,12 +16,9 @@
     - 'ellipsis' prop is removed
 - Removed components
   - kyn-data-table
-<<<<<<< HEAD
   - kyn-breadcrumb-item
-=======
   - kyn-header-panel
   - kyn-header-avatar
->>>>>>> 9d36c2e4
 
 ## 1.0
 
