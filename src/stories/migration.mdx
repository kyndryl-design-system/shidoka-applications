import { Meta } from '@storybook/blocks';

<Meta title="Migration Guide" />

# Migration Guide

Breaking Changes

## 2.0

- Local Nav component redesigned
- Removed component props
  - Local Nav
    - `unpinText` and `pinText` props moved to `textStrings.pin` & `textStrings.unpin`
  - Data table
<<<<<<< HEAD
    - 'ellipsis' prop is removed
  - Dropdown
    - 'updateByValue' prop has been removed and is now the default behavior.The dropdown value previously derived from selected child options must now be controlled through the value prop.
    - 'resetSelection' method has been removed. Use the 'value' prop to reset the selection.
  - Dropdown options
    - 'selected' prop has been removed. Use the 'value' prop from Dropdown to control the selection.
=======
    - `ellipsis` prop is removed
>>>>>>> ec7646bc
- Removed components
  - kyn-data-table
  - kyn-card
  - kyn-footer-nav
  - kyn-footer-link
  - kyn-breadcrumb-item
  - kyn-header-panel
  - kyn-header-avatar
- Updated Form component
  - Radio Button Group , Number Input, Text Input , Text Area, Checkbox Group, Checkbox subgroups, Dropdown
    - Added a dedicated slot for tooltip.
    - `label` slot has been updated to a `label` string prop
  - Toggle Button
    - Added a dedicated slot for tooltip.
    - `unnamed` slot for `label` has been updated to a `label` string prop

## 1.0

- Packages renamed
  - web-components -> shidoka-applications
  - foundation -> shidoka-foundation
- root.css/scss moved to shidoka-foundation
- shidoka-foundation changed to a peer dependency
  - must be installed alongside shidoka-applications, shidoka-content, or shidoka-charts
- CSS vars prefix changed from `--kyn` to `--kd`
- Header/Footer default logo changed to "Kyndryl"
  - Bridge apps can import the "Kyndryl Bridge" SVG from shidoka-foundation and place it in the logo slot
- Footer copyright changed to a slot<|MERGE_RESOLUTION|>--- conflicted
+++ resolved
@@ -13,16 +13,7 @@
   - Local Nav
     - `unpinText` and `pinText` props moved to `textStrings.pin` & `textStrings.unpin`
   - Data table
-<<<<<<< HEAD
-    - 'ellipsis' prop is removed
-  - Dropdown
-    - 'updateByValue' prop has been removed and is now the default behavior.The dropdown value previously derived from selected child options must now be controlled through the value prop.
-    - 'resetSelection' method has been removed. Use the 'value' prop to reset the selection.
-  - Dropdown options
-    - 'selected' prop has been removed. Use the 'value' prop from Dropdown to control the selection.
-=======
     - `ellipsis` prop is removed
->>>>>>> ec7646bc
 - Removed components
   - kyn-data-table
   - kyn-card
