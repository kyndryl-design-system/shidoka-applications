import { unsafeSVG } from 'lit-html/directives/unsafe-svg.js';
import { html } from 'lit';
import '../components/reusable/radioButton';
import '../components/reusable/checkbox';
import '../components/reusable/toggleButton';
import '../components/reusable/textInput';
import '../components/reusable/textArea';
import '../components/reusable/numberInput';
import '../components/reusable/dropdown';
import '../components/reusable/timepicker';
import '../components/reusable/datePicker';
import '../components/reusable/daterangepicker';
import '../components/reusable/tooltip';
import '../components/reusable/button';
import infoIcon from '@kyndryl-design-system/shidoka-icons/svg/monochrome/16/information.svg';
import { action } from '@storybook/addon-actions';

export default {
  title: 'Patterns/Forms',
};

export const Default = {
  render: () => {
    return html`
      <style>
        .info-icon {
          display: flex;
        }
      </style>
      <form
        @submit=${(e) => {
          e.preventDefault();
          action('submit')(e);
          const formData = new FormData(e.target);
          console.log(...formData);

          // console.log(e.submitter);
          // submitter is not accessible with form associated custom elements, see https://github.com/WICG/webcomponents/issues/814

          return false;
        }}
      >
        <kyn-radio-button-group
          name="radio"
          @on-radio-group-change=${(e) => action(e.type)(e)}
          label="Radio buttons"
        >
          <kyn-tooltip slot="tooltip">
            <span slot="anchor" class="info-icon">${unsafeSVG(infoIcon)}</span>
            Tooltip example.
          </kyn-tooltip>
          <kyn-radio-button value="1"> Option 1 </kyn-radio-button>
          <kyn-radio-button value="2"> Option 2 </kyn-radio-button>
          <kyn-radio-button value="3"> Option 3 </kyn-radio-button>
        </kyn-radio-button-group>

        <br />

        <kyn-checkbox-group
          name="checkbox"
          label="Checkboxes"
          @on-checkbox-group-change=${(e) => action(e.type)(e)}
        >
          <kyn-checkbox value="1"> Option 1 </kyn-checkbox>
          <kyn-checkbox value="2"> Option 2 </kyn-checkbox>
          <kyn-checkbox value="3"> Option 3 </kyn-checkbox>
        </kyn-checkbox-group>

        <br />

        <kyn-toggle-button
          label="Toggle button"
          name="toggle"
          value="example"
          @on-change=${(e) => action(e.type)(e)}
        >
        </kyn-toggle-button>

        <br /><br />

        <kyn-dropdown
          label="Dropdown"
          name="dropdown"
          caption="Dropdown example"
          @on-change=${(e) => action(e.type)(e)}
        >
          <kyn-tooltip slot="tooltip">
            <span slot="anchor" class="info-icon">${unsafeSVG(infoIcon)}</span>
            Tooltip example.
          </kyn-tooltip>

          <kyn-dropdown-option value="1">Option 1</kyn-dropdown-option>
          <kyn-dropdown-option value="2">Option 2</kyn-dropdown-option>
          <kyn-dropdown-option value="3" disabled>
            Disabled Option
          </kyn-dropdown-option>
          <kyn-dropdown-option value="4">Option 4</kyn-dropdown-option>
          <kyn-dropdown-option value="5">Option 5</kyn-dropdown-option>
          <kyn-dropdown-option value="6">Option 6</kyn-dropdown-option>
          <kyn-dropdown-option value="7">Option 7</kyn-dropdown-option>
        </kyn-dropdown>

        <br /><br />

        <kyn-dropdown
          name="dropdownMulti"
          label="Multi-select dropdown"
          multiple
          searchable
          caption="Searchable Multi-Select Dropdown example"
          @on-change=${(e) => action(e.type)(e)}
        >
          <kyn-dropdown-option value="1">Option 1</kyn-dropdown-option>
          <kyn-dropdown-option value="2">Option 2</kyn-dropdown-option>
          <kyn-dropdown-option value="3" disabled>
            Disabled Option
          </kyn-dropdown-option>
          <kyn-dropdown-option value="4">Option 4</kyn-dropdown-option>
          <kyn-dropdown-option value="5">Option 5</kyn-dropdown-option>
          <kyn-dropdown-option value="6">Option 6</kyn-dropdown-option>
          <kyn-dropdown-option value="7">Option 7</kyn-dropdown-option>
        </kyn-dropdown>

        <br /><br />

        <kyn-text-input
          required
          name="textInput"
          placeholder="Placeholder text"
          caption="Text input example"
          label="Text input"
          @on-input=${(e) => action(e.type)(e)}
        >
          <kyn-tooltip slot="tooltip">
            <span slot="anchor" class="info-icon">${unsafeSVG(infoIcon)}</span>
            Tooltip example.
          </kyn-tooltip>
        </kyn-text-input>
        <br /><br />

        <kyn-text-area
          name="textArea"
          placeholder="Placeholder text"
          caption="Text area example"
          label="Text area"
          @on-input=${(e) => action(e.type)(e)}
          @keydown=${(e) => e.stopPropagation()}
        >
          <kyn-tooltip slot="tooltip">
            <span slot="anchor" class="info-icon">${unsafeSVG(infoIcon)}</span>
            Tooltip example.
          </kyn-tooltip>
        </kyn-text-area>
        <br /><br />

        <kyn-number-input
          name="numberInput"
          caption="Number input example"
          label="Number input"
          @on-input=${(e) => action(e.type)(e)}
        >
          <kyn-tooltip slot="tooltip">
            <span slot="anchor" class="info-icon">${unsafeSVG(infoIcon)}</span>
            Tooltip example.
          </kyn-tooltip>
        </kyn-number-input>
        <br /><br />

        <kyn-time-picker
          name="time-picker"
          label="Time Picker"
          required
          dateFormat="H:i"
          caption="Time picker example"
          ?twentyFourHourFormat=${true}
          defaultErrorMessage="A time value is required"
          @on-input=${(e) => action(e.type)(e)}
          style="min-width: 425px;"
        >
          <kyn-tooltip slot="tooltip" anchorPosition="start">
            <span slot="anchor" class="info-icon">${unsafeSVG(infoIcon)}</span>
            Tooltip example.
          </kyn-tooltip>
        </kyn-time-picker>

        <br /><br />

        <kyn-date-picker
          required
          name="date-picker"
          label="Date Picker"
          dateFormat="Y-m-d"
          caption="Date picker example"
          defaultErrorMessage="A date value is required"
          @on-input=${(e) => action(e.type)(e)}
          style="min-width: 425px;"
        ></kyn-date-picker>

        <br /><br />

        <kyn-date-picker
          required
          name="date-picker"
          label="Multi-Date Picker"
          dateFormat="Y-m-d"
          mode="multiple"
          caption="Date picker example"
          defaultErrorMessage="A date value is required"
          @on-input=${(e) => action(e.type)(e)}
          style="min-width: 425px;"
        ></kyn-date-picker>

        <br /><br />

        <kyn-date-picker
          required
          name="date-picker"
          label="Multi-Date Picker"
          dateFormat="Y-m-d"
          mode="multiple"
          .defaultDate=${['2025-01-01']}
          caption="Date picker pre-selected"
          defaultErrorMessage="A date value is required"
          .value=${null}
          @on-input=${(e) => action(e.type)(e)}
          style="min-width: 425px;"
        ></kyn-date-picker>

        <br /><br />

        <kyn-date-picker
          required
          name="date-time-picker"
          label="Date + Time Picker"
          dateFormat="Y-m-d h:i K"
          caption="Date time picker example"
          ?twentyFourHourFormat=${false}
          defaultErrorMessage="A date value is required"
          @on-input=${(e) => action(e.type)(e)}
          style="min-width: 425px;"
        >
          <kyn-tooltip slot="tooltip" anchorPosition="start">
            <span slot="anchor" class="info-icon">${unsafeSVG(infoIcon)}</span>
            Tooltip example.
          </kyn-tooltip>
        </kyn-date-picker>

        <br /><br />

        <kyn-date-range-picker
          required
          label="Date Range Picker"
          name="date-range"
          dateFormat="Y-m-d"
          caption="Date range picker example"
          defaultErrorMessage="Both start and end dates are required"
          @on-input=${(e) => action(e.type)(e)}
          style="min-width: 425px;"
        >
          <kyn-tooltip slot="tooltip" anchorPosition="start">
            <span slot="anchor" class="info-icon">${unsafeSVG(infoIcon)}</span>
            Tooltip example.
          </kyn-tooltip>
        </kyn-date-range-picker>

        <br /><br />

        <kyn-date-range-picker
          required
          name="date-time-range"
          label="Date + Time Range Picker"
          dateFormat="Y-m-d h:i K"
          caption="Date time range picker example"
          ?twentyFourHourFormat=${false}
          defaultErrorMessage="Both start and end dates are required"
          @on-input=${(e) => action(e.type)(e)}
          style="min-width: 425px;"
        >
          <kyn-tooltip slot="tooltip" anchorPosition="start">
            <span slot="anchor" class="info-icon">${unsafeSVG(infoIcon)}</span>
            Tooltip example.
          </kyn-tooltip>
        </kyn-date-range-picker>

        <br /><br />

<<<<<<< HEAD
        <kyn-date-range-picker
          required
          name="date-time-range"
=======
        <h3 class="kd-type--headline-08">
          Pre-selected Date/Time/Date-Range Inputs
        </h3>

        <br />

        <kyn-time-picker
          required
          name="time-picker-pre-selected"
          label="Time Picker"
          dateFormat="H:i"
          caption="Time picker example (pre-selected)"
          ?twentyFourHourFormat=${true}
          defaultErrorMessage="A time value is required"
          defaultMinute=${30}
          defaultHour=${12}
          @on-input=${(e) => action(e.type)(e)}
          style="min-width: 425px;"
        >
          <kyn-tooltip slot="tooltip" anchorPosition="start">
            <span slot="anchor" class="info-icon">${unsafeSVG(infoIcon)}</span>
            Tooltip example.
          </kyn-tooltip>
        </kyn-time-picker>

        <br /><br />

        <kyn-date-picker
          required
          name="date-picker-pre-selected"
          label="Multi-Date Picker"
          dateFormat="Y-m-d"
          mode="multiple"
          caption="Date picker example (multi, pre-selected)"
          .defaultDate=${'2022-01-03T00:00:00Z'}
          defaultErrorMessage="A date value is required"
          @on-input=${(e) => action(e.type)(e)}
          style="min-width: 425px;"
        ></kyn-date-picker>

        <br /><br />

        <kyn-date-picker
          required
          name="date-picker-pre-selected-1"
          label="Multi-Date Picker"
          dateFormat="Y-m-d"
          mode="multiple"
          caption="Date picker example (multi, pre-selected)"
          .defaultDate=${['2022-01-02', '2022-01-03']}
          defaultErrorMessage="A date value is required"
          @on-input=${(e) => action(e.type)(e)}
          style="min-width: 425px;"
        ></kyn-date-picker>

        <br /><br />

        <kyn-date-range-picker
          required
          name="date-time-range--pre-selected"
>>>>>>> fe1b4fff
          label="Date + Time Range Picker"
          dateFormat="Y-m-d h:i K"
          caption="Date time range picker example"
          ?twentyFourHourFormat=${false}
<<<<<<< HEAD
          defaultErrorMessage="Both start and end dates are required"
          .defaultDate=${['2024-01-01 09:00:00', '2024-01-02 17:00:00']}
=======
          .defaultDate=${['2025-01-02T00:00:00Z', '2025-01-13T00:00:00Z']}
          defaultErrorMessage="Both start and end dates are required"
>>>>>>> fe1b4fff
          @on-input=${(e) => action(e.type)(e)}
          style="min-width: 425px;"
        >
          <kyn-tooltip slot="tooltip" anchorPosition="start">
            <span slot="anchor" class="info-icon">${unsafeSVG(infoIcon)}</span>
            Tooltip example.
          </kyn-tooltip>
        </kyn-date-range-picker>

        <br /><br />

        <kyn-button
          type="submit"
          name="test"
          @on-click=${() => {
            // check validity of the overall form
            console.log(
              document.querySelector('form').reportValidity()
                ? 'valid'
                : 'invalid'
            );
          }}
        >
          Submit
        </kyn-button>
      </form>
    `;
  },
};<|MERGE_RESOLUTION|>--- conflicted
+++ resolved
@@ -284,11 +284,6 @@
 
         <br /><br />
 
-<<<<<<< HEAD
-        <kyn-date-range-picker
-          required
-          name="date-time-range"
-=======
         <h3 class="kd-type--headline-08">
           Pre-selected Date/Time/Date-Range Inputs
         </h3>
@@ -349,18 +344,12 @@
         <kyn-date-range-picker
           required
           name="date-time-range--pre-selected"
->>>>>>> fe1b4fff
           label="Date + Time Range Picker"
           dateFormat="Y-m-d h:i K"
           caption="Date time range picker example"
           ?twentyFourHourFormat=${false}
-<<<<<<< HEAD
-          defaultErrorMessage="Both start and end dates are required"
-          .defaultDate=${['2024-01-01 09:00:00', '2024-01-02 17:00:00']}
-=======
           .defaultDate=${['2025-01-02T00:00:00Z', '2025-01-13T00:00:00Z']}
           defaultErrorMessage="Both start and end dates are required"
->>>>>>> fe1b4fff
           @on-input=${(e) => action(e.type)(e)}
           style="min-width: 425px;"
         >
