--- conflicted
+++ resolved
@@ -246,13 +246,8 @@
           label="Date Picker"
           dateFormat="Y-m-d"
           caption="Date picker example"
-<<<<<<< HEAD
-          defaultErrorMessage="A date value is required."
-          @on-input=${(e) => action(e.type)(e)}
-=======
           defaultErrorMessage="A date value is required"
           @on-input=${(e) => action(e.type)({ ...e, detail: e.detail })}
->>>>>>> 9d73acd7
           style="min-width: 425px;"
         ></kyn-date-picker>
 
@@ -265,13 +260,8 @@
           dateFormat="Y-m-d"
           mode="multiple"
           caption="Date picker example"
-<<<<<<< HEAD
-          defaultErrorMessage="A date value is required."
-          @on-input=${(e) => action(e.type)(e)}
-=======
           defaultErrorMessage="A date value is required"
           @on-input=${(e) => action(e.type)({ ...e, detail: e.detail })}
->>>>>>> 9d73acd7
           style="min-width: 425px;"
         ></kyn-date-picker>
 
@@ -284,13 +274,8 @@
           dateFormat="Y-m-d h:i K"
           caption="Date time picker example"
           ?twentyFourHourFormat=${false}
-<<<<<<< HEAD
-          defaultErrorMessage="A date value is required."
-          @on-input=${(e) => action(e.type)(e)}
-=======
           defaultErrorMessage="A date value is required"
           @on-input=${(e) => action(e.type)({ ...e, detail: e.detail })}
->>>>>>> 9d73acd7
           style="min-width: 425px;"
         >
           <kyn-tooltip slot="tooltip" anchorPosition="start">
@@ -373,13 +358,8 @@
           mode="multiple"
           caption="Date picker example (multi, pre-selected)"
           .defaultDate=${'2022-01-03T00:00:00Z'}
-<<<<<<< HEAD
-          defaultErrorMessage="A date value is required."
-          @on-input=${(e) => action(e.type)(e)}
-=======
           defaultErrorMessage="A date value is required"
           @on-input=${(e) => action(e.type)({ ...e, detail: e.detail })}
->>>>>>> 9d73acd7
           style="min-width: 425px;"
         ></kyn-date-picker>
 
@@ -393,13 +373,8 @@
           mode="multiple"
           caption="Date picker example (multi, pre-selected)"
           .defaultDate=${['2022-01-02', '2022-01-03']}
-<<<<<<< HEAD
-          defaultErrorMessage="A date value is required."
-          @on-input=${(e) => action(e.type)(e)}
-=======
           defaultErrorMessage="A date value is required"
           @on-input=${(e) => action(e.type)({ ...e, detail: e.detail })}
->>>>>>> 9d73acd7
           style="min-width: 425px;"
         ></kyn-date-picker>
 
