--- conflicted
+++ resolved
@@ -354,7 +354,6 @@
 
         <br /><br />
 
-<<<<<<< HEAD
         <kyn-slider-input
           name="slider range input"
           value="0"
@@ -489,13 +488,6 @@
           </kyn-tooltip>
         </kyn-slider-input>
         <br /><br />
-        <!-- roughly added for testing -->
-        <h3 class="kd-type--headline-08">
-          File Uploader (Multiple File Upload)
-        </h3>
-        <br />
-=======
->>>>>>> b6266f08
         <kyn-file-uploader
           name="file-uploader"
           .accept=${['image/jpeg', 'image/png']}
