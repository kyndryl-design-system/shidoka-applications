--- conflicted
+++ resolved
@@ -270,7 +270,83 @@
 
         <br /><br />
 
-<<<<<<< HEAD
+        <h3 class="kd-type--headline-08">
+          Pre-selected Date/Time/Date-Range Inputs
+        </h3>
+
+        <br />
+
+        <kyn-time-picker
+          required
+          name="time-picker-pre-selected"
+          label="Time Picker"
+          dateFormat="H:i"
+          caption="Time picker example (pre-selected)"
+          ?twentyFourHourFormat=${true}
+          defaultErrorMessage="A time value is required"
+          defaultMinute=${30}
+          defaultHour=${12}
+          @on-input=${(e) => action(e.type)(e)}
+          style="min-width: 425px;"
+        >
+          <kyn-tooltip slot="tooltip" anchorPosition="start">
+            <span slot="anchor" class="info-icon">${unsafeSVG(infoIcon)}</span>
+            Tooltip example.
+          </kyn-tooltip>
+        </kyn-time-picker>
+
+        <br /><br />
+
+        <kyn-date-picker
+          required
+          name="date-picker-pre-selected"
+          label="Multi-Date Picker"
+          dateFormat="Y-m-d"
+          mode="multiple"
+          caption="Date picker example (multi, pre-selected)"
+          .defaultDate=${'2022-01-03T00:00:00Z'}
+          defaultErrorMessage="A date value is required"
+          @on-input=${(e) => action(e.type)(e)}
+          style="min-width: 425px;"
+        ></kyn-date-picker>
+
+        <br /><br />
+
+        <kyn-date-picker
+          required
+          name="date-picker-pre-selected-1"
+          label="Multi-Date Picker"
+          dateFormat="Y-m-d"
+          mode="multiple"
+          caption="Date picker example (multi, pre-selected)"
+          .defaultDate=${['2022-01-02', '2022-01-03']}
+          defaultErrorMessage="A date value is required"
+          @on-input=${(e) => action(e.type)(e)}
+          style="min-width: 425px;"
+        ></kyn-date-picker>
+
+        <br /><br />
+
+        <kyn-date-range-picker
+          required
+          name="date-time-range--pre-selected"
+          label="Date + Time Range Picker"
+          dateFormat="Y-m-d h:i K"
+          caption="Date time range picker example"
+          ?twentyFourHourFormat=${false}
+          .defaultDate=${['2025-01-02T00:00:00Z', '2025-01-13T00:00:00Z']}
+          defaultErrorMessage="Both start and end dates are required"
+          @on-input=${(e) => action(e.type)(e)}
+          style="min-width: 425px;"
+        >
+          <kyn-tooltip slot="tooltip" anchorPosition="start">
+            <span slot="anchor" class="info-icon">${unsafeSVG(infoIcon)}</span>
+            Tooltip example.
+          </kyn-tooltip>
+        </kyn-date-range-picker>
+
+        <br /><br />
+
         <!-- roughly added for testing -->
         <kyn-file-uploader
           name="file-uploader"
@@ -300,84 +376,6 @@
             validFiles = e.detail.validFiles;
           }}
         ></kyn-file-uploader>
-=======
-        <h3 class="kd-type--headline-08">
-          Pre-selected Date/Time/Date-Range Inputs
-        </h3>
-
-        <br />
-
-        <kyn-time-picker
-          required
-          name="time-picker-pre-selected"
-          label="Time Picker"
-          dateFormat="H:i"
-          caption="Time picker example (pre-selected)"
-          ?twentyFourHourFormat=${true}
-          defaultErrorMessage="A time value is required"
-          defaultMinute=${30}
-          defaultHour=${12}
-          @on-input=${(e) => action(e.type)(e)}
-          style="min-width: 425px;"
-        >
-          <kyn-tooltip slot="tooltip" anchorPosition="start">
-            <span slot="anchor" class="info-icon">${unsafeSVG(infoIcon)}</span>
-            Tooltip example.
-          </kyn-tooltip>
-        </kyn-time-picker>
-
-        <br /><br />
-
-        <kyn-date-picker
-          required
-          name="date-picker-pre-selected"
-          label="Multi-Date Picker"
-          dateFormat="Y-m-d"
-          mode="multiple"
-          caption="Date picker example (multi, pre-selected)"
-          .defaultDate=${'2022-01-03T00:00:00Z'}
-          defaultErrorMessage="A date value is required"
-          @on-input=${(e) => action(e.type)(e)}
-          style="min-width: 425px;"
-        ></kyn-date-picker>
-
-        <br /><br />
-
-        <kyn-date-picker
-          required
-          name="date-picker-pre-selected-1"
-          label="Multi-Date Picker"
-          dateFormat="Y-m-d"
-          mode="multiple"
-          caption="Date picker example (multi, pre-selected)"
-          .defaultDate=${['2022-01-02', '2022-01-03']}
-          defaultErrorMessage="A date value is required"
-          @on-input=${(e) => action(e.type)(e)}
-          style="min-width: 425px;"
-        ></kyn-date-picker>
-
-        <br /><br />
-
-        <kyn-date-range-picker
-          required
-          name="date-time-range--pre-selected"
-          label="Date + Time Range Picker"
-          dateFormat="Y-m-d h:i K"
-          caption="Date time range picker example"
-          ?twentyFourHourFormat=${false}
-          .defaultDate=${['2025-01-02T00:00:00Z', '2025-01-13T00:00:00Z']}
-          defaultErrorMessage="Both start and end dates are required"
-          @on-input=${(e) => action(e.type)(e)}
-          style="min-width: 425px;"
-        >
-          <kyn-tooltip slot="tooltip" anchorPosition="start">
-            <span slot="anchor" class="info-icon">${unsafeSVG(infoIcon)}</span>
-            Tooltip example.
-          </kyn-tooltip>
-        </kyn-date-range-picker>
-
-        <br /><br />
->>>>>>> e26ee188
 
         <kyn-button
           type="submit"
