--- conflicted
+++ resolved
@@ -57,17 +57,12 @@
 export { SideDrawer } from './components/reusable/sideDrawer';
 export { PageTitle } from './components/reusable/pagetitle';
 export { Card } from './components/reusable/card';
-<<<<<<< HEAD
-export { Notification } from './components/reusable/notification';
+export {
+  Notification,
+  NotificationContainer,
+} from './components/reusable/notification';
 export {
   Widget,
   WidgetDragHandle,
   WidgetGridstack,
-} from './components/reusable/widget';
-=======
-export {
-  Notification,
-  NotificationContainer,
-} from './components/reusable/notification';
-export { Widget, WidgetDragHandle } from './components/reusable/widget';
->>>>>>> 05d55728
+} from './components/reusable/widget';