--- conflicted
+++ resolved
@@ -37,8 +37,5 @@
 export { Tag, TagGroup } from './components/reusable/tag';
 export { GlobalFilter } from './components/reusable/globalFilter';
 export { SideDrawer } from './components/reusable/sideDrawer';
-<<<<<<< HEAD
-export { Card, CardSingleSelect } from './components/reusable/card';
-=======
 export { PageTitle } from './components/reusable/pagetitle';
->>>>>>> c13cbe34
+export { Card, CardSingleSelect } from './components/reusable/card';