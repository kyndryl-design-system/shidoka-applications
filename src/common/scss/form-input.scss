@use '~@kyndryl-design-system/shidoka-foundation/scss/mixins/visibility.scss';
@use '~@kyndryl-design-system/shidoka-foundation/scss/mixins/typography.scss';

.label-text {
  @include typography.type-ui-02;
  color: var(--kd-color-text-forms-label-primary);
  font-weight: 500;
  display: flex;
  align-items: center;
  gap: 8px;
  padding: 0;
  margin-bottom: 8px;
  cursor: default;

  &.sr-only {
    @include visibility.sr-only;
  }

  [disabled] & {
    color: var(--kd-color-text-link-level-disabled);
  }
}

.required {
  text-decoration: none;
  color: var(--kd-color-status-error-dark);

  [disabled] & {
    color: var(--kd-color-text-level-primary);
  }
}

.input-wrapper {
  position: relative;
  display: flex;

  input[disabled],
  .input-custom[disabled],
  textarea[disabled] {
    &~.input-icon {
      color: var(--kd-color-icon-disabled);
    }
  }
}

.options-text {
  margin: 0;
  color: var(--kd-color-text-forms-label-secondary);
  @include typography.type-ui-03;
}

input,
.input-custom,
textarea {
  pointer-events: auto;
  @include typography.type-body-02;
  border-color: var(--kd-color-border-ui-default);
  color: var(--kd-color-text-forms-input-field-text);
  transition: background-color 150ms ease-out, border-color 150ms ease-out,
    outline-color 150ms ease-out;
  background: var(--kd-color-background-forms-default);
  outline: 2px solid transparent;
  outline-offset: 2px;

  &:hover {
    border-color: var(--kd-color-border-ui-hover);
  }

  &:focus {
    outline-color: var(--kd-color-border-variants-focus);
  }

  &::placeholder {
    color: var(--kd-color-text-variant-placeholder);
  }

  &:-ms-input-placeholder {
    color: var(--kd-color-text-variant-placeholder);
  }

  &::-ms-input-placeholder {
    color: var(--kd-color-text-variant-placeholder);
  }

  &[invalid] {
    border-color: var(--kd-color-status-error-dark);
  }

  &[disabled] {
    color: var(--kd-color-text-link-level-disabled);
    border-color: var(--kd-color-border-ui-disabled);

    &[invalid] {
      border-color: var(--kd-color-status-error-dark);
    }
  }
}

.error {
  display: flex;
  align-items: center;
  color: var(--kd-color-status-error-dark);
  margin-top: 8px;
  cursor: default;

  &.error-text {
    .error-icon {
      display: flex;
      align-items: center;
    }
  }

  [disabled] & {
    color: var(--kd-color-text-disabled);
  }

  span svg {
    margin-right: 8px;
    display: block;
  }
}


// CHECK: ERROR ICON -- not yet modified
.error-icon {
  color: var(--kd-color-status-error-dark);

  [disabled] & {
    color: var(--kd-color-text-disabled);
  }
}

.success-icon {
  color: var(--kd-color-background-success);

  [disabled] & {
    color: var(--kd-color-text-disabled);
  }
}

.caption {
  margin-top: 8px;
  cursor: default;
  color: var(--kd-color-text-forms-label-secondary);

  [disabled] & {
    color: var(--kd-color-text-disabled);
  }
}

.clear-button {
  position: absolute;
<<<<<<< HEAD
  right: 8px;
  top: 25px;
=======
  right: 5px;
  top: 50%;
>>>>>>> 4db78f49
  transform: translateY(-50%);
  display: flex;
  align-items: center;
  height: 20px;
  width: 35px;
  background: none;
  border: none;
  cursor: pointer;
  color: var(--kd-color-text-icon-primary);

  &:hover {
    opacity: 0.8;
    color: var(--kd-color-text-icon-secondary);
  }
}

.caption-error-count {
  display: flex;
  justify-content: space-between;
  gap: 1rem;

  .count {
    @include typography.type-ui-02;
    color: var(--kd-color-text-forms-input-field-text);
    margin-top: 13px;
  }
}

.input-icon {
  position: absolute;
  right: 15px;
  top: 50%;
  transform: translateY(-50%);
  display: flex;
  align-items: center;
<<<<<<< HEAD
  color: var(--kd-color-text-secondary);

  &:hover {
    cursor: pointer;
  }
=======
  height: 16px;
  width: 16px;
  color: var(--kd-color-text-secondary);
>>>>>>> 4db78f49
}

.warn {
  display: flex;
  align-items: center;
  margin-top: 8px;
  cursor: default;

  &.warn-text {
    font-size: 16px;
  }

  [disabled] & {
    color: var(--kd-color-text-disabled);
  }

  span,
  svg {
    margin-right: 8px;
    display: block;
  }
}

.description-text {
  @include typography.type-body-02;
  color: var(--kd-color-text-level-primary);
  margin-top: -4px;
  margin-bottom: 8px;

  [disabled] & {
    color: var(--kd-color-text-disabled);
  }
}<|MERGE_RESOLUTION|>--- conflicted
+++ resolved
@@ -150,13 +150,8 @@
 
 .clear-button {
   position: absolute;
-<<<<<<< HEAD
   right: 8px;
   top: 25px;
-=======
-  right: 5px;
-  top: 50%;
->>>>>>> 4db78f49
   transform: translateY(-50%);
   display: flex;
   align-items: center;
@@ -192,17 +187,11 @@
   transform: translateY(-50%);
   display: flex;
   align-items: center;
-<<<<<<< HEAD
   color: var(--kd-color-text-secondary);
 
   &:hover {
     cursor: pointer;
   }
-=======
-  height: 16px;
-  width: 16px;
-  color: var(--kd-color-text-secondary);
->>>>>>> 4db78f49
 }
 
 .warn {
