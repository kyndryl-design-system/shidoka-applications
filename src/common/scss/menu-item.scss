--- conflicted
+++ resolved
@@ -204,15 +204,14 @@
     @include disabled-common(var(--kd-color-background-menu-state-default));
   }
 
-<<<<<<< HEAD
+  &.ai-connected {
+    background-color: var(--kd-color-background-menu-state-ai-default);
+  }
+
   // destructive
   &.destructive {
     @include destructive-common;
   }
-=======
-  &.ai-connected {
-    background-color: var(--kd-color-background-menu-state-ai-default);
->>>>>>> 0d6b53ea
 
   // AI variant
   &.ai-connected:not(.option-is-readonly) {
@@ -296,7 +295,6 @@
 }
 
 .menu-item.ai-connected[highlighted]:not([disabled]) {
-<<<<<<< HEAD
   @include state-colors(
     var(--kd-color-background-menu-state-ai-open),
     var(--kd-color-text-level-light)
@@ -319,22 +317,4 @@
     var(--kd-color-background-menu-state-ai-pressed),
     var(--kd-color-text-level-light)
   );
-=======
-  background-color: var(--kd-color-background-menu-state-ai-open);
-  .menu-item-inner-el {
-    color: var(--kd-color-text-level-light);
-  }
-}
-.menu-item.ai-connected:is(:focus, :focus-visible):not([disabled]) {
-  background-color: var(--kd-color-background-menu-state-ai-open);
-  .menu-item-inner-el {
-    color: var(--kd-color-text-level-primary);
-  }
-}
-.menu-item.ai-connected:active:not([disabled]) {
-  background-color: var(--kd-color-background-menu-state-ai-pressed);
-  .menu-item-inner-el {
-    color: var(--kd-color-text-level-light);
-  }
->>>>>>> 0d6b53ea
 }