@use './global.scss';
@use '@kyndryl-design-system/shidoka-foundation/scss/mixins/elevation.scss';
@use '@kyndryl-design-system/shidoka-foundation/scss/mixins/typography.scss';
@use '../../common/scss/gradients.scss' as gradient;

:host,
:host(:focus),
:host(:focus-visible) {
  outline: none;
}

.menu-item.ai-connected:is(:focus, :focus-visible):not([disabled]) {
  background: none;
}

@mixin state-colors($bg, $text, $icon: null) {
  background-color: $bg;

  .menu-item-inner-el {
    color: $text;
  }

  @if $icon != null {
    slot[name='icon']::slotted(span) {
      color: $icon;
    }
  }
}

@mixin disabled-common($bg-default) {
  color: var(--kd-color-text-level-disabled);

  .menu-item-inner-el {
    color: var(--kd-color-text-level-disabled);
  }

  &:hover {
    cursor: not-allowed;
    background-color: $bg-default;
  }

  kyn-checkbox:hover {
    cursor: not-allowed;
  }
}

@mixin destructive-common {
  color: var(--kd-color-text-variant-destructive);
  border-top: 1px solid var(--kd-color-border-level-tertiary);

  &:hover:not([disabled]) {
    background-color: var(--kd-color-status-error-light);
  }

  .menu-item-inner-el {
    color: var(--kd-color-text-variant-destructive);
  }
}

.menu-item[highlighted] {
  outline: 1px solid var(--kd-color-border-variants-focus);
}

@mixin border-gradient-ai(
  $gradient,
  $radius: 4px,
  $width: 1px,
  $surface: transparent
) {
  box-sizing: border-box;
  border: $width solid transparent;
  border-radius: $radius;
  background: linear-gradient(#{$surface}, #{$surface}) padding-box,
    #{$gradient} border-box;
  background-clip: padding-box, border-box;
}

.menu-item.ai-connected[highlighted] {
  outline: none;
  @include border-gradient-ai(
    $gradient: gradient.$ai-gradient-default,
    $radius: 4px,
    $width: 1px,
    $surface: var(--kd-color-background-menu-state-ai-focused)
  );
}

.menu-item {
  background-color: var(--kd-color-background-menu-state-default);
  transition: background-color 150ms ease-out;

  .menu-item-inner-el {
    color: var(--kd-color-text-level-primary);
    transition: color 150ms ease-out;

    &.check-icon {
      color: var(--kd-color-icon-primary);
    }
  }

  // hover
  &:hover:not([disabled]) {
    @include state-colors(
      var(--kd-color-background-menu-state-hover),
      var(--kd-color-text-level-light),
      var(--kd-color-icon-light)
    );
  }

  // readonly
  &[readonly] {
    border: none;
    cursor: default;
    background-color: var(--kd-color-background-menu-state-default);

    &:hover,
    &:active:not([disabled]),
    &:active,
    &:focus-visible {
      background-color: var(--kd-color-background-menu-state-default);
      border: none;
      outline: none;

      .menu-item-inner-el {
        color: var(--kd-color-text-level-primary);
      }

      &.check-icon {
        color: var(--kd-color-icon-primary);
      }

      slot[name='icon']::slotted(span) {
        color: var(--kd-color-icon-primary);
      }
    }

    // disabled + readonly
    &[disabled] {
      @include disabled-common(var(--kd-color-background-forms-default));

      &:hover {
        .menu-item-inner-el {
          color: var(--kd-color-text-level-disabled);
        }

        &.check-icon {
          color: var(--kd-color-icon-disabled);
        }

        slot[name='icon']::slotted(span) {
          color: var(--kd-color-icon-disabled);
        }
      }
    }

    // selected + readonly
    &[selected]:not([disabled]) {
      background-color: var(--kd-color-background-forms-default);

      &:hover {
        background: var(--kd-color-background-forms-default);
      }
    }

    &[selected]:not([disabled]):hover,
    &[selected]:not([disabled]):active {
      background: var(--kd-color-background-forms-default);

      .menu-item-inner-el {
        color: var(--kd-color-text-level-primary);
      }

      &.check-icon {
        color: var(--kd-color-icon-primary);
      }

      slot[name='icon']::slotted(span) {
        color: var(--kd-color-icon-primary);
      }
    }

    &:is(:active, [highlighted]) {
      background: var(--kd-color-background-forms-default) !important;
    }
  }

  // focus / focus-within
  &:is(:focus, :focus-within, :focus-visible):not([disabled]) {
    @include state-colors(
      var(--kd-color-background-menu-state-open),
      var(--kd-color-text-level-primary)
    );
    outline: 2px solid var(--kd-color-border-variants-focus);
    outline-offset: -2px;
  }

  // selected
  &[selected]:not([disabled]) {
    @include state-colors(
      var(--kd-color-background-menu-state-open),
      var(--kd-color-text-level-primary)
    );

    &:hover {
      @include state-colors(
        var(--kd-color-background-menu-state-hover),
        var(--kd-color-text-level-light)
      );
    }
  }

  // highlighted
  &[highlighted]:not([disabled]),
  &[selected][highlighted]:not([disabled]),
  &[highlighted]:is(:focus, :focus-within, :focus-visible):not([disabled]) {
    @include state-colors(
      var(--kd-color-background-menu-state-hover),
      var(--kd-color-text-level-light)
    );
  }

  // active / pressed
  &:active:not([disabled]),
  &:has(:active):not([disabled]),
  &[selected]:active:not([disabled]),
  &[selected]:has(:active):not([disabled]),
  &[highlighted]:active:not([disabled]),
  &[highlighted]:has(:active):not([disabled]),
  &[selected][highlighted]:active:not([disabled]),
  &[selected][highlighted]:has(:active):not([disabled]) {
    @include state-colors(
      var(--kd-color-background-menu-state-pressed),
      var(--kd-color-text-level-light)
    );
  }

  // disabled
  &[disabled] {
    @include disabled-common(var(--kd-color-background-menu-state-default));
  }

  &.ai-connected {
    background-color: var(--kd-color-background-menu-state-ai-default);
  }

  // destructive
  &.destructive {
    @include destructive-common;
  }

  // AI variant
  &.ai-connected:not(.option-is-readonly) {
    @include state-colors(
      var(--kd-color-background-menu-state-ai-pressed),
      var(--kd-color-text-level-light)
    );

<<<<<<< HEAD
      .menu-item-inner-el {
        color: var(--kd-color-text-level-primary);
      }

      slot[name='icon']::slotted(span) {
        color: var(--kd-color-icon-primary);
      }
=======
    &:hover:not([disabled]) {
      @include state-colors(
        var(--kd-color-background-menu-state-ai-hover),
        var(--kd-color-text-level-light)
      );
>>>>>>> 4f740554
    }

    &:is(:focus, :focus-within, :focus-visible):not([disabled]) {
      @include state-colors(
        var(--kd-color-background-menu-state-ai-open),
        var(--kd-color-text-level-primary)
      );
      outline: 2px solid var(--kd-color-border-button-ai-state-focused) !important;
      outline-offset: -2px !important;
    }

    &:active:not([disabled]) {
      @include state-colors(
        var(--kd-color-background-menu-state-ai-pressed),
        var(--kd-color-text-level-light)
      );
    }

    &[selected]:not([disabled]),
    &[highlighted]:not([disabled]) {
      @include state-colors(
        var(--kd-color-background-menu-state-ai-open),
        var(--kd-color-text-level-primary)
      );

      &:hover {
        @include state-colors(
          var(--kd-color-background-menu-state-ai-hover),
          var(--kd-color-text-level-light)
        );
      }
    }

    &[disabled] {
      @include disabled-common(
        var(--kd-color-background-menu-state-ai-default)
      );
    }

    &.destructive {
      @include destructive-common;
    }
  }
}

// duplicate explicit selectors retained (for specificity)
.menu-item[highlighted]:not([disabled]) {
  @include state-colors(
    var(--kd-color-background-menu-state-hover),
    var(--kd-color-text-level-light)
  );
}

.menu-item:is(:focus, :focus-visible):not([disabled]) {
  @include state-colors(
    var(--kd-color-background-menu-state-open),
    var(--kd-color-text-level-primary)
  );
  outline: 2px solid var(--kd-color-border-variants-focus);
  outline-offset: -2px;
}

.menu-item:active:not([disabled]) {
  @include state-colors(
    var(--kd-color-background-menu-state-pressed),
    var(--kd-color-text-level-light)
  );
}

.menu-item.ai-connected[highlighted]:not([disabled]) {
  @include state-colors(
    var(--kd-color-background-menu-state-ai-open),
    var(--kd-color-text-level-light)
  );
}

<<<<<<< HEAD
.menu-item.ai-connected:is(:focus, :focus-visible):not([disabled]) {
  background-color: var(--kd-color-background-menu-state-ai-open);
  .menu-item-inner-el {
    color: var(--kd-color-text-level-primary);
  }
=======
.menu-item.ai-connected:is(:focus, :focus-within, :focus-visible):not(
    [disabled]
  ) {
  @include state-colors(
    var(--kd-color-background-menu-state-ai-open),
    var(--kd-color-text-level-primary)
  );
  outline: 2px solid var(--kd-color-border-variants-focus);
  outline-offset: -2px;
>>>>>>> 4f740554
}

.menu-item.ai-connected:active:not([disabled]) {
  @include state-colors(
    var(--kd-color-background-menu-state-ai-pressed),
    var(--kd-color-text-level-light)
  );
}<|MERGE_RESOLUTION|>--- conflicted
+++ resolved
@@ -255,7 +255,9 @@
       var(--kd-color-text-level-light)
     );
 
-<<<<<<< HEAD
+    &:hover:not([disabled]) {
+      background-color: var(--kd-color-background-menu-state-ai-hover);
+
       .menu-item-inner-el {
         color: var(--kd-color-text-level-primary);
       }
@@ -263,13 +265,6 @@
       slot[name='icon']::slotted(span) {
         color: var(--kd-color-icon-primary);
       }
-=======
-    &:hover:not([disabled]) {
-      @include state-colors(
-        var(--kd-color-background-menu-state-ai-hover),
-        var(--kd-color-text-level-light)
-      );
->>>>>>> 4f740554
     }
 
     &:is(:focus, :focus-within, :focus-visible):not([disabled]) {
@@ -346,13 +341,6 @@
   );
 }
 
-<<<<<<< HEAD
-.menu-item.ai-connected:is(:focus, :focus-visible):not([disabled]) {
-  background-color: var(--kd-color-background-menu-state-ai-open);
-  .menu-item-inner-el {
-    color: var(--kd-color-text-level-primary);
-  }
-=======
 .menu-item.ai-connected:is(:focus, :focus-within, :focus-visible):not(
     [disabled]
   ) {
@@ -360,9 +348,13 @@
     var(--kd-color-background-menu-state-ai-open),
     var(--kd-color-text-level-primary)
   );
+
+  .menu-item-inner-el {
+    color: var(--kd-color-text-level-primary);
+  }
+
   outline: 2px solid var(--kd-color-border-variants-focus);
   outline-offset: -2px;
->>>>>>> 4f740554
 }
 
 .menu-item.ai-connected:active:not([disabled]) {
