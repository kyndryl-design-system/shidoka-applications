@use './global.scss';
@use '@kyndryl-design-system/shidoka-foundation/scss/mixins/elevation.scss';
@use '@kyndryl-design-system/shidoka-foundation/scss/mixins/typography.scss';

<<<<<<< HEAD
$menu-inner-elements: '.text', '.icon-container', '.icon', '.check-icon',
  '.expand-icon';

$bg-default: var(--kd-color-background-menu-state-default);
$bg-hover: var(--kd-color-background-menu-state-hover);
$bg-open: var(--kd-color-background-menu-state-open);
$bg-pressed: var(--kd-color-background-menu-state-pressed);

$fg-default: var(--kd-color-text-level-primary);
$fg-light: var(--kd-color-text-level-light);
$fg-disabled: var(--kd-color-text-link-level-disabled);
$fg-destructive: var(--kd-color-text-variant-destructive);

$divider: var(--kd-color-border-level-tertiary);
$error-hover: var(--kd-color-status-error-light);

@mixin inner-color($c) {
  @each $el in $menu-inner-elements {
    #{$el} {
      color: $c;
    }
  }
}

/* AI palette */
$bg-ai-default: var(--kd-color-background-menu-state-ai-default);
$bg-ai-hover: var(--kd-color-background-menu-state-ai-hover);
$bg-ai-open: var(--kd-color-background-menu-state-ai-open);
$bg-ai-pressed: var(--kd-color-background-menu-state-ai-pressed);

=======
>>>>>>> 44d45580
:host([highlighted]) {
  outline: 1px solid var(--kd-color-border-variants-focus);
}

.menu-item {
  background-color: var(--kd-color-background-menu-state-default);
  .menu-item-inner-el {
    color: var(--kd-color-text-level-primary);
  }
  transition: background-color 150ms ease-out, color 150ms ease-out;

  &:hover {
    background-color: var(--kd-color-background-menu-state-hover);
    .menu-item-inner-el {
      color: var(--kd-color-text-level-light);
    }
  }

  &:focus,
  &:focus-within,
  &:focus-visible {
    background-color: var(--kd-color-background-menu-state-open);
    .menu-item-inner-el {
      color: var(--kd-color-text-level-primary);
    }
  }

  &:active:not([disabled]) {
    background-color: var(--kd-color-background-menu-state-pressed);
    .menu-item-inner-el {
      color: var(--kd-color-text-level-light);
    }
  }

  &[selected]:not([disabled]) {
    background-color: var(--kd-color-background-menu-state-open);

    &:hover {
      background-color: var(--kd-color-background-menu-state-hover);
      .menu-item-inner-el {
        color: var(--kd-color-text-level-light);
      }
    }
  }

  &[highlighted]:not([disabled]) {
    background-color: var(--kd-color-background-menu-state-hover);
    .menu-item-inner-el {
      color: var(--kd-color-text-level-light);
    }
  }

  &[selected][highlighted]:not([disabled]) {
    background-color: var(--kd-color-background-menu-state-hover);
    .menu-item-inner-el {
      color: var(--kd-color-text-level-light);
    }
  }

  &[highlighted]:is(:focus, :focus-within, :focus-visible) {
    background-color: var(--kd-color-background-menu-state-hover);
    .menu-item-inner-el {
      color: var(--kd-color-text-level-light);
    }
  }

  &[disabled] {
    color: var(--kd-color-text-link-level-disabled);
    .menu-item-inner-el {
      color: var(--kd-color-text-link-level-disabled);
    }

    &:hover {
      cursor: not-allowed;
      background-color: var(--kd-color-background-container-default);
    }

    kyn-checkbox:hover {
      cursor: not-allowed;
    }
  }

  &.destructive {
    color: var(--kd-color-text-variant-destructive);
    border-top: 1px solid var(--kd-color-border-level-tertiary);

    &:hover {
      background-color: var(--kd-color-status-error-light);
    }

    .menu-item-inner-el {
      color: var(--kd-color-text-variant-destructive);
    }
  }

  &:active:not([disabled]),
  &:has(:active):not([disabled]),
  &[selected]:active:not([disabled]),
  &[selected]:has(:active):not([disabled]),
  &[highlighted]:active:not([disabled]),
  &[highlighted]:has(:active):not([disabled]),
  &[selected][highlighted]:active:not([disabled]),
  &[selected][highlighted]:has(:active):not([disabled]) {
    background-color: var(--kd-color-background-menu-state-pressed);
    .menu-item-inner-el {
      color: var(--kd-color-text-level-light);
    }
  }

  &.ai-connected-true {
    background: $bg-ai-default;
    @include inner-color($fg-default);

    &:hover {
      background-color: $bg-ai-hover;
      @include inner-color($fg-light);
    }

    &:focus,
    &:focus-within,
    &:focus-visible {
      background-color: $bg-ai-open;
      @include inner-color($fg-default);
    }

    &:active:not([disabled]) {
      background: $bg-ai-pressed;
      @include inner-color($fg-light);
    }

    &[selected]:not([disabled]),
    &[highlighted] {
      background: $bg-ai-open;

      &:hover,
      &[highlighted] {
        background-color: $bg-ai-hover;
        @include inner-color($fg-light);
      }
    }

    &[disabled] {
      color: $fg-disabled;
      @include inner-color($fg-disabled);

      &:hover {
        cursor: not-allowed;
        background-color: $bg-ai-default;
      }

      kyn-checkbox:hover {
        cursor: not-allowed;
      }
    }

    &.destructive {
      color: $fg-destructive;
      border-top: 1px solid $divider;

      &:hover {
        background: $error-hover;
      }

      .text {
        color: $fg-destructive;
      }
    }
  }
}<|MERGE_RESOLUTION|>--- conflicted
+++ resolved
@@ -2,52 +2,22 @@
 @use '@kyndryl-design-system/shidoka-foundation/scss/mixins/elevation.scss';
 @use '@kyndryl-design-system/shidoka-foundation/scss/mixins/typography.scss';
 
-<<<<<<< HEAD
-$menu-inner-elements: '.text', '.icon-container', '.icon', '.check-icon',
-  '.expand-icon';
-
-$bg-default: var(--kd-color-background-menu-state-default);
-$bg-hover: var(--kd-color-background-menu-state-hover);
-$bg-open: var(--kd-color-background-menu-state-open);
-$bg-pressed: var(--kd-color-background-menu-state-pressed);
-
-$fg-default: var(--kd-color-text-level-primary);
-$fg-light: var(--kd-color-text-level-light);
-$fg-disabled: var(--kd-color-text-link-level-disabled);
-$fg-destructive: var(--kd-color-text-variant-destructive);
-
-$divider: var(--kd-color-border-level-tertiary);
-$error-hover: var(--kd-color-status-error-light);
-
-@mixin inner-color($c) {
-  @each $el in $menu-inner-elements {
-    #{$el} {
-      color: $c;
-    }
-  }
-}
-
-/* AI palette */
-$bg-ai-default: var(--kd-color-background-menu-state-ai-default);
-$bg-ai-hover: var(--kd-color-background-menu-state-ai-hover);
-$bg-ai-open: var(--kd-color-background-menu-state-ai-open);
-$bg-ai-pressed: var(--kd-color-background-menu-state-ai-pressed);
-
-=======
->>>>>>> 44d45580
 :host([highlighted]) {
   outline: 1px solid var(--kd-color-border-variants-focus);
 }
 
 .menu-item {
   background-color: var(--kd-color-background-menu-state-default);
+
   .menu-item-inner-el {
     color: var(--kd-color-text-level-primary);
   }
+
   transition: background-color 150ms ease-out, color 150ms ease-out;
 
   &:hover {
     background-color: var(--kd-color-background-menu-state-hover);
+
     .menu-item-inner-el {
       color: var(--kd-color-text-level-light);
     }
@@ -57,6 +27,7 @@
   &:focus-within,
   &:focus-visible {
     background-color: var(--kd-color-background-menu-state-open);
+
     .menu-item-inner-el {
       color: var(--kd-color-text-level-primary);
     }
@@ -64,6 +35,7 @@
 
   &:active:not([disabled]) {
     background-color: var(--kd-color-background-menu-state-pressed);
+
     .menu-item-inner-el {
       color: var(--kd-color-text-level-light);
     }
@@ -74,6 +46,7 @@
 
     &:hover {
       background-color: var(--kd-color-background-menu-state-hover);
+
       .menu-item-inner-el {
         color: var(--kd-color-text-level-light);
       }
@@ -82,6 +55,7 @@
 
   &[highlighted]:not([disabled]) {
     background-color: var(--kd-color-background-menu-state-hover);
+
     .menu-item-inner-el {
       color: var(--kd-color-text-level-light);
     }
@@ -89,6 +63,7 @@
 
   &[selected][highlighted]:not([disabled]) {
     background-color: var(--kd-color-background-menu-state-hover);
+
     .menu-item-inner-el {
       color: var(--kd-color-text-level-light);
     }
@@ -96,6 +71,7 @@
 
   &[highlighted]:is(:focus, :focus-within, :focus-visible) {
     background-color: var(--kd-color-background-menu-state-hover);
+
     .menu-item-inner-el {
       color: var(--kd-color-text-level-light);
     }
@@ -103,6 +79,7 @@
 
   &[disabled] {
     color: var(--kd-color-text-link-level-disabled);
+
     .menu-item-inner-el {
       color: var(--kd-color-text-link-level-disabled);
     }
@@ -139,50 +116,99 @@
   &[selected][highlighted]:active:not([disabled]),
   &[selected][highlighted]:has(:active):not([disabled]) {
     background-color: var(--kd-color-background-menu-state-pressed);
+
     .menu-item-inner-el {
       color: var(--kd-color-text-level-light);
     }
   }
 
   &.ai-connected-true {
-    background: $bg-ai-default;
-    @include inner-color($fg-default);
-
-    &:hover {
-      background-color: $bg-ai-hover;
-      @include inner-color($fg-light);
+    background: var(--kd-color-background-menu-state-ai-default);
+
+    .menu-item-inner-el,
+    .text,
+    .icon-container,
+    .icon,
+    .check-icon,
+    .expand-icon {
+      color: var(--kd-color-text-level-primary);
+    }
+
+    &:hover {
+      background-color: var(--kd-color-background-menu-state-ai-hover);
+
+      .menu-item-inner-el,
+      .text,
+      .icon-container,
+      .icon,
+      .check-icon,
+      .expand-icon {
+        color: var(--kd-color-text-level-light);
+      }
     }
 
     &:focus,
     &:focus-within,
     &:focus-visible {
-      background-color: $bg-ai-open;
-      @include inner-color($fg-default);
+      background-color: var(--kd-color-background-menu-state-ai-open);
+
+      .menu-item-inner-el,
+      .text,
+      .icon-container,
+      .icon,
+      .check-icon,
+      .expand-icon {
+        color: var(--kd-color-text-level-primary);
+      }
     }
 
     &:active:not([disabled]) {
-      background: $bg-ai-pressed;
-      @include inner-color($fg-light);
+      background: var(--kd-color-background-menu-state-ai-pressed);
+
+      .menu-item-inner-el,
+      .text,
+      .icon-container,
+      .icon,
+      .check-icon,
+      .expand-icon {
+        color: var(--kd-color-text-level-light);
+      }
     }
 
     &[selected]:not([disabled]),
     &[highlighted] {
-      background: $bg-ai-open;
+      background: var(--kd-color-background-menu-state-ai-open);
 
       &:hover,
       &[highlighted] {
-        background-color: $bg-ai-hover;
-        @include inner-color($fg-light);
+        background-color: var(--kd-color-background-menu-state-ai-hover);
+
+        .menu-item-inner-el,
+        .text,
+        .icon-container,
+        .icon,
+        .check-icon,
+        .expand-icon {
+          color: var(--kd-color-text-level-light);
+        }
       }
     }
 
     &[disabled] {
-      color: $fg-disabled;
-      @include inner-color($fg-disabled);
+      color: var(--kd-color-text-link-level-disabled);
+
+      .menu-item-inner-el,
+      .text,
+      .icon-container,
+      .icon,
+      .check-icon,
+      .expand-icon {
+        color: var(--kd-color-text-link-level-disabled);
+      }
 
       &:hover {
         cursor: not-allowed;
-        background-color: $bg-ai-default;
+        background-color: var(--kd-color-background-menu-state-ai-default);
       }
 
       kyn-checkbox:hover {
@@ -191,15 +217,15 @@
     }
 
     &.destructive {
-      color: $fg-destructive;
-      border-top: 1px solid $divider;
+      color: var(--kd-color-text-variant-destructive);
+      border-top: 1px solid var(--kd-color-border-level-tertiary);
 
       &:hover {
-        background: $error-hover;
+        background: var(--kd-color-status-error-light);
       }
 
       .text {
-        color: $fg-destructive;
+        color: var(--kd-color-text-variant-destructive);
       }
     }
   }
