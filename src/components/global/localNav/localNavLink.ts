import { unsafeSVG } from 'lit-html/directives/unsafe-svg.js';
import { LitElement, PropertyValues, html, unsafeCSS } from 'lit';
import {
  customElement,
  property,
  state,
  queryAssignedElements,
} from 'lit/decorators.js';
import { classMap } from 'lit/directives/class-map.js';
import LocalNavLinkScss from './localNavLink.scss?inline';

import backIcon from '@kyndryl-design-system/shidoka-icons/svg/monochrome/16/arrow-left.svg';
import chevronIcon from '@kyndryl-design-system/shidoka-icons/svg/monochrome/16/chevron-down.svg';

/**
 * Link component for use in the global Side Navigation component.
 * @fires on-click - Captures the click event and emits the original event, level, and if default was prevented. `detail:{ origEvent: ClickEvent, level: number, defaultPrevented: boolean }`
 * @slot unnamed - The default slot, for the link text.
 * @slot icon - Slot for an icon. Use 16px size. Required for level 1.
 * @slot links - Slot for the next level of links, supports three levels.
 */
@customElement('kyn-local-nav-link')
export class LocalNavLink extends LitElement {
  static override styles = unsafeCSS(LocalNavLinkScss);

  /** Link url. */
  @property({ type: String })
  accessor href = '';

  /** Expanded state. */
  @property({ type: Boolean })
  accessor expanded = false;

  /** Active state. */
  @property({ type: Boolean, reflect: true })
  accessor active = false;

  /** Disabled state. */
  @property({ type: Boolean })
  accessor disabled = false;

  /** Text for mobile "Back" button. */
  @property({ type: String })
  accessor backText = 'Back';

  /** Add left padding when icon is not provided to align text with links that do have icons. Does not apply to level 1. */
  @property({ type: Boolean })
  accessor leftPadding = false;

  /** Link level, supports three levels.
   * @ignore
   */
  @state()
  accessor _level = 1;

  /** The local nav desktop expanded state.
   * @internal
   */
  @state()
  accessor _navExpanded = false;

  /** The local nav mobile expanded state.
   * @internal
   */
  @state()
  accessor _navExpandedMobile = false;

  /** The slotted text.
   * @internal
   */
  @state()
  accessor _text = '';

  /** Kind of the item, derived from parent.
   * @ignore
   */
  @state()
  accessor kind: 'ai' | 'default' = 'default';

  /**
   * Queries slotted links.
   * @ignore
   */
  @queryAssignedElements({ slot: 'links', selector: 'kyn-local-nav-link' })
  accessor _navLinks!: Array<any>;

  /**
   * Queries slotted dividers.
   * @ignore
   */
  @queryAssignedElements({ slot: 'links', selector: 'kyn-local-nav-divider' })
  accessor _dividers!: Array<any>;

  /**
   * Queries slotted icon.
   * @ignore
   */
  @queryAssignedElements({ slot: 'icon' })
  accessor _icon!: Array<any>;

  override render() {
    const classes = {
      link: true,
      'top-level': this._level === 1,
      'sub-level': this._level > 1,
      'nav-expanded': this._navExpanded || this._navExpandedMobile,
      'link-expanded': this.expanded,
      'link-active': this.active,
      'link-disabled': this.disabled,
      'has-links': this._navLinks.length,
      'has-icon': this._icon.length,
      'left-padding': this.leftPadding && this._level > 1,
      [`ai-connected-${this.kind === 'ai'}`]: true,
    };

    return html`
      <div class=${classMap(classes)}>
        <a href=${this.href} @click=${(e: Event) => this.handleClick(e)}>
          ${this._navLinks.length
<<<<<<< HEAD
            ? html`<span class="expand-icon">${unsafeSVG(chevronIcon)}</span>`
=======
            ? html`
                <span class="menu-item-inner-el expand-icon">
                  ${unsafeSVG(chevronIcon)}
                </span>
              `
>>>>>>> 44d45580
            : null}

          <div class="menu-item-inner-el icon">
            <slot name="icon"></slot>
          </div>

          <span class="menu-item-inner-el text">
            <slot @slotchange=${this._handleTextSlotChange}></slot>
          </span>
        </a>

        <div class="sub-menu">
          ${this._navLinks.length
            ? html`
                <button class="go-back" @click=${() => this._handleBack()}>
                  ${unsafeSVG(backIcon)} ${this.backText}
                </button>
              `
            : null}

          <div class="category">${this._text}</div>
          <slot name="links" @slotchange=${this._handleLinksSlotChange}></slot>
        </div>
      </div>
    `;
  }

  override firstUpdated(changedProps: PropertyValues) {
    super.firstUpdated(changedProps);

    // initialize kind from parent <kyn-local-nav>
    const parent = this.closest('kyn-local-nav') as any;
    if (parent) {
      this.kind = parent.kind;
      parent.addEventListener('kind-changed', (e: Event) => {
        this.kind = (e as CustomEvent<'ai' | 'default'>).detail;
      });
    }
  }

  override willUpdate(changedProps: any) {
    if (changedProps.has('_navExpanded')) {
      this.updateChildren();
    }
  }

  override updated(changedProps: any) {
    if (changedProps.has('active') && this.active) {
      this._getSlotText();
      this.dispatchEvent(
        new CustomEvent('on-link-active', {
          composed: true,
          bubbles: true,
          detail: { text: this._text },
        })
      );
    }
  }

  private _handleTextSlotChange() {
    this._getSlotText();
    this.requestUpdate();
  }

  private _getSlotText() {
    const slotEl = this.shadowRoot!.querySelector(
      '.text slot'
    ) as HTMLSlotElement;
    this._text = slotEl
      .assignedNodes({ flatten: true })
      .map((n) => n.textContent?.trim() ?? '')
      .join(' ');
  }

  private _handleLinksSlotChange() {
    this.updateChildren();
    this.requestUpdate();
  }

  private updateChildren() {
    this._navLinks.forEach((link: any) => {
      link._level = this._level + 1;
      link._navExpanded = this._navExpanded || this._navExpandedMobile;
    });
    this._dividers.forEach((div: any) => {
      div._navExpanded = this._navExpanded || this._navExpandedMobile;
    });
  }

  private _handleBack() {
    this.expanded = false;
  }

  private handleClick(e: Event) {
    const preventDefault = this.disabled || this._navLinks.length > 0;
    if (this._navLinks.length) this.expanded = !this.expanded;
    if (preventDefault) e.preventDefault();
    this.requestUpdate();
    this.dispatchEvent(
      new CustomEvent('on-click', {
        detail: {
          origEvent: e,
          level: this._level,
          defaultPrevented: preventDefault,
        },
      })
    );
  }
}

declare global {
  interface HTMLElementTagNameMap {
    'kyn-local-nav-link': LocalNavLink;
  }
}<|MERGE_RESOLUTION|>--- conflicted
+++ resolved
@@ -117,15 +117,11 @@
       <div class=${classMap(classes)}>
         <a href=${this.href} @click=${(e: Event) => this.handleClick(e)}>
           ${this._navLinks.length
-<<<<<<< HEAD
-            ? html`<span class="expand-icon">${unsafeSVG(chevronIcon)}</span>`
-=======
             ? html`
                 <span class="menu-item-inner-el expand-icon">
                   ${unsafeSVG(chevronIcon)}
                 </span>
               `
->>>>>>> 44d45580
             : null}
 
           <div class="menu-item-inner-el icon">
