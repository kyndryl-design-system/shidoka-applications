import { LitElement, html } from 'lit';
import {
  customElement,
  property,
  state,
  queryAssignedElements,
} from 'lit/decorators.js';
import { classMap } from 'lit/directives/class-map.js';
import LocalNavLinkScss from './localNavLink.scss';
import '@kyndryl-design-system/shidoka-foundation/components/icon';

import arrowIcon from '@carbon/icons/es/chevron--right/16';
import backIcon from '@carbon/icons/es/arrow--left/16';

/**
 * Link component for use in the global Side Navigation component.
 * @fires on-click - Captures the click event and emits the original event, level, and if default was prevented.
 * @slot unnamed - The default slot, for the link text.
 * @slot icon - Slot for an icon. Use 16px size.
 * @slot links - Slot for the next level of links, supports three levels.
 */
@customElement('kyn-local-nav-link')
export class LocalNavLink extends LitElement {
  static override styles = LocalNavLinkScss;

  /** Link url. */
  @property({ type: String })
  href = '';

  /** Expanded state. */
<<<<<<< HEAD
  @state()
  accessor _expanded = false;

  /** Active state. */
  @property({ type: Boolean, reflect: true })
  accessor active = false;
=======
  @property({ type: Boolean })
  expanded = false;

  /** Active state. */
  @property({ type: Boolean })
  active = false;
>>>>>>> fcbf8072

  /** Disabled state. */
  @property({ type: Boolean })
  disabled = false;

  /** Text for mobile "Back" button. */
  @property({ type: String })
  accessor backText = 'Back';

  /** Link level, supports three levels.
   * @ignore
   */
  @state()
  _level = 1;

  /** The local nav expanded state.
   * @internal
   */
  @state()
  _navExpanded = false;

  /** The slotted text.
   * @internal
   */
  @state()
  _text = '';

  /**
   * Queries slotted links.
   * @ignore
   */
  @queryAssignedElements({ slot: 'links', selector: 'kyn-local-nav-link' })
  navLinks!: Array<any>;

  /** Timeout function to delay modal close.
   * @internal
   */
  @state()
  accessor timer: any;

  /** Menu positioning
   * @internal
   */
  @state()
  accessor menuPosition: any = {};

  override render() {
    const classes = {
      'level--1': this._level == 1,
      'level--2': this._level == 2,
      'level--3': this._level == 3,
      'nav-expanded': this._navExpanded,
      'link-expanded': this._expanded,
      'link-active': this.active,
      'link-disabled': this.disabled,
    };

    return html`
      <li
        class=${classMap(classes)}
        @pointerleave=${(e: PointerEvent) => this.handlePointerLeave(e)}
        @pointerenter=${(e: PointerEvent) => this.handlePointerEnter(e)}
      >
        <a href=${this.href} @click=${(e: Event) => this.handleClick(e)}>
          <slot name="icon"></slot>
          <span class="text">
            <slot
              @slotchange=${(e: Event) => this._handleTextSlotChange(e)}
            ></slot>
          </span>

          ${this.navLinks.length
            ? html`
                <span class="arrow-icon">
                  <kd-icon .icon=${arrowIcon}></kd-icon>
                </span>
              `
            : null}
        </a>

        <ul
          class="${this.navLinks.length ? 'has-links' : ''}"
          style=${this.navLinks.length
            ? `top: ${this.menuPosition.top}px; left: ${this.menuPosition.left}px;`
            : ''}
        >
          ${this.navLinks.length
            ? html`
                <button class="go-back" @click=${() => this._handleBack()}>
                  <kd-icon .icon=${backIcon}></kd-icon>
                  ${this.backText}
                </button>
              `
            : null}

          <div class="category">${this._text}</div>

          <slot name="links" @slotchange=${this._handleLinksSlotChange}></slot>
        </ul>
      </li>
    `;
  }

  override firstUpdated() {
    this.determineLevel();
  }

  override willUpdate(changedProps: any) {
    if (changedProps.has('_navExpanded')) {
      this.updateChildren();
    }

    if (
      changedProps.has('_expanded') &&
      this._expanded &&
      this.navLinks.length
    ) {
      this._positionMenu();
    }
  }

  private _handleTextSlotChange(e: Event) {
    const Slot: any = e.target;
    let text = '';

    const nodes = Slot.assignedNodes({
      flatten: true,
    });

    for (let i = 0; i < nodes.length; i++) {
      text += nodes[i].textContent.trim();
    }

    this._text = text;

    this.requestUpdate();
  }

  private _handleLinksSlotChange() {
    this.updateChildren();
    this.requestUpdate();
  }

  private updateChildren() {
    this.navLinks.forEach((link: any) => {
      link._navExpanded = this._navExpanded;
    });
  }

  private determineLevel() {
    const parentNode = this.shadowRoot!.host.parentNode;
    if (parentNode!.nodeName === 'KYN-LOCAL-NAV') {
      this._level = 1;
    } else if (parentNode!.parentNode!.nodeName === 'KYN-LOCAL-NAV') {
      this._level = 2;
    } else {
      this._level = 3;
    }
  }

  private handlePointerEnter(e: PointerEvent) {
    if (e.pointerType === 'mouse' && this.navLinks.length) {
      clearTimeout(this.timer);
      this._expanded = true;
    }
  }

  private handlePointerLeave(e: PointerEvent) {
    if (
      e.pointerType === 'mouse' &&
      document.activeElement !== this &&
      this.navLinks.length
    ) {
      this.timer = setTimeout(() => {
        this._expanded = false;
        clearTimeout(this.timer);
      }, 200);
    }
  }

  private _positionMenu() {
    // determine submenu positioning
    const LinkBounds: any = this.getBoundingClientRect();
    const MenuBounds: any = this.shadowRoot
      ?.querySelector('ul')
      ?.getBoundingClientRect();
    const Padding = 8;

    const LinkHalf = LinkBounds.top + LinkBounds.height / 2;
    const MenuHalf = MenuBounds.height / 2;

    const Top =
      LinkHalf + MenuHalf > window.innerHeight
        ? LinkHalf - MenuHalf - (LinkHalf + MenuHalf - window.innerHeight)
        : LinkHalf - MenuHalf;
    const Left = LinkBounds.right + Padding;

    this.menuPosition = {
      top: Top,
      left: Left < 320 ? 320 : Left,
    };
  }

  private _handleBack() {
    this._expanded = false;
  }

  private handleClick(e: Event) {
    let preventDefault = false;

    if (this.disabled) {
      preventDefault = true;
    }

    if (this.navLinks.length) {
      preventDefault = true;
      this._expanded = !this._expanded;
    }

    if (preventDefault) {
      e.preventDefault();
    }

    this.requestUpdate();

    const event = new CustomEvent('on-click', {
      composed: true,
      bubbles: true,
      detail: {
        origEvent: e,
        level: this._level,
        defaultPrevented: preventDefault,
      },
    });
    this.dispatchEvent(event);
  }

  private _handleClickOut(e: Event) {
    if (!e.composedPath().includes(this)) {
      this._expanded = false;
    }
  }

  override connectedCallback() {
    super.connectedCallback();

    document.addEventListener('click', (e) => this._handleClickOut(e));
  }

  override disconnectedCallback() {
    document.removeEventListener('click', (e) => this._handleClickOut(e));

    super.disconnectedCallback();
  }
}

declare global {
  interface HTMLElementTagNameMap {
    'kyn-local-nav-link': LocalNavLink;
  }
}<|MERGE_RESOLUTION|>--- conflicted
+++ resolved
@@ -28,21 +28,12 @@
   href = '';
 
   /** Expanded state. */
-<<<<<<< HEAD
-  @state()
-  accessor _expanded = false;
+  @state()
+  _expanded = false;
 
   /** Active state. */
   @property({ type: Boolean, reflect: true })
-  accessor active = false;
-=======
-  @property({ type: Boolean })
-  expanded = false;
-
-  /** Active state. */
-  @property({ type: Boolean })
   active = false;
->>>>>>> fcbf8072
 
   /** Disabled state. */
   @property({ type: Boolean })
@@ -50,7 +41,7 @@
 
   /** Text for mobile "Back" button. */
   @property({ type: String })
-  accessor backText = 'Back';
+  backText = 'Back';
 
   /** Link level, supports three levels.
    * @ignore
@@ -81,13 +72,13 @@
    * @internal
    */
   @state()
-  accessor timer: any;
+  timer: any;
 
   /** Menu positioning
    * @internal
    */
   @state()
-  accessor menuPosition: any = {};
+  menuPosition: any = {};
 
   override render() {
     const classes = {
