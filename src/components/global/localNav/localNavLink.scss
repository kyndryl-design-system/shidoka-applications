@use '../../../common/scss/global.scss';
@use '../../../common/scss/mixins.scss';
@use '~@kyndryl-design-system/shidoka-foundation/scss/mixins/typography.scss';
@use '~@kyndryl-design-system/shidoka-foundation/scss/mixins/elevation.scss';

:host {
  display: block;
}

a {
  display: flex;
  align-items: center;
  gap: 4px;
  height: 40px;
  padding: 8px;
  border-radius: 4px;
  text-decoration: none;
  outline: 2px solid transparent;
  outline-offset: -2px;
  color: var(--kd-color-text-secondary);
  transition: background-color 150ms ease-out, color 150ms ease-out,
    outline-color 150ms ease-out;

<<<<<<< HEAD
  ::slotted(*) {
    display: flex;
    align-items: center;
    justify-content: center;
    flex-shrink: 0;
    width: 24px;
    height: 24px;
=======
  .icon.slotted {
    width: 24px;
    height: 24px;
    flex-shrink: 0;
    display: flex;
    align-items: center;
    justify-content: center;

    @media (min-width: 42rem) {
      width: 32px;
    }
>>>>>>> 110170a1
  }

  .link-active & {
    color: var(--kd-color-text-tertiary);
    font-weight: 500;
  }

  .link-expanded & {
    color: var(--kd-color-text-tertiary);
    font-weight: 500;
  }

  &:hover {
    background: var(--kd-color-background-primary-hover);
    color: var(--kd-color-text-inversed);
  }

  &:focus {
    outline-color: var(--kd-color-border-tertiary-bold);
  }

  &:active {
    background-color: var(--kd-color-background-primary-pressed);
    color: var(--kd-color-text-inversed);
  }

  .link-disabled &,
  .nav-expanded.link-active.link-disabled & {
    color: var(--kd-color-text-link-level-disabled);

    &:hover {
      background-color: transparent;
    }
  }
}

.sub-menu {
  display: flex;
  flex-direction: column;
  gap: 2px;
  visibility: hidden;
  list-style: none;
  padding: 0;
  margin: 0;
  overflow-y: auto;
  overflow-x: hidden;
  position: absolute;
  bottom: 0;
  width: 100%;
  background: var(--kd-color-background-accent-subtle);

  transition: transform 300ms ease-out, opacity 300ms ease-out,
    visibility 300ms ease-out;
  transform: scaleX(0);
  opacity: 0;
  transform-origin: right;

  @media (min-width: 42rem) {
    background: none;
  }

  .has-links & {
    padding: 4px 8px 8px;

    @media (min-width: 42rem) {
      padding-left: 28px;
      padding-top: 2px;
      padding-right: 0;
      padding-bottom: 0;
    }
  }

  @media (max-width: calc(42rem - 1px)) {
    top: 0 !important;
    left: 0 !important;
  }

  @media (min-width: 42rem) {
    // @include elevation.shadow(2);
    display: none;
    position: static;
    bottom: auto;
    width: auto;
    transform: none;
    visibility: visible;
    opacity: 1;
  }

  .link-expanded.nav-expanded & {
    visibility: visible;
    opacity: 1;
    transform: none;

    @media (min-width: 42rem) {
      display: flex;
    }
  }
}

@media (min-width: 42rem) {
  .link-expanded {
    position: relative;

    &::before {
      content: '';
      display: block;
      position: absolute;
      top: 42px;
      bottom: 19px;
      left: 20px;
      width: 1px;
      background: var(--kd-color-border-light);
    }
  }

  .sub-level a {
    position: relative;

    &::before {
      content: '';
      display: block;
      position: absolute;
      top: 50%;
      left: -7px;
      width: 10px;
      height: 1px;
      background: var(--kd-color-border-light);
      z-index: -1;
    }

    &::after {
      content: '';
      display: block;
      position: absolute;
      top: calc(50% - 2px);
      left: 0px;
      width: 5px;
      height: 5px;
      border-radius: 50%;
      background: var(--kd-color-border-light);
      z-index: -1;
    }
  }
}

.go-back {
  @include typography.type-ui-02;
  display: flex;
  position: relative;
  align-items: center;
  padding: 8px 16px 8px 8px;
  cursor: pointer;
  background: none;
  border: none;
  margin: 0;
  border-radius: 4px;
  width: 100%;
  transition: background-color 150ms ease-out, color 150ms ease-out,
    outline-color 150ms ease-out;
  outline: 2px solid transparent;
  outline-offset: -2px;
  color: var(--kd-color-text-secondary);

  span {
    margin-right: 16px;
  }

  &:hover {
    background: var(--kd-color-background-primary);
    color: var(--kd-color-text-inversed);
  }

  &:active {
    background: var(--kd-color-background-primary-pressed);
    color: var(--kd-color-text-inversed);
  }

  &:focus {
    outline-color: var(--kd-color-border-focus);
  }

  @media (min-width: 42rem) {
    display: none;
  }
}

.category {
  @include typography.type-ui-03;
  font-weight: 500;
  color: var(--kd-color-text-tertiary-bold);
  text-transform: uppercase;
  padding: 8px;
  border-bottom: 1px solid var(--kd-color-border-light);

  @media (min-width: 42rem) {
    display: none;
  }
}

.text {
  min-width: 120px;

  @media (min-width: 42rem) {
    margin-left: 4px;

    // .link:not(.has-icon):not(.has-links) & {
    //   margin-left: 8px;
    // }
  }

  .nav-expanded & {
    display: block;
  }

  .top-level:not(.nav-expanded) & {
    @include mixins.visually-hidden;
  }
}

.expand-icon {
  display: none;

  .nav-expanded & {
    display: flex;
    align-items: center;
    justify-content: center;
    flex-shrink: 0;
    width: 24px;
    height: 24px;
  }

  span {
    display: block;
  }
}<|MERGE_RESOLUTION|>--- conflicted
+++ resolved
@@ -21,15 +21,6 @@
   transition: background-color 150ms ease-out, color 150ms ease-out,
     outline-color 150ms ease-out;
 
-<<<<<<< HEAD
-  ::slotted(*) {
-    display: flex;
-    align-items: center;
-    justify-content: center;
-    flex-shrink: 0;
-    width: 24px;
-    height: 24px;
-=======
   .icon.slotted {
     width: 24px;
     height: 24px;
@@ -41,7 +32,6 @@
     @media (min-width: 42rem) {
       width: 32px;
     }
->>>>>>> 110170a1
   }
 
   .link-active & {
