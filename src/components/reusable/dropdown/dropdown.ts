import { LitElement, html } from 'lit';
import {
  customElement,
  property,
  state,
  query,
  queryAssignedElements,
} from 'lit/decorators.js';
import { classMap } from 'lit/directives/class-map.js';
import DropdownScss from './dropdown.scss';
import './dropdownOption';
import '@kyndryl-design-system/shidoka-foundation/components/icon';
import downIcon from '@carbon/icons/es/chevron--down/24';
import errorIcon from '@carbon/icons/es/warning--filled/24';
import clearIcon from '@carbon/icons/es/close/24';
import clearIcon16 from '@carbon/icons/es/close/16';

/**
 * Dropdown, single select.
 * @fires on-change - Captures the input event and emits the selected value and original event details.
 * @slot unnamed - Slot for dropdown options.
 * @slot label - Slot for input label.
 */
@customElement('kyn-dropdown')
export class Dropdown extends LitElement {
  static override styles = DropdownScss;

  static override shadowRootOptions = {
    ...LitElement.shadowRootOptions,
    delegatesFocus: true,
  };

  /**
   * Associate the component with forms.
   * @ignore
   */
  static formAssociated = true;

  /**
   * Attached internals for form association.
   * @ignore
   */
  @state()
  internals = this.attachInternals();

  /** Dropdown size/height. "sm", "md", or "lg". */
  @property({ type: String })
  size = 'md';

  /** Dropdown inline style type. */
  @property({ type: Boolean })
  inline = false;

  /** Optional text beneath the input. */
  @property({ type: String })
  caption = '';

  /** Dropdown placeholder. */
  @property({ type: String })
  placeholder = '';

  /** Dropdown name. */
  @property({ type: String })
  name = '';

  /** Listbox/drawer open state. */
  @property({ type: Boolean })
  open = false;

  /** Makes the dropdown searchable. */
  @property({ type: Boolean })
  searchable = false;

  /** Enabled multi-select functionality. */
  @property({ type: Boolean })
  multiple = false;

  /** Makes the dropdown required. */
  @property({ type: Boolean })
  required = false;

  /** Dropdown disabled state. */
  @property({ type: Boolean })
  disabled = false;

  /** Dropdown invalid text. */
  @property({ type: String })
  invalidText = '';

  /** Hide the tags below multi-select. */
  @property({ type: Boolean })
  hideTags = false;

  /** Adds a "Select all" option to the top of a multi-select dropdown. */
  @property({ type: Boolean })
  selectAll = false;

  /** "Select all" text customization. */
  @property({ type: String })
  selectAllText = 'Select all';

  /** Is "Select All" box checked.
   * @internal
   */
  @property({ type: Boolean })
  selectAllChecked = false;

  /** Is "Select All" indeterminate.
   * @internal
   */
  @property({ type: Boolean })
  selectAllIndeterminate = false;

  /**
   * Selected option value.
   * @ignore
   */
  @state()
  value: any = '';

  /**
   * Selected option text, automatically derived.
   * @ignore
   */
  @state()
  text = '';

  /**
   * Search input value.
   * @ignore
   */
  @state()
  searchText = '';

  /**
   * Assistive text for screen readers.
   * @ignore
   */
  @state()
  assistiveText = 'Dropdown menu options.';

  /**
   * Queries any slotted options.
   * @ignore
   */
  @queryAssignedElements({ selector: 'kyn-dropdown-option' })
  options!: Array<any>;

  /**
   * Queries any slotted selected options.
   * @ignore
   */
  @queryAssignedElements({ selector: 'kyn-dropdown-option[selected]' })
  selectedOptions!: Array<any>;

  /**
   * Queries the .search DOM element.
   * @ignore
   */
  @query('.search')
  searchEl!: HTMLInputElement;

  /**
   * Queries the .select DOM element.
   * @ignore
   */
  @query('.select')
  buttonEl!: HTMLElement;

  /**
   * Queries the .options DOM element.
   * @ignore
   */
  @query('.options')
  listboxEl!: HTMLElement;

  /**
   * Internal validation message.
   * @ignore
   */
  @state()
  internalValidationMsg = '';

  /**
   * isInvalid when internalValidationMsg or invalidText is non-empty.
   * @ignore
   */
  @state()
  isInvalid = false;

  override render() {
    return html`
      <div
        class="dropdown"
        ?disabled=${this.disabled}
        ?open=${this.open}
        ?inline=${this.inline}
        ?searchable=${this.searchable}
      >
        <label for=${this.name} id="label-${this.name}" class="label-text">
          ${this.required ? html`<span class="required">*</span>` : null}
          <slot name="label"></slot>
        </label>

        <div
          class=${classMap({
            wrapper: true,
            open: this.open,
          })}
        >
          <div class="custom">
            <div
              class="${classMap({
                select: true,
                'size--sm': this.size === 'sm',
                'size--lg': this.size === 'lg',
                inline: this.inline,
              })}"
              role="button"
              aria-labelledby="label-${this.name}"
              ?required=${this.required}
              ?disabled=${this.disabled}
              ?invalid=${this.isInvalid}
              tabindex=${this.searchable ? '-1' : '0'}
              @click=${() => this.handleClick()}
              @keydown=${(e: any) => this.handleButtonKeydown(e)}
              @mousedown=${(e: any) => {
                if (!this.searchable) {
                  e.preventDefault();
                }
              }}
              @blur=${(e: any) => this.handleButtonBlur(e)}
            >
              ${this.multiple && this.value.length
                ? html`
                    <button
                      class="clear-multiple"
                      aria-label="Clear selections"
                      @click=${(e: Event) => this.handleClearMultiple(e)}
                    >
                      ${this.value.length}
                      <kd-icon .icon=${clearIcon16}></kd-icon>
                    </button>
                  `
                : null}
              ${this.searchable
                ? html`
                    <input
                      class="search"
                      type="text"
                      placeholder=${this.placeholder}
                      value=${this.searchText}
                      ?disabled=${this.disabled}
                      @keydown=${(e: any) => this.handleSearchKeydown(e)}
                      @input=${(e: any) => this.handleSearchInput(e)}
                      @blur=${(e: any) => this.handleSearchBlur(e)}
                      @click=${(e: any) => this.handleSearchClick(e)}
                    />
                  `
                : html`
                    <span>
                      ${this.multiple
                        ? this.placeholder
                        : this.value === ''
                        ? this.placeholder
                        : this.text}
                    </span>
                  `}

              <kd-icon class="arrow-icon" .icon=${downIcon}></kd-icon>
            </div>

            <ul
              class=${classMap({
                options: true,
                open: this.open,
              })}
              role="listbox"
              tabindex="0"
              aria-expanded=${this.open}
              aria-hidden=${!this.open}
              @keydown=${(e: any) => this.handleListKeydown(e)}
              @blur=${(e: any) => this.handleListBlur(e)}
            >
              ${this.multiple && this.selectAll
                ? html`
                    <kyn-dropdown-option
                      class="select-all"
                      value="selectAll"
                      multiple
                      ?selected=${this.selectAllChecked}
                      ?indeterminate=${this.selectAllIndeterminate}
                      ?disabled=${this.disabled}
                    >
                      ${this.selectAllText}
                    </kyn-dropdown-option>
                  `
                : null}

              <slot
                id="children"
                @slotchange=${() => this.handleSlotChange()}
              ></slot>
            </ul>
          </div>

          ${this.searchable && this.searchEl && this.searchText !== ''
            ? html`
                <button
                  class="clear"
                  aria-label="Clear search text"
                  @click=${(e: any) => this.handleClear(e)}
                >
                  <kd-icon .icon=${clearIcon}></kd-icon>
                </button>
              `
            : null}
          ${this.isInvalid
            ? html` <kd-icon class="error-icon" .icon=${errorIcon}></kd-icon> `
            : null}
        </div>

        ${this.multiple && !this.hideTags && this.value.length
          ? html`
              <div class="tags">
                ${this.value.map((value: string) => {
                  const option = this.options.find(
                    (option) => option.value === value
                  );
                  const nodes = option.shadowRoot
                    .querySelector('slot')
                    .assignedNodes({
                      flatten: true,
                    });
                  let text = '';
                  for (let i = 0; i < nodes.length; i++) {
                    text += nodes[i].textContent.trim();
                  }

                  return html`
                    <button
                      class="tag"
                      aria-label="Deselect ${text}"
                      @click=${() => this.handleTagClear(option.value)}
                    >
                      ${text}
                      <kd-icon .icon=${clearIcon16}></kd-icon>
                    </button>
                  `;
                })}
              </div>
            `
          : null}
        ${this.caption !== ''
          ? html` <div class="caption">${this.caption}</div> `
          : null}
        ${this.isInvalid
          ? html`
              <div class="error">
                ${this.invalidText || this.internalValidationMsg}
              </div>
            `
          : null}

        <div
          class="assistive-text"
          role="status"
          aria-live="assertive"
          aria-relevant="additions text"
        >
          ${this.assistiveText}
        </div>
      </div>
    `;
  }

  override firstUpdated() {
    // set a default placeholder if none provided
    if (this.placeholder === '') {
      if (this.searchable) {
        this.placeholder = 'Search';
      } else {
        if (this.multiple) {
          this.placeholder = 'Select items';
        } else {
          this.placeholder = 'Select an option';
        }
      }
    }
  }

  private handleSlotChange() {
    this.resetSelection();
  }

  /**
   * Retrieves the selected values from the list of child options and sets value property.
   * @function
   */
  public resetSelection() {
    this._updateChildren();
    this.emitValue();
  }

  private handleClick() {
    if (!this.disabled) {
      this.open = !this.open;

      // focus search input if searchable
      if (this.searchable) {
        this.searchEl.focus();
      }
    }
  }

  private handleButtonKeydown(e: any) {
    this.handleKeyboard(e, e.keyCode, 'button');
  }

  private handleListKeydown(e: any) {
    const TAB_KEY_CODE = 9;

    if (e.keyCode !== TAB_KEY_CODE) {
      e.preventDefault();
    }

    this.handleKeyboard(e, e.keyCode, 'list');
  }

  private handleListBlur(e: any) {
    this.options.forEach((option) => (option.highlighted = false));

    // don't blur if clicking an option inside
    if (
      !e.relatedTarget ||
      (e.relatedTarget && e.relatedTarget.localName !== 'kyn-dropdown-option')
    ) {
      this.open = false;
    }
    this.assistiveText = 'Dropdown menu options.';
  }

  private handleKeyboard(e: any, keyCode: number, target: string) {
    const SPACEBAR_KEY_CODE = [0, 32];
    const ENTER_KEY_CODE = 13;
    const DOWN_ARROW_KEY_CODE = 40;
    const UP_ARROW_KEY_CODE = 38;
    const ESCAPE_KEY_CODE = 27;

    // get highlighted element + index and selected element
    const highlightedEl = this.options.find(
      (option: any) => option.highlighted
    );
    const selectedEl = this.options.find((option: any) => option.selected);
    const highlightedIndex = highlightedEl
      ? this.options.indexOf(highlightedEl)
      : this.options.find((option: any) => option.selected)
      ? this.options.indexOf(selectedEl)
      : 0;

    // prevent page scroll on spacebar press
    if (SPACEBAR_KEY_CODE.includes(keyCode)) {
      e.preventDefault();
    }

    // open the listbox
    if (target === 'button') {
      const openDropdown =
        SPACEBAR_KEY_CODE.includes(keyCode) ||
        keyCode === ENTER_KEY_CODE ||
        keyCode == DOWN_ARROW_KEY_CODE ||
        keyCode == UP_ARROW_KEY_CODE;

      if (openDropdown) {
        this.open = true;
        this.options[highlightedIndex].highlighted = true;

        // scroll to highlighted option
        if (!this.multiple && this.value !== '') {
          this.options[highlightedIndex].scrollIntoView({ block: 'nearest' });
        }
      }
    }

    switch (keyCode) {
      case ENTER_KEY_CODE: {
        // select highlighted option
        if (target === 'list') {
          this.updateValue(
            this.options[highlightedIndex].value,
            !this.options[highlightedIndex].selected
          );
          this.assistiveText = 'Selected an item.';
        }
        return;
      }
      case DOWN_ARROW_KEY_CODE: {
        // go to next option
        let nextIndex =
          !highlightedEl && !selectedEl
            ? 0
            : highlightedIndex === this.options.length - 1
            ? 0
            : highlightedIndex + 1;

        // skip disabled options
        if (this.options[nextIndex].disabled) {
          nextIndex = nextIndex === this.options.length - 1 ? 0 : nextIndex + 1;
        }

        this.options[highlightedIndex].highlighted = false;
        this.options[nextIndex].highlighted = true;

        // scroll to option
        this.options[nextIndex].scrollIntoView({ block: 'nearest' });

        this.assistiveText = this.options[nextIndex].text;
        return;
      }
      case UP_ARROW_KEY_CODE: {
        // go to previous option
        let nextIndex =
          highlightedIndex === 0
            ? this.options.length - 1
            : highlightedIndex - 1;

        // skip disabled options
        if (this.options[nextIndex].disabled) {
          nextIndex = nextIndex === 0 ? this.options.length - 1 : nextIndex - 1;
        }

        this.options[highlightedIndex].highlighted = false;
        this.options[nextIndex].highlighted = true;

        // scroll to option
        this.options[nextIndex].scrollIntoView({ block: 'nearest' });

        this.assistiveText = this.options[nextIndex].text;
        return;
      }
      case ESCAPE_KEY_CODE: {
        // close listbox
        this.open = false;

        // restore focus
        if (this.searchable) {
          this.searchEl.focus();
        } else {
          this.buttonEl.focus();
        }

        this.assistiveText = 'Dropdown menu options.';
        return;
      }
      default: {
        return;
      }
    }
  }

  private handleClearMultiple(e: any) {
    e.stopPropagation();

    // clear values
    if (this.multiple) {
      this.value = [];
    } else {
      this.value = '';
    }

    this._validate(true, false);

    this.emitValue();
  }

  private handleTagClear(value: string) {
    // remove value
    this.updateValue(value, false);

    this.emitValue();
  }

  private handleClear(e: any) {
    e.stopPropagation();

    // reset search input text
    this.text = '';
    this.searchText = '';
    this.searchEl.value = '';

    // clear selection for single select
    if (!this.multiple) {
      this.value = '';
      this.emitValue();
    }
  }

  private handleSearchClick(e: any) {
    e.stopPropagation();
    this.open = true;
  }

  private handleButtonBlur(e: any) {
    // don't blur if entering listbox or search input
    if (
      !e.relatedTarget?.classList.contains('options') &&
      !e.relatedTarget?.classList.contains('search')
    ) {
      this.open = false;
    }
  }

  private handleSearchBlur(e: any) {
    // don't blur if entering listbox of button
    if (
      !e.relatedTarget ||
      (e.relatedTarget.localName !== 'kyn-dropdown-option' &&
        !e.relatedTarget?.classList.contains('options') &&
        !e.relatedTarget?.classList.contains('select'))
    ) {
      this.open = false;
    }
  }

  private handleSearchKeydown(e: any) {
    e.stopPropagation();

    const ENTER_KEY_CODE = 13;
    const ESCAPE_KEY_CODE = 27;
    const option = this.options.find((option) => option.highlighted);

    // select option
    if (e.keyCode === ENTER_KEY_CODE && option) {
      this.updateValue(option.value, option.selected);
      this.assistiveText = 'Selected an item.';
    }

    // close listbox
    if (e.keyCode === ESCAPE_KEY_CODE) {
      this.open = false;
      this.buttonEl.focus();
    }
  }

  private handleSearchInput(e: any) {
    const value = e.target.value;
    this.searchText = value;
    this.open = true;

    // find matches
    const options = this.options.filter((option: any) => {
      const text = option.text;
      return text.toLowerCase().startsWith(value.toLowerCase());
    });

    // reset options highlighted state
    this.options.forEach((option) => (option.highlighted = false));

    // option highlight and scroll
    if (value !== '' && options.length) {
      options[0].highlighted = true;
      options[0].scrollIntoView({ block: 'nearest' });
    }
  }

  private _handleClick(e: any) {
    if (e.detail.value === 'selectAll') {
      if (e.detail.selected) {
        this.value = this.options
          .filter((option) => !option.disabled)
          .map((option) => {
            return option.value;
          });
        this.assistiveText = 'Selected all items.';
      } else {
        this.value = [];
        this.assistiveText = 'Deselected all items.';
      }

      this._validate(true, false);
    } else {
      this.updateValue(e.detail.value, e.detail.selected);
      this.assistiveText = 'Selected an item.';
    }

    // emit selected value
    this.emitValue();
  }

  private _handleBlur(e: any) {
    const relatedTarget = e.detail.origEvent.relatedTarget;

    if (
      !relatedTarget ||
      (relatedTarget.localName !== 'kyn-dropdown-option' &&
        relatedTarget.localName !== 'kyn-dropdown')
    ) {
      this.open = false;
    }
  }

  private _handleFormdata(e: any) {
    if (this.multiple) {
      this.value.forEach((value: string) => {
        e.formData.append(this.name, value);
      });
    } else {
      e.formData.append(this.name, this.value);
    }
  }

  private _handleInvalid() {
    this.internalValidationMsg = this.internals.validationMessage;
  }

  override connectedCallback() {
    super.connectedCallback();

    // capture child options click event
    this.addEventListener('on-click', (e: any) => this._handleClick(e));

    // capture child options blur event
    this.addEventListener('on-blur', (e: any) => this._handleBlur(e));

    if (this.internals.form) {
      this.internals.form.addEventListener('formdata', (e) =>
        this._handleFormdata(e)
      );

      this.addEventListener('invalid', () => {
        this._handleInvalid();
      });
    }
  }

  override disconnectedCallback() {
    this.addEventListener('on-click', (e: any) => this._handleClick(e));
    this.addEventListener('on-blur', (e: any) => this._handleBlur(e));

    if (this.internals.form) {
      this.internals.form.removeEventListener('formdata', (e) =>
        this._handleFormdata(e)
      );

      this.removeEventListener('invalid', () => {
        this._handleInvalid();
      });
    }

    super.disconnectedCallback();
  }

  private updateValue(value: string, selected = false) {
    const values = JSON.parse(JSON.stringify(this.value));

    // set value
    if (this.multiple) {
      // update array
      if (selected) {
        values.push(value);
      } else {
        const index = values.indexOf(value);
        values.splice(index, 1);
      }

      this.value = values;
    } else {
      this.value = value;
    }

    this._validate(true, false);

    // reset focus
    if (!this.multiple) {
      if (this.searchable) {
        this.searchEl.focus();
      } else {
        this.buttonEl.focus();
      }
    }
  }

  private _validate(interacted: Boolean, report: Boolean) {
    // set validity flags
    const Validity = {
      customError: this.invalidText !== '',
      valueMissing:
        this.required &&
        (!this.value ||
          (this.multiple && !this.value.length) ||
          (!this.multiple && this.value === '')),
    };

    // set validationMessage
    const ValidationMessage =
      this.invalidText !== ''
        ? this.invalidText
        : this.required && !this.value.length
        ? 'Please fill out this field.'
        : '';

    // set validity on custom element, anchor to buttonEl
    this.internals.setValidity(Validity, ValidationMessage, this.buttonEl);

    // set internal validation message if value was changed by user input
    if (interacted) {
      this.internalValidationMsg = this.internals.validationMessage;
    }

    // focus the buttonEl to show validity
    if (report) {
      this.internals.reportValidity();
    }
  }

  private emitValue() {
    const event = new CustomEvent('on-change', {
      detail: {
        value: this.value,
      },
    });
    this.dispatchEvent(event);
  }

  override updated(changedProps: any) {
    if (
      changedProps.has('invalidText') ||
      changedProps.has('internalValidationMsg')
    ) {
      //check if any (internal / external )error msg. present then isInvalid is true
      this.isInvalid =
        this.invalidText !== '' || this.internalValidationMsg !== ''
          ? true
          : false;
    }

<<<<<<< HEAD
    const oldValue = changedProps.get('value');
    const valueChanged = this.multiple
      ? changedProps.has('value') &&
        oldValue !== undefined &&
        oldValue !== '' &&
        oldValue !== this.value
      : changedProps.has('value') &&
        oldValue !== undefined &&
        oldValue !== this.value;

    if (valueChanged) {
      // sync "Select All" checkbox state
      this.selectAllChecked =
        this.selectedOptions.length === this.options.length;

      // sync "Select All" indeterminate state
      this.selectAllIndeterminate =
        this.selectedOptions.length < this.options.length &&
        this.selectedOptions.length > 0;
=======
    if (
      changedProps.has('invalidText') &&
      changedProps.get('invalidText') !== undefined
    ) {
      this._validate(false, true);
    }

    if (changedProps.has('value')) {
      this._validate(false, false);
>>>>>>> c0b286d6

      // close listbox
      if (!this.multiple) {
        this.open = false;
      }

      // set form data value
      // if (this.multiple) {
      //   const entries = new FormData();
      //   this.value.forEach((value: string) => {
      //     entries.append(this.name, value);
      //   });
      //   this.internals.setFormValue(entries);
      // } else {
      //   this.internals.setFormValue(this.value);
      // }

      // set selected state for each option
      this.options.forEach((option: any) => {
        if (this.multiple) {
          option.selected = this.value.includes(option.value);
        } else {
          option.selected = this.value === option.value;
        }
      });

      // update selected option text
      if (!this.multiple) {
        if (this.options.length && this.value !== '') {
          const option = this.options.find(
            (option) => option.value === this.value
          );
          const nodes = option.shadowRoot.querySelector('slot').assignedNodes({
            flatten: true,
          });
          let text = '';
          for (let i = 0; i < nodes.length; i++) {
            text += nodes[i].textContent.trim();
          }
          this.text = text;
        }

        // set search input value
        this.searchText = this.text === this.placeholder ? '' : this.text;
        if (this.searchEl) {
          this.searchEl.value = this.searchText;
        }
      }
    }

    if (changedProps.has('open')) {
      if (this.open && !this.searchable) {
        // focus listbox if not searchable
        this.listboxEl.focus({ preventScroll: true });
        this.assistiveText =
          'Selecting items. Use up and down arrow keys to navigate.';
      }
    }

    if (changedProps.has('multiple')) {
      // set multiple for each option
      this.options.forEach((option: any) => {
        option.multiple = this.multiple;
      });
    }
  }

  private _updateChildren() {
    const Slot: any = this.shadowRoot?.querySelector('slot#children');
    const Options = Slot?.assignedElements();

    // get value from selected options
    if (Options) {
      const values: any = [];
      let value = '';
      Options.forEach((option: any) => {
        option.multiple = this.multiple;

        if (option.selected) {
          if (this.multiple) {
            values.push(option.value);
          } else {
            value = option.value;
          }
        }
      });

      // set initial values
      if (this.multiple) {
        this.value = values;
      } else {
        this.value = value;
      }
    }
  }
}

declare global {
  interface HTMLElementTagNameMap {
    'kyn-dropdown': Dropdown;
  }
}<|MERGE_RESOLUTION|>--- conflicted
+++ resolved
@@ -834,27 +834,6 @@
           : false;
     }
 
-<<<<<<< HEAD
-    const oldValue = changedProps.get('value');
-    const valueChanged = this.multiple
-      ? changedProps.has('value') &&
-        oldValue !== undefined &&
-        oldValue !== '' &&
-        oldValue !== this.value
-      : changedProps.has('value') &&
-        oldValue !== undefined &&
-        oldValue !== this.value;
-
-    if (valueChanged) {
-      // sync "Select All" checkbox state
-      this.selectAllChecked =
-        this.selectedOptions.length === this.options.length;
-
-      // sync "Select All" indeterminate state
-      this.selectAllIndeterminate =
-        this.selectedOptions.length < this.options.length &&
-        this.selectedOptions.length > 0;
-=======
     if (
       changedProps.has('invalidText') &&
       changedProps.get('invalidText') !== undefined
@@ -864,7 +843,15 @@
 
     if (changedProps.has('value')) {
       this._validate(false, false);
->>>>>>> c0b286d6
+
+      // sync "Select All" checkbox state
+      this.selectAllChecked =
+        this.selectedOptions.length === this.options.length;
+
+      // sync "Select All" indeterminate state
+      this.selectAllIndeterminate =
+        this.selectedOptions.length < this.options.length &&
+        this.selectedOptions.length > 0;
 
       // close listbox
       if (!this.multiple) {
