import { LitElement, html } from 'lit';
import {
  customElement,
  property,
  state,
  query,
  queryAssignedElements,
} from 'lit/decorators.js';
import { classMap } from 'lit/directives/class-map.js';
import DropdownScss from './dropdown.scss';
import './dropdownOption';
import '../tag';
import { FormMixin } from '../../../common/mixins/form-input';
import '@kyndryl-design-system/shidoka-foundation/components/icon';
import downIcon from '@carbon/icons/es/chevron--down/24';
import errorIcon from '@carbon/icons/es/warning--filled/16';
import clearIcon from '@carbon/icons/es/close/24';
import clearIcon16 from '@carbon/icons/es/close/16';
import { deepmerge } from 'deepmerge-ts';

const _defaultTextStrings = {
  selectedOptions: 'List of selected options',
  required: 'Required',
  error: 'Error',
};

/**
 * Dropdown, single select.
 * @fires on-change - Captures the input event and emits the selected value and original event details.
 * @fires on-search - Capture the search input event and emits the search text.
 * @fires on-clear-all - Captures the the multi-select clear all button click event and emits the value.
 * @slot unnamed - Slot for dropdown options.
 * @slot tooltip - Slot for tooltip.
 */
@customElement('kyn-dropdown')
export class Dropdown extends FormMixin(LitElement) {
  static override styles = DropdownScss;

<<<<<<< HEAD
=======
  /** Label text. */
  @property({ type: String })
  label = '';

  /** Update by value instead of deriving value from child selections. */
  @property({ type: Boolean })
  updateByValue = false;

>>>>>>> ec7646bc
  /** Dropdown size/height. "sm", "md", or "lg". */
  @property({ type: String })
  size = 'md';

  /** Dropdown inline style type. */
  @property({ type: Boolean })
  inline = false;

  /** Optional text beneath the input. */
  @property({ type: String })
  caption = '';

  /** Dropdown placeholder. */
  @property({ type: String })
  placeholder = '';

  /** Listbox/drawer open state. */
  @property({ type: Boolean })
  open = false;

  /** Makes the dropdown searchable. */
  @property({ type: Boolean })
  searchable = false;

  /** Searchable variant filters results. */
  @property({ type: Boolean })
  filterSearch = false;

  /** Enabled multi-select functionality. */
  @property({ type: Boolean })
  multiple = false;

  /** Makes the dropdown required. */
  @property({ type: Boolean })
  required = false;

  /** Dropdown disabled state. */
  @property({ type: Boolean })
  disabled = false;

  /** Hide the tags below multi-select. */
  @property({ type: Boolean })
  hideTags = false;

  /** Adds a "Select all" option to the top of a multi-select dropdown. */
  @property({ type: Boolean })
  selectAll = false;

  /** "Select all" text customization. */
  @property({ type: String })
  selectAllText = 'Select all';

  /** Menu CSS min-width value. */
  @property({ type: String })
  menuMinWidth = 'initial';

  /** Is "Select All" box checked.
   * @internal
   */
  @property({ type: Boolean })
  selectAllChecked = false;

  /** Is "Select All" indeterminate.
   * @internal
   */
  @property({ type: Boolean })
  selectAllIndeterminate = false;

  /** Text string customization. */
  @property({ type: Object })
  textStrings = _defaultTextStrings;

  /** Internal text strings.
   * @internal
   */
  @state()
  _textStrings = _defaultTextStrings;

  /**
   * Selected option text, automatically derived.
   * @ignore
   */
  @state()
  text = '';

  /**
   * Search input value.
   */
  @property({ type: String })
  searchText = '';

  /**
   * Assistive text for screen readers.
   * @ignore
   */
  @state()
  assistiveText = 'Dropdown menu options.';

  /**
   * Queries any slotted options.
   * @ignore
   */
  @queryAssignedElements({ selector: 'kyn-dropdown-option' })
  options!: Array<any>;

  /**
   * Queries any slotted selected options.
   * @ignore
   */
  @queryAssignedElements({ selector: 'kyn-dropdown-option[selected]' })
  selectedOptions!: Array<any>;

  /**
   * Queries the .search DOM element.
   * @ignore
   */
  @query('.search')
  searchEl!: HTMLInputElement;

  /**
   * Queries the .select DOM element.
   * @ignore
   */
  @query('.select')
  buttonEl!: HTMLElement;

  /**
   * Queries the .options DOM element.
   * @ignore
   */
  @query('.options')
  listboxEl!: HTMLElement;

  /**
   * Queries the .clear-multiple DOM element.
   * @ignore
   */
  @query('.clear-multiple')
  clearMultipleEl!: HTMLElement;

  /**
   * Open drawer upwards.
   * @ignore
   */
  @state()
  _openUpwards = false;

  /**
   * Tags value/text reference.
   * @ignore
   */
  @state()
  _tags: Array<object> = [];

  /** Toggles on clicking enter key in the search input.
   * @internal
   */
  searchTextEntered: any = false;

  /** Toggles on clicking enter key in the search input.
   * @internal
   */
  prevSearchKeydownIndex = -1;

  override render() {
    return html`
      <div
        class="dropdown"
        ?disabled=${this.disabled}
        ?open=${this.open}
        ?inline=${this.inline}
        ?searchable=${this.searchable}
      >
        <label
          for=${this.name}
          id="label-${this.name}"
          class="label-text"
          @click=${this._handleLabelClick}
        >
          ${this.required
            ? html`
                <abbr
                  class="required"
                  title=${this._textStrings.required}
                  aria-label=${this._textStrings.required}
                >
                  *
                </abbr>
              `
            : null}
          <span>${this.label}</span>
          <slot name="tooltip"></slot>
        </label>

        <div
          class=${classMap({
            wrapper: true,
            open: this.open,
          })}
        >
          <div class="custom">
            <div
              class="${classMap({
                select: true,
                'input-custom': true,
                'size--sm': this.size === 'sm',
                'size--lg': this.size === 'lg',
                inline: this.inline,
              })}"
              aria-labelledby="label-${this.name}"
              aria-expanded=${this.open}
              aria-controls="options"
              role="combobox"
              id=${this.name}
              name=${this.name}
              ?required=${this.required}
              ?disabled=${this.disabled}
              ?invalid=${this._isInvalid}
              tabindex=${this.disabled ? '' : '0'}
              @click=${() => this.handleClick()}
              @keydown=${(e: any) => this.handleButtonKeydown(e)}
              @mousedown=${(e: any) => {
                if (!this.searchable) {
                  e.preventDefault();
                }
              }}
              @blur=${(e: any) => this.handleButtonBlur(e)}
            >
              ${this.multiple && this.value.length
                ? html`
                    <button
                      class="clear-multiple"
                      aria-label="${this.value
                        .length} items selected. Clear selections"
                      ?disabled=${this.disabled}
                      @click=${(e: Event) => this.handleClearMultiple(e)}
                    >
                      ${this.value.length}
                      <kd-icon .icon=${clearIcon16}></kd-icon>
                    </button>
                  `
                : null}
              ${this.searchable
                ? html`
                    <input
                      class="search"
                      type="text"
                      placeholder=${this.placeholder}
                      value=${this.searchText}
                      ?disabled=${this.disabled}
                      @keydown=${(e: any) => this.handleSearchKeydown(e)}
                      @input=${(e: any) => this.handleSearchInput(e)}
                      @blur=${(e: any) => this.handleSearchBlur(e)}
                      @click=${(e: any) => this.handleSearchClick(e)}
                    />
                  `
                : html`
                    <span>
                      ${this.multiple
                        ? this.placeholder
                        : this.value === ''
                        ? this.placeholder
                        : this.text}
                    </span>
                  `}

              <kd-icon class="arrow-icon" .icon=${downIcon}></kd-icon>
            </div>

            <ul
              id="options"
              class=${classMap({
                options: true,
                open: this.open,
                upwards: this._openUpwards,
              })}
              style="min-width: ${this.menuMinWidth};"
              aria-labelledby="label-${this.name}"
              name=${this.name}
              role="listbox"
              tabindex="0"
              aria-expanded=${this.open}
              aria-hidden=${!this.open}
              @keydown=${(e: any) => this.handleListKeydown(e)}
              @blur=${(e: any) => this.handleListBlur(e)}
            >
              ${this.multiple && this.selectAll
                ? html`
                    <kyn-dropdown-option
                      class="select-all"
                      value="selectAll"
                      multiple
                      ?selected=${this.selectAllChecked}
                      ?indeterminate=${this.selectAllIndeterminate}
                      ?disabled=${this.disabled}
                    >
                      ${this.selectAllText}
                    </kyn-dropdown-option>
                  `
                : null}

              <slot
                id="children"
                @slotchange=${() => this.handleSlotChange()}
              ></slot>
            </ul>
          </div>

          ${this.searchable && this.searchEl && this.searchText !== ''
            ? html`
                <button
                  class="clear"
                  aria-label="Clear search text"
                  @click=${(e: any) => this.handleClear(e)}
                >
                  <kd-icon .icon=${clearIcon}></kd-icon>
                </button>
              `
            : null}
          <!--
          ${this._isInvalid
            ? html` <kd-icon class="error-icon" .icon=${errorIcon}></kd-icon> `
            : null}
            -->
        </div>

        ${this.multiple && !this.hideTags && this._tags.length
          ? html`
              <kyn-tag-group
                filter
                role="list"
                aria-label=${this._textStrings.selectedOptions}
              >
                ${this._tags.map((tag: any) => {
                  return html`
                    <kyn-tag
                      role="listitem"
                      label=${tag.text}
                      ?disabled=${this.disabled}
                      clearTagText="Clear Tag ${tag.text}"
                      @on-close=${() => this.handleTagClear(tag.value)}
                    ></kyn-tag>
                  `;
                })}
              </kyn-tag-group>
            `
          : null}
        ${this.caption !== ''
          ? html` <div class="caption">${this.caption}</div> `
          : null}
        ${this._isInvalid
          ? html`
              <div class="error">
                <kd-icon
                  class="error-info-icon"
                  role="img"
                  title=${this._textStrings.error}
                  aria-label=${this._textStrings.error}
                  .icon=${errorIcon}
                ></kd-icon>
                ${this.invalidText || this._internalValidationMsg}
              </div>
            `
          : null}

        <div
          class="assistive-text"
          role="status"
          aria-live="assertive"
          aria-relevant="additions text"
        >
          ${this.assistiveText}
        </div>
      </div>
    `;
  }

  override firstUpdated() {
    // set a default placeholder if none provided
    if (this.placeholder === '') {
      if (this.searchable) {
        this.placeholder = 'Search';
      } else {
        if (this.multiple) {
          this.placeholder = 'Select items';
        } else {
          this.placeholder = 'Select an option';
        }
      }
    }
  }

  private handleSlotChange() {
    this._updateOptions();
  }

  private handleClick() {
    if (!this.disabled) {
      this.open = !this.open;

      // focus search input if searchable
      if (this.searchable) {
        this.searchEl.focus();
      } else {
        this.buttonEl.focus();
      }
    }
  }

  private _handleLabelClick() {
    if (!this.disabled) {
      this.open = !this.open;

      if (this.searchable) {
        this.searchEl.focus();
      } else {
        this.buttonEl.focus();
      }
    }
  }

  private handleButtonKeydown(e: any) {
    this.handleKeyboard(e, e.keyCode, 'button');
  }

  private handleListKeydown(e: any) {
    const TAB_KEY_CODE = 9;

    if (e.keyCode !== TAB_KEY_CODE) {
      e.preventDefault();
    }

    this.handleKeyboard(e, e.keyCode, 'list');
  }

  private handleListBlur(e: any) {
    this.options.forEach((option) => (option.highlighted = false));

    // don't blur if clicking an option inside
    if (
      e.relatedTarget &&
      e.relatedTarget.localName !== 'kyn-dropdown-option'
    ) {
      this.open = false;
    }
    this.assistiveText = 'Dropdown menu options.';
  }

  private handleKeyboard(e: any, keyCode: number, target: string) {
    const SPACEBAR_KEY_CODE = [0, 32];
    const ENTER_KEY_CODE = 13;
    const DOWN_ARROW_KEY_CODE = 40;
    const UP_ARROW_KEY_CODE = 38;
    const ESCAPE_KEY_CODE = 27;

    // get highlighted element + index and selected element
    const visibleOptions = this.options.filter(
      (option: any) => option.style.display !== 'none'
    );
    const highlightedEl = visibleOptions.find(
      (option: any) => option.highlighted
    );
    const selectedEl = visibleOptions.find((option: any) => option.selected);
    let highlightedIndex = highlightedEl
      ? visibleOptions.indexOf(highlightedEl)
      : visibleOptions.find((option: any) => option.selected)
      ? visibleOptions.indexOf(selectedEl)
      : 0;

    // prevent page scroll on spacebar press
    if (SPACEBAR_KEY_CODE.includes(keyCode)) {
      e.preventDefault();
    }

    const isListboxElOpened = this.open;
    // open the listbox
    if (target === 'button') {
      let openDropdown =
        SPACEBAR_KEY_CODE.includes(keyCode) ||
        keyCode === ENTER_KEY_CODE ||
        keyCode == DOWN_ARROW_KEY_CODE ||
        keyCode == UP_ARROW_KEY_CODE;

      if (e.target === this.clearMultipleEl) {
        openDropdown = false;
        visibleOptions[highlightedIndex].highlighted = false;
        visibleOptions[highlightedIndex].selected =
          !visibleOptions[highlightedIndex].selected;
        highlightedIndex = 0;
        if (keyCode !== ENTER_KEY_CODE) return;
      }

      if (openDropdown) {
        this.open = true;

        // scroll to highlighted option
        if (!this.multiple && this.value !== '') {
          visibleOptions[highlightedIndex].scrollIntoView({ block: 'nearest' });
        }
      }
    }
    switch (keyCode) {
      case 0:
      case 32:
      case ENTER_KEY_CODE: {
        // select highlighted option
        visibleOptions[highlightedIndex].highlighted = true;
        if (isListboxElOpened) {
          if (this.multiple) {
            visibleOptions[highlightedIndex].selected =
              !visibleOptions[highlightedIndex].selected;
            if (visibleOptions[highlightedIndex].selected) {
              this.assistiveText = `Selected ${visibleOptions[highlightedIndex].innerHTML}`;
            } else {
              this.assistiveText = `Deselected ${visibleOptions[highlightedIndex].innerHTML}`;
            }
          } else {
            visibleOptions.forEach((e) => (e.selected = false));
            visibleOptions[highlightedIndex].selected = true;
            this.open = false;
            this.assistiveText = `Selected ${visibleOptions[highlightedIndex].innerHTML}`;
          }
        }
        if (highlightedEl && isListboxElOpened)
          this.updateValue(
            visibleOptions[highlightedIndex].value,
            visibleOptions[highlightedIndex].selected
          );

        this.emitValue();
        return;
      }
      case DOWN_ARROW_KEY_CODE: {
        // go to next option
        let nextIndex =
          !highlightedEl && !selectedEl
            ? 0
            : highlightedIndex === visibleOptions.length - 1
            ? 0
            : highlightedIndex + 1;

        // skip disabled options
        if (visibleOptions[nextIndex].disabled) {
          nextIndex =
            nextIndex === visibleOptions.length - 1 ? 0 : nextIndex + 1;
        }

        visibleOptions[highlightedIndex].highlighted = false;
        visibleOptions[nextIndex].highlighted = true;

        // scroll to option
        visibleOptions[nextIndex].scrollIntoView({ block: 'nearest' });

        this.assistiveText = visibleOptions[nextIndex].text;
        return;
      }
      case UP_ARROW_KEY_CODE: {
        // go to previous option
        let nextIndex =
          highlightedIndex === 0
            ? visibleOptions.length - 1
            : highlightedIndex - 1;

        // skip disabled options
        if (visibleOptions[nextIndex].disabled) {
          nextIndex =
            nextIndex === 0 ? visibleOptions.length - 1 : nextIndex - 1;
        }

        visibleOptions[highlightedIndex].highlighted = false;
        visibleOptions[nextIndex].highlighted = true;

        // scroll to option
        visibleOptions[nextIndex].scrollIntoView({ block: 'nearest' });

        this.assistiveText = visibleOptions[nextIndex].text;
        return;
      }
      case ESCAPE_KEY_CODE: {
        // close listbox
        this.open = false;

        // restore focus
        if (this.searchable) {
          this.searchEl.focus();
        } else {
          this.buttonEl.focus();
        }

        this.assistiveText = 'Dropdown menu options.';
        return;
      }
      default: {
        return;
      }
    }
  }

  private handleClearMultiple(e: any) {
    e.stopPropagation();

    // clear values
    if (this.multiple) {
      this.value = [];
    } else {
      this.value = '';
    }

    this._validate(true, false);
    this._updateSelectedOptions();
    this.emitValue();

    const event = new CustomEvent('on-clear-all', {
      detail: {
        value: this.value,
      },
    });
    this.dispatchEvent(event);
  }

  private handleTagClear(value: string) {
    // remove value
    this.updateValue(value, false);
    this._updateSelectedOptions();
    this.emitValue();
  }

  private handleClear(e: any) {
    e.stopPropagation();

    // reset search input text
    this.text = '';
    this.searchText = '';
    this.searchEl.value = '';

    this._emitSearch();

    if (this.filterSearch) {
      // reveal all options
      this.options.map((option: any) => {
        option.style.display = 'block';
      });
    }

    // clear selection for single select
    if (!this.multiple) {
      this.value = '';
      this._updateSelectedOptions();
      this.emitValue();
    }
  }

  private handleSearchClick(e: any) {
    e.stopPropagation();
    this.open = true;
  }

  private handleButtonBlur(e: any) {
    // don't blur if entering listbox or search input
    if (
      !e.relatedTarget?.classList.contains('options') &&
      !e.relatedTarget?.classList.contains('search')
    ) {
      this.open = false;
    }
    this._validate(true, false);
  }

  private handleSearchBlur(e: any) {
    // don't blur if entering listbox of button
    if (
      !e.relatedTarget ||
      (e.relatedTarget.localName !== 'kyn-dropdown-option' &&
        !e.relatedTarget?.classList.contains('options') &&
        !e.relatedTarget?.classList.contains('select'))
    ) {
      this.open = false;
    }
    this._validate(true, false);
  }

  private handleSearchKeydown(e: any) {
    e.stopPropagation();

    const ENTER_KEY_CODE = 13;
    const ESCAPE_KEY_CODE = 27;
    const option = this.options.find((option) => option.highlighted);
    const highlightedIndex = this.options.findIndex(
      (option) => option.highlighted
    );
    this.searchTextEntered = false;
    // select option
    if (e.keyCode === ENTER_KEY_CODE) {
      this.searchTextEntered = true;
      if (option) {
        if (this.prevSearchKeydownIndex !== highlightedIndex) {
          if (this.multiple) {
            option.selected = !option.selected;
          } else {
            this.options.forEach((e) => (e.selected = false));
            option.selected = true;
            this.open = false;
          }
          this.updateValue(option.value, option.selected);
        }

        if (option.selected) {
          this.assistiveText = `Selected ${option.innerHTML}`;
          this.prevSearchKeydownIndex = highlightedIndex;
        } else {
          this.assistiveText = `Deselected ${option.innerHTML}`;
        }
      } else {
        this.assistiveText = 'No item matched.';
      }
    }

    // close listbox
    if (e.keyCode === ESCAPE_KEY_CODE) {
      this.open = false;
      this.buttonEl.focus();
    }
  }

  private handleSearchInput(e: any) {
    const value = e.target.value;
    this.searchText = value;
    this.open = true;

    this._emitSearch();

    if (this.filterSearch) {
      // hide items that don't match
      this.options.map((option: any) => {
        const text = option.text;
        if (text.toLowerCase().includes(value.toLowerCase())) {
          option.style.display = 'block';
        } else {
          option.style.display = 'none';
        }
      });
    } else {
      // find matches
      const options = this.options.filter((option: any) => {
        const text = option.text;
        return text.toLowerCase().startsWith(value.toLowerCase());
      });

      // reset options highlighted state
      this.options.forEach((option) => (option.highlighted = false));

      // option highlight and scroll
      if (value !== '' && options.length) {
        options[0].highlighted = true;
        options[0].scrollIntoView({ block: 'nearest' });
        if (this.searchTextEntered) this.assistiveText = 'Option Matched';
      }
    }
  }

  private _updateSelectedOptions() {
    // set selected state for each option
    this.options.forEach((option: any) => {
      if (this.multiple) {
        option.selected = this.value.includes(option.value);
      } else {
        option.selected = this.value === option.value;
      }
    });
  }

  private _handleClick(e: any) {
    if (e.detail.value === 'selectAll') {
      if (e.detail.selected) {
        this.value = this.options
          .filter((option) => !option.disabled)
          .map((option) => {
            return option.value;
          });
        this.assistiveText = 'Selected all items.';
      } else {
        this.value = [];
        this.assistiveText = 'Deselected all items.';
      }

      this._validate(true, false);
    } else {
      this.updateValue(e.detail.value, e.detail.selected);
      this.assistiveText = 'Selected an item.';
    }

    this._updateSelectedOptions();

    // close listbox
    if (!this.multiple) {
      this.open = false;
    }

    // emit selected value
    this.emitValue();
  }

  private _handleBlur(e: any) {
    const relatedTarget = e.detail.origEvent.relatedTarget;

    if (
      !relatedTarget ||
      (relatedTarget.localName !== 'kyn-dropdown-option' &&
        relatedTarget.localName !== 'kyn-dropdown')
    ) {
      this.open = false;
    }
  }

  // private _handleFormdata(e: any) {
  //   if (this.multiple) {
  //     this.value.forEach((value: string) => {
  //       e.formData.append(this.name, value);
  //     });
  //   } else {
  //     e.formData.append(this.name, this.value);
  //   }
  // }

  private _handleClickOut(e: Event) {
    if (!e.composedPath().includes(this)) {
      this.open = false;
    }
  }

  override connectedCallback() {
    super.connectedCallback();

    // preserve FormMixin connectedCallback function
    this._onConnected();

    document.addEventListener('click', (e) => this._handleClickOut(e));

    // capture child options click event
    this.addEventListener('on-click', (e: any) => this._handleClick(e));

    // capture child options blur event
    this.addEventListener('on-blur', (e: any) => this._handleBlur(e));
  }

  override disconnectedCallback() {
    // preserve FormMixin disconnectedCallback function
    this._onDisconnected();

    document.removeEventListener('click', (e) => this._handleClickOut(e));
    this.removeEventListener('on-click', (e: any) => this._handleClick(e));
    this.removeEventListener('on-blur', (e: any) => this._handleBlur(e));

    super.disconnectedCallback();
  }

  private updateValue(value: string, selected = false) {
    // set value
    if (this.multiple) {
      const values =
        this.value === '' ? [] : JSON.parse(JSON.stringify(this.value));

      // update array
      if (selected) {
        values.push(value);
      } else {
        const index = values.indexOf(value);
        values.splice(index, 1);
      }

      this.value = values;
    } else {
      this.value = value;
    }

    this._validate(true, false);

    // reset focus
    if (!this.multiple) {
      if (this.searchable) {
        this.searchEl.focus();
      } else {
        this.buttonEl.focus();
      }
    }
  }

  private _validate(interacted: Boolean, report: Boolean) {
    // set validity flags
    const Validity = {
      customError: this.invalidText !== '',
      valueMissing:
        this.required &&
        (!this.value ||
          (this.multiple && !this.value.length) ||
          (!this.multiple && this.value === '')),
    };

    // set validationMessage
    const InternalMsg =
      this.required && !this.value.length ? 'Please fill out this field.' : '';
    const ValidationMessage =
      this.invalidText !== '' ? this.invalidText : InternalMsg;

    // set validity on custom element, anchor to buttonEl
    this._internals.setValidity(Validity, ValidationMessage, this.buttonEl);

    // set internal validation message if value was changed by user input
    if (interacted) {
      this._internalValidationMsg = InternalMsg;
    }

    // focus the buttonEl to show validity
    if (report) {
      this._internals.reportValidity();
    }
  }

  private emitValue() {
    const event = new CustomEvent('on-change', {
      detail: {
        value: this.value,
      },
    });
    this.dispatchEvent(event);
  }

  private _emitSearch() {
    const event = new CustomEvent('on-search', {
      detail: {
        searchText: this.searchText,
      },
    });
    this.dispatchEvent(event);
  }

  override willUpdate(changedProps: any) {
    if (changedProps.has('textStrings')) {
      this._textStrings = deepmerge(_defaultTextStrings, this.textStrings);
    }
  }

  override updated(changedProps: any) {
    // preserve FormMixin updated function
    this._onUpdated(changedProps);

    if (changedProps.has('value')) {
      const Slot: any = this.shadowRoot?.querySelector('slot#children');
      const Options: Array<any> = Slot.assignedElements().filter(
        (option: any) => !option.disabled
      );
      const SelectedOptions: Array<any> = Options.filter(
        (option: any) => option.selected
      );

      // sync "Select All" checkbox state
      this.selectAllChecked = SelectedOptions.length === Options.length;

      // sync "Select All" indeterminate state
      this.selectAllIndeterminate =
        SelectedOptions.length < Options.length && SelectedOptions.length > 0;

      this._updateOptions();
      this._updateTags();

      // update selected option text
      const AllOptions: any = Array.from(
        this.querySelectorAll('kyn-dropdown-option')
      );

      if (!this.multiple) {
        if (AllOptions.length && this.value !== '') {
          const option = AllOptions.find(
            (option: any) => option.value === this.value
          );

          this.text = option.textContent;
        }

        // set search input value
        if (this.searchable && this.text) {
          this.searchText = this.text === this.placeholder ? '' : this.text;
          this.searchEl.value = this.searchText;
        }
      }
    }

    if (changedProps.has('open')) {
      if (this.open && !this.searchable) {
        // focus listbox if not searchable
        this.listboxEl.focus({ preventScroll: true });
        this.assistiveText =
          'Selecting items. Use up and down arrow keys to navigate.';
      }

      if (this.open) {
        if (!this.multiple) {
          // scroll to selected option
          this.options
            .find((option) => option.selected)
            ?.scrollIntoView({ block: 'nearest' });
        }

        // open dropdown upwards if closer to bottom of viewport
        const Threshold = 0.6;

        if (
          this.buttonEl.getBoundingClientRect().top >
          window.innerHeight * Threshold
        ) {
          this._openUpwards = true;
        } else {
          this._openUpwards = false;
        }
      }
    }

    if (changedProps.has('multiple')) {
      // set multiple for each option
      this.options.forEach((option: any) => {
        option.multiple = this.multiple;
      });
    }

    if (changedProps.has('searchText') && this.searchEl) {
      this.searchEl.value = this.searchText;
    }
  }

  // add selected options to Tags array
  private _updateTags() {
    if (this.multiple) {
      const Options: any = Array.from(
        this.querySelectorAll('kyn-dropdown-option')
      );
      const Tags: Array<object> = [];

      if (Options) {
        Options.forEach((option: any) => {
          if (option.selected) {
            Tags.push({
              value: option.value,
              text: option.textContent,
            });
          }
        });

        this._tags = Tags;
      }
    }
  }

  private _updateOptions() {
    const Options: any = Array.from(
      this.querySelectorAll('kyn-dropdown-option')
    );

    Options.forEach((option: any) => {
      // set option multiple state
      option.multiple = this.multiple;

      if (this.multiple) {
        const Selected = this.value.includes(option.value);
        // set option selected state
        option.selected = Selected;
      } else {
        option.selected = this.value === option.value;
      }
    });
  }
}

declare global {
  interface HTMLElementTagNameMap {
    'kyn-dropdown': Dropdown;
  }
}<|MERGE_RESOLUTION|>--- conflicted
+++ resolved
@@ -36,8 +36,6 @@
 export class Dropdown extends FormMixin(LitElement) {
   static override styles = DropdownScss;
 
-<<<<<<< HEAD
-=======
   /** Label text. */
   @property({ type: String })
   label = '';
@@ -46,7 +44,6 @@
   @property({ type: Boolean })
   updateByValue = false;
 
->>>>>>> ec7646bc
   /** Dropdown size/height. "sm", "md", or "lg". */
   @property({ type: String })
   size = 'md';
