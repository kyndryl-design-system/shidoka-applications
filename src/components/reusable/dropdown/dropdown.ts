import { unsafeSVG } from 'lit-html/directives/unsafe-svg.js';
import { LitElement, html } from 'lit';
import {
  customElement,
  property,
  state,
  query,
  queryAssignedElements,
} from 'lit/decorators.js';
import { classMap } from 'lit/directives/class-map.js';
import DropdownScss from './dropdown.scss';
import { FormMixin } from '../../../common/mixins/form-input';
import { deepmerge } from 'deepmerge-ts';

import './dropdownOption';
import '../tag';
import '../button';

import downIcon from '@kyndryl-design-system/shidoka-icons/svg/monochrome/16/chevron-down.svg';
import errorIcon from '@kyndryl-design-system/shidoka-icons/svg/monochrome/16/error-filled.svg';
import clearIcon from '@kyndryl-design-system/shidoka-icons/svg/monochrome/20/close-simple.svg';

const _defaultTextStrings = {
  selectedOptions: 'List of selected options',
  required: 'Required',
  error: 'Error',
};

/**
 * Dropdown, single select.
 * @fires on-change - Captures the input event and emits the selected value and original event details.
 * @fires on-search - Capture the search input event and emits the search text.
 * @fires on-clear-all - Captures the the multi-select clear all button click event and emits the value.
 * @slot unnamed - Slot for dropdown options.
 * @slot tooltip - Slot for tooltip.
 */
@customElement('kyn-dropdown')
export class Dropdown extends FormMixin(LitElement) {
  static override styles = DropdownScss;

  /** Label text. */
  @property({ type: String })
  label = '';

  /** Dropdown size/height. "sm", "md", or "lg". */
  @property({ type: String })
  size = 'md';

  /** Dropdown inline style type. */
  @property({ type: Boolean })
  inline = false;

  /** Optional text beneath the input. */
  @property({ type: String })
  caption = '';

  /** Dropdown placeholder. */
  @property({ type: String })
  placeholder = '';

  /** Listbox/drawer open state. */
  @property({ type: Boolean })
  open = false;

  /** Makes the dropdown searchable. */
  @property({ type: Boolean })
  searchable = false;

  /** Searchable variant filters results. */
  @property({ type: Boolean })
  filterSearch = false;

  /** Enabled multi-select functionality. */
  @property({ type: Boolean })
  multiple = false;

  /** Makes the dropdown required. */
  @property({ type: Boolean })
  required = false;

  /** Dropdown disabled state. */
  @property({ type: Boolean })
  disabled = false;

  /** Hide the tags below multi-select. */
  @property({ type: Boolean })
  hideTags = false;

  /** Adds a "Select all" option to the top of a multi-select dropdown. */
  @property({ type: Boolean })
  selectAll = false;

  /** "Select all" text customization. */
  @property({ type: String })
  selectAllText = 'Select all';

  /** Menu CSS min-width value. */
  @property({ type: String })
  menuMinWidth = 'initial';

  /** Is "Select All" box checked.
   * @internal
   */
  @property({ type: Boolean })
  selectAllChecked = false;

  /** Is "Select All" indeterminate.
   * @internal
   */
  @property({ type: Boolean })
  selectAllIndeterminate = false;

  /** Text string customization. */
  @property({ type: Object })
  textStrings = _defaultTextStrings;

  /** Internal text strings.
   * @internal
   */
  @state()
  _textStrings = _defaultTextStrings;

  /**
   * Selected option text, automatically derived.
   * @ignore
   */
  @state()
  text = '';

  /**
   * Search input value.
   */
  @property({ type: String })
  searchText = '';

  /**
   * Assistive text for screen readers.
   * @ignore
   */
  @state()
  assistiveText = 'Dropdown menu options.';

  /**
   * Queries any slotted options.
   * @ignore
   */
  @queryAssignedElements({ selector: 'kyn-dropdown-option' })
  options!: Array<any>;

  /**
   * Queries any slotted selected options.
   * @ignore
   */
  @queryAssignedElements({ selector: 'kyn-dropdown-option[selected]' })
  selectedOptions!: Array<any>;

  /**
   * Queries the .search DOM element.
   * @ignore
   */
  @query('.search')
  searchEl!: HTMLInputElement;

  /**
   * Queries the .select DOM element.
   * @ignore
   */
  @query('.select')
  buttonEl!: HTMLElement;

  /**
   * Queries the .options DOM element.
   * @ignore
   */
  @query('.options')
  listboxEl!: HTMLElement;

  /**
   * Queries the .clear-multiple DOM element.
   * @ignore
   */
  @query('.clear-multiple')
  clearMultipleEl!: HTMLElement;

  /**
   * Open drawer upwards.
   * @ignore
   */
  @state()
  _openUpwards = false;

  /**
   * Tags value/text reference.
   * @ignore
   */
  @state()
  _tags: Array<object> = [];

  /** Toggles on clicking enter key in the search input.
   * @internal
   */
  searchTextEntered: any = false;

  /** Toggles on clicking enter key in the search input.
   * @internal
   */
  prevSearchKeydownIndex = -1;

  override render() {
    return html`
      <div
        class="dropdown"
        ?disabled=${this.disabled}
        ?open=${this.open}
        ?inline=${this.inline}
        ?searchable=${this.searchable}
      >
        <label
          for=${this.name}
          id="label-${this.name}"
          class="label-text"
          @click=${this._handleLabelClick}
        >
          ${this.required
            ? html`
                <abbr
                  class="required"
                  title=${this._textStrings.required}
                  aria-label=${this._textStrings.required}
                >
                  *
                </abbr>
              `
            : null}
          <span>${this.label}</span>
          <slot name="tooltip"></slot>
        </label>

        <div
          class=${classMap({
            wrapper: true,
            open: this.open,
          })}
        >
          <div class="custom">
            <div
              class="${classMap({
                select: true,
                'input-custom': true,
                'size--sm': this.size === 'sm',
                'size--lg': this.size === 'lg',
                inline: this.inline,
              })}"
              aria-labelledby="label-${this.name}"
              aria-expanded=${this.open}
              aria-controls="options"
              role="combobox"
              id=${this.name}
              name=${this.name}
              ?required=${this.required}
              ?disabled=${this.disabled}
              ?invalid=${this._isInvalid}
              tabindex=${this.disabled ? '' : '0'}
              @click=${() => this.handleClick()}
              @keydown=${(e: any) => this.handleButtonKeydown(e)}
              @mousedown=${(e: any) => {
                if (!this.searchable) {
                  e.preventDefault();
                }
              }}
              @blur=${(e: any) => this.handleButtonBlur(e)}
            >
              ${this.multiple && this.value.length
                ? html`
                    <button
                      class="clear-multiple"
                      aria-label="${this.value
                        .length} items selected. Clear selections"
                      ?disabled=${this.disabled}
                      @click=${(e: Event) => this.handleClearMultiple(e)}
                    >
                      ${this.value.length}
                      <span style="display:flex;" slot="icon"
                        >${unsafeSVG(clearIcon)}</span
                      >
                    </button>
                  `
                : null}
              ${this.searchable
                ? html`
                    <input
                      class="search"
                      type="text"
                      placeholder=${this.placeholder}
                      value=${this.searchText}
                      ?disabled=${this.disabled}
                      aria-disabled=${this.disabled}
                      @keydown=${(e: any) => this.handleSearchKeydown(e)}
                      @input=${(e: any) => this.handleSearchInput(e)}
                      @blur=${(e: any) => this.handleSearchBlur(e)}
                      @click=${(e: any) => this.handleSearchClick(e)}
                    />
                  `
                : html`
                    <span>
                      ${this.multiple
                        ? this.placeholder
                        : this.value === ''
                        ? this.placeholder
                        : this.text}
                    </span>
                  `}

              <span class="arrow-icon">${unsafeSVG(downIcon)}</span>
            </div>

            <ul
              id="options"
              class=${classMap({
                options: true,
                open: this.open,
                upwards: this._openUpwards,
              })}
              style="min-width: ${this.menuMinWidth};"
              aria-labelledby="label-${this.name}"
              name=${this.name}
              role="listbox"
              tabindex="0"
              aria-expanded=${this.open}
              aria-hidden=${!this.open}
              @keydown=${(e: any) => this.handleListKeydown(e)}
              @blur=${(e: any) => this.handleListBlur(e)}
            >
              ${this.multiple && this.selectAll
                ? html`
                    <kyn-dropdown-option
                      class="select-all"
                      value="selectAll"
                      multiple
                      ?selected=${this.selectAllChecked}
                      ?indeterminate=${this.selectAllIndeterminate}
                      ?disabled=${this.disabled}
                    >
                      ${this.selectAllText}
                    </kyn-dropdown-option>
                  `
                : null}

              <slot
                id="children"
                @slotchange=${() => this.handleSlotChange()}
              ></slot>
            </ul>
          </div>
        </div>
        ${this.renderHelperContent()}
      </div>
    `;
  }

  private renderHelperContent() {
    return html`
        ${
          this.multiple && !this.hideTags && this._tags.length
            ? html`
<<<<<<< HEAD
                <kyn-button
                  class="clear-button dropdown-clear"
                  ghost
                  kind="tertiary"
                  size="small"
                  description="Clear search text"
                  ?disabled=${this.disabled}
                  @click=${(e: any) => this.handleClear(e)}
=======
                <kyn-tag-group
                  filter
                  role="list"
                  aria-label=${this._textStrings.selectedOptions}
>>>>>>> 64e81b9c
                >
                  ${this._tags.map((tag: any) => {
                    return html`
                      <kyn-tag
                        role="listitem"
                        label=${tag.text}
                        ?disabled=${this.disabled}
                        clearTagText="Clear Tag ${tag.text}"
                        @on-close=${() => this.handleTagClear(tag.value)}
                      ></kyn-tag>
                    `;
                  })}
                </kyn-tag-group>
              `
            : null
        }
        ${
          this.caption !== ''
            ? html` <div class="caption">${this.caption}</div> `
            : null
        }
        ${
          this._isInvalid
            ? html`
                <div class="error">
                  <span
                    class="error-info-icon"
                    role="img"
                    title=${this._textStrings.error}
                    aria-label=${this._textStrings.error}
                    >${unsafeSVG(errorIcon)}</span
                  >
                  ${this.invalidText || this._internalValidationMsg}
                </div>
              `
            : null
        }

        <div
          class="assistive-text"
          role="status"
          aria-live="assertive"
          aria-relevant="additions text"
        >
          ${this.assistiveText}
        </div>

        ${this.renderCaptionError()}
      </div>
    `;
  }

  private renderCaptionError() {
    return html`
        ${
          this.multiple && !this.hideTags && this._tags.length
            ? html`
                <kyn-tag-group
                  filter
                  role="list"
                  aria-label=${this._textStrings.selectedOptions}
                >
                  ${this._tags.map((tag: any) => {
                    return html`
                      <kyn-tag
                        role="listitem"
                        label=${tag.text}
                        ?disabled=${this.disabled}
                        clearTagText="Clear Tag ${tag.text}"
                        @on-close=${() => this.handleTagClear(tag.value)}
                      ></kyn-tag>
                    `;
                  })}
                </kyn-tag-group>
              `
            : null
        }
        ${
          this.caption !== ''
            ? html`
                <div class="caption" aria-disabled=${this.disabled}>
                  ${this.caption}
                </div>
              `
            : null
        }
        ${
          this._isInvalid
            ? html`
                <div class="error">
                  <span
                    class="error-info-icon error-icon"
                    role="img"
                    title=${this._textStrings.error}
                    aria-label=${this._textStrings.error}
                    >${unsafeSVG(errorIcon)}</span
                  >
                  ${this.invalidText || this._internalValidationMsg}
                </div>
              `
            : null
        }

        <div
          class="assistive-text"
          role="status"
          aria-live="assertive"
          aria-relevant="additions text"
        >
          ${this.assistiveText}
        </div>
      </div>
    `;
  }

  override firstUpdated() {
    // set a default placeholder if none provided
    if (this.placeholder === '') {
      if (this.searchable) {
        this.placeholder = 'Search';
      } else {
        if (this.multiple) {
          this.placeholder = 'Select items';
        } else {
          this.placeholder = 'Select an option';
        }
      }
    }
  }

  private handleSlotChange() {
    this._updateOptions();
  }

  private handleClick() {
    if (!this.disabled) {
      this.open = !this.open;

      // focus search input if searchable
      if (this.searchable) {
        this.searchEl.focus();
      } else {
        this.buttonEl.focus();
      }
    }
  }

  private _handleLabelClick() {
    if (!this.disabled) {
      this.open = !this.open;

      if (this.searchable) {
        this.searchEl.focus();
      } else {
        this.buttonEl.focus();
      }
    }
  }

  private handleButtonKeydown(e: any) {
    this.handleKeyboard(e, e.keyCode, 'button');
  }

  private handleListKeydown(e: any) {
    const TAB_KEY_CODE = 9;

    if (e.keyCode !== TAB_KEY_CODE) {
      e.preventDefault();
    }

    this.handleKeyboard(e, e.keyCode, 'list');
  }

  private handleListBlur(e: any) {
    this.options.forEach((option) => (option.highlighted = false));

    // don't blur if clicking an option inside
    if (
      e.relatedTarget &&
      e.relatedTarget.localName !== 'kyn-dropdown-option'
    ) {
      this.open = false;
    }
    this.assistiveText = 'Dropdown menu options.';
  }

  private handleKeyboard(e: any, keyCode: number, target: string) {
    const SPACEBAR_KEY_CODE = [0, 32];
    const ENTER_KEY_CODE = 13;
    const DOWN_ARROW_KEY_CODE = 40;
    const UP_ARROW_KEY_CODE = 38;
    const ESCAPE_KEY_CODE = 27;

    // get highlighted element + index and selected element
    const visibleOptions = this.options.filter(
      (option: any) => option.style.display !== 'none'
    );
    const highlightedEl = visibleOptions.find(
      (option: any) => option.highlighted
    );
    const selectedEl = visibleOptions.find((option: any) => option.selected);
    let highlightedIndex = highlightedEl
      ? visibleOptions.indexOf(highlightedEl)
      : visibleOptions.find((option: any) => option.selected)
      ? visibleOptions.indexOf(selectedEl)
      : 0;

    // prevent page scroll on spacebar press
    if (SPACEBAR_KEY_CODE.includes(keyCode)) {
      e.preventDefault();
    }

    const isListboxElOpened = this.open;
    // open the listbox
    if (target === 'button') {
      let openDropdown =
        SPACEBAR_KEY_CODE.includes(keyCode) ||
        keyCode === ENTER_KEY_CODE ||
        keyCode == DOWN_ARROW_KEY_CODE ||
        keyCode == UP_ARROW_KEY_CODE;

      if (e.target === this.clearMultipleEl) {
        openDropdown = false;
        visibleOptions[highlightedIndex].highlighted = false;
        visibleOptions[highlightedIndex].selected =
          !visibleOptions[highlightedIndex].selected;
        highlightedIndex = 0;
        if (keyCode !== ENTER_KEY_CODE) return;
      }

      if (openDropdown) {
        this.open = true;

        // scroll to highlighted option
        if (!this.multiple && this.value !== '') {
          visibleOptions[highlightedIndex].scrollIntoView({ block: 'nearest' });
        }
      }
    }
    switch (keyCode) {
      case 0:
      case 32:
      case ENTER_KEY_CODE: {
        // select highlighted option
        visibleOptions[highlightedIndex].highlighted = true;
        if (isListboxElOpened) {
          if (this.multiple) {
            visibleOptions[highlightedIndex].selected =
              !visibleOptions[highlightedIndex].selected;
            if (visibleOptions[highlightedIndex].selected) {
              this.assistiveText = `Selected ${visibleOptions[highlightedIndex].innerHTML}`;
            } else {
              this.assistiveText = `Deselected ${visibleOptions[highlightedIndex].innerHTML}`;
            }
          } else {
            visibleOptions.forEach((e) => (e.selected = false));
            visibleOptions[highlightedIndex].selected = true;
            this.open = false;
            this.assistiveText = `Selected ${visibleOptions[highlightedIndex].innerHTML}`;
          }
        }
        if (highlightedEl && isListboxElOpened)
          this.updateValue(
            visibleOptions[highlightedIndex].value,
            visibleOptions[highlightedIndex].selected
          );

        this.emitValue();
        return;
      }
      case DOWN_ARROW_KEY_CODE: {
        // go to next option
        let nextIndex =
          !highlightedEl && !selectedEl
            ? 0
            : highlightedIndex === visibleOptions.length - 1
            ? 0
            : highlightedIndex + 1;

        // skip disabled options
        if (visibleOptions[nextIndex].disabled) {
          nextIndex =
            nextIndex === visibleOptions.length - 1 ? 0 : nextIndex + 1;
        }

        visibleOptions[highlightedIndex].highlighted = false;
        visibleOptions[nextIndex].highlighted = true;

        // scroll to option
        visibleOptions[nextIndex].scrollIntoView({ block: 'nearest' });

        this.assistiveText = visibleOptions[nextIndex].text;
        return;
      }
      case UP_ARROW_KEY_CODE: {
        // go to previous option
        let nextIndex =
          highlightedIndex === 0
            ? visibleOptions.length - 1
            : highlightedIndex - 1;

        // skip disabled options
        if (visibleOptions[nextIndex].disabled) {
          nextIndex =
            nextIndex === 0 ? visibleOptions.length - 1 : nextIndex - 1;
        }

        visibleOptions[highlightedIndex].highlighted = false;
        visibleOptions[nextIndex].highlighted = true;

        // scroll to option
        visibleOptions[nextIndex].scrollIntoView({ block: 'nearest' });

        this.assistiveText = visibleOptions[nextIndex].text;
        return;
      }
      case ESCAPE_KEY_CODE: {
        // close listbox
        this.open = false;

        // restore focus
        if (this.searchable) {
          this.searchEl.focus();
        } else {
          this.buttonEl.focus();
        }

        this.assistiveText = 'Dropdown menu options.';
        return;
      }
      default: {
        return;
      }
    }
  }

  private handleClearMultiple(e: any) {
    e.stopPropagation();

    // clear values
    if (this.multiple) {
      this.value = [];
    } else {
      this.value = '';
    }

    this._validate(true, false);
    this._updateSelectedOptions();
    this.emitValue();

    const event = new CustomEvent('on-clear-all', {
      detail: {
        value: this.value,
      },
    });
    this.dispatchEvent(event);
  }

  private handleTagClear(value: string) {
    // remove value
    this.updateValue(value, false);
    this._updateSelectedOptions();
    this.emitValue();
  }

  private handleClear(e: any) {
    e.stopPropagation();

    // reset search input text
    this.text = '';
    this.searchText = '';
    this.searchEl.value = '';

    this._emitSearch();

    if (this.filterSearch) {
      // reveal all options
      this.options.map((option: any) => {
        option.style.display = 'block';
      });
    }

    // clear selection for single select
    if (!this.multiple) {
      this.value = '';
      this._validate(true, false);
      this._updateSelectedOptions();
      this.emitValue();
    }
  }

  private handleSearchClick(e: any) {
    e.stopPropagation();
    this.open = true;
  }

  private handleButtonBlur(e: any) {
    // don't blur if entering listbox or search input
    if (
      !e.relatedTarget?.classList.contains('options') &&
      !e.relatedTarget?.classList.contains('search')
    ) {
      this.open = false;
    }
    this._validate(true, false);
  }

  private handleSearchBlur(e: any) {
    // don't blur if entering listbox of button
    if (
      !e.relatedTarget ||
      (e.relatedTarget.localName !== 'kyn-dropdown-option' &&
        !e.relatedTarget?.classList.contains('options') &&
        !e.relatedTarget?.classList.contains('select'))
    ) {
      this.open = false;
    }
    this._validate(true, false);
  }

  private handleSearchKeydown(e: any) {
    e.stopPropagation();

    const ENTER_KEY_CODE = 13;
    const ESCAPE_KEY_CODE = 27;
    const option = this.options.find((option) => option.highlighted);
    const highlightedIndex = this.options.findIndex(
      (option) => option.highlighted
    );
    this.searchTextEntered = false;
    // select option
    if (e.keyCode === ENTER_KEY_CODE) {
      this.searchTextEntered = true;
      if (option) {
        if (this.prevSearchKeydownIndex !== highlightedIndex) {
          if (this.multiple) {
            option.selected = !option.selected;
          } else {
            this.options.forEach((e) => (e.selected = false));
            option.selected = true;
            this.open = false;
          }
          this.updateValue(option.value, option.selected);
        }

        if (option.selected) {
          this.assistiveText = `Selected ${option.innerHTML}`;
          this.prevSearchKeydownIndex = highlightedIndex;
        } else {
          this.assistiveText = `Deselected ${option.innerHTML}`;
        }
      } else {
        this.assistiveText = 'No item matched.';
      }
    }

    // close listbox
    if (e.keyCode === ESCAPE_KEY_CODE) {
      this.open = false;
      this.buttonEl.focus();
    }
  }

  private handleSearchInput(e: any) {
    const value = e.target.value;
    this.searchText = value;
    this.open = true;

    this._emitSearch();

    if (this.filterSearch) {
      // hide items that don't match
      this.options.map((option: any) => {
        const text = option.text;
        if (text.toLowerCase().includes(value.toLowerCase())) {
          option.style.display = 'block';
        } else {
          option.style.display = 'none';
        }
      });
    } else {
      // find matches
      const options = this.options.filter((option: any) => {
        const text = option.text;
        return text.toLowerCase().startsWith(value.toLowerCase());
      });

      // reset options highlighted state
      this.options.forEach((option) => (option.highlighted = false));

      // option highlight and scroll
      if (value !== '' && options.length) {
        options[0].highlighted = true;
        options[0].scrollIntoView({ block: 'nearest' });
        if (this.searchTextEntered) this.assistiveText = 'Option Matched';
      }
    }
  }

  private _updateSelectedOptions() {
    // set selected state for each option
    this.options.forEach((option: any) => {
      if (this.multiple) {
        option.selected = this.value.includes(option.value);
      } else {
        option.selected = this.value === option.value;
      }
    });
  }

  private _handleClick(e: any) {
    if (e.detail.value === 'selectAll') {
      if (e.detail.selected) {
        this.value = this.options
          .filter((option) => !option.disabled)
          .map((option) => {
            return option.value;
          });
        this.assistiveText = 'Selected all items.';
      } else {
        this.value = [];
        this.assistiveText = 'Deselected all items.';
      }

      this._validate(true, false);
    } else {
      this.updateValue(e.detail.value, e.detail.selected);
      this.assistiveText = 'Selected an item.';
    }

    this._updateSelectedOptions();

    // close listbox
    if (!this.multiple) {
      this.open = false;
    }

    // emit selected value
    this.emitValue();
  }

  private _handleBlur(e: any) {
    const relatedTarget = e.detail.origEvent.relatedTarget;

    if (
      !relatedTarget ||
      (relatedTarget.localName !== 'kyn-dropdown-option' &&
        relatedTarget.localName !== 'kyn-dropdown')
    ) {
      this.open = false;
    }
  }

  // private _handleFormdata(e: any) {
  //   if (this.multiple) {
  //     this.value.forEach((value: string) => {
  //       e.formData.append(this.name, value);
  //     });
  //   } else {
  //     e.formData.append(this.name, this.value);
  //   }
  // }

  private _handleClickOut(e: Event) {
    // console.log(e.composedPath());
    if (!e.composedPath().includes(this)) {
      this.open = false;
    }
  }

  override connectedCallback() {
    super.connectedCallback();

    // preserve FormMixin connectedCallback function
    this._onConnected();

    document.addEventListener('click', (e) => this._handleClickOut(e));

    // capture child options click event
    this.addEventListener('on-click', (e: any) => this._handleClick(e));

    // capture child options blur event
    this.addEventListener('on-blur', (e: any) => this._handleBlur(e));
  }

  override disconnectedCallback() {
    // preserve FormMixin disconnectedCallback function
    this._onDisconnected();

    document.removeEventListener('click', (e) => this._handleClickOut(e));
    this.removeEventListener('on-click', (e: any) => this._handleClick(e));
    this.removeEventListener('on-blur', (e: any) => this._handleBlur(e));

    super.disconnectedCallback();
  }

  private updateValue(value: string, selected = false) {
    // set value
    if (this.multiple) {
      const values =
        this.value === '' ? [] : JSON.parse(JSON.stringify(this.value));

      // update array
      if (selected) {
        values.push(value);
      } else {
        const index = values.indexOf(value);
        values.splice(index, 1);
      }

      this.value = values;
    } else {
      this.value = value;
    }

    this._validate(true, false);

    // reset focus
    if (!this.multiple) {
      if (this.searchable) {
        this.searchEl.focus();
      } else {
        this.buttonEl.focus();
      }
    }
  }

  private _validate(interacted: Boolean, report: Boolean) {
    // set validity flags
    const Validity = {
      customError: this.invalidText !== '',
      valueMissing:
        this.required &&
        (!this.value ||
          (this.multiple && !this.value.length) ||
          (!this.multiple && this.value === '')),
    };

    // set validationMessage
    const InternalMsg =
      this.required && !this.value.length ? 'Please fill out this field.' : '';
    const ValidationMessage =
      this.invalidText !== '' ? this.invalidText : InternalMsg;

    // set validity on custom element, anchor to buttonEl
    this._internals.setValidity(Validity, ValidationMessage, this.buttonEl);

    // set internal validation message if value was changed by user input
    if (interacted) {
      this._internalValidationMsg = InternalMsg;
    }

    // focus the buttonEl to show validity
    if (report) {
      this._internals.reportValidity();
    }
  }

  private emitValue() {
    const event = new CustomEvent('on-change', {
      detail: {
        value: this.value,
      },
    });
    this.dispatchEvent(event);
  }

  private _emitSearch() {
    const event = new CustomEvent('on-search', {
      detail: {
        searchText: this.searchText,
      },
    });
    this.dispatchEvent(event);
  }

  override willUpdate(changedProps: any) {
    if (changedProps.has('textStrings')) {
      this._textStrings = deepmerge(_defaultTextStrings, this.textStrings);
    }
  }

  override updated(changedProps: any) {
    // preserve FormMixin updated function
    this._onUpdated(changedProps);

    if (changedProps.has('value')) {
      const Slot: any = this.shadowRoot?.querySelector('slot#children');
      const Options: Array<any> = Slot.assignedElements().filter(
        (option: any) => !option.disabled
      );
      const SelectedOptions: Array<any> = Options.filter(
        (option: any) => option.selected
      );

      // sync "Select All" checkbox state
      this.selectAllChecked = SelectedOptions.length === Options.length;

      // sync "Select All" indeterminate state
      this.selectAllIndeterminate =
        SelectedOptions.length < Options.length && SelectedOptions.length > 0;

      this._updateOptions();
      this._updateTags();

      // update selected option text
      const AllOptions: any = Array.from(
        this.querySelectorAll('kyn-dropdown-option')
      );

      if (!this.multiple) {
        if (AllOptions.length && this.value !== '') {
          const option = AllOptions.find(
            (option: any) => option.value === this.value
          );

          this.text = option.textContent;
        }

        // set search input value
        if (this.searchable && this.text) {
          this.searchText = this.text === this.placeholder ? '' : this.text;
          this.searchEl.value = this.searchText;
        }
      }
    }

    if (changedProps.has('open')) {
      if (this.open && !this.searchable) {
        // focus listbox if not searchable
        this.listboxEl.focus({ preventScroll: true });
        this.assistiveText =
          'Selecting items. Use up and down arrow keys to navigate.';
      }

      if (this.open) {
        if (!this.multiple) {
          // scroll to selected option
          this.options
            .find((option) => option.selected)
            ?.scrollIntoView({ block: 'nearest' });
        }

        // open dropdown upwards if closer to bottom of viewport
        const Threshold = 0.6;

        if (
          this.buttonEl.getBoundingClientRect().top >
          window.innerHeight * Threshold
        ) {
          this._openUpwards = true;
        } else {
          this._openUpwards = false;
        }
      }
    }

    if (changedProps.has('multiple')) {
      // set multiple for each option
      this.options.forEach((option: any) => {
        option.multiple = this.multiple;
      });
    }

    if (changedProps.has('searchText') && this.searchEl) {
      this.searchEl.value = this.searchText;
    }
  }

  // add selected options to Tags array
  private _updateTags() {
    if (this.multiple) {
      const Options: any = Array.from(
        this.querySelectorAll('kyn-dropdown-option')
      );
      const Tags: Array<object> = [];

      if (Options) {
        Options.forEach((option: any) => {
          if (option.selected) {
            Tags.push({
              value: option.value,
              text: option.textContent,
            });
          }
        });

        this._tags = Tags;
      }
    }
  }

  private _updateOptions() {
    const Options: any = Array.from(
      this.querySelectorAll('kyn-dropdown-option')
    );

    Options.forEach((option: any) => {
      // set option multiple state
      option.multiple = this.multiple;

      if (this.multiple) {
        const Selected = this.value.includes(option.value);
        // set option selected state
        option.selected = Selected;
      } else {
        option.selected = this.value === option.value;
      }
    });
  }
}

declare global {
  interface HTMLElementTagNameMap {
    'kyn-dropdown': Dropdown;
  }
}<|MERGE_RESOLUTION|>--- conflicted
+++ resolved
@@ -363,21 +363,10 @@
         ${
           this.multiple && !this.hideTags && this._tags.length
             ? html`
-<<<<<<< HEAD
-                <kyn-button
-                  class="clear-button dropdown-clear"
-                  ghost
-                  kind="tertiary"
-                  size="small"
-                  description="Clear search text"
-                  ?disabled=${this.disabled}
-                  @click=${(e: any) => this.handleClear(e)}
-=======
                 <kyn-tag-group
                   filter
                   role="list"
                   aria-label=${this._textStrings.selectedOptions}
->>>>>>> 64e81b9c
                 >
                   ${this._tags.map((tag: any) => {
                     return html`
