--- conflicted
+++ resolved
@@ -40,13 +40,8 @@
 } as const;
 
 /**
-<<<<<<< HEAD
  * Dropdown, single-/multi-select.
- * @fires on-change - Captures the input event and emits the selected value and original event details. `detail:{ value: array }`
-=======
- * Dropdown, single select.
  * @fires on-change - Captures the dropdown change event and emits the selected value and original event details. `detail:{ value: string/array }`
->>>>>>> 2094ad50
  * @fires on-search - Capture the search input event and emits the search text.`detail:{ searchText: string }`
  * @fires on-clear-all - Captures the the multi-select clear all button click event and emits the value. `detail:{ value: array }`
  * @fires on-add-option - Captures the add button click and emits the newly added option. `detail:{ value: string }`
