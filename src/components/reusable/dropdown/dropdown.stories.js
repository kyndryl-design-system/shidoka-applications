--- conflicted
+++ resolved
@@ -24,7 +24,6 @@
       options: ['auto', 'up', 'down'],
       control: { type: 'select' },
     },
-<<<<<<< HEAD
     anchorType: {
       table: { disable: true },
     },
@@ -34,9 +33,7 @@
     enhanced: {
       table: { disable: true },
     },
-=======
     ...ValidationArgs,
->>>>>>> f46738ef
   },
   parameters: {
     design: {
