@use '../../../common/scss/global.scss';
@use '../../../common/scss/mixins.scss';
@use '../../../common/scss/form-input.scss';
@use '~@kyndryl-design-system/shidoka-foundation/scss/mixins/typography.scss';
@use '~@kyndryl-design-system/shidoka-foundation/scss/mixins/visibility.scss';

:host {
  display: inline-block;
}

.label-text {
  [inline] & {
    @include mixins.visually-hidden;
  }
}

.required {
  color: var(--kd-color-text-variant-destructive);

  [disabled] & {
    color: var(--kd-color-text-link-level-disabled);
  }
}

.wrapper {
  position: relative;
}

.select {
  display: flex;
  align-items: center;
  -webkit-appearance: none;
  appearance: none;
  border: 1px solid var(--kd-color-border-ui-default);
  border-radius: 4px;
  height: 48px;
  padding: 0 48px 0 16px;
  cursor: default;
  font-weight: 400;
  white-space: nowrap;

  background: var(--kd-color-background-container-default);

  [searchable] & {
    padding-right: 80px;
  }

  &:not([disabled]):hover {
    background-color: var(--kd-color-text-variant-inversed);
  }

  &:hover {
    border: 1px solid var(--kd-color-border-ui-default);
  }

  span {
    overflow: hidden;
    text-overflow: ellipsis;
  }

  &.size--sm {
    height: 32px;
  }

  &.size--lg {
    height: 56px;
  }

  &[invalid] {
    padding-right: 80px;
  }

  .dropdown:focus-within & {
    outline-color: var(--kd-color-border-variants-focus);
  }

  &.inline {
    border-color: transparent;
    background-color: transparent;

    &:hover {
      background-color: var(--kd-color-text-variant-inversed);
      border-color: var(--kd-color-border-variants-inverse);

      [disabled] & {
        border-color: transparent;
      }
    }
  }
}

.arrow-icon {
  position: absolute;
  top: 55%;
  right: 16px;
  transform: translateY(-50%);

  .open & {
    transform: translateY(-70%) rotate(180deg);
  }
}

.options {
  display: flex;
  flex-direction: column;
  list-style: none;
  margin: 0;
  padding: 0;
  position: absolute;
  top: 100%;
  margin-top: 4px;
  width: 100%;
  max-height: 280px;
  overflow-y: auto;
  outline: none;
  background: var(--kd-color-background-forms-search-bg);
  box-shadow: 0px 1px 2px 0px rgba(0, 0, 0, 0.12),
    0px 4px 12px 0px rgba(0, 0, 0, 0.08);
  outline: 2px solid transparent;
  transition: transform 150ms ease-out, opacity 150ms ease-out,
    outline-color 150ms ease-out, visibility 150ms ease-out;
  visibility: hidden;
  transform: scaleY(0);
  transform-origin: top;
  opacity: 0;
  z-index: -1;

  input {
    &::placeholder {
      color: var(--kd-color-text-variant-placeholder);
    }
  }

  &.upwards {
    transform-origin: bottom;
    top: auto;
    bottom: 100%;
  }

  &.open {
    visibility: visible;
    transform: none;
    opacity: 1;
    z-index: 11;
  }

  [searchable] &:focus {
    outline-color: var(--kd-color-border-variants-focus);
  }
}

.error {
  [inline] & {
    margin-left: 16px;
  }
}

.error-icon {
  position: absolute;
  top: 50%;
  right: 48px;
  left: auto;
  transform: translateY(-50%);
}

.error-info-icon {
  display: flex;
}

.caption {
  [inline] & {
    margin-left: 16px;
  }
}

.assistive-text {
  @include mixins.visually-hidden;
}

.select-all {
  font-weight: 500;
}

.search {
  border: none;
  background: none;
  outline: none;
  display: block;
  width: 100%;
  height: 100%;
  margin-left: -16px;
  padding-left: 16px;

  &::placeholder {
    color: var(--kd-color-text-variant-placeholder);
  }
}

.clear {
  border: none;
  background: none;
  padding: 0;
  margin: 0;
  position: absolute;
  top: 50%;
  right: 48px;
  transform: translateY(-50%);
  cursor: pointer;
  display: block;
  color: var(--kd-color-text-icon-primary);

  span {
    display: flex;
  }
}

.clear-multiple {
  @include typography.type-ui-03;
  display: inline-flex;
  align-items: center;
  justify-content: space-between;
  border: none;
  width: 48px;
  height: 24px;
  padding: 8px;
  border-radius: 4px;
  margin-right: 8px;
  cursor: pointer;

  span {
    display: flex;
<<<<<<< HEAD
=======

    svg {
      width: 14px;
      height: 14px;
    }
>>>>>>> 4db78f49
  }

  &[disabled] {
    opacity: 0.5;
    cursor: not-allowed;
  }
}

kyn-tag-group {
  margin-top: 8px;
}

.kd-visibility--sr-only {
  @include visibility.sr-only;
}<|MERGE_RESOLUTION|>--- conflicted
+++ resolved
@@ -229,14 +229,11 @@
 
   span {
     display: flex;
-<<<<<<< HEAD
-=======
 
     svg {
       width: 14px;
       height: 14px;
     }
->>>>>>> 4db78f49
   }
 
   &[disabled] {
