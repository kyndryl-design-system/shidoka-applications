@use '../../../common/scss/global.scss';
@use '../../../common/scss/menu-item.scss';
@use '../../../common/scss/gradients.scss' as gradient;

:host {
  display: block;
}

.menu-item:is(:focus, :focus-within, :focus-visible) {
  outline-color: none;
}

.option {
  cursor: default;
  padding: 16px;
  height: 48px;
  transition: background-color 150ms ease-out;
  display: flex;
  gap: 8px;
  align-items: center;
  background: var(--kd-color-background-menu-state-default);
<<<<<<< HEAD

  &.ai-connected:not([disabled]):hover {
    @include gradient.border-gradient-ai(
      $gradient: gradient.$ai-gradient-default,
      $radius: 0,
      $width: 1px,
      $surface: var(--kd-color-background-menu-state-ai-hover)
    );
  }
=======
>>>>>>> 4f740554

  &[selected] {
    display: flex;
    align-items: center;
  }

  span {
    display: block;
    white-space: nowrap;
    overflow: hidden;
    text-overflow: ellipsis;
  }

  span.check-icon {
    display: flex;
    margin-left: auto;
    padding: 8px 8px 8px 0;
  }

  slot[name='icon']::slotted(span) {
    display: flex;
    padding: 8px 8px 8px 0;
  }
}

kyn-checkbox {
  display: inline-block;
  vertical-align: text-bottom;
  margin-right: -4px;
}

.remove-option {
  margin-left: auto;
  margin-top: 0.25rem;
  .clear-icon {
    padding-top: 0.25rem;
  }
}<|MERGE_RESOLUTION|>--- conflicted
+++ resolved
@@ -19,7 +19,6 @@
   gap: 8px;
   align-items: center;
   background: var(--kd-color-background-menu-state-default);
-<<<<<<< HEAD
 
   &.ai-connected:not([disabled]):hover {
     @include gradient.border-gradient-ai(
@@ -29,8 +28,6 @@
       $surface: var(--kd-color-background-menu-state-ai-hover)
     );
   }
-=======
->>>>>>> 4f740554
 
   &[selected] {
     display: flex;
