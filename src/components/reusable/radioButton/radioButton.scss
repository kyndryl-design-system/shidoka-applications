@use '../../../common/scss/global.scss';
@use '../../../common/scss/form-input.scss';

:host {
  display: block;
}

label {
  display: inline-flex;
  align-items: center;
  gap: 10px;

  &[disabled] {
    color: var(--kd-color-text-level-primary);
  }
}

span {
  order: 1;
}

input {
  order: 0;
  -webkit-appearance: none;
  appearance: none;
  flex-shrink: 0;
  display: inline-flex;
  align-items: center;
  justify-content: center;
  margin: 0;
  width: 18px;
  height: 18px;
  border: 2px solid var(--kd-color-border-ui-default);
  border-radius: 50%;
  background-color: transparent;
  outline: 2px solid transparent;
  transition: background-color 150ms ease-out, border-color 150ms ease-out,
    outline-color 150ms ease-out;

  &::before {
    content: '';
    display: block;
    width: 8px;
    height: 8px;
    border-radius: 50%;
    background: var(--kd-color-background-container-default);
    transition: 150ms transform ease-out;
    transform: scale(0);
  }

  &[checked] {
    border-color: var(--kd-color-background-button-secondary-state-default);
    border-width: 3px;

    &::before {
      transform: scale(1);
      background: var(--kd-color-background-button-secondary-state-default);
    }

    &:hover {
      border-color: var(--kd-color-background-ui-default-secondary);
      background: var(--kd-color-background-ui-hollow-default);
      outline-color: transparent;

      &::before {
        background: var(--kd-color-background-ui-default-secondary);
      }
    }

    &:focus {
      border-color: var(--kd-color-background-button-secondary-state-default) !important;
      outline-color: var(--kd-color-background-ui-default-focus);

      &::before {
        background: var(--kd-color-background-button-secondary-state-default) !important;
      }
    }

    &:active {
      &::before {
        background: var(--kd-color-background-button-primary-default);
      }
    }
  }

  &:hover {
    border-color: var(--kd-color-border-ui-hover);
    background-color: var(--kd-color-background-ui-hollow-hover);
    outline: transparent;
  }

  &:not([disabled]):active {
    border-color: var(--kd-color-border-ui-hover);
    background-color: var(--kd-color-background-ui-hollow-pressed);
    outline-color: transparent;
  }

  &:focus {
    outline-color: var(--kd-color-border-variants-focus);
    outline-offset: 2px;

    &:not([checked]) {
      &::before {
        background: var(--kd-color-background-container-default);
      }
    }
  }

  &:active {
    background-color: var(--kd-color-background-ui-default-pressedi);
    border-color: var(--kd-color-background-ui-hollow-pressed);
  }

  &[invalid] {
    border-color: var(--kd-color-status-error-dark);

    &::before {
      background: var(--kd-color-status-error-dark);
    }
  }

  &[disabled] {
<<<<<<< HEAD
    border-color: var(--kd-color-border-ui-disabled);
    outline-color: transparent;
=======
    border-color: var(--kd-color-text-disabled);
    opacity: 0.5;
    cursor: not-allowed;
>>>>>>> fcd256ad

    &:hover {
      background: transparent;
      border-color: var(--kd-color-border-ui-disabled);
    }

    &::before {
      background: var(--kd-color-background-ui-default-disabled);
    }

    &[invalid] {
      border-color: var(--kd-color-border-ui-disabled);
    }
  }

  &[disabled][checked],
  &[disabled]:active,
  &[disabled]:hover {
    border-color: var(--kd-color-border-ui-disabled);
    background: var(--kd-color-background-container-default);

    &::before {
      background: var(--kd-color-background-ui-default-disabled);
    }
  }
}<|MERGE_RESOLUTION|>--- conflicted
+++ resolved
@@ -120,14 +120,9 @@
   }
 
   &[disabled] {
-<<<<<<< HEAD
-    border-color: var(--kd-color-border-ui-disabled);
-    outline-color: transparent;
-=======
-    border-color: var(--kd-color-text-disabled);
+    border-color: var(--kd-color-text-link-level-disabled);
     opacity: 0.5;
     cursor: not-allowed;
->>>>>>> fcd256ad
 
     &:hover {
       background: transparent;
