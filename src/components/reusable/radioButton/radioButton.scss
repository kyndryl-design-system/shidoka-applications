@use '../../../common/scss/global.scss';
@use '../../../common/scss/form-input.scss';

:host {
  display: block;
}

label {
  display: inline-flex;
  align-items: center;
  gap: 10px;

  &[disabled] {
    color: var(--kd-color-text-level-primary);
  }
}

span {
  order: 1;
}

input {
  order: 0;
  -webkit-appearance: none;
  appearance: none;
  flex-shrink: 0;
  display: inline-flex;
  align-items: center;
  justify-content: center;
  margin: 0;
  width: 18px;
  height: 18px;
  border: 2px solid var(--kd-color-border-ui-default);
  border-radius: 50%;
  background-color: transparent;
  outline: 2px solid transparent;
  transition: background-color 150ms ease-out, border-color 150ms ease-out,
    outline-color 150ms ease-out;

  &::before {
    content: '';
    display: block;
    width: 8px;
    height: 8px;
    border-radius: 50%;
    background: var(--kd-color-background-container-default);
    transition: 150ms transform ease-out;
    transform: scale(0);
  }

  &[checked] {
    border-color: var(--kd-color-background-button-secondary-state-default);
    border-width: 3px;

    &::before {
      transform: scale(1);
      background: var(--kd-color-background-button-secondary-state-default);
    }

    &:hover {
      border-color: var(--kd-color-background-ui-default-secondary);
      background: var(--kd-color-background-ui-hollow-default);
      outline-color: transparent;

      &::before {
        background: var(--kd-color-background-ui-default-secondary);
      }
    }

    &:focus {
      border-color: var(
        --kd-color-background-button-secondary-state-default
      ) !important;
      outline-color: var(--kd-color-background-ui-default-focus);

      &::before {
        background: var(
          --kd-color-background-button-secondary-state-default
        ) !important;
      }
    }

    &:active {
      &::before {
        background: var(--kd-color-background-button-primary-default);
      }
    }
  }

  &:hover {
    border-color: var(--kd-color-border-ui-hover);
    background-color: var(--kd-color-background-ui-hollow-hover);
    outline: transparent;
  }

  &:not([disabled]):active {
    border-color: var(--kd-color-border-ui-hover);
    background-color: var(--kd-color-background-ui-hollow-pressed);
    outline-color: transparent;
  }

  &:focus {
    outline-color: var(--kd-color-border-variants-focus);
    outline-offset: 2px;

    &:not([checked]) {
      &::before {
        background: var(--kd-color-background-container-default);
      }
    }
  }

  &:active {
    background-color: var(--kd-color-background-ui-default-pressedi);
    border-color: var(--kd-color-background-ui-hollow-pressed);
  }

  &[invalid] {
    border-color: var(--kd-color-status-error-dark);

    &::before {
      background: var(--kd-color-status-error-dark);
    }
  }

  &[disabled] {
<<<<<<< HEAD
    border-color: var(--kd-color-text-link-level-disabled);
=======
    border-color: var(--kd-color-border-ui-disabled);
    outline-color: transparent;
>>>>>>> 67d40edc
    opacity: 0.5;
    cursor: not-allowed;

    &:hover {
      background: transparent;
      border-color: var(--kd-color-border-ui-disabled);
    }

    &::before {
      background: var(--kd-color-background-ui-default-disabled);
    }

    &[invalid] {
      border-color: var(--kd-color-border-ui-disabled);
    }
  }

  &[disabled][checked],
  &[disabled]:active,
  &[disabled]:hover {
    border-color: var(--kd-color-border-ui-disabled);
    background: var(--kd-color-background-container-default);

    &::before {
      background: var(--kd-color-background-ui-default-disabled);
    }
  }
}<|MERGE_RESOLUTION|>--- conflicted
+++ resolved
@@ -68,15 +68,11 @@
     }
 
     &:focus {
-      border-color: var(
-        --kd-color-background-button-secondary-state-default
-      ) !important;
+      border-color: var(--kd-color-background-button-secondary-state-default) !important;
       outline-color: var(--kd-color-background-ui-default-focus);
 
       &::before {
-        background: var(
-          --kd-color-background-button-secondary-state-default
-        ) !important;
+        background: var(--kd-color-background-button-secondary-state-default) !important;
       }
     }
 
@@ -124,12 +120,8 @@
   }
 
   &[disabled] {
-<<<<<<< HEAD
     border-color: var(--kd-color-text-link-level-disabled);
-=======
-    border-color: var(--kd-color-border-ui-disabled);
     outline-color: transparent;
->>>>>>> 67d40edc
     opacity: 0.5;
     cursor: not-allowed;
 
