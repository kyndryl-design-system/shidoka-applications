import { html } from 'lit';
import { unsafeSVG } from 'lit-html/directives/unsafe-svg.js';
import './multiInputField';
import { action } from 'storybook/actions';
import { defaultTextStrings } from '../../../common/helpers/multiInputValidationsHelper';
import { ifDefined } from 'lit/directives/if-defined.js';
import { ValidationArgs } from '../../../common/helpers/helpers';
import userIcon from '@kyndryl-design-system/shidoka-icons/svg/monochrome/16/user.svg';
import checkmarkIcon from '@kyndryl-design-system/shidoka-icons/svg/monochrome/16/checkmark.svg';

export default {
  title: 'Components/Multi Input Field',
  component: 'kyn-multi-input-field',
  argTypes: {
    inputType: { control: 'select', options: ['email', 'default'] },
    autoSuggestionDisabled: { control: 'boolean' },
    label: { control: 'text' },
    caption: { control: 'text' },
    required: { control: 'boolean' },
    validationsDisabled: { control: 'boolean' },
    placeholder: { control: 'text' },
    disabled: { control: 'boolean' },
    readonly: { control: 'boolean' },
    hideLabel: { control: 'boolean' },
    hideIcon: { control: 'boolean' },
    name: { control: 'text' },
    maxItems: { control: 'number' },
    pattern: { control: 'text' },
    textStrings: { control: 'object' },
    customSuggestions: { control: 'array' },
    invalidText: { control: 'text' },
    value: {
      control: 'text',
      table: { category: 'attributes' },
      defaultValue: '',
    },
    itemStatusMap: { control: 'object' },
    ...ValidationArgs,
  },
};

const Template = (args) => html`
  <kyn-multi-input-field
    .value=${args.value}
    .inputType=${args.inputType}
    .textStrings=${args.textStrings}
    .customSuggestions=${args.customSuggestions}
    ?autoSuggestionDisabled=${args.autoSuggestionDisabled}
    ?validationsDisabled=${args.validationsDisabled}
    label=${args.label}
    caption=${args.caption}
    ?required=${args.required}
    placeholder=${args.placeholder}
    ?disabled=${args.disabled}
    ?readonly=${args.readonly}
    ?hideLabel=${args.hideLabel}
    ?hideIcon=${args.hideIcon}
    name=${args.name}
    pattern=${ifDefined(args.pattern)}
    maxItems=${ifDefined(args.maxItems)}
    invalidText=${ifDefined(args.invalidText)}
    .itemStatusMap=${args.itemStatusMap}
    @on-change=${(e) => action('on-change')(e.detail)}
  >
    ${unsafeSVG(userIcon)}
  </kyn-multi-input-field>
`;

export const DefaultMultiInput = Template.bind({});
DefaultMultiInput.args = {
  value: 'Tag 1',
  inputType: 'default',
  label: 'Label',
  caption: '',
  required: false,
  validationsDisabled: true,
  placeholder: `Add items and press 'Enter'...`,
  disabled: false,
  autoSuggestionDisabled: true,
  readonly: false,
  hideLabel: false,
  hideIcon: true,
  name: 'invite',
  pattern: undefined,
  maxItems: undefined,
  textStrings: {
    ...defaultTextStrings,
  },
  itemStatusMap: {},
};

export const EmailMultiInput = Template.bind({});
EmailMultiInput.args = {
  ...DefaultMultiInput.args,
  inputType: 'email',
  value: 'email@example.com, not-an-email',
  caption:
    'Validates email addresses and provides suggestions based on user input.',
  validationsDisabled: false,
  autoSuggestionDisabled: false,
  maxItems: 10,
  customSuggestions: [
    'alice@example.com',
    'bob.smith@example.com',
    'charlie@example.org',
    'someone@acme.com',
    'evan@example.net',
    'frank@example.io',
    'example@email.com',
    'john.doe@email.com',
    'suzy.example@email.com',
  ],
};

export const InvalidEmailFormat = Template.bind({});
InvalidEmailFormat.args = {
  ...DefaultMultiInput.args,
  inputType: 'email',
  value: 'not-an-email',
  caption: 'Shows custom error message for invalid email format.',
  hideIcon: false,
  autoSuggestionDisabled: false,
  validationsDisabled: false,
  placeholder: 'Add email addresses and press Enter...',
  textStrings: {
    invalidFormatError: 'Please enter a valid email address format.',
  },
};

export const MaxEmailsExceeded = Template.bind({});
MaxEmailsExceeded.args = {
  ...DefaultMultiInput.args,
  inputType: 'email',
  value: 'john.doe@email.com, example@email.com, suzy@example@email.com',
  caption: 'Shows error when maximum number of emails is exceeded.',
  hideIcon: false,
  autoSuggestionDisabled: false,
  validationsDisabled: false,
  maxItems: 2,
  placeholder: 'Add email addresses and press Enter...',
  textStrings: {
    maxExceededError: 'You cannot add more than 2 email addresses.',
  },
};

export const DuplicateEmail = Template.bind({});
DuplicateEmail.args = {
  ...DefaultMultiInput.args,
  inputType: 'email',
  value: 'john.doe@email.com, john.doe@email.com',
  caption: 'Shows error for duplicate email addresses',
  hideIcon: false,
  autoSuggestionDisabled: false,
  validationsDisabled: false,
  placeholder: 'Add email addresses and press Enter...',
  textStrings: {
    duplicateError: 'This email address has already been added.',
  },
};

export const CustomEmailPattern = Template.bind({});
CustomEmailPattern.args = {
  ...DefaultMultiInput.args,
  inputType: 'email',
  value: 'user@example.com',
  caption: 'Uses a custom pattern to validate email addresses.',
  hideIcon: false,
  autoSuggestionDisabled: false,
  validationsDisabled: false,
  pattern: '[a-zA-Z0-9._%+-]+@example\\.com$',
  customSuggestions: [
    'test@example.com',
    'dev@example.com',
    'support@example.com',
    'sales@example.com',
    'info@example.com',
  ],
  placeholder: 'Add email addresses and press Enter...',
  textStrings: {
    invalidFormatError:
      'Please enter a valid email address from example.com domain.',
  },
};

export const SuggestionValidationDisabled = Template.bind({});
SuggestionValidationDisabled.storyName = 'Suggestions + Validations Disabled';
SuggestionValidationDisabled.args = {
  ...DefaultMultiInput.args,
  inputType: 'email',
  value: '',
  autoSuggestionDisabled: true,
  validationsDisabled: true,
  caption:
    'No validations, no suggestions. Whatever the user types is accepted and converted to a tag.',
  maxItems: 10,
};

export const CustomSuggestions = Template.bind({});
CustomSuggestions.args = {
  ...DefaultMultiInput.args,
  inputType: 'email',
  value: '',
  caption:
    'Populate suggestions with data provided through the customSuggestions prop.',
  hideIcon: false,
  autoSuggestionDisabled: false,
  validationsDisabled: false,
  customSuggestions: [
    'custom1@company.com',
    'custom2@company.com',
    'custom3@company.com',
    'anotheruser@organization.net',
    'specialuser@company.org',
  ],
};

export const WithCustomIcon = (args) => html`
  <kyn-multi-input-field
    .value=${args.value}
    .inputType=${args.inputType}
    .textStrings=${args.textStrings}
    .customSuggestions=${args.customSuggestions}
    ?autoSuggestionDisabled=${args.autoSuggestionDisabled}
    ?validationsDisabled=${args.validationsDisabled}
    label=${args.label}
    caption=${args.caption}
    ?required=${args.required}
    placeholder=${args.placeholder}
    ?disabled=${args.disabled}
    ?readonly=${args.readonly}
    ?hideLabel=${args.hideLabel}
    ?hideIcon=${args.hideIcon}
    name=${args.name}
    pattern=${ifDefined(args.pattern)}
    maxItems=${ifDefined(args.maxItems)}
    @on-change=${(e) => action('on-change')(e.detail)}
  >
    ${unsafeSVG(checkmarkIcon)}
  </kyn-multi-input-field>
`;
WithCustomIcon.args = {
  ...DefaultMultiInput.args,
  hideIcon: false,
  placeholder: `Add attachments and press 'Enter'…`,
};

export const CustomInvalidText = Template.bind({});
CustomInvalidText.args = {
  ...DefaultMultiInput.args,
  inputType: 'email',
  value: 'valid@example.com, invalid-email',
  label: 'Email Addresses',
  caption: 'Example showing custom error message using invalidText prop.',
  validationsDisabled: false,
  autoSuggestionDisabled: false,
  hideIcon: false,
  placeholder: 'Add email addresses and press Enter...',
  invalidText: 'Please review your email addresses - some entries are invalid.',
};

export const ServerValidatedEmails = () => {
  const emails = [
    'validated@example.com',
    'default@example.com',
    'error@example.com',
  ];
  const statusMap = {
    'validated@example.com': 'success',
    'default@example.com': 'default',
    'error@example.com': 'error',
  };

  return html`
    <kyn-multi-input-field
      .value=${emails.join(',')}
      .inputType=${'email'}
      .itemStatusMap=${statusMap}
      label="Server-Validated Emails"
      caption="Shows different validation states: success (spruce), default (default), and error (red)."
      placeholder="Emails from server"
      @on-change=${(e) => action('on-change')(e.detail)}
    >
      ${unsafeSVG(userIcon)}
    </kyn-multi-input-field>
  `;
};
ServerValidatedEmails.storyName = 'Server-Validated Emails';

export const ValidationStatesDemo = () => {
  return html`
<<<<<<< HEAD
    <div style="display: flex; flex-direction: column; gap: 16px;">
=======
    <div style="display: flex; flex-direction: column; gap: 32px;">
>>>>>>> 816940e0
      <div>
        <h3>1. Valid State (no errors)</h3>
        <kyn-multi-input-field
          .value=${'valid@example.com'}
          .inputType=${'email'}
          .itemStatusMap=${{ 'valid@example.com': 'success' }}
          label="Valid State"
          caption="Component shows as valid - no error border or message"
          @on-change=${(e) => action('on-change')(e.detail)}
        >
          ${unsafeSVG(userIcon)}
        </kyn-multi-input-field>
      </div>

      <div>
        <h3>2. External Error via itemStatusMap</h3>
        <kyn-multi-input-field
          .value=${'external-error@example.com'}
          .inputType=${'email'}
          .itemStatusMap=${{ 'external-error@example.com': 'error' }}
          label="External Error"
          caption="Component shows as invalid due to 'error' status in itemStatusMap - red border and error message"
          @on-change=${(e) => action('on-change')(e.detail)}
        >
          ${unsafeSVG(userIcon)}
        </kyn-multi-input-field>
      </div>

      <div>
        <h3>3. Custom Error via invalidText</h3>
        <kyn-multi-input-field
          .value=${'custom@example.com'}
          .inputType=${'email'}
          .itemStatusMap=${{ 'custom@example.com': 'success' }}
          invalidText="This is a custom validation error message"
          label="Custom Error"
          caption="Component shows as invalid due to invalidText prop - overrides success status"
          @on-change=${(e) => action('on-change')(e.detail)}
        >
          ${unsafeSVG(userIcon)}
        </kyn-multi-input-field>
      </div>

      <div>
        <h3>4. Combined: External Success + Internal Error</h3>
        <kyn-multi-input-field
          .value=${'success@example.com, invalid-format'}
          .inputType=${'email'}
          .itemStatusMap=${{ 'success@example.com': 'success' }}
          ?validationsDisabled=${false}
          label="Mixed Validation"
          caption="Shows invalid due to internal validation error despite external success status"
          @on-change=${(e) => action('on-change')(e.detail)}
        >
          ${unsafeSVG(userIcon)}
        </kyn-multi-input-field>
      </div>
    </div>
  `;
};<|MERGE_RESOLUTION|>--- conflicted
+++ resolved
@@ -288,11 +288,7 @@
 
 export const ValidationStatesDemo = () => {
   return html`
-<<<<<<< HEAD
-    <div style="display: flex; flex-direction: column; gap: 16px;">
-=======
     <div style="display: flex; flex-direction: column; gap: 32px;">
->>>>>>> 816940e0
       <div>
         <h3>1. Valid State (no errors)</h3>
         <kyn-multi-input-field
