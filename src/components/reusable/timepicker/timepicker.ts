--- conflicted
+++ resolved
@@ -95,21 +95,11 @@
   @property({ type: Boolean })
   timepickerDisabled = false;
 
-<<<<<<< HEAD
-  /** Sets entire datepicker form element to readonly. */
-  @property({ type: Boolean })
-  readonly = false;
-
-  /** Sets 24 hour formatting true/false.
-   * Defaults to 12H for all `en-*` locales and 24H for all other locales.
-   */
-=======
   /** Sets entire timepicker form element to readonly. */
   @property({ type: Boolean })
   readonly = false;
 
   /** Sets 24-hour formatting true/false. */
->>>>>>> fe1b4fff
   @property({ type: Boolean })
   twentyFourHourFormat: boolean | null = null;
 
@@ -633,11 +623,7 @@
     }
   }
 
-<<<<<<< HEAD
-  handleOpen(): void {
-=======
   handleOpen() {
->>>>>>> fe1b4fff
     if (this.readonly) {
       this.flatpickrInstance?.close();
       return;
@@ -699,17 +685,8 @@
     if (interacted) {
       this._hasInteracted = true;
     }
-<<<<<<< HEAD
-
-    const hasDefaultValue =
-      this.defaultDate !== null ||
-      this.defaultHour !== null ||
-      this.defaultMinute !== null;
-
-=======
     const hasDefaultValue =
       this.defaultHour !== null || this.defaultMinute !== null;
->>>>>>> fe1b4fff
     const isEmpty = !this._inputEl.value.trim() && !hasDefaultValue;
     const isRequired = this.required;
     let validity = this._inputEl.validity;
