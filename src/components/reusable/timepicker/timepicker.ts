--- conflicted
+++ resolved
@@ -627,11 +627,7 @@
         instance.setDate(date, false);
       }
     } catch (error) {
-<<<<<<< HEAD
-      console.warn('Error setting initial time:', error);
-=======
       console.error('Error setting initial time:', error);
->>>>>>> 6a99a4ec
     }
   }
 
