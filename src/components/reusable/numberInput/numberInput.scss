@use '../../../common/scss/global.scss';
@use '../../../common/scss/form-input.scss';

:host {
  display: inline-block;
  width: 224px;
  max-width: 100%;
}

.input-wrapper {
  gap: 8px;
}

input {
  -webkit-appearance: none;
  appearance: none;
  display: block;
  flex-grow: 1;
  min-width: 48px;
  border: 1px solid var(--kd-color-border-ui-default);
  border-radius: 4px;
  height: 48px;
  padding: 0 16px;

  &:focus {
    outline-color: transparent;
  }

  &.size--sm {
    height: 32px;
  }

  &.size--lg {
    height: 56px;
  }

  &.icon--left {
    padding-left: 48px;
  }
}

/* Hide native arrow controls */
input::-webkit-outer-spin-button,
input::-webkit-inner-spin-button {
  -webkit-appearance: none;
  margin: 0;
}

input[type='number'] {
<<<<<<< HEAD
  -moz-appearance: textfield; /* Firefox */
=======
  -moz-appearance: textfield;
  /* Firefox */
>>>>>>> 4db78f49
}

span[slot='icon'] {
  display: flex;
}<|MERGE_RESOLUTION|>--- conflicted
+++ resolved
@@ -47,12 +47,8 @@
 }
 
 input[type='number'] {
-<<<<<<< HEAD
-  -moz-appearance: textfield; /* Firefox */
-=======
   -moz-appearance: textfield;
   /* Firefox */
->>>>>>> 4db78f49
 }
 
 span[slot='icon'] {
