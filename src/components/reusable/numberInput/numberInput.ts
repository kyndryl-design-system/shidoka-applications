--- conflicted
+++ resolved
@@ -7,9 +7,6 @@
 import { FormMixin } from '../../../common/mixins/form-input';
 import '@kyndryl-design-system/shidoka-foundation/components/button';
 import { deepmerge } from 'deepmerge-ts';
-import addIcon from '@kyndryl-design-system/shidoka-icons/svg/monochrome/16/add-simple.svg';
-import subtractIcon from '@kyndryl-design-system/shidoka-icons/svg/monochrome/16/substract-simple.svg';
-import errorIcon from '@kyndryl-design-system/shidoka-icons/svg/monochrome/16/warning-filled.svg';
 
 import addIcon from '@kyndryl-design-system/shidoka-icons/svg/monochrome/16/add-simple.svg';
 import subtractIcon from '@kyndryl-design-system/shidoka-icons/svg/monochrome/16/substract-simple.svg';
@@ -164,15 +161,8 @@
         ${this._isInvalid
           ? html`
               <div id="error" class="error">
-<<<<<<< HEAD
-                <span
-                  title=${this._textStrings.error}
-                  aria-label=${this._textStrings.error}
-                  >${errorIcon}</span
-=======
                 <span role="img" aria-label=${this._textStrings.error}
                   >${unsafeSVG(errorIcon)}</span
->>>>>>> 4db78f49
                 >
                 ${this.invalidText || this._internalValidationMsg}
               </div>
