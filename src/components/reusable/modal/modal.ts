import { unsafeSVG } from 'lit-html/directives/unsafe-svg.js';
import { LitElement, html, css } from 'lit';
import { customElement, property, query } from 'lit/decorators.js';
import { classMap } from 'lit/directives/class-map.js';
import ModalScss from './modal.scss';

import '../button';

import closeIcon from '@kyndryl-design-system/shidoka-icons/svg/monochrome/16/close-simple.svg';

/**
 * Modal.
 * @slot unnamed - Slot for modal body content.
 * @slot anchor - Slot for the anchor button content.
 * @fires on-close - Emits the modal close event with `returnValue` (`'ok'` or `'cancel'`).
 * @fires on-open - Emits the modal open event.
 */
@customElement('kyn-modal')
export class Modal extends LitElement {
  static override styles = [
    ModalScss,
    css`
      @supports (transition-behavior: allow-discrete) {
        @starting-style {
          dialog[open] {
            opacity: 0;
            transform: scale(0);
          }
        }

        @starting-style {
          dialog[open]::backdrop {
            background-color: rgb(0, 0, 0, 0);
          }
        }
      }
    `,
  ];

  /** Modal open state. */
  @property({ type: Boolean })
  open = false;

  /** Modal size. `'auto'`, `'md'`, or `'lg'`. */
  @property({ type: String })
  size = 'auto';

  /** Title/heading text, required. */
  @property({ type: String })
  titleText = '';

  /** Label text, optional. */
  @property({ type: String })
  labelText = '';

  /** OK button text. */
  @property({ type: String })
  okText = 'OK';

  /** Cancel button text. */
  @property({ type: String })
  cancelText = 'Cancel';

  /** Changes the primary button styles to indicate the action is destructive. */
  @property({ type: Boolean })
  destructive = false;

  /** Disables the primary button. */
  @property({ type: Boolean })
  okDisabled = false;

  /** Disables the secondary button. */
  @property({ type: Boolean })
  secondaryDisabled = false;

  /** Hides the footer/action buttons to create a passive modal. */
  @property({ type: Boolean })
  hideFooter = false;

  /** Secondary button text. */
  @property({ type: String })
  secondaryButtonText = 'Secondary';

  /** Hides the secondary button. */
  @property({ type: Boolean })
  showSecondaryButton = false;

  /** Hides the cancel button. */
  @property({ type: Boolean })
  hideCancelButton = false;

  /** Function to execute before the modal can close. Useful for running checks or validations before closing. Exposes `returnValue` (`'ok'` or `'cancel'`). Must return `true` or `false`. */
  @property({ attribute: false })
  beforeClose!: Function;

  /** Close button text. */
  @property({ type: String })
  closeText = 'Close';

  /** Determines if the component is themed for GenAI.*/
  @property({ type: Boolean, reflect: true })
  aiConnected = false;

  /** The dialog element
   * @internal
   */
  @query('dialog')
  _dialog!: any;

  override render() {
    const classes = {
      modal: true,
      'size--md': this.size === 'md',
      'size--lg': this.size === 'lg',
      'modal--ai': this.aiConnected,
    };

    return html`
      <span class="anchor" @click=${this._openModal}>
        <slot name="anchor"></slot>
      </span>

      <dialog
        class="${classMap(classes)}"
        aria-labelledby="dialogLabel"
        @cancel=${(e: Event) => this._closeModal(e, 'cancel')}
      >
        <form method="dialog">
          <kyn-button
            class="close"
            kind="ghost"
            size="small"
            ?aiConnected=${this.aiConnected}
            description=${this.closeText}
            @click=${(e: Event) => this._closeModal(e, 'cancel')}
          >
            <span slot="icon">${unsafeSVG(closeIcon)}</span>
          </kyn-button>
          <header>
            <div>
              <h1 id="dialogLabel">${this.titleText}</h1>
              ${this.labelText !== ''
                ? html`<span class="label">${this.labelText}</span>`
                : null}
            </div>
          </header>

          <div class="body">
            <slot></slot>
          </div>

          ${!this.hideFooter
            ? html`
                <div class="footer">
                  <kyn-button
                    class="action-button"
                    value="ok"
<<<<<<< HEAD
                    ?aiConnected=${this.aiConnected}
                    ?destructive=${this.destructive}
=======
                    kind=${this.destructive ? 'primary-destructive' : 'primary'}
>>>>>>> e8b89ae0
                    ?disabled=${this.okDisabled}
                    @click=${(e: Event) => this._closeModal(e, 'ok')}
                  >
                    ${this.okText}
                  </kyn-button>
                  ${this.showSecondaryButton
                    ? html`
                        <kyn-button
                          class="action-button"
                          value="Secondary"
                          kind="secondary"
                          ?aiConnected=${this.aiConnected}
                          ?disabled=${this.secondaryDisabled}
                          @click=${(e: Event) =>
                            this._closeModal(e, 'secondary')}
                        >
                          ${this.secondaryButtonText}
                        </kyn-button>
                      `
                    : null}
                  ${this.hideCancelButton
                    ? null
                    : html`
                        <kyn-button
                          class="action-button"
                          value="cancel"
                          kind="tertiary"
                          ?aiConnected=${this.aiConnected}
                          @click=${(e: Event) => this._closeModal(e, 'cancel')}
                        >
                          ${this.cancelText}
                        </kyn-button>
                      `}
                  <!--
            <div class="custom-actions">
              <slot name="actions"></slot>
            </div>
            -->
                </div>
              `
            : null}
        </form>
      </dialog>
    `;
  }

  private _openModal() {
    this.open = true;
  }

  private _closeModal(e: Event, returnValue: string) {
    if (
      !this.beforeClose ||
      (this.beforeClose && this.beforeClose(returnValue))
    ) {
      this.open = false;
      this._dialog.returnValue = returnValue;
      this._emitCloseEvent(e);
    }
  }

  private _emitCloseEvent(e: Event) {
    const event = new CustomEvent('on-close', {
      detail: {
        returnValue: this._dialog.returnValue,
        origEvent: e,
      },
    });
    this.dispatchEvent(event);
  }

  private _emitOpenEvent() {
    const event = new CustomEvent('on-open');
    this.dispatchEvent(event);
  }

  override updated(changedProps: any) {
    if (changedProps.has('open')) {
      if (this.open) {
        this._dialog.showModal();
        this._emitOpenEvent();
      } else {
        this._dialog.close();
      }
    }
  }
}

declare global {
  interface HTMLElementTagNameMap {
    'kyn-modal': Modal;
  }
}<|MERGE_RESOLUTION|>--- conflicted
+++ resolved
@@ -155,12 +155,8 @@
                   <kyn-button
                     class="action-button"
                     value="ok"
-<<<<<<< HEAD
                     ?aiConnected=${this.aiConnected}
-                    ?destructive=${this.destructive}
-=======
                     kind=${this.destructive ? 'primary-destructive' : 'primary'}
->>>>>>> e8b89ae0
                     ?disabled=${this.okDisabled}
                     @click=${(e: Event) => this._closeModal(e, 'ok')}
                   >
