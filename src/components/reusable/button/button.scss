/**
 * Copyright Kyndryl, Inc. 2023
 */

@use '../../../common/scss/global.scss';
@use '~@kyndryl-design-system/shidoka-foundation/scss/mixins/typography.scss';

:host {
  display: inline-block;
}

// Base Button Styles
.kd-btn {
  transition: outline-color 0.2s ease-in-out, color 0.2s ease-in-out,
    background-color 0.2s ease-in-out, border-color 0.2s ease-out;
  white-space: nowrap;
  outline: 2px solid transparent;
  outline-offset: 2px;
  border-radius: 4px;
  text-decoration: none;
  cursor: pointer;
  width: 100%;
  min-width: 96px;
  max-width: 100%;
  display: flex;
  align-items: center;
  justify-content: center;
  @include typography.type-body-02;

  &.icon-only {
    min-width: initial;
  }

  &.btn-float {
    box-shadow: var(--kd-elevation-level-3);
  }

  &.btn-hidden {
    opacity: 0;
    visibility: hidden;
    transition: opacity 300ms ease-in-out, visibility 300ms ease-in-out;
  }

  &--small {
    padding: 4px 16px;
    height: 32px;

    &.icon-only {
      width: 32px;
      padding: 6px;
    }
  }

  &--medium {
    padding: 12px 16px;
    height: 48px;

    &.icon-only {
      width: 48px;
      padding: 14px;
    }
  }

  &--large {
    padding: 16px 16px;
    height: 56px;

    &.icon-only {
      width: 56px;
      padding: 18px;
    }
  }
}

// Disabled Button Styles
@mixin kd-btn-disabled {
  color: var(--kd-color-text-link-level-disabled);
  border: none;
  cursor: not-allowed;
  pointer-events: none;
}

// Disabled Outline Button Styles
@mixin kd-outline-btn-disabled {
  background-color: transparent;
  color: var(--kd-color-text-link-level-disabled);
  border: 1px solid var(--kd-color-border-ui-disabled);
  cursor: not-allowed;
  pointer-events: none;
}

span {
  display: flex;
  align-items: center;
  z-index: 1;
}

// Primary Button Styles (Web & App)
.kd-btn--primary-web,
.kd-btn--primary-app {
  @extend .kd-btn;
  background-color: var(--kd-color-background-button-primary-state-default);
  color: var(--kd-color-text-button-dark-primary);
  border: none;
  position: relative;
  overflow: hidden;

  &:before {
    content: '';
    position: absolute;
    top: 0;
    right: 0;
    bottom: 0;
    left: 0;
    background-color: var(--kd-color-background-button-primary-state-hover);
    transition: transform 300ms ease-out, opacity 200ms ease-out,
      background-color 150ms ease-in-out;
    transform: scaleX(0);
    transform-origin: left;
    opacity: 0;
  }

  &:hover {
    &:before {
      transform: scaleX(1);
      opacity: 1;
    }
  }

  &:active {
    border: none;

    &:before {
      background-color: var(--kd-color-background-button-primary-state-pressed);
    }
  }

  &:focus {
    outline-color: var(--kd-color-background-button-primary-state-focused);
  }

  &:disabled {
    @include kd-btn-disabled;
    background-color: var(--kd-color-background-ui-default-disabled);
  }
}

.kd-btn--primary-web {
  background-color: var(--kd-color-background-button-web-default);

  &:before {
    background-color: var(--kd-color-background-button-web-hover);
  }

  &:active:before {
    background-color: var(--kd-color-background-button-web-pressed);
  }

  &:focus {
    outline-color: var(--kd-color-border-variants-focus);
  }
}

// Primary Outline Only Button
.kd-btn--primary-app-outline,
.kd-btn--primary-web-outline {
  @extend .kd-btn;
  background-color: transparent;
  color: var(--kd-color-text-button-light-primary);
  border: 1px solid var(--kd-color-border-button-primary-state-default);

  &:hover {
    border-color: var(--kd-color-border-button-primary-state-hover);
  }

  &:active:before {
    border-color: var(--kd-color-border-button-primary-state-pressed);
  }

  &:focus {
    border-color: var(--kd-color-border-button-primary-state-focused);
    box-shadow: inset 0 0 0 1px var(--kd-color-border-button-primary-state-focused),
      inset 0 0 0 1px var(--kd-color-border-button-primary-state-focused);

    &:active {
      border-color: var(--kd-color-border-button-primary-state-pressed);
      box-shadow: inset 0 0 0 0.5px var(--kd-color-border-button-primary-state-pressed),
        inset 0 0 0 0.5px var(--kd-color-border-button-primary-state-pressed);
    }
  }

  &:disabled {
    @include kd-outline-btn-disabled;
  }
}

// Primary Destructive Button
.kd-btn--primary-app-destructive,
.kd-btn--primary-web-destructive {
  @extend .kd-btn;
  background-color: var(--kd-color-background-button-primary-destructive-default);
  color: var(--kd-color-text-button-dark-destructive);
  border: none;
  position: relative;
  overflow: hidden;

  &:before {
    content: '';
    position: absolute;
    top: 0;
    right: 0;
    bottom: 0;
    left: 0;
    background-color: var(--kd-color-background-button-primary-destructive-hover);
    transition: transform 300ms ease-out, opacity 200ms ease-out,
      background-color 150ms ease-in-out;
    transform: scaleX(0);
    transform-origin: left;
    opacity: 0;
  }

  &:hover {
    &:before {
      transform: scaleX(1);
      opacity: 1;
    }
  }

  &:active:before {
    background-color: var(--kd-color-background-button-primary-destructive-pressed);
  }

  &:focus {
    outline-color: var(--kd-color-background-button-primary-destructive-focused);
  }

  &:disabled {
    @include kd-btn-disabled;
    background-color: var(--kd-color-background-ui-default-disabled);
  }
}

// Primary Destructive Outline Only Button
.kd-btn--primary-app-destructive-outline,
.kd-btn--primary-web-destructive-outline {
  @extend .kd-btn;
  background-color: transparent;
  color: var(--kd-color-text-button-light-destructive);
  border: 1px solid var(--kd-color-border-button-primary-destructive-default);

  &:hover {
    border: 1px solid var(--kd-color-border-button-primary-destructive-hover);
  }

  &:active:before {
    border-color: var(--kd-color-border-button-primary-destructive-pressed);
  }

  &:focus {
    outline-color: var(--kd-color-background-button-primary-destructive-focused);
  }

  &:disabled {
    @include kd-outline-btn-disabled;
    color: var(--kd-color-text-button-dark-destructive);
  }
}

// Secondary Button Styles
.kd-btn--secondary {
  @extend .kd-btn;
  background-color: var(--kd-color-background-button-secondary-state-default);
  color: var(--kd-color-text-button-dark-primary);
  border: none;

  &:hover {
    background-color: var(--kd-color-background-button-secondary-state-hover);
  }

  &:focus {
    background-color: var(--kd-color-background-button-secondary-state-focused);
    outline-color: var(--kd-color-border-button-secondary-state-focused);

    &:active {
      background-color: var(--kd-color-background-button-secondary-state-pressed);
    }
  }

  &:disabled {
    @include kd-btn-disabled;
    background-color: var(--kd-color-background-opacity-1);
  }
}

// Secondary Outline Only Button
.kd-btn--secondary-outline {
  @extend .kd-btn;
  background-color: transparent;
  color: var(--kd-color-text-button-light-secondary);
  border: 1px solid var(--kd-color-border-button-secondary-state-default);

  &:hover {
    border-color: var(--kd-color-border-button-secondary-state-hover);
  }

  &:focus {
    border-color: var(--kd-color-border-button-secondary-state-focused);
    box-shadow: inset 0 0 0 1px var(--kd-color-border-button-secondary-state-focused),
      inset 0 0 0 1px var(--kd-color-border-button-secondary-state-focused);

    &:active {
      border-color: var(--kd-color-border-button-secondary-state-pressed);
      box-shadow: inset 0 0 0 0.5px var(--kd-color-border-button-secondary-state-pressed),
        inset 0 0 0 0.5px var(--kd-color-border-button-secondary-state-pressed);
    }
  }

  &:disabled {
    @include kd-outline-btn-disabled;
  }
}

// Secondary Destructive Button
.kd-btn--secondary-destructive {
  @extend .kd-btn--secondary;
  background-color: var(--kd-color-background-button-secondary-destructive-default);
  color: var(--kd-color-text-button-dark-destructive);

  &:hover {
    background-color: var(--kd-color-background-button-secondary-destructive-hover);
  }

  &:focus {
    background-color: var(--kd-color-background-button-secondary-destructive-focused);
    outline-color: var(--kd-color-border-button-primary-destructive-default);

    &:active {
      background-color: var(--kd-color-background-button-secondary-destructive-pressed);
    }
  }
}

// Secondary Destructive Outline Only Button
.kd-btn--secondary-destructive-outline {
  @extend .kd-btn;
  background-color: transparent;
  color: var(--kd-color-text-button-light-destructive);
  border: 1px solid var(--kd-color-border-button-secondary-destructive-default);

  &:hover {
    border-color: var(--kd-color-border-button-secondary-destructive-hover);
  }

  &:focus {
    border-color: var(--kd-color-border-button-secondary-destructive-focused);
    outline-color: var(--kd-color-border-button-primary-destructive-default);

    &:active {
      border-color: var(--kd-color-border-button-secondary-destructive-pressed);
    }
  }

  &:disabled {
    @include kd-outline-btn-disabled;
    color: var(--kd-color-text-button-dark-destructive);
  }
}

// Tertiary Button Styles
.kd-btn--tertiary {
  @extend .kd-btn;
  background-color: var(--kd-color-background-button-tertiary-state-default);
  color: var(--kd-color-text-button-light-primary);
  border: none;

  &:hover {
    background-color: var(--kd-color-background-button-tertiary-state-hover);
    color: var(--kd-color-text-button-dark-primary);
  }

  &:focus {
    background-color: var(--kd-color-background-button-tertiary-state-focused);
    outline-color: var(--kd-color-border-button-tertiary-state-focused);
    color: var(--kd-color-text-button-light-primary);

    &:active {
      background-color: var(--kd-color-background-button-tertiary-state-pressed);
      color: var(--kd-color-text-button-dark-primary);
    }
  }

  &:disabled {
    @include kd-btn-disabled;
    background-color: transparent;
  }
}

// Tertiary Outline Only Button
.kd-btn--tertiary-outline {
  @extend .kd-btn;
  background-color: transparent;
  color: var(--kd-color-text-button-light-tertiary);
  border: 1px solid var(--kd-color-border-button-tertiary-state-default);

  &:hover {
    border-color: var(--kd-color-border-button-tertiary-state-hover);
  }

  &:focus {
    border-color: var(--kd-color-border-button-tertiary-state-focused);
    box-shadow: inset 0 0 0 1px var(--kd-color-border-button-tertiary-state-focused),
      inset 0 0 0 1px var(--kd-color-border-button-tertiary-state-focused);

    &:active {
      border-color: var(--kd-color-border-button-tertiary-state-pressed);
      box-shadow: inset 0 0 0 0.5px var(--kd-color-border-button-tertiary-state-pressed),
        inset 0 0 0 0.5px var(--kd-color-border-button-tertiary-state-pressed);
    }
  }

  &:disabled {
    @include kd-outline-btn-disabled;
  }
}

// Tertiary Destructive Button
.kd-btn--tertiary-destructive {
  @extend .kd-btn--tertiary;
  background-color: var(--kd-color-background-button-tertiary-destructive-default);
  color: var(--kd-color-text-button-light-destructive);

  &:hover {
    background-color: var(--kd-color-background-button-tertiary-destructive-hover);
  }

  &:focus {
    background-color: var(--kd-color-background-button-tertiary-destructive-focused);
    color: var(--kd-color-text-button-dark-destructive);
    outline-color: var(--kd-color-border-button-primary-destructive-default);

    &:active {
      background-color: var(--kd-color-background-button-tertiary-destructive-pressed);
      color: var(--kd-color-text-button-dark-destructive);
    }
  }

  &:disabled {
    @include kd-btn-disabled;
    background-color: transparent;
  }
}

// Tertiary Destructive Outline Only Button
.kd-btn--tertiary-destructive-outline {
  @extend .kd-btn;
  background-color: transparent;
  color: var(--kd-color-text-button-light-destructive);
  border: 1px solid var(--kd-color-border-button-tertiary-destructive-default);

  &:hover {
    border-color: var(--kd-color-border-button-tertiary-destructive-hover);
  }

  &:focus {
    border-color: var(--kd-color-border-button-tertiary-destructive-focused);
    outline-color: var(--kd-color-border-button-primary-destructive-focused);

    &:active {
      border-color: var(--kd-color-border-button-tertiary-destructive-pressed);
    }
  }

  &:disabled {
    @include kd-outline-btn-disabled;
    border: none;
  }
}

.kd-btn--icon {

  // Styles for buttons with icons on the left side
  &-left span {
    // Reverse the flex direction to place the icon to the left
    flex-direction: row-reverse;

    // Styling for the actual icon within the button
    slot[name='icon']::slotted(*) {
      // Add margin to the right to space the icon from the text
      margin-right: 8px;
    }
  }

  // Styles for buttons with icons on the right side
  &-right {

    // Styling for the actual icon within the button
    slot[name='icon']::slotted(*) {
      // Add margin to the left to space the icon from the text
      margin-left: 8px;
    }
  }

  &-align {
    slot[name='icon']::slotted(*) {
      display: flex;
    }
  }
}

.hidden {
<<<<<<< HEAD
  display: none;
  /* Class to hide elements */
=======
  display: none; /* Class to hide elements */
>>>>>>> 2751fd59
}

.kd-btn--primary-app-ghost,
.kd-btn--primary-web-ghost {
  @extend .kd-btn;
  background-color: transparent;
  color: var(--kd-color-text-level-primary);
  border: 2px solid transparent;

  &:hover {
    color: var(--kd-color-text-button-dark-primary);
    background-color: var(--kd-color-background-button-primary-state-hover);
  }

  &:active {
    background-color: var(--kd-color-background-button-primary-state-pressed);
  }

  &:focus {
    border-color: var(--kd-color-border-button-primary-state-focused);
  }

  &:disabled {
    @include kd-btn-disabled;
  }
}

.kd-btn--secondary-ghost {
  @extend .kd-btn;
  background-color: transparent;
  color: var(--kd-color-text-level-primary);
  border: 2px solid transparent;

  &:hover {
    color: var(--kd-color-text-button-dark-primary);
    background-color: var(--kd-color-background-button-secondary-state-hover);
  }

  &:active {
    background-color: var(--kd-color-background-button-secondary-state-pressed);
  }

  &:focus {
    border-color: var(--kd-color-border-button-secondary-state-focused);
  }

  &:disabled {
    @include kd-btn-disabled;
  }
}

.kd-btn--tertiary-ghost {
  @extend .kd-btn;
  background-color: transparent;
  color: var(--kd-color-text-level-primary);
  border: 2px solid transparent;

  &:focus {
    border-color: var(--kd-color-border-button-tertiary-state-focused);
  }

<<<<<<< HEAD
  &[disabled] {
    @include kd-btn-disabled;

    .input-icon {
      cursor: default;
    }
=======
  &:disabled {
    @include kd-btn-disabled;
>>>>>>> 2751fd59
  }
}<|MERGE_RESOLUTION|>--- conflicted
+++ resolved
@@ -508,12 +508,8 @@
 }
 
 .hidden {
-<<<<<<< HEAD
   display: none;
   /* Class to hide elements */
-=======
-  display: none; /* Class to hide elements */
->>>>>>> 2751fd59
 }
 
 .kd-btn--primary-app-ghost,
@@ -575,16 +571,75 @@
     border-color: var(--kd-color-border-button-tertiary-state-focused);
   }
 
-<<<<<<< HEAD
   &[disabled] {
     @include kd-btn-disabled;
 
     .input-icon {
       cursor: default;
     }
-=======
-  &:disabled {
-    @include kd-btn-disabled;
->>>>>>> 2751fd59
+  }
+}
+
+.kd-btn--primary-app-ghost,
+.kd-btn--primary-web-ghost {
+  @extend .kd-btn;
+  background-color: transparent;
+  color: var(--kd-color-text-level-primary);
+  border: 2px solid transparent;
+
+  &:hover {
+    color: var(--kd-color-text-button-dark-primary);
+    background-color: var(--kd-color-background-button-primary-state-hover);
+  }
+
+  &:active {
+    background-color: var(--kd-color-background-button-primary-state-pressed);
+  }
+
+  &:focus {
+    border-color: var(--kd-color-border-button-primary-state-focused);
+  }
+
+  &:disabled {
+    @include kd-btn-disabled;
+  }
+}
+
+.kd-btn--secondary-ghost {
+  @extend .kd-btn;
+  background-color: transparent;
+  color: var(--kd-color-text-level-primary);
+  border: 2px solid transparent;
+
+  &:hover {
+    color: var(--kd-color-text-button-dark-primary);
+    background-color: var(--kd-color-background-button-secondary-state-hover);
+  }
+
+  &:active {
+    background-color: var(--kd-color-background-button-secondary-state-pressed);
+  }
+
+  &:focus {
+    border-color: var(--kd-color-border-button-secondary-state-focused);
+  }
+
+  &:disabled {
+    @include kd-btn-disabled;
+  }
+}
+
+.kd-btn--tertiary-ghost {
+  @extend .kd-btn;
+  background-color: transparent;
+  color: var(--kd-color-text-level-primary);
+  border: 2px solid transparent;
+
+  &:focus {
+    border-color: var(--kd-color-border-button-tertiary-state-focused);
+  }
+
+  &:disabled {
+    @include kd-btn-disabled;
   }
 }