--- conflicted
+++ resolved
@@ -247,11 +247,7 @@
     background-color: var(
       --kd-color-background-button-secondary-destructive-default
     );
-<<<<<<< HEAD
     color: var(--kd-color-text-button-light-destructive);
-=======
-    color: var(--kd-color-text-level-primary);
->>>>>>> 948124ad
 
     // hover
     &:hover {
@@ -406,8 +402,6 @@
       color: var(--kd-color-text-level-primary);
     }
   }
-<<<<<<< HEAD
-=======
 
   &--ghost {
     color: var(--kd-color-text-button-light-primary);
@@ -433,7 +427,6 @@
       }
     }
   }
->>>>>>> 948124ad
 }
 
 .kd-btn--icon {
