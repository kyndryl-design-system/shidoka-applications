/**
 * Copyright Kyndryl, Inc. 2023
 */

@use '../../../common/scss/global.scss';
@use '~@kyndryl-design-system/shidoka-foundation/scss/mixins/typography.scss';

:host {
  display: inline-block;
}

// Base Button Styles
.kd-btn {
  transition: outline-color 0.2s ease-in-out, color 0.2s ease-in-out,
    background-color 0.2s ease-in-out, border-color 0.2s ease-out;
  white-space: nowrap;
  background: none;
  border: none;
  outline: 2px solid transparent;
  outline-offset: 2px;
  border-radius: 6px;
  text-decoration: none;
  cursor: pointer;
  width: 100%;
  min-width: 96px;
  max-width: 100%;
  display: flex;
  align-items: center;
  justify-content: center;
  @include typography.type-body-02;

  &.icon-only {
    min-width: initial;
  }

  &--float {
    box-shadow: var(--kd-elevation-level-3);
  }

  &--hidden {
    opacity: 0;
    visibility: hidden;
    transition: opacity 300ms ease-in-out, visibility 300ms ease-in-out;
  }

  &--small {
    padding: 4px 16px;
    height: 32px;

    &.icon-only {
      width: 32px;
      padding: 6px;
    }
  }

  &--medium {
    padding: 12px 16px;
    height: 48px;

    &.icon-only {
      width: 48px;
      padding: 14px;
    }
  }

  &--large {
    padding: 16px 16px;
    height: 56px;

    &.icon-only {
      width: 56px;
      padding: 18px;
    }
  }

  &[disabled] {
    cursor: not-allowed;
  }

  &--solid-styles {
    position: relative;
    overflow: hidden;

    & span {
      display: flex;
      align-items: center;
      z-index: 1;
    }

    &:before {
      content: '';
      position: absolute;
      top: 0;
      right: 0;
      bottom: 0;
      left: 0;
      background-color: transparent;
      transition: transform 300ms ease-out, opacity 200ms ease-out,
        background-color 150ms ease-in-out;
      transform: scaleX(0);
      transform-origin: left;
      opacity: 0;
    }

    &:hover {
      &:before {
        transform: scaleX(1);
        opacity: 1;
      }
    }

    &[disabled] {
      background-color: var(--kd-color-background-ui-default-disabled);
      color: var(--kd-color-text-link-level-disabled);

      // hover
      &:before {
        background-color: transparent;
      }
      &:hover {
        color: var(--kd-color-text-link-level-disabled);
      }

      &:active {
        &:before {
          background-color: transparent;
        }
      }
    }
  }

  &--primary {
    background-color: var(--kd-color-background-button-primary-state-default);
    color: var(--kd-color-text-button-dark-primary);

    // hover
    &:before {
      background-color: var(--kd-color-background-button-primary-state-hover);
    }

    &:focus {
      outline-color: var(--kd-color-border-button-primary-state-focused);
    }

    &:active {
      &:before {
        background-color: var(
          --kd-color-background-button-primary-state-pressed
        );
      }
    }
  }

  &--primary-ai {
    background-color: var(--kd-color-background-button-primary-ai-default);
    color: var(--kd-color-text-button-dark-primary);

    // hover
    &:before {
      background-color: var(--kd-color-background-button-primary-ai-hover);
    }

    &:focus {
      outline-color: var(--kd-color-border-button-ai-state-focused);
    }

    &:active {
      &:before {
        background-color: var(--kd-color-background-button-primary-ai-pressed);
      }
    }
  }

  &--primary-destructive {
    background-color: var(
      --kd-color-background-button-primary-destructive-default
    );
    color: var(--kd-color-text-button-dark-destructive);

    // hover
    &:before {
      background-color: var(
        --kd-color-background-button-primary-destructive-hover
      );
    }

    &:focus {
      outline-color: var(--kd-color-border-button-primary-destructive-focused);
    }

    &:active {
      &:before {
        background-color: var(
          --kd-color-background-button-primary-destructive-pressed
        );
      }
    }
  }

  &--secondary {
    background-color: var(--kd-color-background-button-secondary-state-default);
    color: var(--kd-color-text-button-dark-primary);

    // hover
    &:before {
      background-color: var(--kd-color-background-button-secondary-state-hover);
    }

    &:focus {
      outline-color: var(--kd-color-border-button-secondary-state-focused);
    }

    &:active {
      &:before {
        background-color: var(
          --kd-color-background-button-secondary-state-pressed
        );
      }
    }
  }
<<<<<<< HEAD

  &--secondary-ai {
    background-color: var(--kd-color-background-button-secondary-ai-default);
    color: var(--kd-color-text-button-dark-primary);

    // hover
    &:before {
      background-color: var(--kd-color-background-button-secondary-ai-hover);
    }

    &:focus {
      outline-color: var(--kd-color-border-button-ai-state-focused);
    }

    &:active {
=======

  &--secondary-ai {
    background-color: var(--kd-color-background-button-secondary-ai-default);
    color: var(--kd-color-text-button-ai-default);

    // hover
    &:before {
      background-color: var(--kd-color-background-button-secondary-ai-hover);
    }

    &:focus {
      outline-color: var(--kd-color-border-button-ai-state-focused);
    }

    &:active {
      color: var(--kd-color-text-button-dark-primary);

>>>>>>> 55b62740
      &:before {
        background-color: var(
          --kd-color-background-button-secondary-ai-pressed
        );
      }
    }
  }

  &--secondary-destructive {
    background-color: var(
      --kd-color-background-button-secondary-destructive-default
    );
<<<<<<< HEAD
    color: var(--kd-color-text-button-dark-destructive);

    // hover
    &:before {
      background-color: var(
        --kd-color-background-button-secondary-destructive-hover
      );
    }

    &:focus {
      outline-color: var(
        --kd-color-border-button-secondary-destructive-default
      );
    }

    &:active {
=======
    color: var(--kd-color-text-level-primary);

    // hover
    &:hover {
      color: var(--kd-color-text-level-light);
    }
    &:before {
      background-color: var(
        --kd-color-background-button-secondary-destructive-hover
      );
    }

    &:focus {
      outline-color: var(
        --kd-color-border-button-secondary-destructive-default
      );
    }

    &:active {
      color: var(--kd-color-text-level-primary);

>>>>>>> 55b62740
      &:before {
        background-color: var(
          --kd-color-background-button-secondary-destructive-pressed
        );
      }
    }
  }

  &--tertiary {
    background-color: var(--kd-color-background-button-tertiary-state-default);
    color: var(--kd-color-text-button-light-primary);

    // hover
    &:before {
      background-color: var(--kd-color-background-button-tertiary-state-hover);
    }
    &:hover {
      color: var(--kd-color-text-button-dark-primary);
    }

    &:focus {
      outline-color: var(--kd-color-border-button-tertiary-state-focused);
    }

    &:active {
      &:before {
        background-color: var(
          --kd-color-background-button-tertiary-state-pressed
        );
      }
    }
  }

  &--content {
    background-color: var(--kd-color-background-button-web-default);
    color: var(--kd-color-text-button-dark-primary);

    // hover
    &:before {
      background-color: var(--kd-color-background-button-web-hover);
    }

    &:focus {
      outline-color: var(--kd-color-border-variants-focus);
    }

    &:active {
      &:before {
        background-color: var(--kd-color-background-button-web-pressed);
      }
    }
  }

  &--outline-styles {
    border: 1px solid transparent;

    &[disabled] {
      border-color: var(--kd-color-border-ui-disabled);
      color: var(--kd-color-text-link-level-disabled);

      &:hover {
        border-color: var(--kd-color-border-ui-disabled);
      }
    }
  }

  &--outline {
    color: var(--kd-color-text-button-light-primary);
    border-color: var(--kd-color-border-button-primary-state-default);

    &:hover {
<<<<<<< HEAD
=======
      background-color: var(--kd-color-background-button-ghost-state-hover);
>>>>>>> 55b62740
      border-color: var(--kd-color-border-button-primary-state-hover);
    }

    &:focus {
      border-color: var(--kd-color-border-button-primary-state-focused);
      outline-color: var(--kd-color-border-button-primary-state-focused);
    }

    &:active {
<<<<<<< HEAD
      border-color: var(--kd-color-border-button-primary-state-pressed);
=======
      background-color: var(--kd-color-background-button-ghost-state-pressed);
      border-color: var(--kd-color-border-button-primary-state-pressed);
      color: var(--kd-color-text-button-dark-primary);
>>>>>>> 55b62740
    }
  }

  &--outline-ai {
    color: var(--kd-color-text-button-ai-default);
    border-color: var(--kd-color-border-button-ai-state-default);

    &:hover {
<<<<<<< HEAD
      border-color: var(--kd-color-border-button-ai-state-hover);
    }

    &:focus {
      border-color: var(--kd-color-border-button-ai-state-focused);
      outline-color: var(--kd-color-border-button-ai-state-focused);
    }

    &:active {
      border-color: var(--kd-color-border-button-ai-state-pressed);
=======
      background-color: var(--kd-color-background-button-primary-ai-hover);
      border-color: var(--kd-color-border-button-ai-state-hover);
      color: var(--kd-color-text-level-light);
    }

    &:focus {
      border-color: var(--kd-color-border-button-ai-state-focused);
      outline-color: var(--kd-color-border-button-ai-state-focused);
    }

    &:active {
      background-color: var(--kd-color-background-button-primary-ai-pressed);
      border-color: var(--kd-color-border-button-ai-state-pressed);
      color: var(--kd-color-text-level-light);
>>>>>>> 55b62740
    }
  }

  &--outline-destructive {
    color: var(--kd-color-text-button-light-destructive);
    border-color: var(--kd-color-border-button-primary-destructive-default);

    &:hover {
<<<<<<< HEAD
      border-color: var(--kd-color-border-button-primary-destructive-hover);
=======
      background-color: var(
        --kd-color-background-button-secondary-destructive-hover
      );
      border-color: var(--kd-color-border-button-primary-destructive-hover);
      color: var(--kd-color-text-level-light);
>>>>>>> 55b62740
    }

    &:focus {
      border-color: var(--kd-color-border-button-primary-destructive-focused);
      outline-color: var(--kd-color-border-button-primary-destructive-focused);
    }

    &:active {
<<<<<<< HEAD
      border-color: var(--kd-color-border-button-primary-destructive-pressed);
=======
      background-color: var(
        --kd-color-background-button-secondary-destructive-pressed
      );
      border-color: var(--kd-color-border-button-primary-destructive-pressed);
      color: var(--kd-color-text-level-primary);
>>>>>>> 55b62740
    }
  }

  &--ghost {
<<<<<<< HEAD
    color: var(--kd-color-text-level-primary);

    &:hover {
      background-color: var(--kd-color-background-button-primary-state-hover);
      color: var(--kd-color-text-button-dark-primary);
    }

    &:focus {
      outline-color: var(--kd-color-border-button-primary-state-focused);
    }

    &:active {
      background-color: var(--kd-color-background-button-primary-state-pressed);
=======
    color: var(--kd-color-text-button-light-primary);

    &:hover {
      background-color: var(--kd-color-background-button-ghost-state-hover);
    }

    &:focus {
      outline-color: var(--kd-color-border-button-tertiary-state-focused);
    }

    &:active {
      background-color: var(--kd-color-background-button-ghost-state-pressed);
>>>>>>> 55b62740
      color: var(--kd-color-text-button-dark-primary);
    }

    &[disabled] {
      color: var(--kd-color-text-link-level-disabled);

      &:hover {
        background-color: transparent;
      }
    }
  }
}

.kd-btn--icon {
  // Styles for buttons with icons on the left side
  &-left span {
    // Reverse the flex direction to place the icon to the left
    flex-direction: row-reverse;

    // Styling for the actual icon within the button
    slot[name='icon']::slotted(*) {
      // Add margin to the right to space the icon from the text
      margin-right: 8px;
    }
  }

  // Styles for buttons with icons on the right side
  &-right {
    // Styling for the actual icon within the button
    slot[name='icon']::slotted(*) {
      // Add margin to the left to space the icon from the text
      margin-left: 8px;
    }
  }

  &-align {
    slot[name='icon']::slotted(*) {
      display: flex;
    }
  }
}<|MERGE_RESOLUTION|>--- conflicted
+++ resolved
@@ -218,23 +218,6 @@
       }
     }
   }
-<<<<<<< HEAD
-
-  &--secondary-ai {
-    background-color: var(--kd-color-background-button-secondary-ai-default);
-    color: var(--kd-color-text-button-dark-primary);
-
-    // hover
-    &:before {
-      background-color: var(--kd-color-background-button-secondary-ai-hover);
-    }
-
-    &:focus {
-      outline-color: var(--kd-color-border-button-ai-state-focused);
-    }
-
-    &:active {
-=======
 
   &--secondary-ai {
     background-color: var(--kd-color-background-button-secondary-ai-default);
@@ -252,7 +235,6 @@
     &:active {
       color: var(--kd-color-text-button-dark-primary);
 
->>>>>>> 55b62740
       &:before {
         background-color: var(
           --kd-color-background-button-secondary-ai-pressed
@@ -265,10 +247,12 @@
     background-color: var(
       --kd-color-background-button-secondary-destructive-default
     );
-<<<<<<< HEAD
-    color: var(--kd-color-text-button-dark-destructive);
-
-    // hover
+    color: var(--kd-color-text-level-primary);
+
+    // hover
+    &:hover {
+      color: var(--kd-color-text-level-light);
+    }
     &:before {
       background-color: var(
         --kd-color-background-button-secondary-destructive-hover
@@ -282,29 +266,8 @@
     }
 
     &:active {
-=======
-    color: var(--kd-color-text-level-primary);
-
-    // hover
-    &:hover {
-      color: var(--kd-color-text-level-light);
-    }
-    &:before {
-      background-color: var(
-        --kd-color-background-button-secondary-destructive-hover
-      );
-    }
-
-    &:focus {
-      outline-color: var(
-        --kd-color-border-button-secondary-destructive-default
-      );
-    }
-
-    &:active {
       color: var(--kd-color-text-level-primary);
 
->>>>>>> 55b62740
       &:before {
         background-color: var(
           --kd-color-background-button-secondary-destructive-pressed
@@ -376,10 +339,7 @@
     border-color: var(--kd-color-border-button-primary-state-default);
 
     &:hover {
-<<<<<<< HEAD
-=======
       background-color: var(--kd-color-background-button-ghost-state-hover);
->>>>>>> 55b62740
       border-color: var(--kd-color-border-button-primary-state-hover);
     }
 
@@ -389,13 +349,9 @@
     }
 
     &:active {
-<<<<<<< HEAD
-      border-color: var(--kd-color-border-button-primary-state-pressed);
-=======
       background-color: var(--kd-color-background-button-ghost-state-pressed);
       border-color: var(--kd-color-border-button-primary-state-pressed);
       color: var(--kd-color-text-button-dark-primary);
->>>>>>> 55b62740
     }
   }
 
@@ -404,18 +360,6 @@
     border-color: var(--kd-color-border-button-ai-state-default);
 
     &:hover {
-<<<<<<< HEAD
-      border-color: var(--kd-color-border-button-ai-state-hover);
-    }
-
-    &:focus {
-      border-color: var(--kd-color-border-button-ai-state-focused);
-      outline-color: var(--kd-color-border-button-ai-state-focused);
-    }
-
-    &:active {
-      border-color: var(--kd-color-border-button-ai-state-pressed);
-=======
       background-color: var(--kd-color-background-button-primary-ai-hover);
       border-color: var(--kd-color-border-button-ai-state-hover);
       color: var(--kd-color-text-level-light);
@@ -430,7 +374,6 @@
       background-color: var(--kd-color-background-button-primary-ai-pressed);
       border-color: var(--kd-color-border-button-ai-state-pressed);
       color: var(--kd-color-text-level-light);
->>>>>>> 55b62740
     }
   }
 
@@ -439,15 +382,11 @@
     border-color: var(--kd-color-border-button-primary-destructive-default);
 
     &:hover {
-<<<<<<< HEAD
-      border-color: var(--kd-color-border-button-primary-destructive-hover);
-=======
       background-color: var(
         --kd-color-background-button-secondary-destructive-hover
       );
       border-color: var(--kd-color-border-button-primary-destructive-hover);
       color: var(--kd-color-text-level-light);
->>>>>>> 55b62740
     }
 
     &:focus {
@@ -456,34 +395,15 @@
     }
 
     &:active {
-<<<<<<< HEAD
-      border-color: var(--kd-color-border-button-primary-destructive-pressed);
-=======
       background-color: var(
         --kd-color-background-button-secondary-destructive-pressed
       );
       border-color: var(--kd-color-border-button-primary-destructive-pressed);
       color: var(--kd-color-text-level-primary);
->>>>>>> 55b62740
     }
   }
 
   &--ghost {
-<<<<<<< HEAD
-    color: var(--kd-color-text-level-primary);
-
-    &:hover {
-      background-color: var(--kd-color-background-button-primary-state-hover);
-      color: var(--kd-color-text-button-dark-primary);
-    }
-
-    &:focus {
-      outline-color: var(--kd-color-border-button-primary-state-focused);
-    }
-
-    &:active {
-      background-color: var(--kd-color-background-button-primary-state-pressed);
-=======
     color: var(--kd-color-text-button-light-primary);
 
     &:hover {
@@ -496,7 +416,6 @@
 
     &:active {
       background-color: var(--kd-color-background-button-ghost-state-pressed);
->>>>>>> 55b62740
       color: var(--kd-color-text-button-dark-primary);
     }
 
