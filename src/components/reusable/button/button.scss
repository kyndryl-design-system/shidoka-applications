/**
 * Copyright Kyndryl, Inc. 2023
 */

@use '../../../common/scss/global.scss';
@use '~@kyndryl-design-system/shidoka-foundation/scss/mixins/typography.scss';

:host {
  display: inline-block;
}

// Base Button Styles
.kd-btn {
  transition: outline-color 0.2s ease-in-out, color 0.2s ease-in-out,
    background-color 0.2s ease-in-out, border-color 0.2s ease-out;
  white-space: nowrap;
  outline: 2px solid transparent;
  outline-offset: 2px;
  border-radius: 4px;
  text-decoration: none;
  cursor: pointer;
  width: 100%;
  min-width: 96px;
  max-width: 100%;
  display: flex;
  align-items: center;
  justify-content: center;
  @include typography.type-body-02;

  &.icon-only {
    min-width: initial;
  }

  &.btn-float {
    box-shadow: var(--kd-elevation-level-3);
  }

  &.btn-hidden {
    opacity: 0;
    visibility: hidden;
    transition: opacity 300ms ease-in-out, visibility 300ms ease-in-out;
  }

  &--small {
    padding: 4px 16px;
    height: 32px;

    &.icon-only {
      width: 32px;
      padding: 6px;
    }
  }

  &--medium {
    padding: 12px 16px;
    height: 48px;

    &.icon-only {
      width: 48px;
      padding: 14px;
    }
  }

  &--large {
    padding: 16px 16px;
    height: 56px;

    &.icon-only {
      width: 56px;
      padding: 18px;
    }
  }
}

// Disabled Button Styles
@mixin kd-btn-disabled {
  color: var(--kd-color-text-link-level-disabled);
  border: none;
  cursor: not-allowed;
  pointer-events: none;
}

// Disabled Outline Button Styles
@mixin kd-outline-btn-disabled {
  background-color: transparent;
  color: var(--kd-color-text-link-level-disabled);
  border: 1px solid var(--kd-color-border-ui-disabled);
  cursor: not-allowed;
  pointer-events: none;
}

span {
  display: flex;
  align-items: center;
  z-index: 1;
}

// Primary Button Styles (Web & App)
.kd-btn--primary-web,
.kd-btn--primary-app {
  @extend .kd-btn;
  background-color: var(--kd-color-background-button-primary-state-default);
  color: var(--kd-color-text-button-dark-primary);
  border: none;
  position: relative;
  overflow: hidden;

  &:before {
    content: '';
    position: absolute;
    top: 0;
    right: 0;
    bottom: 0;
    left: 0;
    background-color: var(--kd-color-background-button-primary-state-hover);
    transition: transform 300ms ease-out, opacity 200ms ease-out,
      background-color 150ms ease-in-out;
    transform: scaleX(0);
    transform-origin: left;
    opacity: 0;
  }

  &:hover {
    &:before {
      transform: scaleX(1);
      opacity: 1;
    }
  }

  &:active {
    border: none;

    &:before {
      background-color: var(--kd-color-background-button-primary-state-pressed);
    }
  }

  &:focus {
    outline-color: var(--kd-color-background-button-primary-state-focused);
  }

  &:disabled {
    @include kd-btn-disabled;
    background-color: var(--kd-color-background-ui-default-disabled);
  }
}

.kd-btn--primary-web {
  background-color: var(--kd-color-background-button-web-default);

  &:before {
    background-color: var(--kd-color-background-button-web-hover);
  }

  &:active:before {
    background-color: var(--kd-color-background-button-web-pressed);
  }

  &:focus {
    outline-color: var(--kd-color-border-variants-focus);
  }
}

// Primary Outline Only Button
.kd-btn--primary-app-outline,
.kd-btn--primary-web-outline {
  @extend .kd-btn;
  background-color: transparent;
  color: var(--kd-color-text-button-light-primary);
  border: 1px solid var(--kd-color-border-button-primary-state-default);

  &:hover {
    border-color: var(--kd-color-border-button-primary-state-hover);
  }

  &:active:before {
    border-color: var(--kd-color-border-button-primary-state-pressed);
  }

  &:focus {
    border-color: var(--kd-color-border-button-primary-state-focused);
    box-shadow: inset 0 0 0 1px var(--kd-color-border-button-primary-state-focused),
      inset 0 0 0 1px var(--kd-color-border-button-primary-state-focused);

    &:active {
      border-color: var(--kd-color-border-button-primary-state-pressed);
      box-shadow: inset 0 0 0 0.5px var(--kd-color-border-button-primary-state-pressed),
        inset 0 0 0 0.5px var(--kd-color-border-button-primary-state-pressed);
    }
  }

  &:disabled {
    @include kd-outline-btn-disabled;
  }
}

// Primary Destructive Button
.kd-btn--primary-app-destructive,
.kd-btn--primary-web-destructive {
  @extend .kd-btn;
  background-color: var(--kd-color-background-button-primary-destructive-default);
  color: var(--kd-color-text-button-dark-destructive);
  border: none;
  position: relative;
  overflow: hidden;

  &:before {
    content: '';
    position: absolute;
    top: 0;
    right: 0;
    bottom: 0;
    left: 0;
    background-color: var(--kd-color-background-button-primary-destructive-hover);
    transition: transform 300ms ease-out, opacity 200ms ease-out,
      background-color 150ms ease-in-out;
    transform: scaleX(0);
    transform-origin: left;
    opacity: 0;
  }

  &:hover {
    &:before {
      transform: scaleX(1);
      opacity: 1;
    }
  }

  &:active:before {
    background-color: var(--kd-color-background-button-primary-destructive-pressed);
  }

  &:focus {
    outline-color: var(--kd-color-background-button-primary-destructive-focused);
  }

  &:disabled {
    @include kd-btn-disabled;
    background-color: var(--kd-color-background-ui-default-disabled);
  }
}

// Primary Destructive Outline Only Button
.kd-btn--primary-app-destructive-outline,
.kd-btn--primary-web-destructive-outline {
  @extend .kd-btn;
  background-color: transparent;
  color: var(--kd-color-text-button-light-destructive);
  border: 1px solid var(--kd-color-border-button-primary-destructive-default);

  &:hover {
    border: 1px solid var(--kd-color-border-button-primary-destructive-hover);
  }

  &:active:before {
    border-color: var(--kd-color-border-button-primary-destructive-pressed);
  }

  &:focus {
    outline-color: var(--kd-color-background-button-primary-destructive-focused);
  }

  &:disabled {
    @include kd-outline-btn-disabled;
    color: var(--kd-color-text-button-dark-destructive);
  }
}

// Secondary Button Styles
.kd-btn--secondary {
  @extend .kd-btn;
  background-color: var(--kd-color-background-button-secondary-state-default);
  color: var(--kd-color-text-button-dark-primary);
  border: none;

  &:hover {
    background-color: var(--kd-color-background-button-secondary-state-hover);
  }

  &:focus {
    background-color: var(--kd-color-background-button-secondary-state-focused);
    outline-color: var(--kd-color-border-button-secondary-state-focused);

    &:active {
      background-color: var(--kd-color-background-button-secondary-state-pressed);
    }
  }

  &:disabled {
    @include kd-btn-disabled;
    background-color: var(--kd-color-background-opacity-1);
  }
}

// Secondary Outline Only Button
.kd-btn--secondary-outline {
  @extend .kd-btn;
  background-color: transparent;
  color: var(--kd-color-text-button-light-secondary);
  border: 1px solid var(--kd-color-border-button-secondary-state-default);

  &:hover {
    border-color: var(--kd-color-border-button-secondary-state-hover);
  }

  &:focus {
    border-color: var(--kd-color-border-button-secondary-state-focused);
    box-shadow: inset 0 0 0 1px var(--kd-color-border-button-secondary-state-focused),
      inset 0 0 0 1px var(--kd-color-border-button-secondary-state-focused);

    &:active {
      border-color: var(--kd-color-border-button-secondary-state-pressed);
      box-shadow: inset 0 0 0 0.5px var(--kd-color-border-button-secondary-state-pressed),
        inset 0 0 0 0.5px var(--kd-color-border-button-secondary-state-pressed);
    }
  }

  &:disabled {
    @include kd-outline-btn-disabled;
  }
}

// Secondary Destructive Button
.kd-btn--secondary-destructive {
  @extend .kd-btn--secondary;
  background-color: var(--kd-color-background-button-secondary-destructive-default);
  color: var(--kd-color-text-button-dark-destructive);

  &:hover {
    background-color: var(--kd-color-background-button-secondary-destructive-hover);
  }

  &:focus {
    background-color: var(--kd-color-background-button-secondary-destructive-focused);
    outline-color: var(--kd-color-border-button-primary-destructive-default);

    &:active {
      background-color: var(--kd-color-background-button-secondary-destructive-pressed);
    }
  }
}

// Secondary Destructive Outline Only Button
.kd-btn--secondary-destructive-outline {
  @extend .kd-btn;
  background-color: transparent;
  color: var(--kd-color-text-button-light-destructive);
  border: 1px solid var(--kd-color-border-button-secondary-destructive-default);

  &:hover {
    border-color: var(--kd-color-border-button-secondary-destructive-hover);
  }

  &:focus {
    border-color: var(--kd-color-border-button-secondary-destructive-focused);
    outline-color: var(--kd-color-border-button-primary-destructive-default);

    &:active {
      border-color: var(--kd-color-border-button-secondary-destructive-pressed);
    }
  }

  &:disabled {
    @include kd-outline-btn-disabled;
    color: var(--kd-color-text-button-dark-destructive);
  }
}

// Tertiary Button Styles
.kd-btn--tertiary {
  @extend .kd-btn;
  background-color: var(--kd-color-background-button-tertiary-state-default);
  color: var(--kd-color-text-button-light-primary);
  border: none;

  &:hover {
    background-color: var(--kd-color-background-button-tertiary-state-hover);
    color: var(--kd-color-text-button-dark-primary);
  }

  &:focus {
    background-color: var(--kd-color-background-button-tertiary-state-focused);
    outline-color: var(--kd-color-border-button-tertiary-state-focused);
    color: var(--kd-color-text-button-light-primary);

    &:active {
      background-color: var(--kd-color-background-button-tertiary-state-pressed);
      color: var(--kd-color-text-button-dark-primary);
    }
  }

  &:disabled {
    @include kd-btn-disabled;
    background-color: transparent;
  }
}

// Tertiary Outline Only Button
.kd-btn--tertiary-outline {
  @extend .kd-btn;
  background-color: transparent;
  color: var(--kd-color-text-button-light-tertiary);
  border: 1px solid var(--kd-color-border-button-tertiary-state-default);

  &:hover {
    border-color: var(--kd-color-border-button-tertiary-state-hover);
  }

  &:focus {
    border-color: var(--kd-color-border-button-tertiary-state-focused);
    box-shadow: inset 0 0 0 1px var(--kd-color-border-button-tertiary-state-focused),
      inset 0 0 0 1px var(--kd-color-border-button-tertiary-state-focused);

    &:active {
      border-color: var(--kd-color-border-button-tertiary-state-pressed);
      box-shadow: inset 0 0 0 0.5px var(--kd-color-border-button-tertiary-state-pressed),
        inset 0 0 0 0.5px var(--kd-color-border-button-tertiary-state-pressed);
    }
  }

  &:disabled {
    @include kd-outline-btn-disabled;
  }
}

// Tertiary Destructive Button
.kd-btn--tertiary-destructive {
  @extend .kd-btn--tertiary;
  background-color: var(--kd-color-background-button-tertiary-destructive-default);
  color: var(--kd-color-text-button-light-destructive);

  &:hover {
    background-color: var(--kd-color-background-button-tertiary-destructive-hover);
  }

  &:focus {
    background-color: var(--kd-color-background-button-tertiary-destructive-focused);
    color: var(--kd-color-text-button-dark-destructive);
    outline-color: var(--kd-color-border-button-primary-destructive-default);

    &:active {
      background-color: var(--kd-color-background-button-tertiary-destructive-pressed);
      color: var(--kd-color-text-button-dark-destructive);
    }
  }

  &:disabled {
    @include kd-btn-disabled;
    background-color: transparent;
  }
}

// Tertiary Destructive Outline Only Button
.kd-btn--tertiary-destructive-outline {
  @extend .kd-btn;
  background-color: transparent;
  color: var(--kd-color-text-button-light-destructive);
  border: 1px solid var(--kd-color-border-button-tertiary-destructive-default);

  &:hover {
    border-color: var(--kd-color-border-button-tertiary-destructive-hover);
  }

  &:focus {
    border-color: var(--kd-color-border-button-tertiary-destructive-focused);
    outline-color: var(--kd-color-border-button-primary-destructive-focused);

    &:active {
      border-color: var(--kd-color-border-button-tertiary-destructive-pressed);
    }
  }

  &:disabled {
    @include kd-outline-btn-disabled;
    border: none;
  }
}

.kd-btn--icon {

  // Styles for buttons with icons on the left side
  &-left span {
    // Reverse the flex direction to place the icon to the left
    flex-direction: row-reverse;

    // Styling for the actual icon within the button
    slot[name='icon']::slotted(*) {
      // Add margin to the right to space the icon from the text
      margin-right: 8px;
    }
  }

  // Styles for buttons with icons on the right side
  &-right {

    // Styling for the actual icon within the button
    slot[name='icon']::slotted(*) {
      // Add margin to the left to space the icon from the text
      margin-left: 8px;
    }
  }

  &-align {
    slot[name='icon']::slotted(*) {
      display: flex;
    }
  }
}

.hidden {
<<<<<<< HEAD
  display: none;
  /* Class to hide elements */
}

.kd-btn--ghost {
  @extend .kd-btn;
  background: none;
  border: none;
  outline-offset: 0;

  &:focus {
    outline-color: var(--kd-color-border-button-primary-state-focused);
  }

  &[disabled] {
    @include kd-btn-disabled;

    .input-icon {
      cursor: default;
    }
=======
  display: none; /* Class to hide elements */
}

.kd-btn--primary-app-ghost,
.kd-btn--primary-web-ghost {
  @extend .kd-btn;
  background-color: transparent;
  color: var(--kd-color-text-level-primary);
  border: 2px solid transparent;

  &:hover {
    color: var(--kd-color-text-button-dark-primary);
    background-color: var(--kd-color-background-button-primary-state-hover);
  }

  &:active {
    background-color: var(--kd-color-background-button-primary-state-pressed);
  }

  &:focus {
    border-color: var(--kd-color-border-button-primary-state-focused);
  }

  &:disabled {
    @include kd-btn-disabled;
  }
}

.kd-btn--secondary-ghost {
  @extend .kd-btn;
  background-color: transparent;
  color: var(--kd-color-text-level-primary);
  border: 2px solid transparent;

  &:hover {
    color: var(--kd-color-text-button-dark-primary);
    background-color: var(--kd-color-background-button-secondary-state-hover);
  }

  &:active {
    background-color: var(--kd-color-background-button-secondary-state-pressed);
  }

  &:focus {
    border-color: var(--kd-color-border-button-secondary-state-focused);
  }

  &:disabled {
    @include kd-btn-disabled;
  }
}

.kd-btn--tertiary-ghost {
  @extend .kd-btn;
  background-color: transparent;
  color: var(--kd-color-text-level-primary);
  border: 2px solid transparent;

  &:focus {
    border-color: var(--kd-color-border-button-tertiary-state-focused);
  }

  &:disabled {
    @include kd-btn-disabled;
>>>>>>> 51e7116b
  }
}<|MERGE_RESOLUTION|>--- conflicted
+++ resolved
@@ -508,19 +508,67 @@
 }
 
 .hidden {
-<<<<<<< HEAD
   display: none;
   /* Class to hide elements */
 }
 
-.kd-btn--ghost {
-  @extend .kd-btn;
-  background: none;
-  border: none;
-  outline-offset: 0;
-
-  &:focus {
-    outline-color: var(--kd-color-border-button-primary-state-focused);
+.kd-btn--primary-app-ghost,
+.kd-btn--primary-web-ghost {
+  @extend .kd-btn;
+  background-color: transparent;
+  color: var(--kd-color-text-level-primary);
+  border: 2px solid transparent;
+
+  &:hover {
+    color: var(--kd-color-text-button-dark-primary);
+    background-color: var(--kd-color-background-button-primary-state-hover);
+  }
+
+  &:active {
+    background-color: var(--kd-color-background-button-primary-state-pressed);
+  }
+
+  &:focus {
+    border-color: var(--kd-color-border-button-primary-state-focused);
+  }
+
+  &:disabled {
+    @include kd-btn-disabled;
+  }
+}
+
+.kd-btn--secondary-ghost {
+  @extend .kd-btn;
+  background-color: transparent;
+  color: var(--kd-color-text-level-primary);
+  border: 2px solid transparent;
+
+  &:hover {
+    color: var(--kd-color-text-button-dark-primary);
+    background-color: var(--kd-color-background-button-secondary-state-hover);
+  }
+
+  &:active {
+    background-color: var(--kd-color-background-button-secondary-state-pressed);
+  }
+
+  &:focus {
+    border-color: var(--kd-color-border-button-secondary-state-focused);
+  }
+
+  &:disabled {
+    @include kd-btn-disabled;
+  }
+}
+
+.kd-btn--tertiary-ghost {
+  @extend .kd-btn;
+  background-color: transparent;
+  color: var(--kd-color-text-level-primary);
+  border: 2px solid transparent;
+
+  &:focus {
+    border-color: var(--kd-color-border-button-tertiary-state-focused);
   }
 
   &[disabled] {
@@ -529,71 +577,5 @@
     .input-icon {
       cursor: default;
     }
-=======
-  display: none; /* Class to hide elements */
-}
-
-.kd-btn--primary-app-ghost,
-.kd-btn--primary-web-ghost {
-  @extend .kd-btn;
-  background-color: transparent;
-  color: var(--kd-color-text-level-primary);
-  border: 2px solid transparent;
-
-  &:hover {
-    color: var(--kd-color-text-button-dark-primary);
-    background-color: var(--kd-color-background-button-primary-state-hover);
-  }
-
-  &:active {
-    background-color: var(--kd-color-background-button-primary-state-pressed);
-  }
-
-  &:focus {
-    border-color: var(--kd-color-border-button-primary-state-focused);
-  }
-
-  &:disabled {
-    @include kd-btn-disabled;
-  }
-}
-
-.kd-btn--secondary-ghost {
-  @extend .kd-btn;
-  background-color: transparent;
-  color: var(--kd-color-text-level-primary);
-  border: 2px solid transparent;
-
-  &:hover {
-    color: var(--kd-color-text-button-dark-primary);
-    background-color: var(--kd-color-background-button-secondary-state-hover);
-  }
-
-  &:active {
-    background-color: var(--kd-color-background-button-secondary-state-pressed);
-  }
-
-  &:focus {
-    border-color: var(--kd-color-border-button-secondary-state-focused);
-  }
-
-  &:disabled {
-    @include kd-btn-disabled;
-  }
-}
-
-.kd-btn--tertiary-ghost {
-  @extend .kd-btn;
-  background-color: transparent;
-  color: var(--kd-color-text-level-primary);
-  border: 2px solid transparent;
-
-  &:focus {
-    border-color: var(--kd-color-border-button-tertiary-state-focused);
-  }
-
-  &:disabled {
-    @include kd-btn-disabled;
->>>>>>> 51e7116b
   }
 }