/**
 * Copyright Kyndryl, Inc. 2023
 */

@use '../../../common/scss/global.scss';
@use '~@kyndryl-design-system/shidoka-foundation/scss/mixins/typography.scss';
@use '~@kyndryl-design-system/shidoka-foundation/scss/mixins/elevation.scss';

:host {
  display: inline-block;
}

// Base Button Styles
.kd-btn {
  transition: outline-color 0.2s ease-in-out, color 0.2s ease-in-out,
    background-color 0.2s ease-in-out, border-color 0.2s ease-out;
  white-space: nowrap;
  background: none;
  border: none;
  outline: 2px solid transparent;
  outline-offset: 2px;
  border-radius: 6px;
  text-decoration: none;
  cursor: pointer;
  width: 100%;
  min-width: 96px;
  max-width: 100%;
  display: flex;
  align-items: center;
  justify-content: center;
  @include typography.type-body-02;

  &.icon-only {
    min-width: initial;
  }

  &--float {
    box-shadow: var(--kd-elevation-level-3);
  }

  &--hidden {
    opacity: 0;
    visibility: hidden;
    transition: opacity 300ms ease-in-out, visibility 300ms ease-in-out;
  }

  &--small {
    padding: 4px 16px;
    height: 32px;

    &.icon-only {
      width: 32px;
      padding: 6px;
    }
  }

  &--medium {
    padding: 12px 16px;
    height: 48px;

    &.icon-only {
      width: 48px;
      padding: 14px;
    }
  }

  &--large {
    padding: 16px 16px;
    height: 56px;

    &.icon-only {
      width: 56px;
      padding: 18px;
    }
  }

  &[disabled] {
    cursor: not-allowed;
  }

  &--solid-styles {
    position: relative;
    overflow: hidden;

    & span {
      display: flex;
      align-items: center;
      z-index: 1;
    }

    &:before {
      content: '';
      position: absolute;
      top: 0;
      right: 0;
      bottom: 0;
      left: 0;
      background-color: transparent;
      transition: transform 300ms ease-out, opacity 200ms ease-out,
        background-color 150ms ease-in-out;
      transform: scaleX(0);
      transform-origin: left;
      opacity: 0;
    }

<<<<<<< HEAD
  &:focus {
    outline-color: var(--kd-color-background-button-primary-ai-focused);
  }

  &:disabled {
    @include kd-btn-disabled;
    background-color: var(--kd-color-background-ui-default-disabled);
  }

  &.btn-float {
    @include elevation.shadow(3);
    // box-shadow: var(--kd-elevation--level-3-ai);
    background-color: var(--kd-color-background-ui-hollow-default);

    &:hover {
      &:before {
        background-color: var(--kd-color-background-button-tertiary-ai-hover);
      }
    }

    &:active {
      &:before {
        background-color: var(--kd-color-background-button-tertiary-ai-pressed);
      }
    }

    &:focus {
      outline-color: var(--kd-color-background-button-tertiary-ai-focused);
    }

    &:disabled {
      @include kd-btn-disabled;
      background-color: var(--kd-color-background-ui-default-disabled);
    }
  }
}

@mixin ai-connected-secondary {
  background-color: var(--kd-color-background-button-secondary-ai-default);

  &:hover {
    background-color: var(--kd-color-background-button-secondary-ai-hover);
  }

  &:focus {
    background-color: var(--kd-color-background-button-secondary-ai-focused);
    outline-color: var(--kd-color-background-button-secondary-state-focused);
  }

  &:active {
    background-color: var(--kd-color-background-button-secondary-ai-pressed);
  }

  &:disabled {
    @include kd-btn-disabled;
    background-color: var(--kd-color-background-opacity-1);
  }
}

@mixin ai-connected-tertiary {
  background-color: var(--kd-color-background-button-tertiary-ai-default);

  &:hover {
    background-color: var(--kd-color-background-button-tertiary-ai-hover);
  }

  &:focus {
    background-color: var(--kd-color-background-button-tertiary-ai-focused);
    outline-color: var(--kd-color-border-button-tertiary-state-focused);
    color: var(--kd-color-text-button-light-primary);
  }

  &:active {
    background-color: var(--kd-color-background-button-tertiary-ai-pressed);
  }

  &:disabled {
    @include kd-btn-disabled;
    background-color: transparent;
  }
}

@mixin ai-connected-outline($type: 'primary') {
  background-color: transparent;
  @if $type == 'tertiary' {
    color: var(--kd-color-text-button-light-primary);
  } @else {
    color: var(--kd-color-background-button-#{$type}-ai-default);
  }
  border: 1px solid var(--kd-color-background-button-#{$type}-ai-default);

  &:hover {
    border-color: var(--kd-color-background-button-#{$type}-ai-hover);
  }

  &:active:before {
    border-color: var(--kd-color-background-button-#{$type}-ai-pressed);
  }

  &:focus {
    border-color: var(--kd-color-background-button-#{$type}-ai-focused);
    box-shadow: inset 0 0 0 1px
        var(--kd-color-background-button-#{$type}-ai-focused),
      inset 0 0 0 1px var(--kd-color-background-button-#{$type}-ai-focused);
    @if $type == 'tertiary' {
      outline-color: var(--kd-color-border-button-tertiary-state-focused);
=======
    &:hover {
      &:before {
        transform: scaleX(1);
        opacity: 1;
      }
>>>>>>> 86085ba0
    }

    &[disabled] {
      background-color: var(--kd-color-background-ui-default-disabled);
      color: var(--kd-color-text-link-level-disabled);

      // hover
      &:before {
        background-color: transparent;
      }
      &:hover {
        color: var(--kd-color-text-link-level-disabled);
      }

      &:active {
        &:before {
          background-color: transparent;
        }
      }
    }
  }

  &--primary {
    background-color: var(--kd-color-background-button-primary-state-default);
    color: var(--kd-color-text-button-dark-primary);

    // hover
    &:before {
      background-color: var(--kd-color-background-button-primary-state-hover);
    }

    &:focus {
      outline-color: var(--kd-color-border-button-primary-state-focused);
    }

    &:active {
      &:before {
        background-color: var(
          --kd-color-background-button-primary-state-pressed
        );
      }
    }
  }

  &--primary-ai {
    background-color: var(--kd-color-background-button-primary-ai-default);
    color: var(--kd-color-text-button-dark-primary);

    // hover
    &:before {
      background-color: var(--kd-color-background-button-primary-ai-hover);
    }

    &:focus {
      outline-color: var(--kd-color-border-button-ai-state-focused);
    }

    &:active {
      &:before {
        background-color: var(--kd-color-background-button-primary-ai-pressed);
      }
    }
  }

  &--primary-destructive {
    background-color: var(
      --kd-color-background-button-primary-destructive-default
    );
    color: var(--kd-color-text-button-dark-destructive);

    // hover
    &:before {
      background-color: var(
        --kd-color-background-button-primary-destructive-hover
      );
    }

    &:focus {
      outline-color: var(--kd-color-border-button-primary-destructive-focused);
    }

    &:active {
      &:before {
        background-color: var(
          --kd-color-background-button-primary-destructive-pressed
        );
      }
    }
  }

  &--secondary {
    background-color: var(--kd-color-background-button-secondary-state-default);
    color: var(--kd-color-text-button-dark-primary);

    // hover
    &:before {
      background-color: var(--kd-color-background-button-secondary-state-hover);
    }

    &:focus {
      outline-color: var(--kd-color-border-button-secondary-state-focused);
    }

    &:active {
      &:before {
        background-color: var(
          --kd-color-background-button-secondary-state-pressed
        );
      }
    }
  }

  &--secondary-ai {
    background-color: var(--kd-color-background-button-secondary-ai-default);
    color: var(--kd-color-text-button-dark-primary);

    // hover
    &:before {
      background-color: var(--kd-color-background-button-secondary-ai-hover);
    }

    &:focus {
      outline-color: var(--kd-color-border-button-ai-state-focused);
    }

    &:active {
      &:before {
        background-color: var(
          --kd-color-background-button-secondary-ai-pressed
        );
      }
    }
  }

  &--secondary-destructive {
    background-color: var(
      --kd-color-background-button-secondary-destructive-default
    );
    color: var(--kd-color-text-button-light-destructive);

    // hover
    &:before {
      background-color: var(
        --kd-color-background-button-secondary-destructive-hover
      );
    }

    &:focus {
      outline-color: var(
        --kd-color-border-button-secondary-destructive-default
      );
    }

    &:active {
      &:before {
        background-color: var(
          --kd-color-background-button-secondary-destructive-pressed
        );
      }
    }
  }

  &--tertiary {
    background-color: var(--kd-color-background-button-tertiary-state-default);
    color: var(--kd-color-text-button-light-primary);

    // hover
    &:before {
      background-color: var(--kd-color-background-button-tertiary-state-hover);
    }
    &:hover {
      color: var(--kd-color-text-button-dark-primary);
    }

    &:focus {
      outline-color: var(--kd-color-border-button-tertiary-state-focused);
    }

    &:active {
      &:before {
        background-color: var(
          --kd-color-background-button-tertiary-state-pressed
        );
      }
    }
  }

  &--content {
    background-color: var(--kd-color-background-button-web-default);
    color: var(--kd-color-text-button-dark-primary);

    // hover
    &:before {
      background-color: var(--kd-color-background-button-web-hover);
    }

    &:focus {
      outline-color: var(--kd-color-border-variants-focus);
    }

    &:active {
      &:before {
        background-color: var(--kd-color-background-button-web-pressed);
      }
    }
  }

  &--outline-styles {
    border: 1px solid transparent;

    &[disabled] {
      border-color: var(--kd-color-border-ui-disabled);
      color: var(--kd-color-text-link-level-disabled);

      &:hover {
        border-color: var(--kd-color-border-ui-disabled);
      }
    }
  }

  &--outline {
    color: var(--kd-color-text-button-light-primary);
    border-color: var(--kd-color-border-button-primary-state-default);

    &:hover {
      border-color: var(--kd-color-border-button-primary-state-hover);
    }

    &:focus {
      border-color: var(--kd-color-border-button-primary-state-focused);
      outline-color: var(--kd-color-border-button-primary-state-focused);
    }

    &:active {
      border-color: var(--kd-color-border-button-primary-state-pressed);
    }
  }

  &--outline-ai {
    color: var(--kd-color-text-button-ai-default);
    border-color: var(--kd-color-border-button-ai-state-default);

    &:hover {
      border-color: var(--kd-color-border-button-ai-state-hover);
    }

    &:focus {
      border-color: var(--kd-color-border-button-ai-state-default);
      outline: 2px solid var(--kd-color-border-button-ai-state-focused);
    }

    &:active {
      border-color: var(--kd-color-border-button-ai-state-pressed);
    }
  }

  &--outline-destructive {
    color: var(--kd-color-text-button-light-destructive);
    border-color: var(--kd-color-border-button-primary-destructive-default);

    &:hover {
      border-color: var(--kd-color-border-button-primary-destructive-hover);
    }

    &:focus {
      border-color: var(--kd-color-border-button-primary-destructive-focused);
      outline-color: var(--kd-color-border-button-primary-destructive-focused);
    }

    &:active {
      border-color: var(--kd-color-border-button-primary-destructive-pressed);
    }
  }
}

.kd-btn--icon {
  // Styles for buttons with icons on the left side
  &-left span {
    // Reverse the flex direction to place the icon to the left
    flex-direction: row-reverse;

    // Styling for the actual icon within the button
    slot[name='icon']::slotted(*) {
      // Add margin to the right to space the icon from the text
      margin-right: 8px;
    }
  }

  // Styles for buttons with icons on the right side
  &-right {
    // Styling for the actual icon within the button
    slot[name='icon']::slotted(*) {
      // Add margin to the left to space the icon from the text
      margin-left: 8px;
    }
  }

  &-align {
    slot[name='icon']::slotted(*) {
      display: flex;
    }
  }
}<|MERGE_RESOLUTION|>--- conflicted
+++ resolved
@@ -103,120 +103,11 @@
       opacity: 0;
     }
 
-<<<<<<< HEAD
-  &:focus {
-    outline-color: var(--kd-color-background-button-primary-ai-focused);
-  }
-
-  &:disabled {
-    @include kd-btn-disabled;
-    background-color: var(--kd-color-background-ui-default-disabled);
-  }
-
-  &.btn-float {
-    @include elevation.shadow(3);
-    // box-shadow: var(--kd-elevation--level-3-ai);
-    background-color: var(--kd-color-background-ui-hollow-default);
-
-    &:hover {
-      &:before {
-        background-color: var(--kd-color-background-button-tertiary-ai-hover);
-      }
-    }
-
-    &:active {
-      &:before {
-        background-color: var(--kd-color-background-button-tertiary-ai-pressed);
-      }
-    }
-
-    &:focus {
-      outline-color: var(--kd-color-background-button-tertiary-ai-focused);
-    }
-
-    &:disabled {
-      @include kd-btn-disabled;
-      background-color: var(--kd-color-background-ui-default-disabled);
-    }
-  }
-}
-
-@mixin ai-connected-secondary {
-  background-color: var(--kd-color-background-button-secondary-ai-default);
-
-  &:hover {
-    background-color: var(--kd-color-background-button-secondary-ai-hover);
-  }
-
-  &:focus {
-    background-color: var(--kd-color-background-button-secondary-ai-focused);
-    outline-color: var(--kd-color-background-button-secondary-state-focused);
-  }
-
-  &:active {
-    background-color: var(--kd-color-background-button-secondary-ai-pressed);
-  }
-
-  &:disabled {
-    @include kd-btn-disabled;
-    background-color: var(--kd-color-background-opacity-1);
-  }
-}
-
-@mixin ai-connected-tertiary {
-  background-color: var(--kd-color-background-button-tertiary-ai-default);
-
-  &:hover {
-    background-color: var(--kd-color-background-button-tertiary-ai-hover);
-  }
-
-  &:focus {
-    background-color: var(--kd-color-background-button-tertiary-ai-focused);
-    outline-color: var(--kd-color-border-button-tertiary-state-focused);
-    color: var(--kd-color-text-button-light-primary);
-  }
-
-  &:active {
-    background-color: var(--kd-color-background-button-tertiary-ai-pressed);
-  }
-
-  &:disabled {
-    @include kd-btn-disabled;
-    background-color: transparent;
-  }
-}
-
-@mixin ai-connected-outline($type: 'primary') {
-  background-color: transparent;
-  @if $type == 'tertiary' {
-    color: var(--kd-color-text-button-light-primary);
-  } @else {
-    color: var(--kd-color-background-button-#{$type}-ai-default);
-  }
-  border: 1px solid var(--kd-color-background-button-#{$type}-ai-default);
-
-  &:hover {
-    border-color: var(--kd-color-background-button-#{$type}-ai-hover);
-  }
-
-  &:active:before {
-    border-color: var(--kd-color-background-button-#{$type}-ai-pressed);
-  }
-
-  &:focus {
-    border-color: var(--kd-color-background-button-#{$type}-ai-focused);
-    box-shadow: inset 0 0 0 1px
-        var(--kd-color-background-button-#{$type}-ai-focused),
-      inset 0 0 0 1px var(--kd-color-background-button-#{$type}-ai-focused);
-    @if $type == 'tertiary' {
-      outline-color: var(--kd-color-border-button-tertiary-state-focused);
-=======
     &:hover {
       &:before {
         transform: scaleX(1);
         opacity: 1;
       }
->>>>>>> 86085ba0
     }
 
     &[disabled] {
@@ -277,6 +168,34 @@
     &:active {
       &:before {
         background-color: var(--kd-color-background-button-primary-ai-pressed);
+      }
+    }
+
+    &.btn-float {
+      @include elevation.shadow(3);
+      background-color: var(--kd-color-background-ui-hollow-default);
+
+      &:hover {
+        &:before {
+          background-color: var(--kd-color-background-button-tertiary-ai-hover);
+        }
+      }
+
+      &:active {
+        &:before {
+          background-color: var(
+            --kd-color-background-button-tertiary-ai-pressed
+          );
+        }
+      }
+
+      &:focus {
+        outline-color: var(--kd-color-background-button-tertiary-ai-focused);
+      }
+
+      &:disabled {
+        @include kd-btn-disabled;
+        background-color: var(--kd-color-background-ui-default-disabled);
       }
     }
   }
