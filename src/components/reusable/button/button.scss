--- conflicted
+++ resolved
@@ -53,10 +53,9 @@
 // Base Button Styles
 .kd-btn {
   @include typography.type-body-02;
-<<<<<<< HEAD
 
   & {
-    font-weight: 500;
+    font-weight: var(--kd-font-weight-medium);
     transition: outline-color 0.2s ease-in-out, color 0.2s ease-in-out,
       background-color 0.2s ease-in-out, border-color 0.2s ease-out;
     white-space: nowrap;
@@ -73,24 +72,6 @@
     align-items: center;
     justify-content: center;
   }
-=======
-  font-weight: var(--kd-font-weight-medium);
-  transition: outline-color 0.2s ease-in-out, color 0.2s ease-in-out,
-    background-color 0.2s ease-in-out, border-color 0.2s ease-out;
-  white-space: nowrap;
-  background: none;
-  border: none;
-  outline: 2px solid transparent;
-  outline-offset: 2px;
-  border-radius: 6px;
-  text-decoration: none;
-  cursor: pointer;
-  width: 100%;
-  max-width: 100%;
-  display: flex;
-  align-items: center;
-  justify-content: center;
->>>>>>> 3e75359a
 
   &.icon-only {
     min-width: initial;
