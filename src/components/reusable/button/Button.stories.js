/**
 * Copyright Kyndryl, Inc. 2023
 */

// External library imports
import { html } from 'lit';
import { action } from 'storybook/actions';
import chevronRightIcon from '@kyndryl-design-system/shidoka-icons/svg/monochrome/16/chevron-right.svg';

import { unsafeSVG } from 'lit/directives/unsafe-svg.js';
// Relative component and helper imports
import './button';
import {
  BUTTON_KINDS,
  BUTTON_SIZES,
  BUTTON_TYPES,
  BUTTON_ICON_POSITION,
} from './defs';
import { createOptionsArray } from '../../../common/helpers/helpers';

const createSelectOptions = (defs) => [null, ...createOptionsArray(defs)];

export default {
  title: 'Components/Button',
  component: 'kyn-button',
  parameters: {},
  argTypes: {
    type: {
      options: createSelectOptions(BUTTON_TYPES),
      control: { type: 'select', labels: { null: BUTTON_TYPES.BUTTON } },
      table: {
        defaultValue: { summary: BUTTON_TYPES.BUTTON },
      },
    },
    kind: {
      options: createSelectOptions(BUTTON_KINDS),
      control: { type: 'select', labels: { null: BUTTON_KINDS.PRIMARY } },
      table: {
        defaultValue: { summary: BUTTON_KINDS.PRIMARY },
      },
    },
    size: {
      options: createSelectOptions(BUTTON_SIZES),
      control: { type: 'select', labels: { null: BUTTON_SIZES.MEDIUM } },
      table: {
        defaultValue: { summary: BUTTON_SIZES.MEDIUM },
      },
    },
    iconPosition: {
      options: createSelectOptions(BUTTON_ICON_POSITION),
      control: {
        type: 'select',
        labels: { null: BUTTON_ICON_POSITION.CENTER },
      },
      table: {
        defaultValue: { summary: BUTTON_ICON_POSITION.CENTER },
      },
    },
  },
};

const args = {
  unnamed: 'Button Text',
  kind: 'primary',
  type: 'button',
  size: 'medium',
  disabled: false,
  iconPosition: 'right',
  description: 'Button description',
  href: '',
  target: '_self',
  name: '',
  value: '',
  isFloating: false,
  showOnScroll: false,
  selected: false,
};

export const Button = {
  args,
  render: (args) => {
    return html`
      <kyn-button
        kind=${args.kind}
        type=${args.type}
        ?disabled=${args.disabled}
        ?isFloating=${args.isFloating}
        ?showOnScroll=${args.showOnScroll}
        size=${args.size}
        iconPosition=${args.iconPosition}
        description=${args.description}
        href=${args.href}
        target=${args.target}
        name=${args.name}
        value=${args.value}
        ?selected=${args.selected}
        @on-click=${(e) => action(e.type)(e)}
      >
        ${args.unnamed}
      </kyn-button>
    `;
  },
};

Button.parameters = {
  design: {
    type: 'figma',
    url: 'https://www.figma.com/design/9Q2XfTSxfzTXfNe2Bi8KDS/Component-Viewer?node-id=1-364159&p=f&m=dev',
  },
};

export const ButtonWithIcon = {
  args,
  render: (args) => {
    return html`
      <kyn-button
        kind=${args.kind}
        type=${args.type}
        ?disabled=${args.disabled}
        ?isFloating=${args.isFloating}
        ?showOnScroll=${args.showOnScroll}
        size=${args.size}
        iconPosition=${args.iconPosition}
        description=${args.description}
        href=${args.href}
        target=${args.target}
        name=${args.name}
        value=${args.value}
        ?selected=${args.selected}
        @on-click=${(e) => action(e.type)(e)}
      >
        ${args.unnamed}
        <span slot="icon">${unsafeSVG(chevronRightIcon)}</span>
      </kyn-button>
    `;
  },
};

export const ButtonWithIconSplitLayout = {
  args: {
    ...args,
    splitLayout: true,
  },
  render: (args) => {
    return html`
      <kyn-button
        style="width: 100%;"
        ?splitLayout=${args.splitLayout}
        kind=${args.kind}
        type=${args.type}
        ?disabled=${args.disabled}
        ?isFloating=${args.isFloating}
        ?showOnScroll=${args.showOnScroll}
        size=${args.size}
        iconPosition=${args.iconPosition}
        description=${args.description}
        href=${args.href}
        target=${args.target}
        name=${args.name}
        value=${args.value}
        ?selected=${args.selected}
        @on-click=${(e) => action(e.type)(e)}
      >
        ${args.unnamed}
        <span slot="icon">${unsafeSVG(chevronRightIcon)}</span>
      </kyn-button>
    `;
  },
};
1;

export const IconOnly = {
  args: {
    ...args,
    description: 'Button Description',
  },
  render: (args) => {
    return html`
      <kyn-button
        kind=${args.kind}
        type=${args.type}
        ?disabled=${args.disabled}
        ?isFloating=${args.isFloating}
        ?showOnScroll=${args.showOnScroll}
        size=${args.size}
        iconPosition="center"
        description=${args.description}
        href=${args.href}
        target=${args.target}
        name=${args.name}
        value=${args.value}
        ?selected=${args.selected}
        @on-click=${(e) => action(e.type)(e)}
      >
        <span style="display:flex;" slot="icon"
          >${unsafeSVG(chevronRightIcon)}</span
        >
      </kyn-button>
    `;
  },
};

export const Gallery = {
  render: () => {
    return html`
<<<<<<< HEAD
      <div class="heading kd-type--headline-04">Gallery</div>
      <div class="heading kd-type--headline-06">Primary</div>
      <kyn-button>Primary</kyn-button>
      <kyn-button kind="secondary">Secondary</kyn-button>
      <kyn-button kind="tertiary">Tertiary</kyn-button>
      <kyn-button kind="outline">Outline</kyn-button>
      <kyn-button kind="ghost">Ghost</kyn-button>
      <div class="heading kd-type--headline-06">AI</div>
      <kyn-button kind="primary-ai">Primary AI</kyn-button>
      <kyn-button kind="secondary-ai">Secondary AI</kyn-button>
      <kyn-button kind="outline-ai">Outline AI</kyn-button>
      <div class="heading kd-type--headline-06">Destructive</div>
      <kyn-button kind="primary-destructive">Primary Destructive</kyn-button>
      <kyn-button kind="secondary-destructive">
        Secondary Destructive
      </kyn-button>
      <kyn-button kind="outline-destructive">Outline Destructive</kyn-button>
      <kyn-button kind="ghost-destructive">Ghost Destructive</kyn-button>
      <div class="heading kd-type--headline-06">Miscellaneous</div>
      <kyn-button kind="content">Content</kyn-button>
      <div class="heading kd-type--headline-06">Disabled</div>
      <kyn-button disabled>Solid Disabled</kyn-button>
      <kyn-button kind="outline" disabled>Outline Disabled</kyn-button>
      <kyn-button kind="ghost" disabled>Ghost Disabled</kyn-button>
=======
      <div
        class="heading kd-type--headline-04"
        style="margin-bottom:var(--kd-spacing-24)"
      >
        Gallery
      </div>
      <div
        style="display: flex;gap: var(--kd-spacing-16); flex-direction: column; "
      >
        <div>
          <div class="heading kd-type--headline-06 heading-text">Primary</div>

          <kyn-button>Primary</kyn-button>
          <kyn-button kind="secondary">Secondary</kyn-button>
          <kyn-button kind="tertiary">Tertiary</kyn-button>
          <kyn-button kind="outline">Outline</kyn-button>
          <kyn-button kind="ghost">Ghost</kyn-button>
        </div>
        <div>
          <div class="heading kd-type--headline-06 heading-text">AI</div>
          <kyn-button kind="primary-ai">Primary AI</kyn-button>
          <kyn-button kind="secondary-ai">Secondary AI</kyn-button>
          <kyn-button kind="outline-ai">Outline AI</kyn-button>
        </div>
        <div>
          <div class="heading kd-type--headline-06 heading-text">
            Destructive
          </div>
          <kyn-button kind="primary-destructive"
            >Primary Destructive</kyn-button
          >
          <kyn-button kind="secondary-destructive">
            Secondary Destructive
          </kyn-button>
          <kyn-button kind="outline-destructive"
            >Outline Destructive</kyn-button
          >
          <kyn-button kind="ghost-destructive">Ghost Destructive</kyn-button>
        </div>

        <div>
          <div class="heading kd-type--headline-06 heading-text">
            Miscellaneous
          </div>
          <kyn-button kind="content">Content</kyn-button>
        </div>

        <div>
          <div class="heading kd-type--headline-06 heading-text">Disabled</div>

          <kyn-button disabled>Solid Disabled</kyn-button>
          <kyn-button kind="outline" disabled>Outline Disabled</kyn-button>
          <kyn-button kind="ghost" disabled>Ghost Disabled</kyn-button>
        </div>
      </div>
      <style>
        .heading-text {
          margin-bottom: var(--kd-spacing-12);
        }
      </style>
>>>>>>> 273598f2
    `;
  },
};<|MERGE_RESOLUTION|>--- conflicted
+++ resolved
@@ -203,32 +203,6 @@
 export const Gallery = {
   render: () => {
     return html`
-<<<<<<< HEAD
-      <div class="heading kd-type--headline-04">Gallery</div>
-      <div class="heading kd-type--headline-06">Primary</div>
-      <kyn-button>Primary</kyn-button>
-      <kyn-button kind="secondary">Secondary</kyn-button>
-      <kyn-button kind="tertiary">Tertiary</kyn-button>
-      <kyn-button kind="outline">Outline</kyn-button>
-      <kyn-button kind="ghost">Ghost</kyn-button>
-      <div class="heading kd-type--headline-06">AI</div>
-      <kyn-button kind="primary-ai">Primary AI</kyn-button>
-      <kyn-button kind="secondary-ai">Secondary AI</kyn-button>
-      <kyn-button kind="outline-ai">Outline AI</kyn-button>
-      <div class="heading kd-type--headline-06">Destructive</div>
-      <kyn-button kind="primary-destructive">Primary Destructive</kyn-button>
-      <kyn-button kind="secondary-destructive">
-        Secondary Destructive
-      </kyn-button>
-      <kyn-button kind="outline-destructive">Outline Destructive</kyn-button>
-      <kyn-button kind="ghost-destructive">Ghost Destructive</kyn-button>
-      <div class="heading kd-type--headline-06">Miscellaneous</div>
-      <kyn-button kind="content">Content</kyn-button>
-      <div class="heading kd-type--headline-06">Disabled</div>
-      <kyn-button disabled>Solid Disabled</kyn-button>
-      <kyn-button kind="outline" disabled>Outline Disabled</kyn-button>
-      <kyn-button kind="ghost" disabled>Ghost Disabled</kyn-button>
-=======
       <div
         class="heading kd-type--headline-04"
         style="margin-bottom:var(--kd-spacing-24)"
@@ -289,7 +263,6 @@
           margin-bottom: var(--kd-spacing-12);
         }
       </style>
->>>>>>> 273598f2
     `;
   },
 };