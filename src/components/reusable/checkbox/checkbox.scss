--- conflicted
+++ resolved
@@ -128,8 +128,9 @@
   &[readonly],
   &[data-readonly] {
     cursor: default;
-    background: transparent;
+    background: var(--kd-color-border-ui-disabled);
     border-color: var(--kd-color-border-ui-disabled);
+    cursor: default;
 
     &:hover {
       border-color: var(--kd-color-border-ui-disabled);
@@ -171,11 +172,12 @@
 
   /* DISABLED (fully inert) */
   &.disabled {
-    background: var(--kd-color-icon-disabled);
-    border-color: var(--kd-color-icon-disabled);
+    background: var(--kd-color-border-ui-disabled);
+    border-color: var(--kd-color-border-ui-disabled);
+    cursor: not-allowed;
 
     &:checked {
-      background: var(--kd-color-icon-disabled);
+      background: var(--kd-color-border-ui-disabled);
       border-color: transparent;
 
       &::before {
@@ -262,7 +264,7 @@
 }
 
 input[type='checkbox']:indeterminate.disabled {
-  background: var(--kd-color-icon-disabled);
+  background: var(--kd-color-border-ui-disabled);
   border-color: transparent;
 
   &::before {
@@ -292,7 +294,7 @@
       border-color: transparent;
 
       &:hover {
-        background: var(--kd-color-background-button-primary-destructive-hover);
+        background: transparent;
         border-color: var(
           --kd-color-background-button-primary-destructive-hover
         );
@@ -314,6 +316,7 @@
 
   &.disabled {
     border-color: var(--kd-color-border-ui-disabled);
+    cursor: not-allowed;
 
     &:hover {
       border-color: var(--kd-color-border-ui-disabled);
@@ -327,7 +330,6 @@
     }
   }
 
-<<<<<<< HEAD
   &[readonly],
   &.readonly,
   &[data-readonly] {
@@ -358,13 +360,6 @@
   &:hover {
     background: transparent;
     border-color: var(--kd-color-background-button-primary-destructive-hover);
-=======
-  &:not(.disabled) {
-    &:hover {
-      background: transparent;
-      border-color: var(--kd-color-background-button-primary-destructive-hover);
-    }
->>>>>>> 65874824
   }
 
   &:focus-visible {
