--- conflicted
+++ resolved
@@ -400,13 +400,12 @@
     });
   }
 
-<<<<<<< HEAD
   private _handleSlotChange() {
     this.requestUpdate();
-=======
+  }
+
   private _handleInvalid() {
     this.internalValidationMsg = this.internals.validationMessage;
->>>>>>> c0b286d6
   }
 
   override connectedCallback() {
