--- conflicted
+++ resolved
@@ -19,7 +19,6 @@
   margin: 0;
   padding: 16px;
 
-<<<<<<< HEAD
   .ai-connected & {
     &:not([disabled]):hover {
       @include gradient.border-gradient-ai(
@@ -29,10 +28,10 @@
         $surface: var(--kd-color-background-container-ai-level-2)
       );
     }
-=======
+  }
+
   &.is-readonly {
     cursor: text;
->>>>>>> 4f740554
   }
 }
 
