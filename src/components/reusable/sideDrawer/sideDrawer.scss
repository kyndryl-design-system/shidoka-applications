--- conflicted
+++ resolved
@@ -16,12 +16,12 @@
 }
 
 dialog {
+  @include elevation.shadow(4);
   margin: 0;
   padding: 0;
   color: inherit;
   background: var(--kd-color-background-accent-subtle);
   border: none;
-  box-shadow: var(--kd-elevation-level-4);
   top: 0;
   right: 0;
   left: auto;
@@ -57,21 +57,6 @@
   border-radius: 4px;
   outline: 2px solid transparent;
   transition: outline-color 150ms ease-out, color 150ms ease-out;
-<<<<<<< HEAD
-
-  &:focus {
-    outline-color: var(--kd-color-border-focus);
-  }
-
-  &:hover {
-    color: var(--kd-color-text-link-hover);
-  }
-
-  &:active {
-    color: var(--kd-color-text-pressed);
-  }
-=======
->>>>>>> ad335465
 }
 
 .anchor {
