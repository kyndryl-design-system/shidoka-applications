--- conflicted
+++ resolved
@@ -107,11 +107,7 @@
     const classes = {
       'overflow-menu-item': true,
       'menu-item': true,
-<<<<<<< HEAD
       'ai-connected': this.kind === 'ai',
-=======
-      ['ai-connected']: this.kind === 'ai',
->>>>>>> 0d6b53ea
       destructive: this.destructive,
     };
 
