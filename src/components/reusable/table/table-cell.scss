@use '../../../common/scss/global.scss';
@use '~@kyndryl-design-system/shidoka-foundation/scss/mixins/typography.scss';

:host {
  display: table-cell;
  vertical-align: middle;
  @include typography.type-body-02;
  padding: var(--kd-spacing-16);
  color: var(--kd-color-text-level-primary);
  border-bottom: 1px solid var(--kd-color-border-variants-light);
  max-width: var(--kyn-td-max-width, none);
  width: var(--kyn-td-width, auto);
  min-width: var(--kyn-td-min-width, auto);
}

.slot-wrapper {
  display: inline-block;
  max-width: 100%;
}

.slot-wrapper::slotted(*) {
  display: flex;
  min-width: 0;
  flex-shrink: 1;
}

:host([align='left']) {
  text-align: left;

  .slot-wrapper::slotted(*) {
    justify-content: flex-start;
  }
}

:host([align='center']) {
  text-align: center;

  .slot-wrapper::slotted(*) {
    justify-content: center;
  }
}

:host([align='right']) {
  text-align: right;

  .slot-wrapper::slotted(*) {
    justify-content: flex-end;
  }
}

:host([dense]) {
  padding: var(--kd-spacing-4);
}

:host([disabled]) {
  color: var(--kd-color-text-link-level-disabled);
}

:host([dimmed]) {
<<<<<<< HEAD
  // TODO: add color token
  color: var(--kd-color-text-disabled);
=======
  color: var(--kd-color-text-link-level-disabled);
>>>>>>> d759bd90
}<|MERGE_RESOLUTION|>--- conflicted
+++ resolved
@@ -57,10 +57,5 @@
 }
 
 :host([dimmed]) {
-<<<<<<< HEAD
-  // TODO: add color token
-  color: var(--kd-color-text-disabled);
-=======
   color: var(--kd-color-text-link-level-disabled);
->>>>>>> d759bd90
 }