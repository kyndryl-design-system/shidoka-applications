import { html, LitElement, PropertyValues } from 'lit';
import {
  customElement,
  property,
  state,
  queryAssignedElements,
} from 'lit/decorators.js';
import { ContextConsumer } from '@lit/context';
import { tableContext, TableContextType } from './table-context';

import chevronDownIcon from '@carbon/icons/es/chevron--down/20';

import styles from './table-row.scss';
import '../checkbox/checkbox';

import { TableExpandedRow } from './table-expanded-row';
import { TableCell } from './table-cell';
import { deepmerge } from 'deepmerge-ts';

const _defaultTextStrings = {
  expanded: 'Expanded',
  collapsed: 'Collapsed',
};

/**
 * `kyn-tr` Web Component.
 *
 * Represents a table row (`<tr>`) equivalent for custom tables created with Shidoka's design system.
 * It primarily acts as a container for individual table cells and behaves similarly to a native `<tr>` element.
 *
 * @slot unnamed - The content slot for adding table cells (`kyn-td` or other relevant cells).
 */
@customElement('kyn-tr')
export class TableRow extends LitElement {
  static override styles = [styles];

  /** aria role.
   * @internal
   */
  @property({ type: String, reflect: true })
  override role = 'row';

  /** aria-disabled.
   * @internal
   */
  @property({ type: String, reflect: true })
  'aria-disabled' = 'false';

  /**
   * rowId: String - Unique identifier for the row.
   */
  @property({ type: String, reflect: true })
  rowId = '';

  /**
   * selected: Boolean indicating whether the row is selected.
   * Reflects the `selected` attribute.
   */
  @property({ type: Boolean, reflect: true })
  selected = false;

  /**
   * checkboxSelection: Boolean indicating whether rows should be
   * selectable using checkboxes.
   */
  @property({ type: Boolean, reflect: true })
  checkboxSelection = false;

  /**
   * dense: Boolean indicating whether the table should be displayed
   * in dense mode.
   */
  @property({ type: Boolean })
  dense = false;

  /**
   * Unread row state.
   */
  @property({ type: Boolean })
  unread = false;

  /**
   * locked: Boolean indicating whether the row is locked.
   * If a row is selected before it is locked, it remains selected even after being locked.
   * A row can be selected and disabled/locked simultaneously.
   */
  @property({ type: Boolean, reflect: true })
  locked = false;

  /**
   * expandable: Boolean indicating whether the row is expandable.
   */
  @property({ type: Boolean, reflect: true })
  expandable = false;

  /**
   * expanded: Boolean indicating whether the row is expanded.
   */
  @property({ type: Boolean, reflect: true })
  expanded = false;

  /**
   * disabled: Boolean indicating whether the row is disabled.
   * A disabled row is not allowed to have any user interactions.
   * A row can be selected and disabled/locked simultaneously.
   */
  @property({ type: Boolean, reflect: true })
  disabled = false;

  /**
   * preventHighlight: Boolean indicating whether the row should not be highlighted.
   */
  @property({ type: Boolean, reflect: true })
  preventHighlight = false;

  /**
   * dimmed: Boolean indicating whether the row is dimmed.
   * A row should not be selected and dimmed simultaneously.
   */
  @property({ type: Boolean, reflect: true })
  dimmed = false;

  /** Text string customization. */
  @property({ type: Object })
  textStrings = _defaultTextStrings;

  /** Internal text strings.
   * @internal
   */
  @state()
  _textStrings = _defaultTextStrings;

  /**
   * @ignore
   */
  @queryAssignedElements()
  unnamedSlotEls!: Array<HTMLElement>;

  /**
   * Context consumer for the table context.
   * Updates the cell's dense properties when the context changes.
   * @private
   * @ignore
   * @type {ContextConsumer<TableContextType, TableHeader>}
   */
  @state()
  // @ts-expect-error - This is a context consumer
  private _contextConsumer = new ContextConsumer(
    this,
    tableContext,
    (context) => {
      if (context) this.handleContextChange(context);
    },
    true
  );

  /**
<<<<<<< HEAD
   * Updates the cell's dense properties when the context changes.
=======
   * Assistive text for screen readers.
   * @ignore
   */
  @state()
  assistiveText = '';

  /**
   * Updates the cell's dense and ellipsis properties when the context changes.
>>>>>>> fbd6d765
   * @param {TableContextType} context - The updated context.
   */
  handleContextChange = ({ checkboxSelection }: TableContextType) => {
    if (typeof checkboxSelection == 'boolean') {
      this.checkboxSelection = checkboxSelection;
    }
  };

  /**
   * Handles the change of selection state for a specific row.
   */
  handleRowSelectionChange(event: CustomEvent) {
    this.selected = event.detail.checked;
    // Emit the custom event with the selected row and its new state
    this.dispatchEvent(
      new CustomEvent('on-row-select', {
        detail: event.detail,
        bubbles: true,
        composed: true,
      })
    );
  }

  override willUpdate(changedProps: any) {
    if (changedProps.has('textStrings')) {
      this._textStrings = deepmerge(_defaultTextStrings, this.textStrings);
    }
  }

  override updated(changedProperties: PropertyValues) {
    // Reflect the expanded state to the next sibling expanded row
    if (changedProperties.has('expanded')) {
      const { expanded, nextElementSibling } = this;
      if (nextElementSibling?.matches('kyn-expanded-tr')) {
        (nextElementSibling as TableExpandedRow).expanded = expanded;
        (nextElementSibling as HTMLElement).style.display = expanded
          ? 'inherit'
          : 'none';
      }
    }

    // Reflect the disabled state to the tabindex attribute
    if (changedProperties.has('disabled')) {
      this['aria-disabled'] = this.disabled.toString();

      if (this.disabled) {
        this.setAttribute('tabindex', '-1');
      } else {
        this.removeAttribute('tabindex');
      }

      this.unnamedSlotEls.forEach((el) => {
        (el as TableCell).disabled = this.disabled;
      });
    }

    // A row can be selected and disabled/locked simultaneously.
    // However, a row should not be both selected and dimmed at the same time.
    if (changedProperties.has('dimmed') || changedProperties.has('selected')) {
      this.unnamedSlotEls.forEach((el) => {
        (el as TableCell).dimmed = this.dimmed && !this.selected;
      });
    }
  }

  _handleUserInitiatedToggleExpando(expanded = !this.expanded) {
    const init = {
      bubbles: true,
      cancelable: true,
      composed: true,
      detail: {
        expanded,
      },
    };
    if (
      this.dispatchEvent(
        new CustomEvent('table-row-expando-beingtoggled', init)
      )
    ) {
      this.expanded = expanded;
      this.assistiveText = expanded
        ? this._textStrings.expanded
        : this._textStrings.collapsed;
      this.dispatchEvent(new CustomEvent('table-row-expando-toggled', init));
    }
  }

  private _handleExpanding() {
    this._handleUserInitiatedToggleExpando();
  }

  override render() {
    return html`
      ${this.expandable
        ? html`
            <kyn-td .align=${'center'} ?dense=${this.dense}>
              <div class="kyn--table-expand">
                <kd-button
                  class="kyn--table-expand__button"
                  kind="tertiary"
                  type="button"
                  ?disabled=${this.disabled}
                  size="small"
                  iconPosition="center"
                  description="Expand row"
                  @on-click=${this._handleExpanding}
                >
                  <kd-icon slot="icon" .icon=${chevronDownIcon}></kd-icon>
                </kd-button>
              </div>

              <div
                class="assistive-text"
                role="status"
                aria-live="assertive"
                aria-relevant="additions text"
              >
                ${this.assistiveText}
              </div>
            </kyn-td>
          `
        : null}
      ${this.checkboxSelection
        ? html`
            <kyn-td .align=${'center'} ?dense=${this.dense}>
              <kyn-checkbox
                ?disabled=${this.disabled || this.locked}
                .checked=${this.selected}
                visiblyHidden
                @on-checkbox-change=${this.handleRowSelectionChange}
              >
                ${this.selected ? 'Deselect' : 'Select'} Row ${this.rowId}
              </kyn-checkbox>
            </kyn-td>
          `
        : null}
      <slot></slot>
    `;
  }
}

// Define the custom element in the global namespace
declare global {
  interface HTMLElementTagNameMap {
    'kyn-tr': TableRow;
  }
}<|MERGE_RESOLUTION|>--- conflicted
+++ resolved
@@ -155,9 +155,6 @@
   );
 
   /**
-<<<<<<< HEAD
-   * Updates the cell's dense properties when the context changes.
-=======
    * Assistive text for screen readers.
    * @ignore
    */
@@ -166,7 +163,6 @@
 
   /**
    * Updates the cell's dense and ellipsis properties when the context changes.
->>>>>>> fbd6d765
    * @param {TableContextType} context - The updated context.
    */
   handleContextChange = ({ checkboxSelection }: TableContextType) => {
