@use '~@kyndryl-design-system/shidoka-foundation/scss/mixins/elevation.scss';
@use '../../../common/scss/global.scss';
@use '~@kyndryl-design-system/shidoka-foundation/scss/mixins/typography.scss';

:host {
  display: inline-block;
  width: 264px;
}
.card {
  &-wrapper {
    position: relative;
    padding: 16px;
    background-color: var(--kd-color-background-container-default);
    outline: 1px solid var(--kd-color-border-level-secondary);
    border-radius: 8px;
    height: 100%;
    &.ai-Connected {
<<<<<<< HEAD
      background-color: var(--kd-color-background-container-ai-subtle);
=======
      background-color: var(--kd-color-background-ui-hollow-default);
      outline: 1px solid var(--kd-color-border-variants-light);
>>>>>>> 51d343d0
    }
  }

  &-wrapper-clickable {
    position: relative;
    display: inline-block;
    color: unset;
    width: inherit;
    text-decoration: none;
    background-color: var(--kd-color-background-container-default);
    border-radius: 8px;
    padding: 16px;
    outline: 1px solid transparent;
    transition: outline-color 150ms ease-out, box-shadow 150ms ease-out;

    &:hover {
      outline-color: var(--kd-color-border-ui-hover);
      @include elevation.shadow(2);
    }

    &:focus {
      outline-color: var(--kd-color-border-ui-hover);
      @include elevation.shadow(2);
    }

    &.ai-Connected {
      background-color: var(--kd-color-background-ui-hollow-default);

      &:hover {
        outline-color: var(--kd-color-border-button-ai-state-hover);
        @include elevation.shadow(2, true);
      }
      &:focus {
        outline-color: var(--kd-color-border-button-ai-state-hover);
        @include elevation.shadow(2, true);
      }
    }
  }

  &-border {
    outline: 1px solid var(--kd-color-border-level-secondary);
    &.ai-Connected {
      outline: 1px solid var(--kd-color-border-button-ai-state-default);
    }
    @include elevation.shadow(1);
  }

  &-highlight {
    outline: 1px solid var(--kd-color-background-highlight-border);
    background-color: var(--kd-color-background-highlight-fill);
  }
}<|MERGE_RESOLUTION|>--- conflicted
+++ resolved
@@ -15,12 +15,8 @@
     border-radius: 8px;
     height: 100%;
     &.ai-Connected {
-<<<<<<< HEAD
-      background-color: var(--kd-color-background-container-ai-subtle);
-=======
       background-color: var(--kd-color-background-ui-hollow-default);
       outline: 1px solid var(--kd-color-border-variants-light);
->>>>>>> 51d343d0
     }
   }
 
