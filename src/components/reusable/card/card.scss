--- conflicted
+++ resolved
@@ -15,9 +15,6 @@
     border-radius: 8px;
     height: 100%;
     &.ai-Connected {
-<<<<<<< HEAD
-      background-color: var(--kd-color-background-container-ai-subtle);
-=======
       background-color: var(--kd-color-background-ui-hollow-default);
       outline: 1px solid var(--kd-color-border-variants-light);
     }
@@ -25,7 +22,6 @@
       outline: 1px solid var(--kd-color-border-button-ai-state-default);
       background: var(--kd-color-background-container-ai-default);
       color: var(--kd-color-text-level-primary);
->>>>>>> 05205e41
     }
   }
 
@@ -52,16 +48,6 @@
     }
 
     &.ai-Connected {
-<<<<<<< HEAD
-      background-color: var(--kd-color-background-container-ai-subtle);
-
-      &:hover {
-        outline-color: var(--kd-color-border-button-ai-state-default);
-        @include elevation.shadow(2, true);
-      }
-      &:focus {
-        outline-color: var(--kd-color-border-button-ai-state-default);
-=======
       background-color: var(--kd-color-background-ui-hollow-default);
 
       &:hover {
@@ -82,7 +68,6 @@
       }
       &:focus {
         outline-color: var(--kd-color-border-button-ai-state-hover);
->>>>>>> 05205e41
         @include elevation.shadow(2, true);
       }
     }
