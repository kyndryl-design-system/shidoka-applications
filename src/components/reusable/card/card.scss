--- conflicted
+++ resolved
@@ -66,11 +66,7 @@
 
   &-highlight {
     outline: 1px solid var(--kd-color-background-highlight-border);
-<<<<<<< HEAD
-    background-color: var(--kd-color-background-highlight-fill);
-=======
     background: var(--kd-color-background-highlight-fill);
     color: var(--kd-color-text-level-primary);
->>>>>>> 597f6ee2
   }
 }