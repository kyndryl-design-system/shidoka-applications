--- conflicted
+++ resolved
@@ -33,38 +33,27 @@
   @property({ type: Boolean })
   hideBorder = false;
 
-<<<<<<< HEAD
-  @property({ type: Boolean })
-  aiConnected = false;
-=======
   /** Set this to `true` for AI theme. */
   @property({ type: Boolean })
   aiConnected = false;
   /** Set this to `true` for highlight */
   @property({ type: Boolean })
   highlight = false;
->>>>>>> 05205e41
 
   override render() {
     const cardWrapperClasses = {
       'card-wrapper-clickable': true,
       'card-border': this.hideBorder === false,
       'ai-Connected': this.aiConnected,
-<<<<<<< HEAD
-=======
       'card-highlight': this.highlight,
       'ai-highlight': this.aiConnected && this.highlight,
->>>>>>> 05205e41
     };
 
     const cardWrapperDefaultClasses = {
       'card-wrapper': true,
       'ai-Connected': this.aiConnected,
-<<<<<<< HEAD
-=======
       'card-highlight': this.highlight,
       'ai-highlight': this.aiConnected && this.highlight,
->>>>>>> 05205e41
     };
 
     return html`${this.type === 'clickable'
