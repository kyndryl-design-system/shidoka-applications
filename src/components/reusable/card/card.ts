import { LitElement, html } from 'lit';
import { customElement, property } from 'lit/decorators.js';
import { classMap } from 'lit/directives/class-map.js';

import CardScss from './card.scss';

/**
 * Card.
 * @fires on-card-click - Captures the click event of clickable card and emits the original event details. Use `e.stopPropogation()` / `e.preventDefault()` for any internal clickable elements when card type is `'clickable'` to stop bubbling / prevent event.
 * @slot unnamed - Slot for card contents.
 */

@customElement('kyn-card')
export class Card extends LitElement {
  static override styles = CardScss;

  /** Card Type. `'normal'` & `'clickable'` */
  @property({ type: String })
  type = 'normal';

  /** Card link url for clickable cards. */
  @property({ type: String })
  href = '';

  /** Use for Card type `'clickable'`. Defines a relationship between a linked resource and the document. An empty string (default) means no particular relationship. */
  @property({ type: String })
  rel = '';

  /** Defines a target attribute for where to load the URL in case of clickable card. Possible options include `'_self'` (deafult), `'_blank'`, `'_parent`', `'_top'` */
  @property({ type: String })
  target: any = '_self';

  /** Hide card border. Useful when clickable card use inside `<kyn-notification>` component. */
  @property({ type: Boolean })
  hideBorder = false;

  /** Set this to `true` for AI theme. */
  @property({ type: Boolean })
  aiConnected = false;
  /** Set this to `true` for highlight */
  @property({ type: Boolean })
  highlight = false;

  /** Set this to `true` for AI theme. */
  @property({ type: Boolean })
  aiConnected = false;

  override render() {
    const cardWrapperClasses = {
      'card-wrapper-clickable': true,
      'card-border': this.hideBorder === false,
      'ai-Connected': this.aiConnected,
      'card-highlight': this.highlight,
<<<<<<< HEAD
      'ai-Connected': this.aiConnected,
=======
      'ai-highlight': this.aiConnected && this.highlight,
>>>>>>> 00577bde
    };

    const cardWrapperDefaultClasses = {
      'card-wrapper': true,
      'ai-Connected': this.aiConnected,
      'card-highlight': this.highlight,
<<<<<<< HEAD
      'ai-Connected': this.aiConnected,
=======
      'ai-highlight': this.aiConnected && this.highlight,
>>>>>>> 00577bde
    };

    return html`${this.type === 'clickable'
      ? html`<a
          part="card-wrapper"
          class="${classMap(cardWrapperClasses)}"
          href=${this.href}
          target=${this.target}
          rel=${this.rel}
          @click=${(e: Event) => this.handleClick(e)}
        >
          <slot></slot>
        </a>`
      : html`<div
          part="card-wrapper"
          class="${classMap(cardWrapperDefaultClasses)}"
        >
          <slot></slot>
        </div>`} `;
  }

  private handleClick(e: Event) {
    const event = new CustomEvent('on-card-click', {
      detail: { origEvent: e },
    });
    this.dispatchEvent(event);
  }
}
declare global {
  interface HTMLElementTagNameMap {
    'kyn-card': Card;
  }
}<|MERGE_RESOLUTION|>--- conflicted
+++ resolved
@@ -34,9 +34,6 @@
   @property({ type: Boolean })
   hideBorder = false;
 
-  /** Set this to `true` for AI theme. */
-  @property({ type: Boolean })
-  aiConnected = false;
   /** Set this to `true` for highlight */
   @property({ type: Boolean })
   highlight = false;
@@ -51,35 +48,35 @@
       'card-border': this.hideBorder === false,
       'ai-Connected': this.aiConnected,
       'card-highlight': this.highlight,
-<<<<<<< HEAD
-      'ai-Connected': this.aiConnected,
-=======
       'ai-highlight': this.aiConnected && this.highlight,
->>>>>>> 00577bde
     };
 
     const cardWrapperDefaultClasses = {
       'card-wrapper': true,
       'ai-Connected': this.aiConnected,
       'card-highlight': this.highlight,
-<<<<<<< HEAD
-      'ai-Connected': this.aiConnected,
-=======
       'ai-highlight': this.aiConnected && this.highlight,
->>>>>>> 00577bde
     };
 
     return html`${this.type === 'clickable'
-      ? html`<a
-          part="card-wrapper"
-          class="${classMap(cardWrapperClasses)}"
-          href=${this.href}
-          target=${this.target}
-          rel=${this.rel}
-          @click=${(e: Event) => this.handleClick(e)}
-        >
-          <slot></slot>
-        </a>`
+      ? this.href
+        ? html`<a
+            part="card-wrapper"
+            class="${classMap(cardWrapperClasses)}"
+            href=${this.href}
+            target=${this.target}
+            rel=${this.rel}
+            @click=${(e: Event) => this.handleClick(e)}
+          >
+            <slot></slot>
+          </a>`
+        : html`<div
+            part="card-wrapper"
+            class="${classMap(cardWrapperClasses)}"
+            @click=${(e: Event) => this.handleClick(e)}
+          >
+            <slot></slot>
+          </div>`
       : html`<div
           part="card-wrapper"
           class="${classMap(cardWrapperDefaultClasses)}"
