--- conflicted
+++ resolved
@@ -34,34 +34,26 @@
   @property({ type: Boolean })
   hideBorder = false;
 
-<<<<<<< HEAD
   /** Set this to `true` for highlight */
   @property({ type: Boolean })
   highlight = false;
-=======
+
   /** Set this to `true` for AI theme. */
   @property({ type: Boolean })
   aiConnected = false;
->>>>>>> 281ad8c7
 
   override render() {
     const cardWrapperClasses = {
       'card-wrapper-clickable': true,
       'card-border': this.hideBorder === false,
-<<<<<<< HEAD
       'card-highlight': this.highlight,
-=======
       'ai-Connected': this.aiConnected,
->>>>>>> 281ad8c7
     };
 
     const cardWrapperDefaultClasses = {
       'card-wrapper': true,
-<<<<<<< HEAD
       'card-highlight': this.highlight,
-=======
       'ai-Connected': this.aiConnected,
->>>>>>> 281ad8c7
     };
 
     return html`${this.type === 'clickable'
