import './index';
import { html } from 'lit';
import { action } from 'storybook/actions';
import { useArgs, useEffect } from 'storybook/preview-api';
import { ValidationArgs } from '../../../common/helpers/helpers';

import '../button';
import '../modal';
import '../sideDrawer';

export default {
  title: 'Components/Date Picker',
  component: 'kyn-date-picker',
  parameters: {
    design: {
      type: 'figma',
      url: 'https://www.figma.com/design/9Q2XfTSxfzTXfNe2Bi8KDS/Component-Viewer?node-id=1-372464&p=f&m=dev',
    },
  },
  argTypes: {
    locale: { control: { type: 'text' } },
    dateFormat: {
      options: [
        'Y-m-d',
        'm-d-Y',
        'd-m-Y',
        'Y-m-d H:i',
        'Y-m-d H:i:s',
        'Y-m-d h:i K',
        'Y-m-d h:i:s K',
        'm-d-Y H:i',
        'm-d-Y H:i:s',
        'm-d-Y h:i K',
        'm-d-Y h:i:s K',
        'd-m-Y H:i',
        'd-m-Y H:i:s',
        'd-m-Y h:i K',
        'd-m-Y h:i:s K',
      ],
      control: { type: 'select' },
    },
    mode: {
      options: ['single', 'multiple'],
      control: { type: 'select' },
    },
<<<<<<< HEAD
=======
    // NOTE: Storybook "text" controls serialize everything to strings.
    // For this component, `value` can be Date | Date[] | string | string[] | null.
    // Use "object" control so arrays survive Controls updates (needed for mode="multiple").
>>>>>>> 934ad59c
    value: { control: { type: 'object' } },
    size: {
      options: ['sm', 'md', 'lg'],
      control: { type: 'select' },
    },
    required: { control: { type: 'boolean' } },
    staticPosition: { control: { type: 'boolean' } },
    disable: { control: { type: 'object' } },
    twentyFourHourFormat: { control: { type: 'boolean' } },
    defaultErrorMessage: { control: { type: 'text' } },
    minDate: { control: { type: 'text' } },
    maxDate: { control: { type: 'text' } },
    label: { control: { type: 'text' } },
    invalidText: { control: { type: 'text' } },
    // defaultDate is soft deprecated — prefer controlling the component via `value`
    defaultDate: {
      control: { type: 'object' },
      table: {
        category: 'Deprecated',
        summary: 'Soft Deprecated – use `value` instead',
      },
    },
    ...ValidationArgs,
  },
};

const Template = (args) => {
  return html`
    <kyn-date-picker
      .name=${args.name}
      .locale=${args.locale}
      .label=${args.label}
      .dateFormat=${args.dateFormat}
      ?staticPosition=${args.staticPosition}
      .defaultErrorMessage=${args.defaultErrorMessage}
      ?required=${args.required}
      .size=${args.size}
      .value=${args.value}
      .warnText=${args.warnText}
      .invalidText=${args.invalidText}
      .disable=${args.disable}
      .enable=${args.enable}
      .mode=${args.mode}
      .caption=${args.caption}
      .errorAriaLabel=${args.errorAriaLabel}
      .errorTitle=${args.errorTitle}
      .warningAriaLabel=${args.warningAriaLabel}
      .warningTitle=${args.warningTitle}
      ?datePickerDisabled=${args.datePickerDisabled}
      ?readonly=${args.readonly}
      ?twentyFourHourFormat=${args.twentyFourHourFormat}
      .minDate=${args.minDate}
      .maxDate=${args.maxDate}
      ?allowManualInput=${args.allowManualInput}
      @on-change=${(e) => action(e.type)({ ...e, detail: e.detail })}
    >
    </kyn-date-picker>
  `;
};

export const DatePickerDefault = Template.bind({});
DatePickerDefault.args = {
  name: 'default-date-picker',
  locale: 'en',
  dateFormat: 'Y-m-d',
  defaultErrorMessage: 'A date value is required',
  required: false,
  size: 'md',
  staticPosition: false,
  warnText: '',
  invalidText: '',
  disable: [],
  enable: [],
  errorAriaLabel: 'Error message icon',
  errorTitle: '',
  warningAriaLabel: '',
  warningTitle: '',
  mode: 'single',
  caption: 'Example datepicker caption.',
  datePickerDisabled: false,
  readonly: false,
  minDate: '',
  maxDate: '',
  allowManualInput: false,
  twentyFourHourFormat: false,
  label: 'Date',
  value: '',
};
DatePickerDefault.storyName = 'Single Date (Default)';

export const DateWithTime = Template.bind({});
DateWithTime.args = {
  ...DatePickerDefault.args,
  locale: 'hi',
  name: 'date-time-picker',
  dateFormat: 'Y-m-d H:i',
  caption: '',
  label: 'Hindi Locale Example',
};
DateWithTime.storyName = 'Date + Time (Hindi Locale)';

export const MinMaxDateExample = Template.bind({});
MinMaxDateExample.args = {
  ...DatePickerDefault.args,
  name: 'date-time-picker',
  dateFormat: 'Y-m-d',
  minDate: '2024-01-01',
  maxDate: '2024-12-31',
  caption: '',
  label: 'Min and Max dates set',
};

export const MinMaxInvalidPresetValue = Template.bind({});
MinMaxInvalidPresetValue.args = {
  ...DatePickerDefault.args,
  name: 'min-max-invalid-preset',
  dateFormat: 'Y-m-d',
  minDate: '2024-01-01',
  maxDate: '2024-12-31',
  value: '2025-12-04',
  caption:
    'Value is pre-set outside min/max. Component should display an error.',
  label: 'Min/Max with invalid preset value',
};
MinMaxInvalidPresetValue.storyName = 'Min/Max + Invalid Preset Value';

export const DatePickerMultiple = Template.bind({});
DatePickerMultiple.args = {
  ...DatePickerDefault.args,
  locale: 'en',
  name: 'date-multiple-picker',
  dateFormat: 'Y-m-d',
  caption: 'Select multiple dates.',
  mode: 'multiple',
  label: 'Multiple Date Selection',
  // Use strings here so controls can edit them reliably
  value: ['2024-03-10', '2024-03-15'],
};
DatePickerMultiple.storyName = 'Multiple Date Selection';

export const DateTimeMultiple = Template.bind({});
DateTimeMultiple.args = {
  ...DatePickerDefault.args,
  locale: 'en',
  name: 'date-time-multiple-picker',
  dateFormat: 'Y-m-d H:i',
  caption: 'Select multiple dates with time. Example shows preselected dates.',
<<<<<<< HEAD
  value: [new Date('2024-03-10T10:00:00'), new Date('2024-03-15T15:30:00')],
=======
  // prefer ISO strings for SB controls.
  value: ['2024-03-10T10:00:00', '2024-03-15T15:30:00'],
>>>>>>> 934ad59c
  mode: 'multiple',
  label: 'Multiple Date/Time Selection',
};
DateTimeMultiple.storyName = 'With Preselected Date Time';

export const WithDisabledDates = Template.bind({});
WithDisabledDates.args = {
  ...DatePickerDefault.args,
  name: 'date-picker-with-disabled-dates',
  dateFormat: 'Y-m-d',
  caption: 'Example showing disabled dates (weekends are disabled)',
  label: 'Date Selection',
  disable: [
    function (date) {
      return date.getDay() === 0 || date.getDay() === 6;
    },
    '2024-03-15',
    '2024-03-20',
    '2024-03-25',
  ],
};

export const InModal = {
  args: {
    ...DatePickerDefault.args,
    locale: 'en',
    name: 'date-picker-in-modal',
    dateFormat: 'Y-m-d',
    staticPosition: false,

    caption: 'Datepicker in a modal.',
    label: 'Date',
    open: false,
    size: 'lg',
    titleText: 'Select Date',
    labelText: '',
    okText: 'OK',
    cancelText: 'Cancel',
    closeText: 'Close',
    destructive: false,
    okDisabled: false,
    hideFooter: false,
    allowManualInput: false,
    showSecondaryButton: false,
    hideCancelButton: false,
    twentyFourHourFormat: false,
    aiConnected: false,
    disableScroll: false,
  },
  render: (args) => {
    return html`
      <kyn-modal
        ?open=${args.open}
        size=${args.size}
        titleText=${args.titleText}
        labelText=${args.labelText}
        okText=${args.okText}
        cancelText=${args.cancelText}
        closeText=${args.closeText}
        ?destructive=${args.destructive}
        ?okDisabled=${args.okDisabled}
        ?showSecondaryButton=${args.showSecondaryButton}
        ?hideFooter=${args.hideFooter}
        ?hideCancelButton=${args.hideCancelButton}
        ?aiConnected=${args.aiConnected}
        ?disableScroll=${args.disableScroll}
        @on-close=${(e) => action(e.type)({ ...e, detail: e.detail })}
        @on-open=${(e) => action(e.type)({ ...e, detail: e.detail })}
      >
        <kyn-button slot="anchor" kind=${'primary'}> Open Modal </kyn-button>

        <kyn-date-picker
          .name=${args.name}
          .locale=${args.locale}
          .label=${args.label}
          .dateFormat=${args.dateFormat}
          ?staticPosition=${args.staticPosition}
          .defaultErrorMessage=${args.defaultErrorMessage}
          ?required=${args.required}
          .size=${args.size}
          .value=${args.value}
          .warnText=${args.warnText}
          .invalidText=${args.invalidText}
          .disable=${args.disable}
          .enable=${args.enable}
          .mode=${args.mode}
          .caption=${args.caption}
          .errorAriaLabel=${args.errorAriaLabel}
          .errorTitle=${args.errorTitle}
          .warningAriaLabel=${args.warningAriaLabel}
          .warningTitle=${args.warningTitle}
          ?datePickerDisabled=${args.datePickerDisabled}
          ?readonly=${args.readonly}
          ?twentyFourHourFormat=${args.twentyFourHourFormat}
          .minDate=${args.minDate}
          .maxDate=${args.maxDate}
          ?allowManualInput=${args.allowManualInput}
          style="width: 225px;"
          @on-change=${(e) => action(e.type)({ ...e, detail: e.detail })}
        >
        </kyn-date-picker>
      </kyn-modal>
    `;
  },
};

export const InSideDrawer = {
  args: {
    ...DatePickerDefault.args,
    open: false,
    size: 'md',
    titleText: 'Select Date',
    labelText: 'Label',
    submitBtnText: 'Ok',
    cancelBtnText: 'Cancel',
    submitBtnDisabled: false,
    hideFooter: false,
    destructive: false,
    showSecondaryButton: true,
    secondaryButtonText: 'Secondary',
    hideCancelButton: false,
    // DatePicker args
    locale: 'en',
    name: 'date-picker-in-side-drawer',
    dateFormat: 'Y-m-d',
    staticPosition: true,

    caption: 'Datepicker in a modal.',
    label: 'Date',
    defaultErrorMessage: '',
    required: false,
    warnText: '',
    invalidText: '',
    disable: false,
    enable: true,
    mode: 'single',
    errorAriaLabel: '',
    errorTitle: '',
    warningAriaLabel: '',
    warningTitle: '',
    datePickerDisabled: false,
    allowManualInput: false,
    readonly: false,
    twentyFourHourFormat: false,
    minDate: '',
    maxDate: '',
  },
  render: (args) => {
    const {
      open,
      size,
      titleText,
      labelText,
      submitBtnText,
      cancelBtnText,
      submitBtnDisabled,
      hideFooter,
      destructive,
      showSecondaryButton,
      secondaryButtonText,
      hideCancelButton,
      // DatePicker args
      name,
      locale,
      label,
      dateFormat,
      staticPosition,
      defaultErrorMessage,
      required,
      warnText,
      invalidText,
      disable,
      enable,
      mode,
      caption,
      errorAriaLabel,
      errorTitle,
      warningAriaLabel,
      warningTitle,
      datePickerDisabled,
      readonly,
      allowManualInput,
      twentyFourHourFormat,
      minDate,
      maxDate,
    } = args;

    const sideDrawerProps = {
      open,
      size,
      titleText,
      labelText,
      submitBtnText,
      cancelBtnText,
      submitBtnDisabled,
      hideFooter,
      destructive,
      showSecondaryButton,
      secondaryButtonText,
      hideCancelButton,
    };

    const datePickerProps = {
      name,
      locale,
      label,
      dateFormat,
      staticPosition,
      defaultErrorMessage,
      required,
      size,
      warnText,
      invalidText,
      disable,
      enable,
      mode,
      caption,
      errorAriaLabel,
      errorTitle,
      allowManualInput,
      warningAriaLabel,
      warningTitle,
      datePickerDisabled,
      readonly,
      twentyFourHourFormat,
      minDate,
      maxDate,
    };

    return html`
      <kyn-side-drawer
        ?open=${sideDrawerProps.open}
        size=${sideDrawerProps.size}
        titleText=${sideDrawerProps.titleText}
        labelText=${sideDrawerProps.labelText}
        submitBtnText=${sideDrawerProps.submitBtnText}
        cancelBtnText=${sideDrawerProps.cancelBtnText}
        ?submitBtnDisabled=${sideDrawerProps.submitBtnDisabled}
        ?hideFooter=${sideDrawerProps.hideFooter}
        ?destructive=${sideDrawerProps.destructive}
        ?showSecondaryButton=${sideDrawerProps.showSecondaryButton}
        secondaryButtonText=${sideDrawerProps.secondaryButtonText}
        ?hideCancelButton=${sideDrawerProps.hideCancelButton}
        @on-close=${(e) => action(e.type)({ ...e, detail: e.detail })}
        @on-open=${(e) => action(e.type)({ ...e, detail: e.detail })}
      >
        <kyn-button slot="anchor">Open Drawer</kyn-button>

        <div>
          This drawer contains some example content and a DatePicker component.
        </div>
        <br />

        <kyn-date-picker
          .name=${datePickerProps.name}
          .locale=${datePickerProps.locale}
          .label=${datePickerProps.label}
          .dateFormat=${datePickerProps.dateFormat}
          ?staticPosition=${datePickerProps.staticPosition}
          .defaultErrorMessage=${datePickerProps.defaultErrorMessage}
          ?required=${datePickerProps.required}
          .size=${datePickerProps.size}
          .warnText=${datePickerProps.warnText}
          .invalidText=${datePickerProps.invalidText}
          .disable=${datePickerProps.disable}
          .enable=${datePickerProps.enable}
          .mode=${datePickerProps.mode}
          .caption=${datePickerProps.caption}
          .errorAriaLabel=${datePickerProps.errorAriaLabel}
          .errorTitle=${datePickerProps.errorTitle}
          .warningAriaLabel=${datePickerProps.warningAriaLabel}
          .warningTitle=${datePickerProps.warningTitle}
          ?datePickerDisabled=${datePickerProps.datePickerDisabled}
          ?readonly=${datePickerProps.readonly}
          ?twentyFourHourFormat=${datePickerProps.twentyFourHourFormat}
          .minDate=${datePickerProps.minDate}
          .maxDate=${datePickerProps.maxDate}
          ?allowManualInput=${datePickerProps.allowManualInput}
          @on-change=${(e) => action(e.type)({ ...e, detail: e.detail })}
          style="margin-left: 4px; width: 225px;"
        >
        </kyn-date-picker>

        <div class="spacer-div" style="margin: 20px 0;"></div>

        <div>
          Lorem ipsum dolor sit amet, consectetur adipiscing elit. Proin cursus,
          purus vitae egestas mollis, augue augue interdum quam, sit amet
          volutpat justo magna quis justo. Aliquam dapibus mi a arcu consequat,
          sed placerat metus bibendum. Suspendisse pretium nibh.
        </div>
      </kyn-side-drawer>
    `;
  },
};

export const InModalScrollablePage = {
  args: {
    ...DatePickerDefault.args,
    locale: 'en',
    name: 'date-picker-in-modal-scroll-page',
    dateFormat: 'Y-m-d',
    staticPosition: false,

    caption: 'Scroll the page under the modal, then open the calendar.',
    label: 'Date',
    open: false,
    size: 'lg',
    titleText: 'Select Date',
    labelText: '',
    okText: 'OK',
    cancelText: 'Cancel',
    closeText: 'Close',
    destructive: false,
    okDisabled: false,
    hideFooter: false,
    allowManualInput: false,
    showSecondaryButton: false,
    hideCancelButton: false,
    aiConnected: false,
    disableScroll: false,
  },
  render: (args) => {
    return html`
      <div style="height: 1400px;"></div>
      <kyn-modal
        ?open=${args.open}
        size=${args.size}
        titleText=${args.titleText}
        labelText=${args.labelText}
        okText=${args.okText}
        cancelText=${args.cancelText}
        closeText=${args.closeText}
        ?destructive=${args.destructive}
        ?okDisabled=${args.okDisabled}
        ?showSecondaryButton=${args.showSecondaryButton}
        ?hideFooter=${args.hideFooter}
        ?hideCancelButton=${args.hideCancelButton}
        ?aiConnected=${args.aiConnected}
        ?disableScroll=${args.disableScroll}
        @on-close=${(e) => action(e.type)({ ...e, detail: e.detail })}
        @on-open=${(e) => action(e.type)({ ...e, detail: e.detail })}
      >
        <kyn-button slot="anchor" kind="primary">Open Modal</kyn-button>

        <div style="line-height: 1.6">
          <p>Scroll down the page first, then open the date picker.</p>
          <kyn-date-picker
            .name=${args.name}
            .locale=${args.locale}
            .label=${args.label}
            .dateFormat=${args.dateFormat}
            ?staticPosition=${args.staticPosition}
            .defaultErrorMessage=${args.defaultErrorMessage}
            ?required=${args.required}
            .size=${args.size}
            .value=${args.value}
            .warnText=${args.warnText}
            .invalidText=${args.invalidText}
            .disable=${args.disable}
            .enable=${args.enable}
            .mode=${args.mode}
            .caption=${args.caption}
            .errorAriaLabel=${args.errorAriaLabel}
            .errorTitle=${args.errorTitle}
            .warningAriaLabel=${args.warningAriaLabel}
            .warningTitle=${args.warningTitle}
            ?datePickerDisabled=${args.datePickerDisabled}
            ?readonly=${args.readonly}
            ?twentyFourHourFormat=${args.twentyFourHourFormat}
            .minDate=${args.minDate}
            .maxDate=${args.maxDate}
            ?allowManualInput=${args.allowManualInput}
            style="width: 225px;"
            @on-change=${(e) => action(e.type)({ ...e, detail: e.detail })}
          >
          </kyn-date-picker>
        </div>
      </kyn-modal>
      <div style="height: 1600px;"></div>
    `;
  },
};

export const InModalScrollableContent = {
  args: {
    ...DatePickerDefault.args,
    locale: 'en',
    name: 'date-picker-in-modal-scroll-content',
    dateFormat: 'Y-m-d',
    staticPosition: false,

    caption: 'Scroll inside the modal content, then open the calendar.',
    label: 'Date',
    open: false,
    size: 'lg',
    titleText: 'Select Date',
    labelText: '',
    okText: 'OK',
    cancelText: 'Cancel',
    closeText: 'Close',
    destructive: false,
    okDisabled: false,
    hideFooter: false,
    showSecondaryButton: false,
    hideCancelButton: false,
    aiConnected: false,
    disableScroll: true,
  },
  render: (args) => {
    return html`
      <kyn-modal
        ?open=${args.open}
        size=${args.size}
        titleText=${args.titleText}
        labelText=${args.labelText}
        okText=${args.okText}
        cancelText=${args.cancelText}
        closeText=${args.closeText}
        ?destructive=${args.destructive}
        ?okDisabled=${args.okDisabled}
        ?showSecondaryButton=${args.showSecondaryButton}
        ?hideFooter=${args.hideFooter}
        ?hideCancelButton=${args.hideCancelButton}
        ?aiConnected=${args.aiConnected}
        ?disableScroll=${args.disableScroll}
        @on-close=${(e) => action(e.type)({ ...e, detail: e.detail })}
        @on-open=${(e) => action(e.type)({ ...e, detail: e.detail })}
      >
        <kyn-button slot="anchor" kind="primary">Open Modal</kyn-button>

        <div style="max-height: 60vh; overflow: auto; padding-right: 8px;">
          <p>
            Scroll this content, then open the date picker at various offsets.
          </p>
          <kyn-date-picker
            .name=${args.name}
            .locale=${args.locale}
            .label=${args.label}
            .dateFormat=${args.dateFormat}
            ?staticPosition=${args.staticPosition}
            .defaultErrorMessage=${args.defaultErrorMessage}
            ?required=${args.required}
            .size=${args.size}
            .value=${args.value}
            .warnText=${args.warnText}
            .invalidText=${args.invalidText}
            .disable=${args.disable}
            .enable=${args.enable}
            .mode=${args.mode}
            .caption=${args.caption}
            .errorAriaLabel=${args.errorAriaLabel}
            .errorTitle=${args.errorTitle}
            .warningAriaLabel=${args.warningAriaLabel}
            .warningTitle=${args.warningTitle}
            ?datePickerDisabled=${args.datePickerDisabled}
            ?readonly=${args.readonly}
            ?twentyFourHourFormat=${args.twentyFourHourFormat}
            .minDate=${args.minDate}
            .maxDate=${args.maxDate}
            style="width: 225px;"
            @on-change=${(e) => action(e.type)({ ...e, detail: e.detail })}
          >
          </kyn-date-picker>

          <div style="height: 1200px;"></div>
        </div>
      </kyn-modal>
    `;
  },
};

const ValueOverridesDefaultTemplate = (args) => {
  const [, updateArgs] = useArgs();

  const handleChange = (e) => {
    action(e.type)({ ...e, detail: e.detail });

    const dateObjects = e.detail?.dateObjects;
    const dates = e.detail?.dates;

    if (
      dateObjects === null ||
      (Array.isArray(dateObjects) && dateObjects.length === 0)
    ) {
      updateArgs({ value: null });
      return;
    }

    if (dateObjects) {
      if (Array.isArray(dateObjects)) {
        updateArgs({
          value: dateObjects.map((d) => (d instanceof Date ? d : new Date(d))),
        });
      } else {
        updateArgs({
          value:
            dateObjects instanceof Date ? dateObjects : new Date(dateObjects),
        });
      }
      return;
    }

    if (!dates || (Array.isArray(dates) && dates.length === 0)) {
      updateArgs({ value: null });
      return;
    }

    if (Array.isArray(dates)) {
      updateArgs({
        value: dates.map((d) => (d instanceof Date ? d : new Date(d))),
      });
    } else {
      updateArgs({
        value: dates instanceof Date ? dates : new Date(dates),
      });
    }
  };

  return html`
    <kyn-date-picker
      .name=${args.name}
      .locale=${args.locale}
      .label=${args.label}
      .dateFormat=${args.dateFormat}
      .defaultDate=${args.defaultDate}
      .value=${args.value}
      ?staticPosition=${args.staticPosition}
      .defaultErrorMessage=${args.defaultErrorMessage}
      ?required=${args.required}
      .size=${args.size}
      .warnText=${args.warnText}
      .invalidText=${args.invalidText}
      .disable=${args.disable}
      .enable=${args.enable}
      .mode=${args.mode}
      .caption=${args.caption}
      .errorAriaLabel=${args.errorAriaLabel}
      .errorTitle=${args.errorTitle}
      .warningAriaLabel=${args.warningAriaLabel}
      .warningTitle=${args.warningTitle}
      ?datePickerDisabled=${args.datePickerDisabled}
      ?readonly=${args.readonly}
      ?twentyFourHourFormat=${args.twentyFourHourFormat}
      .minDate=${args.minDate}
      .maxDate=${args.maxDate}
      ?allowManualInput=${args.allowManualInput}
      @on-change=${handleChange}
    >
    </kyn-date-picker>
  `;
};

export const ValueOverridesDefault = ValueOverridesDefaultTemplate.bind({});
ValueOverridesDefault.args = {
  ...DatePickerDefault.args,
  name: 'value-overrides-default',
  value: '2024-04-11',
  defaultDate: '2024-01-01',

  label: 'value overrides defaultDate',
};
ValueOverridesDefault.storyName = 'Value Overrides defaultDate';<|MERGE_RESOLUTION|>--- conflicted
+++ resolved
@@ -43,12 +43,9 @@
       options: ['single', 'multiple'],
       control: { type: 'select' },
     },
-<<<<<<< HEAD
-=======
     // NOTE: Storybook "text" controls serialize everything to strings.
     // For this component, `value` can be Date | Date[] | string | string[] | null.
     // Use "object" control so arrays survive Controls updates (needed for mode="multiple").
->>>>>>> 934ad59c
     value: { control: { type: 'object' } },
     size: {
       options: ['sm', 'md', 'lg'],
@@ -196,12 +193,8 @@
   name: 'date-time-multiple-picker',
   dateFormat: 'Y-m-d H:i',
   caption: 'Select multiple dates with time. Example shows preselected dates.',
-<<<<<<< HEAD
-  value: [new Date('2024-03-10T10:00:00'), new Date('2024-03-15T15:30:00')],
-=======
   // prefer ISO strings for SB controls.
   value: ['2024-03-10T10:00:00', '2024-03-15T15:30:00'],
->>>>>>> 934ad59c
   mode: 'multiple',
   label: 'Multiple Date/Time Selection',
 };
