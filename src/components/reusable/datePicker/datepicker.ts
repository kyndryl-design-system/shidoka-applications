--- conflicted
+++ resolved
@@ -618,32 +618,6 @@
       this.requestUpdate();
     }
 
-<<<<<<< HEAD
-=======
-    if (changedProperties.has('defaultDate') && !this._isClearing) {
-      const processedDates = this.processDefaultDates(this.defaultDate);
-
-      const hasExplicitValue =
-        this.value !== null &&
-        (!Array.isArray(this.value) || this.value.length > 0);
-
-      if (
-        !hasExplicitValue &&
-        processedDates.length > 0 &&
-        this.flatpickrInstance
-      ) {
-        this.value =
-          this.mode === 'multiple' ? [...processedDates] : processedDates[0];
-
-        this.flatpickrInstance.setDate(processedDates, true);
-
-        if (this._inputEl) {
-          this.updateFormValue();
-        }
-      }
-    }
-
->>>>>>> 862d1322
     if (changedProperties.has('disable')) {
       if (Array.isArray(this.disable)) {
         this._processedDisableDates = this.disable.map((date) => {
@@ -900,44 +874,8 @@
     if (!this.flatpickrInstance || !this.value) return;
 
     try {
-<<<<<<< HEAD
       const rawValue = this.value;
       const values = Array.isArray(rawValue) ? rawValue : [rawValue];
-=======
-      const dateToSet =
-        this.value && (!Array.isArray(this.value) || this.value.length > 0)
-          ? this.value
-          : this.defaultDate;
-
-      if (!dateToSet) return;
-
-      if (Array.isArray(dateToSet)) {
-        const validDates = dateToSet
-          .map((date) => {
-            if (date instanceof Date) return date;
-            if (typeof date === 'string') return this.parseDateString(date);
-            return null;
-          })
-          .filter(
-            (date): date is Date => date !== null && !isNaN(date.getTime())
-          );
-
-        if (validDates.length > 0) {
-          this.flatpickrInstance.setDate(validDates, true);
-
-          if (
-            this.value === null ||
-            (Array.isArray(this.value) && this.value.length === 0)
-          ) {
-            this.value =
-              this.mode === 'multiple' ? [...validDates] : validDates[0];
-          }
-        }
-      } else if (typeof dateToSet === 'string') {
-        const parsedDate = this.parseDateString(dateToSet);
-        if (parsedDate) {
-          this.flatpickrInstance.setDate(parsedDate, true);
->>>>>>> 862d1322
 
       const validDates = values
         .map((date) => {
@@ -968,41 +906,17 @@
 
     const container = getModalContainer(this);
 
-<<<<<<< HEAD
     const defaultDateFromValue =
       this.value == null
         ? undefined
         : Array.isArray(this.value)
         ? this.value
         : [this.value];
-=======
-    let effectiveDefaultDate: string | Date | string[] | Date[] | undefined;
-
-    if (this.value && (!Array.isArray(this.value) || this.value.length > 0)) {
-      // value takes precedence
-      if (Array.isArray(this.value)) {
-        effectiveDefaultDate = this.value;
-      } else if (this.value instanceof Date) {
-        effectiveDefaultDate = this.value;
-      }
-    } else if (this.defaultDate) {
-      const processedDates = this.processDefaultDates(this.defaultDate);
-
-      if (processedDates.length > 0) {
-        effectiveDefaultDate =
-          this.mode === 'multiple' ? processedDates : processedDates[0];
-      }
-    }
->>>>>>> 862d1322
 
     const options = await getFlatpickrOptions({
       locale: this.locale,
       dateFormat: this.dateFormat,
-<<<<<<< HEAD
       defaultDate: defaultDateFromValue,
-=======
-      defaultDate: effectiveDefaultDate,
->>>>>>> 862d1322
       enableTime: this._enableTime,
       twentyFourHourFormat: this.twentyFourHourFormat ?? undefined,
       inputEl: this._inputEl,
