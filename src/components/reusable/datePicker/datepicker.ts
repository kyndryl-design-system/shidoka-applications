--- conflicted
+++ resolved
@@ -45,226 +45,20 @@
    * Selection mode: 'single' allows one date, 'multiple' allows multiple dates.
    * @type {'single' | 'multiple'}
    */
-<<<<<<< HEAD
   @property({ type: String })
   accessor mode: 'single' | 'multiple' = 'single';
-=======
-  private _isDestroyed = false;
-
-  private debounce<T extends (...args: any[]) => any>(
-    func: T,
-    wait: number
-  ): (...args: Parameters<T>) => void {
-    let timeout: number | null = null;
-    return (...args: Parameters<T>) => {
-      if (timeout) window.clearTimeout(timeout);
-      timeout = window.setTimeout(() => {
-        func(...args);
-        timeout = null;
-      }, wait);
-    };
-  }
-
-  private debouncedUpdate = this.debounce(async () => {
-    if (this.flatpickrInstance) await this.initializeFlatpickr();
-  }, 100);
-
-  override connectedCallback() {
-    super.connectedCallback();
-    this.addEventListener('change', this._onChange);
-    this.addEventListener('reset', this._handleFormReset);
-
-    if (!this.value && this.defaultDate) {
-      this._hasInitialDefaultDate = true;
-    }
-  }
-
-  override disconnectedCallback() {
-    this._isDestroyed = true;
-    super.disconnectedCallback();
-    this.removeEventListener('change', this._onChange);
-    this.removeEventListener('reset', this._handleFormReset);
-
-    if (this.flatpickrInstance) {
-      this.flatpickrInstance.destroy();
-      this.flatpickrInstance = undefined;
-    }
-  }
-
-  private hasValue(): boolean {
-    if (this._inputEl?.value) return true;
-    if (this.value) {
-      if (Array.isArray(this.value)) {
-        return (
-          this.value.length > 0 && !this.value.every((date) => date === null)
-        );
-      }
-      return true;
-    }
-    if (this.defaultDate) {
-      if (Array.isArray(this.defaultDate)) {
-        return (
-          this.defaultDate.length > 0 &&
-          !this.defaultDate.every((date) => !date || date === '')
-        );
-      }
-      return !!this.defaultDate;
-    }
-    return false;
-  }
-
-  private updateFormValue(): void {
-    if (this._internals && this._inputEl) {
-      this._internals.setFormValue(this._inputEl.value);
-    }
-  }
-
-  override render() {
-    const errorId = `${this.name}-error-message`;
-    const warningId = `${this.name}-warning-message`;
-    const anchorId = this.name
-      ? `${this.name}-${Math.random().toString(36).slice(2, 11)}`
-      : `date-picker-${Math.random().toString(36).slice(2, 11)}`;
-    const descriptionId = this.name ?? '';
-    const placeholder = getPlaceholder(this.dateFormat);
-
-    return html`
-      <div class=${classMap(this.getDatepickerClasses())}>
-        <div
-          class="label-text"
-          @mousedown=${this.preventFlatpickrOpen}
-          ?readonly=${this.readonly}
-          @click=${this.preventFlatpickrOpen}
-          ?disabled=${this.datePickerDisabled}
-          id=${`label-${anchorId}`}
-        >
-          ${this.required
-            ? html`<abbr
-                class="required"
-                title=${this._textStrings?.requiredText}
-                role="img"
-                aria-label=${this._textStrings?.requiredText}
-                >*</abbr
-              >`
-            : null}
-          ${this.label}
-          <slot name="tooltip"></slot>
-        </div>
-
-        <div class="input-wrapper">
-          <input
-            class="${classMap({
-              [`size--${this.size}`]: true,
-              'input-custom': true,
-              'is-readonly': this.readonly,
-            })}"
-            type="text"
-            id=${anchorId}
-            name=${this.name}
-            placeholder=${placeholder}
-            ?disabled=${this.datePickerDisabled}
-            ?readonly=${!this.datePickerDisabled && this.readonly}
-            ?required=${this.required}
-            ?invalid=${this._isInvalid}
-            aria-invalid=${this._isInvalid ? 'true' : 'false'}
-            aria-labelledby=${`label-${anchorId}`}
-            autocomplete="off"
-            @click=${this.handleInputClickEvent}
-            @focus=${this.handleInputFocusEvent}
-          />
-          ${this.hasValue() && !this.readonly
-            ? html`
-                <kyn-button
-                  ?disabled=${this.datePickerDisabled}
-                  class="clear-button"
-                  kind="ghost"
-                  size="small"
-                  description=${this._textStrings.clearAll}
-                  @click=${this._handleClear}
-                >
-                  <span style="display:flex;" slot="icon"
-                    >${unsafeSVG(clearIcon)}</span
-                  >
-                </kyn-button>
-              `
-            : html`<span
-                class="input-icon ${this.datePickerDisabled
-                  ? 'is-disabled'
-                  : ''}"
-                aria-hidden="true"
-                @click=${this.handleInputClickEvent}
-                >${unsafeSVG(calendarIcon)}</span
-              >`}
-        </div>
-
-        ${this.caption
-          ? html`<div
-              id=${descriptionId}
-              class="caption"
-              aria-disabled=${this.datePickerDisabled}
-              @mousedown=${this.preventFlatpickrOpen}
-              @click=${this.preventFlatpickrOpen}
-            >
-              ${this.caption}
-            </div>`
-          : ''}
-        ${this.renderValidationMessage(errorId, warningId)}
-      </div>
-    `;
-  }
-
-  private renderValidationMessage(errorId: string, warningId: string) {
-    if (this.datePickerDisabled) return null;
-
-    if (this.invalidText || (this._isInvalid && this._hasInteracted)) {
-      return html`<div
-        id=${errorId}
-        class="error error-text"
-        role="alert"
-        title=${this.errorTitle || 'Error'}
-        @mousedown=${this.preventFlatpickrOpen}
-        @click=${this.preventFlatpickrOpen}
-      >
-        <span
-          class="error-icon"
-          role="img"
-          aria-label=${this.errorAriaLabel || 'Error message icon'}
-          >${unsafeSVG(errorIcon)}</span
-        >${this.invalidText ||
-        this._internalValidationMsg ||
-        this.defaultErrorMessage}
-      </div>`;
-    }
-
-    if (this.warnText) {
-      return html`<div
-        id=${warningId}
-        class="warn warn-text"
-        role="alert"
-        aria-label=${this.warningAriaLabel || 'Warning message'}
-        title=${this.warningTitle || 'Warning'}
-        @mousedown=${this.preventFlatpickrOpen}
-        @click=${this.preventFlatpickrOpen}
-        tabindex="0"
-        @keydown=${(e: KeyboardEvent) => {
-          if (e.key === 'Enter' || e.key === ' ') {
-            e.preventDefault();
-            this.preventFlatpickrOpen(e);
-          }
-        }}
-      >
-        ${this.warnText}
-      </div>`;
-    }
-
-    return null;
-  }
->>>>>>> edf3afea
 
   protected get config(): FlatpickrConfig {
     return {
       mode: this.mode,
     };
+  }
+
+  override render(): TemplateResult {
+    const placeholder = getPlaceholder(this.dateFormat) || '';
+    const anchorId =
+      this.name || `date-picker-${Math.random().toString(36).slice(2)}`;
+    return this.renderBaseStructure(anchorId, placeholder, true);
   }
 
   protected hasValue(): boolean {
@@ -399,13 +193,6 @@
     super.firstUpdated(changedProperties);
     injectFlatpickrStyles(ShidokaFlatpickrTheme.toString());
   }
-
-  override render(): TemplateResult {
-    const placeholder = getPlaceholder(this.dateFormat) || '';
-    const anchorId =
-      this.name || `date-picker-${Math.random().toString(36).slice(2)}`;
-    return this.renderBaseStructure(anchorId, placeholder, true);
-  }
 }
 declare global {
   interface HTMLElementTagNameMap {
