import { html, LitElement, PropertyValues } from 'lit';
import { customElement, property, query, state } from 'lit/decorators.js';
import { classMap } from 'lit/directives/class-map.js';
import { FormMixin } from '../../../common/mixins/form-input';
import { unsafeSVG } from 'lit-html/directives/unsafe-svg.js';
import { langsArray } from '../../../common/flatpickrLangs';
import {
  injectFlatpickrStyles,
  initializeSingleAnchorFlatpickr,
  getFlatpickrOptions,
  getPlaceholder,
  preventFlatpickrOpen,
  handleInputClick,
  handleInputFocus,
  updateEnableTime,
  setCalendarAttributes,
  loadLocale,
  emitValue,
  hideEmptyYear,
  getModalContainer,
} from '../../../common/helpers/flatpickr';
import '../../reusable/button';

import flatpickr from 'flatpickr';
import { BaseOptions } from 'flatpickr/dist/types/options';

import DatePickerStyles from './datepicker.scss';
import ShidokaFlatpickrTheme from '../../../common/scss/shidoka-flatpickr-theme.scss';

import errorIcon from '@kyndryl-design-system/shidoka-icons/svg/monochrome/16/close-filled.svg';
import calendarIcon from '@kyndryl-design-system/shidoka-icons/svg/monochrome/24/calendar.svg';
import clearIcon from '@kyndryl-design-system/shidoka-icons/svg/monochrome/16/close-simple.svg';

type SupportedLocale = (typeof langsArray)[number];

const _defaultTextStrings = {
  requiredText: 'Required',
  clearAll: 'Clear',
  pleaseSelectDate: 'Please select a date',
  noDateSelected: 'No date selected',
  pleaseSelectValidDate: 'Please select a valid date',
};

/**
 * Datepicker: uses Flatpickr's datetime picker library -- `https://flatpickr.js.org`
 * @fires on-change - Captures the input event and emits the selected value and original event details.
 * @slot tooltip - Slot for tooltip.
 */
@customElement('kyn-date-picker')
export class DatePicker extends FormMixin(LitElement) {
  static override styles = [DatePickerStyles, ShidokaFlatpickrTheme];

  /** Label text. */
  @property({ type: String })
  label = '';

  /* Sets desired locale and, if supported, dynamically loads language lib */
  @property({ type: String })
  locale: SupportedLocale | string = 'en';

  /** Sets flatpickr value to define how the date will be displayed in the input box (ex: `Y-m-d H:i`). */
  @property({ type: String })
  dateFormat = 'Y-m-d';

  /** Sets the initial selected date(s). For multiple mode, provide an array of date strings matching dateFormat. */
  @property({ type: Array })
  defaultDate: string | string[] | null = null;

  /** Sets default error message. */
  @property({ type: String })
  defaultErrorMessage = '';

  /** Sets datepicker form input value to required/required. */
  @property({ type: Boolean })
  required = false;

  /** Input size. "sm", "md", or "lg". */
  @property({ type: String })
  size = 'md';

  /**
   * Sets the date/time value for the component.
   *
   * For controlled usage patterns, this property allows parent components to directly control the selected date.
   * When used together with defaultDate, value takes precedence if both are provided.
   *
   * In uncontrolled usage, this is populated automatically based on defaultDate and user selections.
   * @internal
   */
  @state()
  override value: Date | Date[] | null = null;

  /** Sets validation warning messaging. */
  @property({ type: String })
  warnText = '';

  /** Sets flatpickr options setting to disable specific dates. Accepts array of dates in Y-m-d format, timestamps, or Date objects. */
  @property({ type: Array })
  disable: (string | number | Date)[] = [];

  /** Internal storage for processed disable dates */
  @state()
  private _processedDisableDates: (string | number | Date)[] = [];

  /** Sets flatpickr options setting to enable specific dates. */
  @property({ type: Array })
  enable: (string | number | Date)[] = [];

  /** Sets flatpickr mode to select single (default), multiple dates. */
  @property({ type: String })
  mode: 'single' | 'multiple' = 'single';

  /** Sets caption to be displayed under primary date picker elements. */
  @property({ type: String })
  caption = '';

  /** Sets entire datepicker form element to enabled/disabled. */
  @property({ type: Boolean })
  datePickerDisabled = false;

  /** Sets entire datepicker form element to readonly. */
  @property({ type: Boolean })
  readonly = false;

  /** Sets 24 hour formatting true/false.
   * Defaults to 12H for all `en-*` locales and 24H for all other locales.
   */
  @property({ type: Boolean })
  twentyFourHourFormat: boolean | null = null;

  /** Sets lower boundary of datepicker date selection. */
  @property({ type: String })
  minDate: string | number | Date = '';

  /** Sets upper boundary of datepicker date selection. */
  @property({ type: String })
  maxDate: string | number | Date = '';

  /** Sets aria label attribute for error message. */
  @property({ type: String })
  errorAriaLabel = '';

  /** Sets title attribute for error message. */
  @property({ type: String })
  errorTitle = '';

  /** Sets aria label attribute for warning message. */
  @property({ type: String })
  warningAriaLabel = '';

  /** Sets title attribute for warning message. */
  @property({ type: String })
  warningTitle = '';

  /** Sets whether the Flatpickr calendar UI should use static positioning. */
  @property({ type: Boolean })
  staticPosition = false;

  /** Sets flatpickr enableTime value based on detected dateFormat.
   * @internal
   */
  @state()
  private _enableTime = false;

  /**
   * Sets whether user has interacted with datepicker for error handling.
   * @internal
   */
  @state()
  private _hasInteracted = false;

  /** Flatpickr instantiation.
   * @internal
   */
  @state()
  private flatpickrInstance?: flatpickr.Instance;

  /**
   * Queries the anchor DOM element.
   * @internal
   */
  @query('input')
  private _inputEl?: HTMLInputElement;

  /** Tracks if we're in a clear operation to prevent duplicate events
   * @internal
   */
  @state()
  private _isClearing = false;

  /** Customizable text strings. */
  @property({ type: Object })
  textStrings = _defaultTextStrings;

  /** Internal text strings.
   * @internal
   */
  @state()
  _textStrings = { ..._defaultTextStrings };

  /** Control flag to prevent Flatpickr from opening when clicking caption, error, label, or warning elements.
   * @internal
   */
  @state()
  private _shouldFlatpickrOpen = false;

  /** Track if we initially had a defaultDate when the component was first connected */
  @state()
  private _hasInitialDefaultDate = false;

  /** Track initialization state
   * @internal
   */
  private _initialized = false;

  /** Track destroyed state
   * @internal
   */
  private _isDestroyed = false;

  /** Store submit event listener reference for cleanup
   * @internal
   */
  private _submitListener: ((e: SubmitEvent) => void) | null = null;

  private debounce<T extends (...args: any[]) => any>(
    func: T,
    wait: number
  ): (...args: Parameters<T>) => void {
    let timeout: number | null = null;

    return (...args: Parameters<T>) => {
      if (timeout !== null) {
        window.clearTimeout(timeout);
      }

      timeout = window.setTimeout(() => {
        func.apply(this, args);
        timeout = null;
      }, wait);
    };
  }

  private debouncedUpdate = this.debounce(async () => {
    if (!this.flatpickrInstance) return;
    try {
      await this.initializeFlatpickr();
    } catch (error) {
      console.error('Error in debounced update:', error);
    }
  }, 100);

  override connectedCallback() {
    super.connectedCallback();
    this.addEventListener('change', this._onChange);
    this.addEventListener('reset', this._handleFormReset);

    if (!this.value && this.defaultDate) {
      this._hasInitialDefaultDate = true;
    }
  }

  override disconnectedCallback() {
    this._isDestroyed = true;
    super.disconnectedCallback();
    this.removeEventListener('change', this._onChange);
    this.removeEventListener('reset', this._handleFormReset);

    if (this.flatpickrInstance) {
      this.flatpickrInstance.destroy();
      this.flatpickrInstance = undefined;
    }
  }

  private hasValue(): boolean {
    if (this._inputEl?.value) return true;
    if (this.value) {
      if (Array.isArray(this.value)) {
        return (
          this.value.length > 0 && !this.value.every((date) => date === null)
        );
      }
      return true;
    }
    if (this.defaultDate) {
      if (Array.isArray(this.defaultDate)) {
        return (
          this.defaultDate.length > 0 &&
          !this.defaultDate.every((date) => !date || date === '')
        );
      }
      return !!this.defaultDate;
    }
    return false;
  }

  override render() {
    const errorId = `${this.name}-error-message`;
    const warningId = `${this.name}-warning-message`;
    const anchorId = this.name
      ? `${this.name}-${Math.random().toString(36).slice(2, 11)}`
      : `date-picker-${Math.random().toString(36).slice(2, 11)}`;
    const descriptionId = this.name ?? '';
    const placeholder = getPlaceholder(this.dateFormat);

    return html`
      <div class=${classMap(this.getDatepickerClasses())}>
        <div
          class="label-text"
          @mousedown=${this.preventFlatpickrOpen}
          @click=${this.preventFlatpickrOpen}
          ?disabled=${this.datePickerDisabled}
          id=${`label-${anchorId}`}
        >
          ${this.required
            ? html`<abbr
                class="required"
                title=${this._textStrings?.requiredText}
                role="img"
                aria-label=${this._textStrings?.requiredText}
                >*</abbr
              >`
            : null}
          ${this.label}
          <slot name="tooltip"></slot>
        </div>

        <div class="input-wrapper">
          <input
            class="${classMap({
              [`size--${this.size}`]: true,
              'input-custom': true,
              'is-readonly': this.readonly,
            })}"
            type="text"
            id=${anchorId}
            name=${this.name}
            placeholder=${placeholder}
            ?disabled=${this.datePickerDisabled}
            ?readonly=${this.readonly}
            ?required=${this.required}
            ?invalid=${this._isInvalid}
            aria-invalid=${this._isInvalid ? 'true' : 'false'}
            aria-labelledby=${`label-${anchorId}`}
            @click=${this.handleInputClickEvent}
            @focus=${this.handleInputFocusEvent}
          />
          ${this.hasValue() && !this.readonly
            ? html`
                <kyn-button
                  ?disabled=${this.datePickerDisabled}
                  class="clear-button"
                  kind="ghost"
                  size="small"
                  description=${this._textStrings.clearAll}
                  @click=${this._handleClear}
                >
                  <span style="display:flex;" slot="icon"
                    >${unsafeSVG(clearIcon)}</span
                  >
                </kyn-button>
              `
            : html`<span class="input-icon">${unsafeSVG(calendarIcon)}</span>`}
        </div>

        ${this.caption
          ? html`<div
              id=${descriptionId}
              class="caption"
              aria-disabled=${this.datePickerDisabled}
              @mousedown=${this.preventFlatpickrOpen}
              @click=${this.preventFlatpickrOpen}
            >
              ${this.caption}
            </div>`
          : ''}
        ${this.renderValidationMessage(errorId, warningId)}
      </div>
    `;
  }

  private renderValidationMessage(errorId: string, warningId: string) {
    if (this.datePickerDisabled) return null;

    if (this.invalidText || (this._isInvalid && this._hasInteracted)) {
      return html`<div
        id=${errorId}
        class="error error-text"
        role="alert"
        title=${this.errorTitle || 'Error'}
        @mousedown=${this.preventFlatpickrOpen}
        @click=${this.preventFlatpickrOpen}
      >
        <span
          class="error-icon"
          aria-label=${`${this.errorAriaLabel}` || 'Error message icon'}
          role="button"
          >${unsafeSVG(errorIcon)}</span
        >${this.invalidText ||
        this._internalValidationMsg ||
        this.defaultErrorMessage}
      </div>`;
    }

    if (this.warnText) {
      return html`<div
        id=${warningId}
        class="warn warn-text"
        role="alert"
        aria-label=${this.warningAriaLabel || 'Warning message'}
        title=${this.warningTitle || 'Warning'}
        @mousedown=${this.preventFlatpickrOpen}
        @click=${this.preventFlatpickrOpen}
      >
        ${this.warnText}
      </div>`;
    }

    return null;
  }

  getDatepickerClasses() {
    return {
      'date-picker': true,
      'date-picker__enable-time': this._enableTime,
      'date-picker__multiple-select': this.mode === 'multiple',
      'date-picker__disabled': this.datePickerDisabled,
    };
  }

  override async firstUpdated(changedProperties: PropertyValues) {
    super.firstUpdated(changedProperties);
    if (!this._initialized) {
      injectFlatpickrStyles(ShidokaFlatpickrTheme.toString());
      this._initialized = true;
      await this.updateComplete;
      this.setupAnchor();

      if (this._hasInitialDefaultDate && this.defaultDate) {
        const processedDates = this.processDefaultDates(this.defaultDate);
        if (processedDates && processedDates.length > 0) {
          if (this.mode === 'multiple') {
            this.value = [...processedDates];
          } else {
            this.value = processedDates[0];
          }
        }
      }
    }
  }

  private processDefaultDates(
    defaultDate: string | string[] | Date | Date[] | null
  ): Date[] {
    if (!defaultDate) return [];

    if (Array.isArray(defaultDate)) {
      return defaultDate
        .map((date) => {
          if (date instanceof Date) return date;
          if (typeof date === 'string') return this.parseDateString(date);
          return null;
        })
        .filter((date): date is Date => date !== null);
    } else if (typeof defaultDate === 'string') {
      const parsed = this.parseDateString(defaultDate);
      return parsed ? [parsed] : [];
    } else if (defaultDate instanceof Date) {
      return [defaultDate];
    }

    return [];
  }

  override updated(changedProperties: PropertyValues) {
    super.updated(changedProperties);

    if (changedProperties.has('value') && !this._isClearing) {
      let newValue = this.value;

      if (typeof newValue === 'string') {
        try {
          const strValue = newValue as string;
          if (strValue.trim() !== '' && /\d{4}-\d{2}-\d{2}/.test(strValue)) {
            const [year, month, day] = strValue.split('-').map(Number);
            if (!isNaN(year) && !isNaN(month) && !isNaN(day)) {
              this.value = new Date(year, month - 1, day, 12);
              newValue = this.value;
              if (this.flatpickrInstance) {
                this.flatpickrInstance.setDate(newValue, true);
              }
            }
          }
        } catch (e) {
          console.warn('Error parsing date string:', e);
        }
      }

      const isNull =
        newValue === null || (Array.isArray(newValue) && newValue.length === 0);
      if (isNull && this.flatpickrInstance) {
        this._isClearing = true;
        try {
          this.flatpickrInstance.clear();
          if (this._inputEl) {
            this._inputEl.value = '';
          }
        } finally {
          this._isClearing = false;
        }
      }
      this.requestUpdate();
    }

    if (
      changedProperties.has('defaultDate') &&
      this.flatpickrInstance &&
      !this._isClearing
    ) {
      this.debouncedUpdate();
    }

    if (changedProperties.has('disable')) {
      if (Array.isArray(this.disable)) {
        this._processedDisableDates = this.disable.map((date) => {
          if (date instanceof Date) return date;
          if (typeof date === 'number') return new Date(date);
          if (typeof date === 'string') {
            const [year, month, day] = date.split('-').map(Number);
            if (!isNaN(year) && !isNaN(month) && !isNaN(day)) {
              return new Date(year, month - 1, day);
            }
          }
          return date;
        });
      } else {
        this._processedDisableDates = [];
      }
      if (this.flatpickrInstance) {
        this.debouncedUpdate();
      }
    }

    if (
      changedProperties.has('dateFormat') ||
      changedProperties.has('minDate') ||
      changedProperties.has('maxDate') ||
      changedProperties.has('locale') ||
      changedProperties.has('twentyFourHourFormat')
    ) {
      this._enableTime = updateEnableTime(this.dateFormat);
      if (this.flatpickrInstance && this._initialized && !this._isClearing) {
        if (changedProperties.has('dateFormat')) {
          this.debouncedUpdate();
        } else {
          this.debouncedUpdate();
        }
      }
    }

    if (
      (changedProperties.has('datePickerDisabled') &&
        this.datePickerDisabled) ||
      (changedProperties.has('readonly') && this.readonly)
    ) {
      if (this.flatpickrInstance) {
        this.flatpickrInstance.close();
      }
    }
  }

  private async setupAnchor() {
    if (!this._inputEl) {
      return;
    }

    try {
      await this.initializeFlatpickr();
    } catch (error) {
      console.error('Error setting up flatpickr:', error);
    }
  }

  private async _handleClear(event: Event) {
    event.preventDefault();
    event.stopPropagation();

    if (!this.flatpickrInstance) {
      console.warn('Cannot clear: Flatpickr instance not available');
      return;
    }

    this._isClearing = true;

    try {
      this.value = this.mode === 'multiple' ? [] : null;
      this.defaultDate = null;

      this.flatpickrInstance.clear();
      if (this._inputEl) {
        this._inputEl.value = '';
      }

      emitValue(this, 'on-change', {
        dates: this.value,
        dateString: (this._inputEl as HTMLInputElement)?.value,
        source: 'clear',
      });

      this._validate(true, false);
      await this.updateComplete;
      await this.initializeFlatpickr();
      this.requestUpdate();
    } catch (error) {
      console.error('Error clearing datepicker:', error);
    } finally {
      this._isClearing = false;
    }
  }

  async initializeFlatpickr() {
    if (this._isDestroyed) {
      return;
    }

    if (!this._inputEl || !this._inputEl.isConnected) {
      console.warn(
        'Cannot initialize Flatpickr: input element not available or not connected to DOM'
      );
      return;
    }

    try {
      if (this.flatpickrInstance) {
        this.flatpickrInstance.destroy();
      }

      this.flatpickrInstance = await initializeSingleAnchorFlatpickr({
        inputEl: this._inputEl,
        getFlatpickrOptions: () => this.getComponentFlatpickrOptions(),
        setCalendarAttributes: (instance) => {
          try {
            const container = getModalContainer(this);
            setCalendarAttributes(instance, container !== document.body);
            if (instance.calendarContainer) {
              instance.calendarContainer.setAttribute(
                'aria-label',
                'Date picker'
              );
            }
          } catch (error) {
            console.error('Error setting calendar attributes:', error);
          }
        },
        setInitialDates: this.setInitialDates.bind(this),
      });

      if (!this.flatpickrInstance) {
        throw new Error('Failed to initialize Flatpickr instance');
      }

      hideEmptyYear();
      this._validate(false, false);
    } catch (error) {
      console.error('Error initializing Flatpickr:', error);
      if (error instanceof Error) {
        console.error('Error details:', error.message);
      }
    }
  }

  async updateFlatpickrOptions() {
    if (!this.flatpickrInstance) {
      console.warn('Cannot update options: Flatpickr instance not available');
      return;
    }
    await this.debouncedUpdate();
  }

  private parseDateString(dateStr: string): Date | null {
    if (!dateStr || !dateStr.trim()) return null;

    if (dateStr.includes('T')) {
      const date = new Date(dateStr);
      return isNaN(date.getTime()) ? null : date;
    }

    const formats: { [key: string]: RegExp } = {
      'Y-m-d': /^\d{4}-\d{2}-\d{2}$/,
      'Y-m-d h:i K': /^\d{4}-\d{2}-\d{2}( \d{1,2}:\d{2} [AP]M)?$/,
    };

    const pattern = formats[this.dateFormat];
    if (!pattern || !pattern.test(dateStr)) return null;

    const [datePart] = dateStr.split(' ');
    const [year, month, day] = datePart.split('-').map(Number);

    if (!year || !month || !day) return null;

    const date = new Date(year, month - 1, day);
    return isNaN(date.getTime()) ? null : date;
  }

  setInitialDates() {
    if (!this.flatpickrInstance) {
      return;
    }

    try {
      const dateToSet = this.defaultDate || this.value;
      if (!dateToSet) return;

      if (Array.isArray(dateToSet)) {
        const validDates = dateToSet
          .map((date) => {
            if (date instanceof Date) return date;
            if (typeof date === 'string') return this.parseDateString(date);
            return null;
          })
          .filter((date): date is Date => date !== null);

        if (validDates.length > 0) {
          this.flatpickrInstance.setDate(validDates, true);

          if (
            this.value === null ||
            (Array.isArray(this.value) && this.value.length === 0)
          ) {
            if (this.mode === 'multiple') {
              this.value = [...validDates];
            } else {
              this.value = validDates[0];
            }
          }
        }
      } else if (typeof dateToSet === 'string') {
        const parsedDate = this.parseDateString(dateToSet);
        if (parsedDate) {
          this.flatpickrInstance.setDate(parsedDate, true);

          if (this.value === null) {
            this.value = parsedDate;
          }
        }
      } else if (dateToSet instanceof Date) {
        this.flatpickrInstance.setDate(dateToSet, true);

        if (this.value === null) {
          this.value = dateToSet;
        }
      }
    } catch (error) {
      console.warn('Error setting initial dates:', error);
    }
  }

  async getComponentFlatpickrOptions(): Promise<Partial<BaseOptions>> {
    const container = getModalContainer(this);
    const options = await getFlatpickrOptions({
      locale: this.locale,
      dateFormat: this.dateFormat,
      defaultDate: this.defaultDate ? this.defaultDate : undefined,
      enableTime: this._enableTime,
      twentyFourHourFormat: this.twentyFourHourFormat ?? undefined,
      inputEl: this._inputEl!,
      minDate: this.minDate,
      maxDate: this.maxDate,
      enable: this.enable,
      disable: this._processedDisableDates,
      mode: this.mode,
      closeOnSelect: !(this.mode === 'multiple' || this._enableTime),
      loadLocale,
      onOpen: this.handleOpen.bind(this),
      onClose: this.handleClose.bind(this),
      onChange: this.handleDateChange.bind(this),
      appendTo: container,
      noCalendar: false,
      static: this.staticPosition,
    });
    return options;
  }

  handleOpen() {
<<<<<<< HEAD
    if (this.readonly) {
      this.flatpickrInstance?.close();
      return;
    }
=======
>>>>>>> 6a99a4ec
    if (!this._shouldFlatpickrOpen) {
      this.flatpickrInstance?.close();
      this._shouldFlatpickrOpen = true;
    }
  }

  async handleClose() {
    this._validate(false, false);
    await this.updateComplete;

    if (!this.value && !this.defaultDate) {
      this._hasInteracted = true;
    }
  }

  async handleDateChange(selectedDates: Date[], dateStr: string) {
    if (this._isClearing) return;

    this._hasInteracted = true;

    try {
      if (this.mode === 'multiple') {
        this.value = selectedDates.length > 0 ? [...selectedDates] : [];
      } else {
        this.value = selectedDates.length > 0 ? selectedDates[0] : null;
      }

      let formattedDates;
      const isMultiple = this.mode === 'multiple';
      if (isMultiple) {
        formattedDates = selectedDates.map((date) => date.toISOString());
      } else if (selectedDates.length > 0) {
        formattedDates = selectedDates[0].toISOString();
      } else {
        formattedDates = isMultiple ? [] : null;
      }

      emitValue(this, 'on-change', {
        dates: formattedDates,
        dateString: (this._inputEl as HTMLInputElement)?.value || dateStr,
        source: selectedDates.length === 0 ? 'clear' : undefined,
      });

      this._validate(true, false);
      await this.updateComplete;
      this.requestUpdate();
    } catch (error) {
      console.warn('Error handling date change:', error);
    }
  }

  private setShouldFlatpickrOpen(value: boolean) {
    this._shouldFlatpickrOpen = value;
  }

  private closeFlatpickr() {
    this.flatpickrInstance?.close();
  }

  private preventFlatpickrOpen(event: Event) {
    preventFlatpickrOpen(event, this.setShouldFlatpickrOpen.bind(this));
  }

  private handleInputClickEvent() {
    handleInputClick(this.setShouldFlatpickrOpen.bind(this));
  }

  private handleInputFocusEvent() {
    handleInputFocus(
      this._shouldFlatpickrOpen,
      this.closeFlatpickr.bind(this),
      this.setShouldFlatpickrOpen.bind(this)
    );
  }

  private _validate(interacted: boolean, report: boolean) {
    if (!this._inputEl || !(this._inputEl instanceof HTMLInputElement)) return;
<<<<<<< HEAD
=======

    // Don't apply validation when the component is disabled
    if (this.datePickerDisabled) {
      this._internals.setValidity({}, '', this._inputEl);
      this._isInvalid = false;
      this._internalValidationMsg = '';
      return;
    }

>>>>>>> 6a99a4ec
    if (interacted) {
      this._hasInteracted = true;
    }

    const hasValidDefaultValue =
      this.defaultDate !== null &&
      ((typeof this.defaultDate === 'string' &&
        this.defaultDate.trim() !== '') ||
        (Array.isArray(this.defaultDate) &&
          this.defaultDate.length > 0 &&
          this.defaultDate.some((date) => date && date !== '')));

    const isEmpty = !this._inputEl.value.trim() && !hasValidDefaultValue;
    const isRequired = this.required;

    let validity = this._inputEl.validity;
    let validationMessage = this._inputEl.validationMessage;

    if (
      !this._hasInteracted &&
      !interacted &&
      this._enableTime &&
      !(isRequired && isEmpty)
    ) {
      this._internals.setValidity({}, '', this._inputEl);
      this._isInvalid = false;
      this._internalValidationMsg = '';
      return;
    }

    if (isRequired && isEmpty) {
      validity = { ...validity, valueMissing: true };
      validationMessage =
        this.defaultErrorMessage || this._textStrings.pleaseSelectDate;

      this._internals.setValidity(validity, validationMessage, this._inputEl);

      this._isInvalid = this._hasInteracted || interacted;
      this._internalValidationMsg = validationMessage;

      if (report) {
        this._internals.reportValidity();
      }

      this.requestUpdate();
      return;
    }

    if (this.invalidText) {
      validity = { ...validity, customError: true };
      validationMessage = this.invalidText;
    }

    const isValid = !validity.valueMissing && !validity.customError;

    if (!isValid && !validationMessage) {
      validationMessage = this._textStrings.pleaseSelectValidDate;
    }

    this._internals.setValidity(validity, validationMessage, this._inputEl);

    this._isInvalid =
      !isValid &&
      (this._hasInteracted || this.invalidText !== '' || interacted);
    this._internalValidationMsg = validationMessage;

    if (report) {
      this._internals.reportValidity();
    }

    this.requestUpdate();
  }

  private _onChange() {
    this._validate(true, false);
  }

  private _handleFormReset() {
    this.value = null;
    if (this.flatpickrInstance) {
      this.flatpickrInstance.clear();
    }
    this._hasInteracted = false;
  }
}

declare global {
  interface HTMLElementTagNameMap {
    'kyn-date-picker': DatePicker;
  }
}<|MERGE_RESOLUTION|>--- conflicted
+++ resolved
@@ -782,13 +782,10 @@
   }
 
   handleOpen() {
-<<<<<<< HEAD
     if (this.readonly) {
       this.flatpickrInstance?.close();
       return;
     }
-=======
->>>>>>> 6a99a4ec
     if (!this._shouldFlatpickrOpen) {
       this.flatpickrInstance?.close();
       this._shouldFlatpickrOpen = true;
@@ -866,8 +863,6 @@
 
   private _validate(interacted: boolean, report: boolean) {
     if (!this._inputEl || !(this._inputEl instanceof HTMLInputElement)) return;
-<<<<<<< HEAD
-=======
 
     // Don't apply validation when the component is disabled
     if (this.datePickerDisabled) {
@@ -877,7 +872,6 @@
       return;
     }
 
->>>>>>> 6a99a4ec
     if (interacted) {
       this._hasInteracted = true;
     }
