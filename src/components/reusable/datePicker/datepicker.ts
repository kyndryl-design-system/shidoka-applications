import { html, LitElement, PropertyValues } from 'lit';
import { customElement, property, query, state } from 'lit/decorators.js';
import { classMap } from 'lit/directives/class-map.js';
import { FormMixin } from '../../../common/mixins/form-input';
import { unsafeSVG } from 'lit-html/directives/unsafe-svg.js';
import { langsArray } from '../../../common/flatpickrLangs';
import {
  injectFlatpickrStyles,
  initializeSingleAnchorFlatpickr,
  getFlatpickrOptions,
  getPlaceholder,
  preventFlatpickrOpen,
  handleInputClick,
  handleInputFocus,
  updateEnableTime,
  setCalendarAttributes,
  loadLocale,
  emitValue,
  hideEmptyYear,
  getModalContainer,
} from '../../../common/helpers/flatpickr';
import '../../reusable/button';

import flatpickr from 'flatpickr';
import { BaseOptions } from 'flatpickr/dist/types/options';

import DatePickerStyles from './datepicker.scss';
import ShidokaFlatpickrTheme from '../../../common/scss/shidoka-flatpickr-theme.scss';

import errorIcon from '@kyndryl-design-system/shidoka-icons/svg/monochrome/16/close-filled.svg';
import calendarIcon from '@kyndryl-design-system/shidoka-icons/svg/monochrome/24/calendar.svg';
import clearIcon from '@kyndryl-design-system/shidoka-icons/svg/monochrome/16/close-simple.svg';

type SupportedLocale = (typeof langsArray)[number];

const _defaultTextStrings = {
  requiredText: 'Required',
  clearAll: 'Clear',
  pleaseSelectDate: 'Please select a date',
  noDateSelected: 'No date selected',
  pleaseSelectValidDate: 'Please select a valid date',
};

/**
 * Datepicker: uses Flatpickr's datetime picker library -- `https://flatpickr.js.org`
 * @fires on-change - Captures the input event and emits the selected value and original event details.
 * @slot tooltip - Slot for tooltip.
 */
@customElement('kyn-date-picker')
export class DatePicker extends FormMixin(LitElement) {
  static override styles = [DatePickerStyles, ShidokaFlatpickrTheme];

  /** Label text. */
  @property({ type: String })
  label = '';

  /* Sets desired locale and, if supported, dynamically loads language lib */
  @property({ type: String })
  locale: SupportedLocale | string = 'en';

  /** Sets flatpickr value to define how the date will be displayed in the input box (ex: `Y-m-d H:i`). */
  @property({ type: String })
  dateFormat = 'Y-m-d';

  /** Sets the initial selected date(s). For multiple mode, provide an array of date strings matching dateFormat. */
  @property({ type: Array })
  defaultDate: string | string[] | null = null;

  /** Sets default error message. */
  @property({ type: String })
  defaultErrorMessage = '';

  /** Sets datepicker form input value to required/required. */
  @property({ type: Boolean })
  required = false;

  /** Input size. "sm", "md", or "lg". */
  @property({ type: String })
  size = 'md';

  /** Sets pre-selected date/time value. */
  @property({ type: Array })
  override value: Date | Date[] | null = null;

  /** Sets validation warning messaging. */
  @property({ type: String })
  warnText = '';

  /** Sets flatpickr options setting to disable specific dates. Accepts array of dates in Y-m-d format, timestamps, or Date objects. */
  @property({ type: Array })
  disable: (string | number | Date)[] = [];

  /** Internal storage for processed disable dates */
  @state()
  private _processedDisableDates: (string | number | Date)[] = [];

  /** Sets flatpickr options setting to enable specific dates. */
  @property({ type: Array })
  enable: (string | number | Date)[] = [];

  /** Sets flatpickr mode to select single (default), multiple dates. */
  @property({ type: String })
  mode: 'single' | 'multiple' = 'single';

  /** Sets caption to be displayed under primary date picker elements. */
  @property({ type: String })
  caption = '';

  /** Sets entire datepicker form element to enabled/disabled. */
  @property({ type: Boolean })
  datePickerDisabled = false;

  /** Sets entire datepicker form element to readonly. */
  @property({ type: Boolean })
  readonly = false;

  /** Sets 24 hour formatting true/false.
   * Defaults to 12H for all `en-*` locales and 24H for all other locales.
   */
  @property({ type: Boolean })
  twentyFourHourFormat: boolean | null = null;

  /** Sets lower boundary of datepicker date selection. */
  @property({ type: String })
  minDate: string | number | Date = '';

  /** Sets upper boundary of datepicker date selection. */
  @property({ type: String })
  maxDate: string | number | Date = '';

  /** Sets aria label attribute for error message. */
  @property({ type: String })
  errorAriaLabel = '';

  /** Sets title attribute for error message. */
  @property({ type: String })
  errorTitle = '';

  /** Sets aria label attribute for warning message. */
  @property({ type: String })
  warningAriaLabel = '';

  /** Sets title attribute for warning message. */
  @property({ type: String })
  warningTitle = '';

  /** Sets whether the Flatpickr calendar UI should use static positioning. */
  @property({ type: Boolean })
  staticPosition = false;

  /** Sets flatpickr enableTime value based on detected dateFormat.
   * @internal
   */
  @state()
  private _enableTime = false;

  /**
   * Sets whether user has interacted with datepicker for error handling.
   * @internal
   */
  @state()
  private _hasInteracted = false;

  /** Flatpickr instantiation.
   * @internal
   */
  @state()
  private flatpickrInstance?: flatpickr.Instance;

  /**
   * Queries the anchor DOM element.
   * @internal
   */
  @query('input')
  private _inputEl?: HTMLInputElement;

  /** Tracks if we're in a clear operation to prevent duplicate events
   * @internal
   */
  @state()
  private _isClearing = false;

  /** Customizable text strings. */
  @property({ type: Object })
  textStrings = _defaultTextStrings;

  /** Internal text strings.
   * @internal
   */
  @state()
  _textStrings = _defaultTextStrings;

  /** Control flag to prevent Flatpickr from opening when clicking caption, error, label, or warning elements.
   * @internal
   */
  @state()
  private _shouldFlatpickrOpen = false;

  /** Track if we initially had a defaultDate when the component was first connected */
  @state()
  private _hasInitialDefaultDate = false;

  /** Track initialization state
   * @internal
   */
  private _initialized = false;

  /** Track destroyed state
   * @internal
   */
  private _isDestroyed = false;

  /** Store submit event listener reference for cleanup
   * @internal
   */
  private _submitListener: ((e: SubmitEvent) => void) | null = null;

  private debounce<T extends (...args: any[]) => any>(
    func: T,
    wait: number
  ): (...args: Parameters<T>) => void {
    let timeout: number | null = null;

    return (...args: Parameters<T>) => {
      if (timeout !== null) {
        window.clearTimeout(timeout);
      }

      timeout = window.setTimeout(() => {
        func.apply(this, args);
        timeout = null;
      }, wait);
    };
  }

  private debouncedUpdate = this.debounce(async () => {
    if (!this.flatpickrInstance) return;
    try {
      await this.initializeFlatpickr();
    } catch (error) {
      console.error('Error in debounced update:', error);
    }
  }, 100);

  override connectedCallback() {
    super.connectedCallback();
    this.addEventListener('change', this._onChange);
    this.addEventListener('reset', this._handleFormReset);

    if (!this.value && this.defaultDate) {
      this._hasInitialDefaultDate = true;
    }
  }

  override disconnectedCallback() {
    this._isDestroyed = true;
    super.disconnectedCallback();
    this.removeEventListener('change', this._onChange);
    this.removeEventListener('reset', this._handleFormReset);

    if (this.flatpickrInstance) {
      this.flatpickrInstance.destroy();
      this.flatpickrInstance = undefined;
    }
  }

  private hasValue(): boolean {
    if (this._inputEl?.value) return true;
    if (this.value) {
      if (Array.isArray(this.value)) {
        return (
          this.value.length > 0 && !this.value.every((date) => date === null)
        );
      }
      return true;
    }
    if (this.defaultDate) {
      if (Array.isArray(this.defaultDate)) {
        return (
          this.defaultDate.length > 0 &&
          !this.defaultDate.every((date) => !date || date === '')
        );
      }
      return !!this.defaultDate;
    }
    return false;
  }

  override render() {
    const errorId = `${this.name}-error-message`;
    const warningId = `${this.name}-warning-message`;
    const anchorId = this.name
      ? `${this.name}-${Math.random().toString(36).slice(2, 11)}`
      : `date-picker-${Math.random().toString(36).slice(2, 11)}`;
    const descriptionId = this.name ?? '';
    const placeholder = getPlaceholder(this.dateFormat);

    return html`
      <div class=${classMap(this.getDatepickerClasses())}>
        <div
          class="label-text"
          @mousedown=${this.preventFlatpickrOpen}
          @click=${this.preventFlatpickrOpen}
          ?disabled=${this.datePickerDisabled}
          id=${`label-${anchorId}`}
        >
          ${this.required
            ? html`<abbr
                class="required"
                title=${this._textStrings?.requiredText}
                role="img"
                aria-label=${this._textStrings?.requiredText}
                >*</abbr
              >`
            : null}
          ${this.label}
          <slot name="tooltip"></slot>
        </div>

        <div class="input-wrapper">
          <input
            class="${classMap({
              [`size--${this.size}`]: true,
              'input-custom': true,
              'is-readonly': this.readonly,
            })}"
            type="text"
            id=${anchorId}
            name=${this.name}
            placeholder=${placeholder}
            ?disabled=${this.datePickerDisabled}
            ?readonly=${this.readonly}
            ?required=${this.required}
            ?invalid=${this._isInvalid}
            aria-invalid=${this._isInvalid ? 'true' : 'false'}
            aria-labelledby=${`label-${anchorId}`}
            @click=${this.handleInputClickEvent}
            @focus=${this.handleInputFocusEvent}
          />
          ${this.hasValue() && !this.readonly
            ? html`
                <kyn-button
                  ?disabled=${this.datePickerDisabled}
                  class="clear-button"
                  kind="ghost"
                  size="small"
                  description=${this._textStrings.clearAll}
                  @click=${this._handleClear}
                >
                  <span style="display:flex;" slot="icon"
                    >${unsafeSVG(clearIcon)}</span
                  >
                </kyn-button>
              `
            : html`<span class="input-icon">${unsafeSVG(calendarIcon)}</span>`}
        </div>

        ${this.caption
          ? html`<div
              id=${descriptionId}
              class="caption"
              aria-disabled=${this.datePickerDisabled}
              @mousedown=${this.preventFlatpickrOpen}
              @click=${this.preventFlatpickrOpen}
            >
              ${this.caption}
            </div>`
          : ''}
        ${this.renderValidationMessage(errorId, warningId)}
      </div>
    `;
  }

  private renderValidationMessage(errorId: string, warningId: string) {
    if (this.invalidText || (this._isInvalid && this._hasInteracted)) {
      return html`<div
        id=${errorId}
        class="error error-text"
        role="alert"
        title=${this.errorTitle || 'Error'}
        @mousedown=${this.preventFlatpickrOpen}
        @click=${this.preventFlatpickrOpen}
      >
        <span
          class="error-icon"
          aria-label=${`${this.errorAriaLabel}` || 'Error message icon'}
          role="button"
          >${unsafeSVG(errorIcon)}</span
        >${this.invalidText ||
        this._internalValidationMsg ||
        this.defaultErrorMessage}
      </div>`;
    }

    if (this.warnText) {
      return html`<div
        id=${warningId}
        class="warn warn-text"
        role="alert"
        aria-label=${this.warningAriaLabel || 'Warning message'}
        title=${this.warningTitle || 'Warning'}
        @mousedown=${this.preventFlatpickrOpen}
        @click=${this.preventFlatpickrOpen}
      >
        ${this.warnText}
      </div>`;
    }

    return null;
  }

  getDatepickerClasses() {
    return {
      'date-picker': true,
      'date-picker__enable-time': this._enableTime,
      'date-picker__multiple-select': this.mode === 'multiple',
      'date-picker__disabled': this.datePickerDisabled,
    };
  }

  override async firstUpdated(changedProperties: PropertyValues) {
    super.firstUpdated(changedProperties);
    if (!this._initialized) {
      injectFlatpickrStyles(ShidokaFlatpickrTheme.toString());
      this._initialized = true;
      await this.updateComplete;
      this.setupAnchor();

      if (this._hasInitialDefaultDate && this.defaultDate) {
        const processedDates = this.processDefaultDates(this.defaultDate);
        if (processedDates && processedDates.length > 0) {
          if (this.mode === 'multiple') {
            this.value = [...processedDates];
          } else {
            this.value = processedDates[0];
          }
        }
      }
    }
  }

  private processDefaultDates(
    defaultDate: string | string[] | Date | Date[] | null
  ): Date[] {
    if (!defaultDate) return [];

    if (Array.isArray(defaultDate)) {
      return defaultDate
        .map((date) => {
          if (date instanceof Date) return date;
          if (typeof date === 'string') return this.parseDateString(date);
          return null;
        })
        .filter((date): date is Date => date !== null);
    } else if (typeof defaultDate === 'string') {
      const parsed = this.parseDateString(defaultDate);
      return parsed ? [parsed] : [];
    } else if (defaultDate instanceof Date) {
      return [defaultDate];
    }

    return [];
  }

  override updated(changedProperties: PropertyValues) {
    super.updated(changedProperties);

    if (changedProperties.has('value') && !this._isClearing) {
      let newValue = this.value;

      if (typeof newValue === 'string') {
        try {
          const strValue = newValue as string;
          if (strValue.trim() !== '' && /\d{4}-\d{2}-\d{2}/.test(strValue)) {
            const [year, month, day] = strValue.split('-').map(Number);
            if (!isNaN(year) && !isNaN(month) && !isNaN(day)) {
              this.value = new Date(year, month - 1, day, 12);
              newValue = this.value;
              if (this.flatpickrInstance) {
                this.flatpickrInstance.setDate(newValue, true);
              }
            }
          }
        } catch (e) {
          console.warn('Error parsing date string:', e);
        }
      }

      const isNull =
        newValue === null || (Array.isArray(newValue) && newValue.length === 0);
      if (isNull && this.flatpickrInstance) {
        this._isClearing = true;
        try {
          this.flatpickrInstance.clear();
          if (this._inputEl) {
            this._inputEl.value = '';
          }
        } finally {
          this._isClearing = false;
        }
      }
      this.requestUpdate();
    }

    if (
      changedProperties.has('defaultDate') &&
      this.flatpickrInstance &&
      !this._isClearing
    ) {
      this.debouncedUpdate();
    }

    if (changedProperties.has('disable')) {
      if (Array.isArray(this.disable)) {
        this._processedDisableDates = this.disable.map((date) => {
          if (date instanceof Date) return date;
          if (typeof date === 'number') return new Date(date);
          if (typeof date === 'string') {
            const [year, month, day] = date.split('-').map(Number);
            if (!isNaN(year) && !isNaN(month) && !isNaN(day)) {
              return new Date(year, month - 1, day);
            }
          }
          return date;
        });
      } else {
        this._processedDisableDates = [];
        console.warn('Disable prop must be an array');
      }
      if (this.flatpickrInstance) {
        this.debouncedUpdate();
      }
    }

    if (
      changedProperties.has('dateFormat') ||
      changedProperties.has('minDate') ||
      changedProperties.has('maxDate') ||
      changedProperties.has('locale') ||
      changedProperties.has('twentyFourHourFormat')
    ) {
      this._enableTime = updateEnableTime(this.dateFormat);
      if (this.flatpickrInstance && this._initialized && !this._isClearing) {
        if (changedProperties.has('dateFormat')) {
          this.debouncedUpdate();
        } else {
          this.debouncedUpdate();
        }
      }
    }

    if (
      (changedProperties.has('datePickerDisabled') &&
        this.datePickerDisabled) ||
      (changedProperties.has('readonly') && this.readonly)
    ) {
      if (this.flatpickrInstance) {
        this.flatpickrInstance.close();
      }
    }
  }

  private async setupAnchor() {
    if (!this._inputEl) {
      console.warn('Input element not found during setup');
      return;
    }

    try {
      await this.initializeFlatpickr();
    } catch (error) {
      console.error('Error setting up flatpickr:', error);
    }
  }

  private async _handleClear(event: Event) {
    event.preventDefault();
    event.stopPropagation();

    if (!this.flatpickrInstance) {
      console.warn('Cannot clear: Flatpickr instance not available');
      return;
    }

    this._isClearing = true;

    try {
      this.value = this.mode === 'multiple' ? [] : null;
      this.defaultDate = null;

      this.flatpickrInstance.clear();
      if (this._inputEl) {
        this._inputEl.value = '';
      }

      emitValue(this, 'on-change', {
        dates: this.value,
        dateString: (this._inputEl as HTMLInputElement)?.value,
        source: 'clear',
      });

      this._validate(true, false);
      await this.updateComplete;
      await this.initializeFlatpickr();
      this.requestUpdate();
    } catch (error) {
      console.error('Error clearing datepicker:', error);
    } finally {
      this._isClearing = false;
    }
  }

  async initializeFlatpickr() {
    if (this._isDestroyed) {
      return;
    }

    if (!this._inputEl || !this._inputEl.isConnected) {
      console.warn(
        'Cannot initialize Flatpickr: input element not available or not connected to DOM'
      );
      return;
    }

    try {
      if (this.flatpickrInstance) {
        this.flatpickrInstance.destroy();
      }

      this.flatpickrInstance = await initializeSingleAnchorFlatpickr({
        inputEl: this._inputEl,
        getFlatpickrOptions: () => this.getComponentFlatpickrOptions(),
        setCalendarAttributes: (instance) => {
          try {
            const container = getModalContainer(this);
            setCalendarAttributes(instance, container !== document.body);
            if (instance.calendarContainer) {
              instance.calendarContainer.setAttribute(
                'aria-label',
                'Date picker'
              );
            }
          } catch (error) {
            console.warn('Error setting calendar attributes:', error);
          }
        },
        setInitialDates: this.setInitialDates.bind(this),
      });

      if (!this.flatpickrInstance) {
        throw new Error('Failed to initialize Flatpickr instance');
      }

      hideEmptyYear();
      this._validate(false, false);
    } catch (error) {
      console.error('Error initializing Flatpickr:', error);
      if (error instanceof Error) {
        console.error('Error details:', error.message);
      }
    }
  }

  async updateFlatpickrOptions() {
    if (!this.flatpickrInstance) {
      console.warn('Cannot update options: Flatpickr instance not available');
      return;
    }
    await this.debouncedUpdate();
  }

  private parseDateString(dateStr: string): Date | null {
    if (!dateStr || !dateStr.trim()) return null;

    if (dateStr.includes('T')) {
      const date = new Date(dateStr);
      return isNaN(date.getTime()) ? null : date;
    }

    const formats: { [key: string]: RegExp } = {
      'Y-m-d': /^\d{4}-\d{2}-\d{2}$/,
      'Y-m-d h:i K': /^\d{4}-\d{2}-\d{2}( \d{1,2}:\d{2} [AP]M)?$/,
    };

    const pattern = formats[this.dateFormat];
    if (!pattern || !pattern.test(dateStr)) return null;

    const [datePart] = dateStr.split(' ');
    const [year, month, day] = datePart.split('-').map(Number);

    if (!year || !month || !day) return null;

    const date = new Date(year, month - 1, day);
    return isNaN(date.getTime()) ? null : date;
  }

  setInitialDates() {
    if (!this.flatpickrInstance) {
      console.warn(
        'Cannot set initial dates: Flatpickr instance not available'
      );
      return;
    }

    try {
      const dateToSet = this.defaultDate || this.value;
      if (!dateToSet) return;

      if (Array.isArray(dateToSet)) {
        const validDates = dateToSet
          .map((date) => {
            if (date instanceof Date) return date;
            if (typeof date === 'string') return this.parseDateString(date);
            return null;
          })
          .filter((date): date is Date => date !== null);

        if (validDates.length > 0) {
          this.flatpickrInstance.setDate(validDates, true);

          if (
            this.value === null ||
            (Array.isArray(this.value) && this.value.length === 0)
          ) {
            if (this.mode === 'multiple') {
              this.value = [...validDates];
            } else {
              this.value = validDates[0];
            }
          }
        }
      } else if (typeof dateToSet === 'string') {
        const parsedDate = this.parseDateString(dateToSet);
        if (parsedDate) {
          this.flatpickrInstance.setDate(parsedDate, true);

          if (this.value === null) {
            this.value = parsedDate;
          }
        }
      } else if (dateToSet instanceof Date) {
        this.flatpickrInstance.setDate(dateToSet, true);

        if (this.value === null) {
          this.value = dateToSet;
        }
      }
    } catch (error) {
      console.warn('Error setting initial dates:', error);

      if (error instanceof Error) {
        console.warn('Error details:', error.message);
      }
    }
  }

  async getComponentFlatpickrOptions(): Promise<Partial<BaseOptions>> {
    const container = getModalContainer(this);
    const options = await getFlatpickrOptions({
      locale: this.locale,
      dateFormat: this.dateFormat,
      defaultDate: this.defaultDate ? this.defaultDate : undefined,
      enableTime: this._enableTime,
      twentyFourHourFormat: this.twentyFourHourFormat ?? undefined,
      inputEl: this._inputEl!,
      minDate: this.minDate,
      maxDate: this.maxDate,
      enable: this.enable,
      disable: this._processedDisableDates,
      mode: this.mode,
      closeOnSelect: !(this.mode === 'multiple' || this._enableTime),
      loadLocale,
      onOpen: this.handleOpen.bind(this),
      onClose: this.handleClose.bind(this),
      onChange: this.handleDateChange.bind(this),
      appendTo: container,
      noCalendar: false,
      static: this.staticPosition,
    });
    return options;
  }

<<<<<<< HEAD
  handleOpen(): void {
    if (this.readonly) {
      this.flatpickrInstance?.close();
      return;
    }
=======
  handleOpen() {
>>>>>>> fe1b4fff
    if (!this._shouldFlatpickrOpen) {
      this.flatpickrInstance?.close();
      this._shouldFlatpickrOpen = true;
    }
  }

  async handleClose() {
    this._validate(false, false);
    await this.updateComplete;

    if (!this.value && !this.defaultDate) {
      this._hasInteracted = true;
    }
  }

  async handleDateChange(selectedDates: Date[], dateStr: string) {
    if (this._isClearing) return;

    this._hasInteracted = true;

    try {
      if (this.mode === 'multiple') {
        this.value = selectedDates.length > 0 ? [...selectedDates] : [];
      } else {
        this.value = selectedDates.length > 0 ? selectedDates[0] : null;
      }

      let formattedDates;
      const isMultiple = this.mode === 'multiple';
      if (isMultiple) {
        formattedDates = selectedDates.map((date) => date.toISOString());
      } else if (selectedDates.length > 0) {
        formattedDates = selectedDates[0].toISOString();
      } else {
        formattedDates = isMultiple ? [] : null;
      }

      emitValue(this, 'on-change', {
        dates: formattedDates,
        dateString: (this._inputEl as HTMLInputElement)?.value || dateStr,
        source: selectedDates.length === 0 ? 'clear' : undefined,
      });

      this._validate(true, false);
      await this.updateComplete;
      this.requestUpdate();
    } catch (error) {
      console.warn('Error handling date change:', error);
    }
  }

  private setShouldFlatpickrOpen(value: boolean) {
    this._shouldFlatpickrOpen = value;
  }

  private closeFlatpickr() {
    this.flatpickrInstance?.close();
  }

  private preventFlatpickrOpen(event: Event) {
    preventFlatpickrOpen(event, this.setShouldFlatpickrOpen.bind(this));
  }

  private handleInputClickEvent() {
    handleInputClick(this.setShouldFlatpickrOpen.bind(this));
  }

  private handleInputFocusEvent() {
    handleInputFocus(
      this._shouldFlatpickrOpen,
      this.closeFlatpickr.bind(this),
      this.setShouldFlatpickrOpen.bind(this)
    );
  }

  private _validate(interacted: boolean, report: boolean) {
    if (!this._inputEl || !(this._inputEl instanceof HTMLInputElement)) return;
    if (interacted) {
      this._hasInteracted = true;
    }

<<<<<<< HEAD
    const hasDefaultDate = this.defaultDate !== null && this.defaultDate !== '';
    const isEmpty = !this._inputEl.value.trim() && !hasDefaultDate;
=======
    const hasValidDefaultValue =
      this.defaultDate !== null &&
      ((typeof this.defaultDate === 'string' &&
        this.defaultDate.trim() !== '') ||
        (Array.isArray(this.defaultDate) &&
          this.defaultDate.length > 0 &&
          this.defaultDate.some((date) => date && date !== '')));

    const isEmpty = !this._inputEl.value.trim() && !hasValidDefaultValue;
>>>>>>> fe1b4fff
    const isRequired = this.required;

    let validity = this._inputEl.validity;
    let validationMessage = this._inputEl.validationMessage;

    if (
      !this._hasInteracted &&
      !interacted &&
      this._enableTime &&
      !(isRequired && isEmpty)
    ) {
      this._internals.setValidity({}, '', this._inputEl);
      this._isInvalid = false;
      this._internalValidationMsg = '';
      return;
    }

    if (isRequired && isEmpty) {
      validity = { ...validity, valueMissing: true };
      validationMessage =
        this.defaultErrorMessage || this._textStrings.pleaseSelectDate;

      this._internals.setValidity(validity, validationMessage, this._inputEl);

      this._isInvalid = this._hasInteracted || interacted;
      this._internalValidationMsg = validationMessage;

      if (report) {
        this._internals.reportValidity();
      }

      this.requestUpdate();
      return;
    }

    if (this.invalidText) {
      validity = { ...validity, customError: true };
      validationMessage = this.invalidText;
    }

    const isValid = !validity.valueMissing && !validity.customError;

    if (!isValid && !validationMessage) {
      validationMessage = this._textStrings.pleaseSelectValidDate;
    }

    this._internals.setValidity(validity, validationMessage, this._inputEl);

    this._isInvalid =
      !isValid &&
      (this._hasInteracted || this.invalidText !== '' || interacted);
    this._internalValidationMsg = validationMessage;

    if (report) {
      this._internals.reportValidity();
    }

    this.requestUpdate();
  }

  private _onChange() {
    this._validate(true, false);
  }

  private _handleFormReset() {
    this.value = null;
    if (this.flatpickrInstance) {
      this.flatpickrInstance.clear();
    }
    this._hasInteracted = false;
  }
}

declare global {
  interface HTMLElementTagNameMap {
    'kyn-date-picker': DatePicker;
  }
}<|MERGE_RESOLUTION|>--- conflicted
+++ resolved
@@ -780,15 +780,7 @@
     return options;
   }
 
-<<<<<<< HEAD
-  handleOpen(): void {
-    if (this.readonly) {
-      this.flatpickrInstance?.close();
-      return;
-    }
-=======
   handleOpen() {
->>>>>>> fe1b4fff
     if (!this._shouldFlatpickrOpen) {
       this.flatpickrInstance?.close();
       this._shouldFlatpickrOpen = true;
@@ -870,10 +862,6 @@
       this._hasInteracted = true;
     }
 
-<<<<<<< HEAD
-    const hasDefaultDate = this.defaultDate !== null && this.defaultDate !== '';
-    const isEmpty = !this._inputEl.value.trim() && !hasDefaultDate;
-=======
     const hasValidDefaultValue =
       this.defaultDate !== null &&
       ((typeof this.defaultDate === 'string' &&
@@ -883,7 +871,6 @@
           this.defaultDate.some((date) => date && date !== '')));
 
     const isEmpty = !this._inputEl.value.trim() && !hasValidDefaultValue;
->>>>>>> fe1b4fff
     const isRequired = this.required;
 
     let validity = this._inputEl.validity;
