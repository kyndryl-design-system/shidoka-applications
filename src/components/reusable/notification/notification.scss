--- conflicted
+++ resolved
@@ -163,11 +163,8 @@
 }
 
 .notification-normal,
-<<<<<<< HEAD
-.notification-mark-unread {
-=======
+.notification-mark-unread,
 .notification-clickable {
->>>>>>> 597f6ee2
   .notification-title,
   .notification-description,
   .timestamp-text {
