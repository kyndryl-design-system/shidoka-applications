import { unsafeSVG } from 'lit-html/directives/unsafe-svg.js';
import { LitElement, html } from 'lit';
import { customElement, property, state } from 'lit/decorators.js';
import { classMap } from 'lit/directives/class-map.js';
import { ifDefined } from 'lit/directives/if-defined.js';

import '../button';
import closeIcon from '@kyndryl-design-system/shidoka-icons/svg/monochrome/16/close-simple.svg';

import NotificationScss from './notification.scss';
import '../card';
import successIcon from '@kyndryl-design-system/shidoka-icons/svg/monochrome/16/checkmark-filled.svg';
import warningIcon from '@kyndryl-design-system/shidoka-icons/svg/monochrome/16/warning-filled.svg';
import errorIcon from '@kyndryl-design-system/shidoka-icons/svg/monochrome/16/error-filled.svg';
import infoIcon from '@kyndryl-design-system/shidoka-icons/svg/monochrome/16/information-filled.svg';

import '../tag';
/**
 * Notification component.
 * @slot unnamed - Slot for notification message body.
 * @slot actions - Slot for menu.
 * @fires on-notification-click - Emit event for clickable notification.
 * @fires on-close - Emits when an inline/toast notification closes.
 */

@customElement('kyn-notification')
export class Notification extends LitElement {
  static override styles = NotificationScss;

  /** Notification Title (Required). */
  @property({ type: String })
  notificationTitle = '';

  /** Notification subtitle.(optional) */
  @property({ type: String })
  notificationSubtitle = '';

  /**
   * Timestamp of notification.
   * It is recommended to add the context along with the timestamp. Example: `Updated 2 mins ago`.
   */
  @property({ type: String })
  timeStamp = '';

  /** Card href link */
  @property({ type: String })
  href = '';

  /** Notification status / tag type. `'default'`, `'info'`, `'warning'`, `'success'` & `'error'`. */
  @property({ type: String })
  tagStatus = 'default';

  /** Notification type. `'normal'`, `'inline'`, `'toast'` and `'clickable'`. Clickable type can be use inside notification panel */
  @property({ type: String })
  type = 'normal';

  /** Customizable text strings. */
  @property({ type: Object })
  textStrings: any = {
    success: 'Success',
    warning: 'Warning',
    info: 'Info',
    error: 'Error',
  };

  /** Close button description (Required to support accessibility). */
  @property({ type: String })
  closeBtnDescription = 'Close';

  /**
   * Assistive text for notification type.
   * Required for `'clickable'`, `'inline'` and `'toast'` notification types.
   * */
  @property({ type: String })
  assistiveNotificationTypeText = '';

  /** Notification role (Required to support accessibility). */
  @property({ type: String })
  notificationRole?: 'alert' | 'log' | 'status';

  /**
   * Status label (Required to support accessibility).
   * Assign the localized string value for the word **Status**.
   * */
  @property({ type: String })
  statusLabel = 'Status';

  /** Set tagColor based on provided tagStatus.
   * @internal
   */
  @state()
  _tagColor: any = {
    success: 'success',
    warning: 'warning',
    info: 'cat01',
    error: 'error',
  };

  /** Set notification mark read prop. Required ony for `type: 'clickable'`.*/
  @property({ type: Boolean, reflect: true })
  unRead = false;

  /** Hide close (x) button. Useful only for `type='toast'`. This required `timeout > 0` otherwise toast remain as it is when `hideCloseButton` is set true. */
  @property({ type: Boolean })
  hideCloseButton = false;

  /** Timeout (Default 8 seconds for Toast). Specify an optional duration the toast notification should be closed in. Only apply with `type = 'toast'` */
  @property({ type: Number })
  timeout = 8;

  override render() {
    const cardBgClasses = {
      'notification-normal': this.type === 'normal',
      'notification-inline': this.type === 'inline',
      'notification-toast': this.type === 'toast',
      'notification-error':
        (this.type === 'inline' || this.type === 'toast') &&
        this.tagStatus === 'error',
      'notification-success':
        (this.type === 'inline' || this.type === 'toast') &&
        this.tagStatus === 'success',
      'notification-warning':
        (this.type === 'inline' || this.type === 'toast') &&
        this.tagStatus === 'warning',
      'notification-info':
        (this.type === 'inline' || this.type === 'toast') &&
        this.tagStatus === 'info',
      'notification-default':
        (this.type === 'inline' || this.type === 'toast') &&
        this.tagStatus === 'default',
    };

    return html`
      ${this.type === 'clickable'
        ? html`<kyn-card
<<<<<<< HEAD
            class="notification-mark-unread"
=======
            class="notification-clickable"
>>>>>>> 597f6ee2
            ?highlight=${this.unRead}
            type=${this.type}
            href=${this.href}
            target="_blank"
            rel="noopener"
            @on-card-click=${(e: any) => this._handleCardClick(e)}
            hideBorder
            role=${ifDefined(this.notificationRole)}
          >
            <span id="notificationType"
              >${this.assistiveNotificationTypeText}</span
            >
            ${this.renderInnerUI()}
          </kyn-card>`
        : html` <kyn-card
            type=${this.type}
            role=${ifDefined(this.notificationRole)}
            class="${classMap(cardBgClasses)}"
          >
            ${this.type === 'inline' || this.type === 'toast'
              ? html`<span id="notificationType"
                  >${this.assistiveNotificationTypeText}</span
                >`
              : null}
            ${this.renderInnerUI()}
          </kyn-card>`}
    `;
  }

  private renderInnerUI() {
    const notificationIcon: any = {
      success: successIcon,
      error: errorIcon,
      warning: warningIcon,
      info: infoIcon,
    };

    return html`<div class="notification-wrapper">
      <div class="notification-title-wrap">
        <div class="notification-head">
          ${(this.type === 'inline' || this.type === 'toast') &&
          this.tagStatus !== 'default'
            ? html` <span
                class="notification-state-icon ${this.tagStatus}"
                slot="icon"
                role="img"
                aria-label=${`${this.textStrings[this.tagStatus]} icon`}
                >${unsafeSVG(notificationIcon[this.tagStatus])}</span
              >`
            : null}

          <div class="notification-title">${this.notificationTitle}</div>

          ${this.notificationSubtitle !== '' &&
          (this.type === 'normal' || this.type === 'clickable')
            ? html`
                <div class="notification-subtitle">
                  ${this.notificationSubtitle}
                </div>
              `
            : null}
        </div>

        <div>
          ${(this.type === 'toast' || this.type === 'inline') &&
          !this.hideCloseButton
            ? html` <kyn-button
                class="notification-toast-close-btn"
                kind="ghost"
                size="small"
                description=${ifDefined(this.closeBtnDescription)}
                @on-click="${() => this._handleClose()}"
              >
                <span
                  slot="icon"
                  role="img"
                  aria-label=${ifDefined(this.closeBtnDescription)}
                  >${unsafeSVG(closeIcon)}</span
                >
              </kyn-button>`
            : null}
          <!-- actions slot could be an overflow menu, close icon (for other notification types) etc. -->
          <slot name="actions"></slot>
        </div>
      </div>

      <div class="notification-description">
        <slot></slot>
      </div>

      <div class="notification-content-wrapper">
        <div class="status-tag">
          ${this.tagStatus !== 'default' &&
          (this.type === 'normal' || this.type === 'clickable')
            ? html` <span id="statusLabel">${this.statusLabel}</span>
                <kyn-tag
                  label=${this.textStrings[this.tagStatus]}
                  tagColor=${this._tagColor[this.tagStatus]}
                ></kyn-tag>`
            : null}
        </div>
        <div class="timestamp-wrapper">
          <div class="timestamp-text">${this.timeStamp}</div>
        </div>
      </div>
    </div>`;
  }

  override updated(changedProperties: any) {
    // Close toast notification if timeout > 0
    if (
      this.type === 'toast' &&
      changedProperties.has('timeout') &&
      this.timeout > 0
    ) {
      setTimeout(() => {
        this._close();
      }, this.timeout * 1000);
    }
  }

  // Remove toast from DOM
  private _close() {
    const animation = this.animate([{ opacity: '1' }, { opacity: '0' }], {
      duration: 500,
      easing: 'ease-in-out',
      fill: 'forwards',
    });
    animation.onfinish = () => {
      this.parentNode?.removeChild(this);
    };

    // emit on-close event
    const event = new CustomEvent('on-close');
    this.dispatchEvent(event);
  }

  private _handleClose() {
    this._close();
  }

  private _handleCardClick(e: any) {
    const event = new CustomEvent('on-notification-click', {
      detail: e.detail.origEvent,
    });
    this.dispatchEvent(event);
  }
}

declare global {
  interface HTMLElementTagNameMap {
    'kyn-notification': Notification;
  }
}<|MERGE_RESOLUTION|>--- conflicted
+++ resolved
@@ -133,11 +133,7 @@
     return html`
       ${this.type === 'clickable'
         ? html`<kyn-card
-<<<<<<< HEAD
-            class="notification-mark-unread"
-=======
-            class="notification-clickable"
->>>>>>> 597f6ee2
+            class="notification-clickable notification-mark-unread"
             ?highlight=${this.unRead}
             type=${this.type}
             href=${this.href}
