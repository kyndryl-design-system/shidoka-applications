@use '../../../common/scss/global.scss';
@use '~@kyndryl-design-system/shidoka-foundation/scss/mixins/visibility.scss';
@use '~@kyndryl-design-system/shidoka-foundation/scss/mixins/typography.scss';

:host {
  display: block;
}

.container {
  display: flex;
  align-items: center;
  justify-content: center;
}

.wrapper {
  display: flex;
  align-items: center;
  justify-content: center;
  height: 100%;
  transition: opacity 500ms ease-out;

  &.stopped {
    opacity: 0;
  }

  &.hidden {
    visibility: hidden;
  }

  &.overlay {
    position: fixed;
    top: 0;
    right: 0;
    bottom: 0;
    left: 0;
<<<<<<< HEAD
    background: var(--kd-color-background-opacity-3);
    backdrop-filter: var(--kd-background-blur-medium);
=======
    background: var(--kd-color-background-opacity-4);
    backdrop-filter: blur(calc(var(--kd-color-blur-medium, 4px) / 2));
>>>>>>> 7df6f51a
    z-index: var(--kd-z-overlay);
  }
}

svg {
  display: block;
  width: 100px !important;
}<|MERGE_RESOLUTION|>--- conflicted
+++ resolved
@@ -33,13 +33,8 @@
     right: 0;
     bottom: 0;
     left: 0;
-<<<<<<< HEAD
-    background: var(--kd-color-background-opacity-3);
+    background: var(--kd-color-background-opacity-4);
     backdrop-filter: var(--kd-background-blur-medium);
-=======
-    background: var(--kd-color-background-opacity-4);
-    backdrop-filter: blur(calc(var(--kd-color-blur-medium, 4px) / 2));
->>>>>>> 7df6f51a
     z-index: var(--kd-z-overlay);
   }
 }
