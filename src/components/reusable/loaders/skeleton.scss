--- conflicted
+++ resolved
@@ -50,9 +50,6 @@
     background-repeat: no-repeat;
     background-size: 200% 100%;
     background-position: -100% 0;
-<<<<<<< HEAD
-    animation: shimmer var(--skeleton-shimmer-duration) linear infinite;
-=======
 
     animation-name: skeleton-shimmer;
     animation-duration: var(--skeleton-shimmer-duration);
@@ -60,7 +57,6 @@
     animation-iteration-count: infinite;
     animation-direction: alternate;
     will-change: background-position;
->>>>>>> 33b14885
   }
 
   &.rectangle {
@@ -119,17 +115,12 @@
   mask-position: -100% 0;
   background-size: 200% 100%;
   background-position: -100% 0;
-<<<<<<< HEAD
-  will-change: -webkit-mask-position, mask-position, background-position;
-  animation: shimmer var(--skeleton-shimmer-duration) linear infinite;
-=======
   animation-name: skeleton-shimmer;
   animation-duration: var(--skeleton-shimmer-duration);
   animation-timing-function: cubic-bezier(0.4, 0, 0.2, 1);
   animation-iteration-count: infinite;
   animation-direction: alternate;
   will-change: background-position;
->>>>>>> 33b14885
 }
 
 @keyframes skeleton-shimmer {
