import { html } from 'lit';
import './index';
<<<<<<< HEAD
import '../card/index';
import '../table/index';
=======
>>>>>>> 4494f77b

export default {
  title: 'Components/Loaders/Skeleton',
  component: 'kyn-skeleton',
  parameters: {
    design: {
      type: 'figma',
      url: '',
    },
  },
};

<<<<<<< HEAD
export const CardPattern = {
=======
const args = {
  lines: 2,
};

export const Block = {
>>>>>>> 4494f77b
  render: () => {
    return html`
      <div class="card-pattern" aria-live="polite" aria-busy="true">
        <kyn-card>
          <kyn-skeleton size="large" aria-hidden="true"></kyn-skeleton>
          <kyn-skeleton size="title" aria-hidden="true"></kyn-skeleton>
          <kyn-skeleton size="subtitle" aria-hidden="true"></kyn-skeleton>
          <div class="card-body">
            <kyn-skeleton size="body-text" aria-hidden="true"></kyn-skeleton>
          </div>
        </kyn-card>
      </div>
    `;
  },
};

export const CardPatternWithLogo = {
  render: () => {
    return html`
      <div class="card-pattern" aria-live="polite" aria-busy="true">
        <kyn-card>
          <kyn-skeleton size="card-logo" aria-hidden="true"></kyn-skeleton>
          <kyn-skeleton size="title" aria-hidden="true"></kyn-skeleton>
          <kyn-skeleton size="subtitle" aria-hidden="true"></kyn-skeleton>
          <div class="card-body">
            <kyn-skeleton size="body-text" aria-hidden="true"></kyn-skeleton>
          </div>
        </kyn-card>
      </div>
    `;
  },
};

export const TablePattern = {
  render: () => {
    return html`
      <kyn-table-container aria-live="polite" aria-busy="true">
        <kyn-table>
          <kyn-thead>
            <kyn-tr>
              ${Array(7)
                .fill(null)
                .map(
                  (_, i) => html`
                    <kyn-th>
                      <span>${`Column ${i + 1}`}</span>
                    </kyn-th>
                  `
                )}
            </kyn-tr>
          </kyn-thead>

          <kyn-tbody>
            ${Array(5)
              .fill(null)
              .map(
                () => html`
                  <kyn-tr>
                    ${Array(7)
                      .fill(null)
                      .map(
                        () => html`
                          <kyn-td>
                            <kyn-skeleton
                              size="table-cell"
                              aria-hidden="true"
                            ></kyn-skeleton>
                          </kyn-td>
                        `
                      )}
                  </kyn-tr>
                `
              )}
          </kyn-tbody>
        </kyn-table>
      </kyn-table-container>
    `;
  },
};

export const Block = {
  render: () => {
    return html`
      <kyn-skeleton size="large" aria-hidden="true"></kyn-skeleton>
    `;
  },
};

export const Inline = {
  render: () => {
    return html`
      <kyn-skeleton inline size="medium" aria-hidden="true"></kyn-skeleton>
    `;
  },
};

export const MultiBlock = {
  args,
  render: (args) => {
    return html`
      <style>
        kyn-skeleton.block-example {
          height: 128px;
        }
      </style>
      <kyn-skeleton lines=${args.lines} class="block-example"></kyn-skeleton>
    `;
  },
};

export const MultiInline = {
  args,
  render: (args) => {
    return html`
      <style>
        kyn-skeleton.inline-example {
          width: 108px;
          height: 16px;
        }
      </style>
      <kyn-skeleton
        inline
        lines=${args.lines}
        class="inline-example"
      ></kyn-skeleton>
    `;
  },
};<|MERGE_RESOLUTION|>--- conflicted
+++ resolved
@@ -1,10 +1,5 @@
 import { html } from 'lit';
 import './index';
-<<<<<<< HEAD
-import '../card/index';
-import '../table/index';
-=======
->>>>>>> 4494f77b
 
 export default {
   title: 'Components/Loaders/Skeleton',
@@ -17,93 +12,8 @@
   },
 };
 
-<<<<<<< HEAD
-export const CardPattern = {
-=======
 const args = {
   lines: 2,
-};
-
-export const Block = {
->>>>>>> 4494f77b
-  render: () => {
-    return html`
-      <div class="card-pattern" aria-live="polite" aria-busy="true">
-        <kyn-card>
-          <kyn-skeleton size="large" aria-hidden="true"></kyn-skeleton>
-          <kyn-skeleton size="title" aria-hidden="true"></kyn-skeleton>
-          <kyn-skeleton size="subtitle" aria-hidden="true"></kyn-skeleton>
-          <div class="card-body">
-            <kyn-skeleton size="body-text" aria-hidden="true"></kyn-skeleton>
-          </div>
-        </kyn-card>
-      </div>
-    `;
-  },
-};
-
-export const CardPatternWithLogo = {
-  render: () => {
-    return html`
-      <div class="card-pattern" aria-live="polite" aria-busy="true">
-        <kyn-card>
-          <kyn-skeleton size="card-logo" aria-hidden="true"></kyn-skeleton>
-          <kyn-skeleton size="title" aria-hidden="true"></kyn-skeleton>
-          <kyn-skeleton size="subtitle" aria-hidden="true"></kyn-skeleton>
-          <div class="card-body">
-            <kyn-skeleton size="body-text" aria-hidden="true"></kyn-skeleton>
-          </div>
-        </kyn-card>
-      </div>
-    `;
-  },
-};
-
-export const TablePattern = {
-  render: () => {
-    return html`
-      <kyn-table-container aria-live="polite" aria-busy="true">
-        <kyn-table>
-          <kyn-thead>
-            <kyn-tr>
-              ${Array(7)
-                .fill(null)
-                .map(
-                  (_, i) => html`
-                    <kyn-th>
-                      <span>${`Column ${i + 1}`}</span>
-                    </kyn-th>
-                  `
-                )}
-            </kyn-tr>
-          </kyn-thead>
-
-          <kyn-tbody>
-            ${Array(5)
-              .fill(null)
-              .map(
-                () => html`
-                  <kyn-tr>
-                    ${Array(7)
-                      .fill(null)
-                      .map(
-                        () => html`
-                          <kyn-td>
-                            <kyn-skeleton
-                              size="table-cell"
-                              aria-hidden="true"
-                            ></kyn-skeleton>
-                          </kyn-td>
-                        `
-                      )}
-                  </kyn-tr>
-                `
-              )}
-          </kyn-tbody>
-        </kyn-table>
-      </kyn-table-container>
-    `;
-  },
 };
 
 export const Block = {
