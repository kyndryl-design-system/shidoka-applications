import { html, LitElement, PropertyValues, unsafeCSS } from 'lit';
import { customElement, property, query, state } from 'lit/decorators.js';
import { classMap } from 'lit/directives/class-map.js';
import { ifDefined } from 'lit/directives/if-defined.js';
import { FormMixin } from '../../../common/mixins/form-input';
import { unsafeSVG } from 'lit-html/directives/unsafe-svg.js';
import { langsArray } from '../../../common/flatpickrLangs';
import { DateRangeEditableMode } from '../../../common/helpers/flatpickr';
import {
  injectFlatpickrStyles,
  initializeSingleAnchorFlatpickr,
  getFlatpickrOptions,
  getPlaceholder,
  handleInputClick,
  handleInputFocus,
  setCalendarAttributes,
  loadLocale,
  emitValue,
  updateEnableTime,
  hideEmptyYear,
  getModalContainer,
  applyDateRangeEditingRestrictions,
  clearFlatpickrInput,
} from '../../../common/helpers/flatpickr';
import '../../reusable/button';

import { BaseOptions } from 'flatpickr/dist/types/options';
import type { Instance } from 'flatpickr/dist/types/instance';

import DateRangePickerStyles from './daterangepicker.scss?inline';
import ShidokaFlatpickrTheme from '../../../common/scss/shidoka-flatpickr-theme.scss?inline';

import errorIcon from '@kyndryl-design-system/shidoka-icons/svg/monochrome/16/close-filled.svg';
import calendarIcon from '@kyndryl-design-system/shidoka-icons/svg/monochrome/24/calendar.svg';
import clearIcon from '@kyndryl-design-system/shidoka-icons/svg/monochrome/16/close-simple.svg';

type SupportedLocale = (typeof langsArray)[number];

const _defaultTextStrings = {
  requiredText: 'Required',
  clearAll: 'Clear',
  pleaseSelectDate: 'Please select a date',
  pleaseSelectValidDate: 'Please select a valid date',
  pleaseSelectBothDates: 'Please select a start and end date.',
  dateRange: 'Date range',
  noDateSelected: 'No dates selected',
  startDateSelected: 'Start date selected: {0}. Please select end date.',
  invalidDateRange:
    'Invalid date range: End date cannot be earlier than start date',
  dateRangeSelected: 'Selected date range: {0} to {1}',

  lockedStartDate: 'Start date is locked',
  lockedEndDate: 'End date is locked',
  dateLocked: 'Date is locked',
  dateNotAvailable: 'Date is not available',
  dateInSelectedRange: 'Date is in selected range',
};

/**
 * Date Range Picker: uses Flatpickr library, range picker implementation -- `https://flatpickr.js.org/examples/#range-calendar`
 * @fires on-change - Emitted when the selected date range changes. Event.detail has the shape:
 *   { dates: string[] | (Date | null)[] | null, dateString?: string, source?: string }
 *   - dates: array of ISO strings for selected dates (length 1 or 2), or an array containing Date/null values,
 *            or null/empty when cleared.
 *   - dateString: the display string from the input (may be empty when cleared)
 *   - source: 'clear' when the value was cleared; otherwise may be 'date-selection' or undefined.
 * @slot tooltip - Slot for tooltip.
 * @attr {string} [name=''] - The name of the input, used for form submission.
 * @attr {[Date | null, Date | null]} [value=''] - The value of the input.
 * @attr {string} [invalidText=''] - The custom validation message when the input is invalid.
 */
@customElement('kyn-date-range-picker')
export class DateRangePicker extends FormMixin(LitElement) {
  static override styles = [
    unsafeCSS(DateRangePickerStyles),
    unsafeCSS(ShidokaFlatpickrTheme),
  ];

  /** Label text. */
  @property({ type: String })
  accessor label = '';

  /** Sets and dynamically imports specific l10n calendar localization. */
  @property({ type: String })
  accessor locale: SupportedLocale | string = 'en';

  /** Sets flatpickr value to define how the date will be displayed in the input box (ex: `Y-m-d H:i`). */
  @property({ type: String })
  accessor dateFormat = 'Y-m-d';

<<<<<<< HEAD
  /** @deprecated Use `value` (Date | Date[]) instead. */
  @property({ type: Array })
  accessor defaultDate: string[] | null = null;
=======
  /**
   * Sets the initial selected date(s) for the range.
   *
   * @deprecated Soft-deprecated. Prefer setting `value`.
   *
   * Backward compatibility notes:
   * - still supports property assignment (`defaultDate = '2025-01-01'` or string[]).
   * - empty attribute values are treated as `null`.
   */
  @property({
    attribute: 'default-date',
    converter: {
      fromAttribute: (attr: string | null) => {
        if (attr == null) return null;
        const v = attr.trim();
        return v === '' ? null : v;
      },
    },
  })
  accessor defaultDate: string | string[] | null = null;
>>>>>>> 934ad59c

  /** Controls which parts of the date range are editable. */
  @property({ type: String })
  accessor rangeEditMode: DateRangeEditableMode = DateRangeEditableMode.BOTH;

  /** Sets default error message. */
  @property({ type: String })
  accessor defaultErrorMessage = '';

  /**
   * Current date range value for the component.
   *
   * - Uncontrolled: populated from `defaultDate` and user selections.
   * - Controlled: can be set from the host (e.g. Vue `:value`).
   */
  override value: [Date | null, Date | null] = [null, null];

  /** Sets validation warning messaging. */
  @property({ type: String })
  accessor warnText = '';

  /** Sets flatpickr options setting to disable specific dates. Accepts array of dates in Y-m-d format, timestamps, or Date objects. */
  @property({ type: Array })
  accessor disable: (string | number | Date)[] = [];

  /** Internal storage for processed disable dates
   * @internal
   */
  @state()
  private accessor _processedDisableDates: (string | number | Date)[] = [];

  /** Sets flatpickr options setting to enable specific dates. */
  @property({ type: Array })
  accessor enable: (string | number | Date)[] = [];

  /** Sets caption to be displayed under primary date picker elements. */
  @property({ type: String })
  accessor caption = '';

  /** Sets date range picker form input value to required. */
  @property({ type: Boolean })
  accessor required = false;

  /** Input size. "sm", "md", or "lg". */
  @property({ type: String })
  accessor size = 'md';

  /** Sets entire date range picker form element to enabled/disabled. */
  @property({ type: Boolean })
  accessor dateRangePickerDisabled = false;

  /** Sets entire date range picker form element to readonly. */
  @property({ type: Boolean })
  accessor readonly = false;

  /** Sets 24-hour formatting true/false.
   * Defaults to 12H for all `en-` locales and 24H for all other locales.
   */
  @property({ type: Boolean })
  accessor twentyFourHourFormat: boolean | null = null;

  /** Sets lower boundary of date range picker date selection. */
  @property({ type: String })
  accessor minDate: string | number | Date = '';

  /** Allows manual input of date/time string that matches dateFormat when true. */
  @property({ type: Boolean })
  accessor allowManualInput = false;

  /** Sets upper boundary of date range picker date selection. */
  @property({ type: String })
  accessor maxDate: string | number | Date = '';

  /** Sets aria label attribute for error message. */
  @property({ type: String })
  accessor errorAriaLabel = '';

  /** Sets title attribute for error message. */
  @property({ type: String })
  accessor errorTitle = '';

  /** Sets aria label attribute for warning message. */
  @property({ type: String })
  accessor warningAriaLabel = '';

  /** Sets title attribute for warning message. */
  @property({ type: String })
  accessor warningTitle = '';

  /** Sets whether the Flatpickr calendar UI should use static positioning. */
  @property({ type: Boolean })
  accessor staticPosition = false;

  /** Sets flatpickr enableTime value based on detected dateFormat.
   * @internal
   */
  @state()
  private accessor _enableTime = false;

  /** Flatpickr instantiation.
   * @internal
   */
  @state()
  private accessor flatpickrInstance: Instance | undefined;

  /**
   * Queries the input DOM element.
   * @internal
   */
  @query('input')
  private accessor _inputEl: HTMLInputElement | null = null;

  /**
   * Sets whether user has interacted with datepicker for error handling.
   * @internal
   */
  @state()
  private accessor _hasInteracted = false;

  /** Customizable text strings. */
  @property({ type: Object })
  accessor textStrings = _defaultTextStrings;

  /** Internal text strings.
   * @internal
   */
  @state()
  accessor _textStrings = { ..._defaultTextStrings };

  /** Tracks if we're in a clear operation to prevent duplicate events
   * @internal
   */
  @state()
  private accessor _isClearing = false;

  /** Control flag to prevent Flatpickr from opening when clicking caption, error, label, or warning elements.
   * @internal
   */
  @state()
  private accessor _shouldFlatpickrOpen = false;

  /** Track if we initially had a defaultDate when the component was first connected
   * @internal
   */
  @state()
  private accessor _hasInitialDefaultDate = false;

  /** Track initialization state
   * @internal
   */
  private _initialized = false;

  /** Track destroyed state
   * @internal
   */
  private _isDestroyed = false;

  /** Stable anchor id for accessibility (generate once per instance)
   * @internal
   */
  private _anchorId: string | null = null;

  /** Store submit event listener reference for cleanup
   * @internal
   */
  private _submitListener: ((e: SubmitEvent) => void) | null = null;

  /** Track if we're currently syncing from the host (e.g. Vue `:value`).
   * @internal
   */
  @state()
  private accessor _isSyncingFromHost = false;

  private debounce<T extends (...args: unknown[]) => unknown>(
    func: T,
    wait: number
  ): (...args: Parameters<T>) => void {
    let timeout: number | null = null;

    return (...args: Parameters<T>) => {
      if (timeout !== null) {
        window.clearTimeout(timeout);
      }

      timeout = window.setTimeout(() => {
        void func(...args);
        timeout = null;
      }, wait);
    };
  }

  /** Debounced re-initialization helper used when configuration changes.
   * @internal
   */
  private debouncedUpdate = this.debounce(async () => {
    if (!this.flatpickrInstance || this._isDestroyed) return;
    try {
      await this.initializeFlatpickr();
    } catch (error) {
      if (
        process.env.NODE_ENV === 'development' &&
        error instanceof Error &&
        !error.message.includes('calendarContainer') &&
        !error.message.includes('selectedDates')
      ) {
        console.warn('DateRangePicker update info:', error.message);
      }
    }
  }, 100);

  /** Debounced resize handler to keep the calendar positioned correctly.
   * @internal
   */
  private handleResize = this.debounce(async () => {
    if (this.flatpickrInstance && !this._isDestroyed) {
      try {
        await this.initializeFlatpickr();
      } catch (error) {
        if (
          process.env.NODE_ENV === 'development' &&
          error instanceof Error &&
          !error.message.includes('calendarContainer') &&
          !error.message.includes('selectedDates')
        ) {
          console.debug('DateRangePicker resize info:', error.message);
        }
      }
    }
  }, 250);

  private generateRandomId(prefix: string): string {
    return `${prefix}-${Math.random().toString(36).slice(2, 11)}`;
  }

  override connectedCallback() {
    super.connectedCallback();
    this.addEventListener('change', this._onChange);
    this.addEventListener('reset', this._handleFormReset);
    window.addEventListener('resize', this.handleResize);

    if (this._internals.form) {
      this._submitListener = (e: SubmitEvent) => {
        this._validate(true, true);
        if (!this._internals.checkValidity()) {
          e.preventDefault();
        }
      };
      this._internals.form.addEventListener('submit', this._submitListener);
    }

    if (
      (!this.value ||
        (Array.isArray(this.value) &&
          this.value.every((date) => date === null))) &&
      this.defaultDate
    ) {
      this._hasInitialDefaultDate = true;
      if (Array.isArray(this.defaultDate) && this.defaultDate.length === 1) {
        this._hasInteracted = true;
      }
    }
  }

  override disconnectedCallback() {
    this._isDestroyed = true;
    super.disconnectedCallback();
    this.removeEventListener('change', this._onChange);
    this.removeEventListener('reset', this._handleFormReset);
    window.removeEventListener('resize', this.handleResize);

    if (this._internals.form && this._submitListener) {
      this._internals.form.removeEventListener('submit', this._submitListener);
      this._submitListener = null;
    }

    this.flatpickrInstance?.destroy();
    this.flatpickrInstance = undefined;
  }

  private hasValue(): boolean {
    if (this._inputEl?.value) return true;
    if (this.value && Array.isArray(this.value) && this.value.length === 2) {
      return this.value[0] !== null || this.value[1] !== null;
    }
    if (this.defaultDate) {
      if (Array.isArray(this.defaultDate)) {
        return (
          this.defaultDate.length > 0 &&
          !this.defaultDate.every((date) => !date || date === '')
        );
      }
      return !!this.defaultDate;
    }
    return false;
  }

  private updateFormValue() {
    if (!this._internals || !this._inputEl) return;

    const [start, end] = this.value;

    if (start instanceof Date && end instanceof Date) {
      const formattedValue = [start.toISOString(), end.toISOString()].join(',');
      this._internals.setFormValue(formattedValue);

      if (this.name) {
        this._inputEl.setAttribute('value', formattedValue);
      }
    } else {
      this._internals.setFormValue('');
      if (this.name) {
        this._inputEl.removeAttribute('value');
      }
    }
  }

  override render() {
    const anchorId =
      this._anchorId ??
      (this._anchorId = this.name
        ? this.generateRandomId(this.name)
        : this.generateRandomId('date-range-picker'));

    const errorId = `${anchorId}-error-message`;
    const warningId = `${anchorId}-warning-message`;
    const descriptionId = this.caption ? `${anchorId}-caption` : undefined;
    const placeholder = getPlaceholder(this.dateFormat, true);

    const showClearButton =
      this.hasValue() &&
      !this.readonly &&
      this.rangeEditMode !== DateRangeEditableMode.START &&
      this.rangeEditMode !== DateRangeEditableMode.END &&
      this.rangeEditMode !== DateRangeEditableMode.NONE;

    return html`
      <div class=${classMap(this.getDateRangePickerClasses())}>
        <div
          class="label-text"
          ?readonly=${this.readonly}
          @mousedown=${this.onSuppressLabelInteraction}
          @click=${this.onSuppressLabelInteraction}
          aria-disabled=${this.dateRangePickerDisabled ? 'true' : 'false'}
          id=${`label-${anchorId}`}
        >
          ${this.required
            ? html`<abbr
                class="required"
                title=${this._textStrings.requiredText}
                role="img"
                aria-label=${this._textStrings.requiredText}
              >
                *
              </abbr>`
            : null}
          ${this.label}
          <slot name="tooltip"></slot>
        </div>

        <div class="input-wrapper">
          <input
            class="${classMap({
              [`size--${this.size}`]: true,
              'input-custom': true,
              'is-readonly': this.readonly,
            })}"
            type="text"
            id=${anchorId}
            name=${this.name}
            placeholder=${placeholder}
            ?disabled=${this.dateRangePickerDisabled}
            ?readonly=${!this.dateRangePickerDisabled && this.readonly}
            ?required=${this.required}
            ?invalid=${this._isInvalid}
            aria-invalid=${this._isInvalid ? 'true' : 'false'}
            aria-labelledby=${`label-${anchorId}`}
            autocomplete="off"
            @click=${this.handleInputClickEvent}
            @focus=${this.handleInputFocusEvent}
          />
          ${showClearButton
            ? html`<kyn-button
                ?disabled=${this.dateRangePickerDisabled}
                class="clear-button"
                kind="ghost"
                size="small"
                description=${this._textStrings.clearAll}
                @click=${this._handleClear}
              >
                <span style="display:flex;" slot="icon">
                  ${unsafeSVG(clearIcon)}
                </span>
              </kyn-button>`
            : html`<span
                class="input-icon ${this.dateRangePickerDisabled
                  ? 'is-disabled'
                  : ''}"
                aria-hidden="true"
                @click=${this.handleInputClickEvent}
              >
                ${unsafeSVG(calendarIcon)}
              </span>`}
        </div>

        <div
          id=${`${anchorId}-announcer`}
          class="sr-only"
          aria-live="polite"
        ></div>
        ${this.caption
          ? html`<div
              id=${ifDefined(descriptionId)}
              class="caption"
              aria-disabled=${this.dateRangePickerDisabled ? 'true' : 'false'}
              @mousedown=${this.onSuppressLabelInteraction}
              @click=${this.onSuppressLabelInteraction}
            >
              ${this.caption}
            </div>`
          : ''}
        ${this.renderValidationMessage(errorId, warningId)}
      </div>
    `;
  }

  private renderValidationMessage(errorId: string, warningId: string) {
    if (this.dateRangePickerDisabled) return null;

    if (this.invalidText || (this._isInvalid && this._hasInteracted)) {
      return html`
        <div
          id=${errorId}
          class="error error-text"
          role="alert"
          title=${this.errorTitle || 'Error'}
          @mousedown=${this.onSuppressLabelInteraction}
          @click=${this.onSuppressLabelInteraction}
          tabindex="0"
          @keydown=${(e: KeyboardEvent) => {
            if (e.key === 'Enter' || e.key === ' ') {
              e.preventDefault();
              this.onSuppressLabelInteraction(e);
            }
          }}
        >
          <span
            class="error-icon"
            role="img"
            aria-label=${this.errorAriaLabel || 'Error message icon'}
          >
            ${unsafeSVG(errorIcon)}
          </span>
          ${this.invalidText ||
          this._internalValidationMsg ||
          this.defaultErrorMessage}
        </div>
      `;
    }

    if (this.warnText) {
      return html`
        <div
          id=${warningId}
          class="warn warn-text"
          role="alert"
          aria-label=${this.warningAriaLabel || 'Warning message'}
          title=${this.warningTitle || 'Warning'}
          @mousedown=${this.onSuppressLabelInteraction}
          @click=${this.onSuppressLabelInteraction}
          tabindex="0"
          @keydown=${(e: KeyboardEvent) => {
            if (e.key === 'Enter' || e.key === ' ') {
              e.preventDefault();
              this.onSuppressLabelInteraction(e);
            }
          }}
        >
          ${this.warnText}
        </div>
      `;
    }

    return null;
  }

  private getDateRangePickerClasses() {
    return {
      'date-range-picker': true,
      'date-range-picker__enable-time': this._enableTime,
      'date-range-picker__disabled': this.dateRangePickerDisabled,
    };
  }

  private parseDateString(dateStr: string): Date | null {
    if (!dateStr || !dateStr.trim()) return null;
    dateStr = dateStr.trim();

    if (/^\d{4}-\d{2}-\d{2}$/.test(dateStr)) {
      const [y, m, d] = dateStr.split('-').map(Number);
      // Reject impossible month/day values (e.g. 2024-13-01) instead of letting Date roll over.
      if (m < 1 || m > 12 || d < 1 || d > 31) return null;
      const date = new Date(y, m - 1, d);
      // Reject rollover dates (e.g. 2024-02-31 becomes Mar 2).
      if (
        date.getFullYear() !== y ||
        date.getMonth() !== m - 1 ||
        date.getDate() !== d
      ) {
        return null;
      }
      return isNaN(date.getTime()) ? null : date;
    }

    const dateFormat = this.dateFormat || 'Y-m-d';

    if (dateStr.includes('T')) {
      const date = new Date(dateStr);
      return isNaN(date.getTime()) ? null : date;
    }

    if (dateStr.includes(' ')) {
      const parts = dateStr.split(/\s+/);
      const datePart = parts[0];
      const timePart = parts[1] || '';
      let ampm = parts[2] ? parts[2].toUpperCase() : undefined;
      const dateTokens = datePart.split('-').map(Number);
      let year: number, month: number, day: number;

      switch (dateFormat) {
        case 'Y-m-d':
          [year, month, day] = dateTokens;
          break;
        case 'm-d-Y':
          [month, day, year] = dateTokens;
          break;
        case 'd-m-Y':
          [day, month, year] = dateTokens;
          break;
        default:
          [year, month, day] = dateTokens;
      }

      if (!year || !month || !day) return null;

      let hours = 0;
      let minutes = 0;
      let seconds = 0;

      if (timePart) {
        const timeComponents = timePart.split(':');
        hours = parseInt(timeComponents[0], 10);

        if (timeComponents.length > 1) {
          if (timeComponents[1].includes(' ')) {
            const [mins, token] = timeComponents[1].split(' ');
            minutes = parseInt(mins, 10);
            ampm = token ? token.toUpperCase() : ampm;
          } else {
            minutes = parseInt(timeComponents[1], 10);
          }
        }

        if (timeComponents.length > 2) {
          seconds = parseInt(timeComponents[2], 10);
        }

        if (ampm) {
          if (ampm === 'PM' && hours < 12) {
            hours += 12;
          } else if (ampm === 'AM' && hours === 12) {
            hours = 0;
          }
        }
      }

      const date = new Date(year, month - 1, day, hours, minutes, seconds);
      return isNaN(date.getTime()) ? null : date;
    }

    const formats: { [key: string]: RegExp } = {
      'Y-m-d': /^\d{4}-\d{2}-\d{2}$/,
      'm-d-Y': /^\d{2}-\d{2}-\d{4}$/,
      'd-m-Y': /^\d{2}-\d{2}-\d{4}$/,
      'Y-m-d h:i K': /^\d{4}-\d{2}-\d{2}( \d{1,2}:\d{2} [AP]M)?$/,
    };
    const pattern = formats[dateFormat];
    if (!pattern || !pattern.test(dateStr)) return null;

    const datePart = dateStr.split(' ')[0];
    const dateTokens = datePart.split('-').map(Number);
    let year: number, month: number, day: number;

    switch (dateFormat) {
      case 'Y-m-d':
        [year, month, day] = dateTokens;
        break;
      case 'm-d-Y':
        [month, day, year] = dateTokens;
        break;
      case 'd-m-Y':
        [day, month, year] = dateTokens;
        break;
      default:
        [year, month, day] = dateTokens;
    }

    if (!year || !month || !day) return null;
    const date = new Date(year, month - 1, day);
    return isNaN(date.getTime()) ? null : date;
  }

  override async firstUpdated(changedProperties: PropertyValues) {
    super.firstUpdated(changedProperties);
    if (!this._initialized) {
      injectFlatpickrStyles(ShidokaFlatpickrTheme.toString());
      this._initialized = true;

      this._enableTime = updateEnableTime(this.dateFormat);

      await this.updateComplete;
      this.setupAnchor();

      const valueEmpty =
        !this.value ||
        (this.value.length === 2 &&
          this.value[0] === null &&
          this.value[1] === null);

      if (valueEmpty && this._hasInitialDefaultDate && this.defaultDate) {
        const processedDates = this.processDefaultDates(this.defaultDate);
        if (processedDates && processedDates.length > 0) {
          if (processedDates.length === 1) {
            this.value = [processedDates[0], null];
            this._hasInteracted = true;
          } else if (processedDates.length >= 2) {
            this.value = [processedDates[0], processedDates[1]];
          }

          if (this.value[0] !== null || this.value[1] !== null) {
            this.updateFormValue();
          }

          this._validate(true, false);
        }
      }

      setTimeout(() => {
        const currentValueArray = Array.isArray(this.value)
          ? this.value
          : [null, null];

        const selectedCount = [
          currentValueArray[0],
          currentValueArray[1],
        ].filter((d) => d !== null).length;

        if (selectedCount > 0 || !!this.invalidText) {
          this._hasInteracted = true;
          this._validate(true, false);
<<<<<<< HEAD
        } else {
          const currentValueArray = Array.isArray(this.value)
            ? this.value
            : [null, null];

          if (
            currentValueArray.length === 2 &&
            ((currentValueArray[0] !== null && currentValueArray[1] === null) ||
              (currentValueArray[0] === null && currentValueArray[1] !== null))
          ) {
            this._hasInteracted = true;
            this._validate(true, false);
          }
=======
          return;
        }

        if (Array.isArray(this.defaultDate) && this.defaultDate.length === 1) {
          this._hasInteracted = true;
          this._validate(true, false);
>>>>>>> 934ad59c
        }
      }, 0);
    }
  }

  override updated(changedProperties: PropertyValues) {
    super.updated(changedProperties);

    if (changedProperties.has('textStrings')) {
      this._textStrings = { ..._defaultTextStrings, ...this.textStrings };

      if (
        this.flatpickrInstance &&
        this.rangeEditMode !== DateRangeEditableMode.BOTH
      ) {
        this.updateFlatpickrOptions();
      }
    }

    if (
      (changedProperties.has('dateRangePickerDisabled') &&
        this.dateRangePickerDisabled) ||
      (changedProperties.has('readonly') && this.readonly)
    ) {
      if (this.dateRangePickerDisabled || this.readonly) {
        this.flatpickrInstance?.close();
        return;
      } else if (this.value[0] && this.value[1]) {
        this.setInitialDates();
      }
    }

    if (changedProperties.has('rangeEditMode') && this.flatpickrInstance) {
      if (Array.isArray(this.defaultDate) && this.defaultDate.length === 2) {
        if (
          this.rangeEditMode === DateRangeEditableMode.START &&
          !this.defaultDate[0] &&
          this.defaultDate[1]
        ) {
          const processedDate = this.processDefaultDates([this.defaultDate[1]]);
          if (processedDate.length === 1) {
            this.value = [null, processedDate[0]];
          }
        } else if (
          this.rangeEditMode === DateRangeEditableMode.END &&
          this.defaultDate[0] &&
          !this.defaultDate[1]
        ) {
          const processedDate = this.processDefaultDates([this.defaultDate[0]]);
          if (processedDate.length === 1) {
            this.value = [processedDate[0], null];
          }
        }
      }

      this.flatpickrInstance.destroy();
      setTimeout(() => {
        this.initializeFlatpickr().then(() => {
          if (this._inputEl && this.flatpickrInstance) {
            this._inputEl.value = this.flatpickrInstance.input.value;
            this.flatpickrInstance.redraw();
            this.updateFormValue();
          }
        });
      }, 0);
    }

    if (
      changedProperties.has('value') &&
      !this.dateRangePickerDisabled &&
      !this._isClearing
    ) {
      const newValue = this.value;

      if (Array.isArray(newValue) && newValue.length === 2) {
        const [rawStart, rawEnd] = newValue as unknown as [unknown, unknown];
        const parsedStart =
          rawStart instanceof Date
            ? rawStart
            : typeof rawStart === 'string'
            ? this.parseDateString(rawStart)
            : null;
        const parsedEnd =
          rawEnd instanceof Date
            ? rawEnd
            : typeof rawEnd === 'string'
            ? this.parseDateString(rawEnd)
            : null;

        const hostProvidedSomething = rawStart != null || rawEnd != null;
        const parseFailed =
          hostProvidedSomething &&
          ((rawStart != null && !parsedStart) ||
            (rawEnd != null && !parsedEnd));

        if (parseFailed) {
          this._hasInteracted = true;
          this.invalidText = this._textStrings.pleaseSelectValidDate;
          this.value = [parsedStart, parsedEnd];
          this.flatpickrInstance?.clear();
          if (parsedStart) this.syncFlatpickrFromValue([parsedStart]);
          this.updateFormValue();
          this._validate(true, false);
          return;
        }

        if (
          hostProvidedSomething &&
          (typeof rawStart === 'string' || typeof rawEnd === 'string') &&
          (parsedStart instanceof Date || parsedEnd instanceof Date)
        ) {
          this.value = [parsedStart, parsedEnd];

          const datesToSync: Date[] = [];
          if (parsedStart instanceof Date) datesToSync.push(parsedStart);
          if (parsedEnd instanceof Date) datesToSync.push(parsedEnd);
          if (datesToSync.length > 0 && this.flatpickrInstance) {
            this.syncFlatpickrFromValue(datesToSync);
          }

          if (this._inputEl && parsedStart && parsedEnd) {
            this._inputEl.value = `${rawStart} to ${rawEnd}`;
          }
          this.updateFormValue();
        }
      }
      if (newValue.every((v) => v === null)) {
        this._isClearing = true;
        this.flatpickrInstance?.clear();
        this._isClearing = false;

        if (this._inputEl) {
          this._inputEl.value = '';
          this.updateFormValue();
        }

        // no dates selected
        this.updateSelectedDateRangeAria([]);
      } else {
        const currentDates = this.flatpickrInstance?.selectedDates ?? [];
        if (
          currentDates.length !== 2 ||
          !currentDates[0] ||
          !currentDates[1] ||
          currentDates[0].getTime() !==
            (newValue[0] instanceof Date ? newValue[0].getTime() : undefined) ||
          currentDates[1].getTime() !==
            (newValue[1] instanceof Date ? newValue[1].getTime() : undefined)
        ) {
          this.setInitialDates();
        }

        const announcedDates =
          (this.flatpickrInstance?.selectedDates?.length ?? 0) > 0
            ? this.flatpickrInstance!.selectedDates
            : newValue.filter((d): d is Date => d instanceof Date);

        if (announcedDates.length > 0) {
          this.updateSelectedDateRangeAria(announcedDates);
        }

        if (
          (newValue[0] !== null && newValue[1] === null) ||
          (newValue[0] === null && newValue[1] !== null)
        ) {
          this._hasInteracted = true;
          this._validate(true, false);
        }
      }
    }

    if (changedProperties.has('defaultDate')) {
      if (this.defaultDate && this.value.every((v) => v === null)) {
        const dates = this.processDefaultDates(this.defaultDate);
        this.value =
          dates.length === 2
            ? ([dates[0], dates[1]] as [Date, Date])
            : dates.length === 1
            ? ([dates[0], null] as [Date, null])
            : ([null, null] as [null, null]);

        if (Array.isArray(this.defaultDate) && this.defaultDate.length === 2) {
          if (
            this.rangeEditMode === DateRangeEditableMode.START &&
            !this.defaultDate[0] &&
            this.defaultDate[1]
          ) {
            const processedDate = this.processDefaultDates([
              this.defaultDate[1],
            ]);
            if (processedDate.length === 1) {
              this.value = [null, processedDate[0]];
            }
          } else if (
            this.rangeEditMode === DateRangeEditableMode.END &&
            this.defaultDate[0] &&
            !this.defaultDate[1]
          ) {
            const processedDate = this.processDefaultDates([
              this.defaultDate[0],
            ]);
            if (processedDate.length === 1) {
              this.value = [processedDate[0], null];
            }
          }
        }

        this.updateFormValue();
      }

      if (this.flatpickrInstance) {
        this.flatpickrInstance.destroy();
        this.initializeFlatpickr().then(() => {
          if (this._inputEl && this.flatpickrInstance) {
            this._inputEl.value = this.flatpickrInstance.input.value;
            this.flatpickrInstance.redraw();
            this.updateFormValue();
          }
        });
      }
    }

    if (changedProperties.has('disable')) {
      if (Array.isArray(this.disable)) {
        this._processedDisableDates = this.disable.map((date) => {
          if (date instanceof Date) return date;
          if (typeof date === 'number') return new Date(date);
          if (typeof date === 'string') {
            const [year, month, day] = date.split('-').map(Number);
            if (!isNaN(year) && !isNaN(month) && !isNaN(day)) {
              return new Date(year, month - 1, day);
            }
          }
          return date;
        });
      } else {
        this._processedDisableDates = [];
      }
      if (this.flatpickrInstance) {
        this.updateFlatpickrOptions();
      }
    }

    if (
      (changedProperties.has('dateFormat') ||
        changedProperties.has('minDate') ||
        changedProperties.has('maxDate') ||
        changedProperties.has('locale') ||
        changedProperties.has('twentyFourHourFormat')) &&
      this.flatpickrInstance &&
      !this._isClearing
    ) {
      this._enableTime = updateEnableTime(this.dateFormat);
      this.updateFlatpickrOptions();
    }

    if (changedProperties.has('allowManualInput')) {
      this.syncAllowInput();
    }
  }

  private syncAllowInput(): void {
    if (!this.flatpickrInstance) return;
    this.flatpickrInstance.set('allowInput', this.allowManualInput);
    if (!this.readonly && this._inputEl) {
      this._inputEl.readOnly = !this.allowManualInput;
    }
  }

  private async setupAnchor() {
    if (!this._inputEl) {
      return;
    }

    try {
      await this.initializeFlatpickr();
    } catch (error) {
      console.error('Error setting up flatpickr:', error);
    }
  }

  private normalizeToDate(value: string | number | Date | ''): Date | null {
    if (!value) return null;

    if (value instanceof Date) {
      return isNaN(value.getTime()) ? null : value;
    }

    if (typeof value === 'number') {
      const d = new Date(value);
      return isNaN(d.getTime()) ? null : d;
    }

    if (typeof value === 'string') {
      return this.parseDateString(value);
    }

    return null;
  }

  private processDefaultDates(
    defaultDate: string | string[] | Date | Date[] | null
  ): Date[] {
    if (!defaultDate) return [];

    const rawValues = Array.isArray(defaultDate) ? defaultDate : [defaultDate];

    const parsed = rawValues.map((d) => {
      if (d instanceof Date) return d;
      if (typeof d === 'string') return this.parseDateString(d);
      return null;
    });

    const validDates = parsed.filter(
      (date): date is Date => date instanceof Date && !isNaN(date.getTime())
    );

    if (validDates.length === 2 && validDates[1] < validDates[0]) {
      console.error(
        'Invalid date range: End date cannot be earlier than start date'
      );
      this.invalidText = this._textStrings.invalidDateRange;
      return [validDates[0]];
    }

    const min = this.normalizeToDate(this.minDate);
    const max = this.normalizeToDate(this.maxDate);

    const inRange = validDates.filter((d) => {
      return (!min || d >= min) && (!max || d <= max);
    });

    if (inRange.length !== validDates.length) {
      console.error('Invalid date(s) provided in defaultDate', inRange);
      this.invalidText = this._textStrings.pleaseSelectValidDate;
      this.defaultDate = null;
    }

    return inRange;
  }

  private async _clearInput(
    options: { reinitFlatpickr?: boolean } = { reinitFlatpickr: true }
  ) {
    if (this.rangeEditMode === DateRangeEditableMode.NONE) {
      return;
    }

    const newValue: [Date | null, Date | null] = [null, null];
    const preservedDateExists = false;

    this.value = newValue;
    this.defaultDate = null;

    if (preservedDateExists) {
      if (this.flatpickrInstance) {
        this.flatpickrInstance.clear();

        const datesToSet = newValue.filter(
          (date): date is Date => date !== null
        );
        if (datesToSet.length > 0) {
          this.syncFlatpickrFromValue(datesToSet);
        }
      }

      this.updateFormValue();
    } else {
      await clearFlatpickrInput(
        this.flatpickrInstance,
        this._inputEl ?? undefined,
        () => {
          this.updateFormValue();
        }
      );
    }

    this.updateSelectedDateRangeAria([]);

    emitValue(this, 'on-change', {
      dates: this.value,
      dateObjects: this.value,
      dateString: this._inputEl?.value,
      source: 'clear',
    });

    this._validate(true, false);
    await this.updateComplete;

    if (options.reinitFlatpickr) {
      await this.initializeFlatpickr();
    }
  }

  private async _handleClear(event: Event) {
    event.preventDefault();
    event.stopPropagation();
    this._isClearing = true;
    try {
      await this._clearInput();
    } finally {
      this._isClearing = false;
    }
  }

  public async handleClose() {
    this._hasInteracted = true;
    this._validate(true, false);
    await this.updateComplete;
  }

  public async initializeFlatpickr() {
    if (this._isDestroyed) {
      return;
    }

    if (!this._inputEl || !this._inputEl.isConnected) {
      console.warn(
        'Cannot initialize Flatpickr: input element not available or not connected to DOM'
      );
      return;
    }

    if (!this.dateFormat) {
      console.warn('Date format not set, using default Y-m-d');
      this.dateFormat = 'Y-m-d';
    }

    try {
      this.flatpickrInstance?.destroy();
      this.flatpickrInstance = await initializeSingleAnchorFlatpickr({
        inputEl: this._inputEl,
        getFlatpickrOptions: () => this.getComponentFlatpickrOptions(),
        setCalendarAttributes: (instance) => {
          try {
            if (!instance?.calendarContainer) {
              throw new Error('Calendar container not available');
            }
            const container = getModalContainer(this);
            setCalendarAttributes(instance, container !== document.body);
            instance.calendarContainer.setAttribute(
              'aria-label',
              'Date range calendar'
            );
          } catch (error) {
            console.warn('Error setting calendar attributes:', error);
          }
        },
        setInitialDates: () => this.setInitialDates(),
      });

      if (!this.flatpickrInstance) {
        throw new Error('Failed to initialize Flatpickr instance');
      }

      hideEmptyYear();
      this._validate(false, false);
    } catch (error) {
      console.error('Error initializing Flatpickr:', error);

      if (error instanceof Error) {
        console.error('Error details:', error.message);
      }
    }
  }

  public async updateFlatpickrOptions() {
    if (!this.flatpickrInstance) {
      console.warn('Cannot update options: Flatpickr instance not available');
      return;
    }
    await this.debouncedUpdate();
  }

  public async getComponentFlatpickrOptions(): Promise<Partial<BaseOptions>> {
    if (!this.dateFormat) {
      this.dateFormat = 'Y-m-d';
    }

    if (!this._inputEl) {
      return {};
    }

    const container = getModalContainer(this);

    let effectiveDefaultDate: Date[] | undefined;

    const [start, end] = this.value ?? [null, null];

    if (start instanceof Date || end instanceof Date) {
      const dates: Date[] = [];
      if (start instanceof Date) dates.push(start);
      if (end instanceof Date) dates.push(end);
      if (dates.length > 0) {
        effectiveDefaultDate = dates;
      }
    } else if (Array.isArray(this.defaultDate) && this.defaultDate.length > 0) {
      const processed = this.processDefaultDates(this.defaultDate);
      if (processed.length > 0) {
        effectiveDefaultDate = processed.slice(0, 2);
      }
    }

    const options = await getFlatpickrOptions({
      locale: this.locale || 'en',
      dateFormat: this.dateFormat,
      defaultDate: effectiveDefaultDate,
      enableTime: this._enableTime,
      twentyFourHourFormat: this.twentyFourHourFormat ?? undefined,
      inputEl: this._inputEl,
      minDate: this.minDate,
      maxDate: this.maxDate,
      enable: this.enable,
      disable: this._processedDisableDates,
      mode: 'range',
      closeOnSelect: false,
      allowInput: this.allowManualInput,
      loadLocale,
      onOpen: this.handleOpen.bind(this),
      onClose: this.handleClose.bind(this),
      onChange: this.handleDateChange.bind(this),
      appendTo: container,
      noCalendar: false,
      static: this.staticPosition,
    });

    const origOnOpen = options.onOpen;
    options.onOpen = (selectedDates, dateStr, instance) => {
      if (typeof origOnOpen === 'function') {
        origOnOpen(selectedDates, dateStr, instance);
      } else if (Array.isArray(origOnOpen)) {
        origOnOpen.forEach((fn) => fn(selectedDates, dateStr, instance));
      }

      setTimeout(() => {
        const firstDay = instance.calendarContainer.querySelector<HTMLElement>(
          '.flatpickr-day:not(.flatpickr-disabled)'
        );
        if (firstDay) firstDay.focus();
      }, 0);
    };

    const origOnReady = options.onReady;
    options.onReady = (_sel, _str, instance) => {
      if (typeof origOnReady === 'function') {
        origOnReady(_sel, _str, instance);
      } else if (Array.isArray(origOnReady)) {
        origOnReady.forEach((fn) => fn(_sel, _str, instance));
      }

      const handler = (e: KeyboardEvent) => {
        if (e.key !== 'Enter') return;

        const target = e.target as HTMLElement & { dateObj?: Date };

        if (
          !target.classList.contains('flatpickr-day') ||
          target.classList.contains('flatpickr-disabled') ||
          !target.dateObj
        ) {
          return;
        }

        e.preventDefault();

        const sel = instance.selectedDates;

        if (sel.length === 0) {
          instance.setDate([target.dateObj], true);
        } else if (sel.length === 1) {
          instance.setDate([sel[0], target.dateObj], true);
          instance.close();
        }
      };

      instance.calendarContainer.addEventListener('keydown', handler);
    };

    if (this.rangeEditMode !== DateRangeEditableMode.BOTH) {
      return applyDateRangeEditingRestrictions(
        options,
        this.rangeEditMode,
        this.value,
        {
          lockedStartDate: this._textStrings.lockedStartDate,
          lockedEndDate: this._textStrings.lockedEndDate,
          dateLocked: this._textStrings.dateLocked,
          dateNotAvailable: this._textStrings.dateNotAvailable,
          dateInSelectedRange: this._textStrings.dateInSelectedRange,
        }
      );
    }

    return options;
  }

  public setInitialDates() {
    if (!this.flatpickrInstance) return;

    try {
      if (!this.flatpickrInstance.config) return;

      if (Array.isArray(this.value) && this.value.length === 2) {
        const [rawStart, rawEnd] = this.value as unknown as [unknown, unknown];

        const start =
          rawStart instanceof Date
            ? rawStart
            : typeof rawStart === 'string'
            ? this.parseDateString(rawStart)
            : null;

        const end =
          rawEnd instanceof Date
            ? rawEnd
            : typeof rawEnd === 'string'
            ? this.parseDateString(rawEnd)
            : null;

        const hostProvidedSomething = rawStart != null || rawEnd != null;

        if (
          hostProvidedSomething &&
          ((rawStart != null && !start) || (rawEnd != null && !end))
        ) {
          this._hasInteracted = true;
          this.invalidText = this._textStrings.pleaseSelectValidDate;
          this.value = [start, end];
          this.flatpickrInstance.clear();
          if (start) this.syncFlatpickrFromValue([start]);
          this._validate(true, false);
          return;
        }
      }

      const hasValidValue =
        Array.isArray(this.value) &&
        this.value.length === 2 &&
        (this.value[0] !== null || this.value[1] !== null);

      if (!hasValidValue && this.defaultDate) {
        const validDates = this.processDefaultDates(this.defaultDate);

        if (validDates.length === 2) {
          this.syncFlatpickrFromValue(validDates);
          this.value = validDates as [Date, Date];
        } else if (validDates.length === 1) {
          this.syncFlatpickrFromValue([validDates[0]]);
          this.value = [validDates[0], null];
          this._validate(true, false);
        }

        return;
      }

      if (Array.isArray(this.value) && this.value.length === 2) {
        const [rawStart, rawEnd] = this.value as unknown as [unknown, unknown];

        const start =
          rawStart instanceof Date
            ? rawStart
            : typeof rawStart === 'string'
            ? this.parseDateString(rawStart)
            : null;

        const end =
          rawEnd instanceof Date
            ? rawEnd
            : typeof rawEnd === 'string'
            ? this.parseDateString(rawEnd)
            : null;

        const min = this.normalizeToDate(this.minDate);
        const max = this.normalizeToDate(this.maxDate);

        const startInRange =
          start && (!min || start >= min) && (!max || start <= max)
            ? start
            : null;
        const endInRange =
          end && (!min || end >= min) && (!max || end <= max) ? end : null;

        const hostProvidedSomething = rawStart != null || rawEnd != null;

        if (hostProvidedSomething && (!startInRange || !endInRange)) {
          this._hasInteracted = true;
          this.invalidText = this._textStrings.pleaseSelectValidDate;
          this.value = [startInRange, endInRange];
          this.flatpickrInstance.clear();
          if (startInRange) this.syncFlatpickrFromValue([startInRange]);
          this._validate(true, false);
          return;
        }

        if (startInRange && endInRange && endInRange < startInRange) {
          this._hasInteracted = true;
          this.invalidText = this._textStrings.invalidDateRange;
          this.value = [startInRange, null];
          this.syncFlatpickrFromValue([startInRange]);
          this._validate(true, false);
          return;
        }

        this.invalidText = '';
        this.value = [startInRange, endInRange];

        const datesToSync: Date[] = [];
        if (startInRange) datesToSync.push(startInRange);
        if (endInRange) datesToSync.push(endInRange);

        if (datesToSync.length > 0) {
          this.syncFlatpickrFromValue(datesToSync);
        }
      }
    } catch (e) {
      console.error('Error in setInitialDates:', (e as Error).message);
    }
  }

  public handleOpen() {
    if (this.readonly) {
      this.flatpickrInstance?.close();
      return;
    }

    this._shouldFlatpickrOpen = true;
    this._isInvalid = false;
  }

  private syncFlatpickrFromValue(dates: Date[]): void {
    if (!this.flatpickrInstance) return;

    this._isSyncingFromHost = true;
    try {
      this.flatpickrInstance.setDate(dates, false); // critical: false
      this.flatpickrInstance.redraw();

      if (this._inputEl) {
        this._inputEl.value = this.flatpickrInstance.input.value;
        this.updateFormValue();
      }
    } finally {
      this._isSyncingFromHost = false;
    }
  }

  public async handleDateChange(selectedDates: Date[], dateStr: string) {
    this._hasInteracted = true;

    if (this._isClearing || this._isSyncingFromHost) return;

    if (selectedDates.length === 0) {
      this.value = [null, null];
      if (this._inputEl) {
        this._inputEl.value = '';
        this.updateFormValue();
      }
      emitValue(this, 'on-change', {
        dates: this.value,
        dateObjects: this.value,
        dateString: this._inputEl?.value,
        source: 'clear',
      });
    } else if (selectedDates.length === 1) {
      this.value = [selectedDates[0], null];

      if (this._inputEl) {
        this._inputEl.value = dateStr;
        this.updateFormValue();
      }

      emitValue(this, 'on-change', {
        dates: [selectedDates[0].toISOString()],
        dateObjects: [selectedDates[0], null],
        dateString: dateStr,
        source: 'date-selection',
      });
    } else {
      this.value = [selectedDates[0], selectedDates[1]];
      const iso = selectedDates.map((d) => d.toISOString());
      const display = this.flatpickrInstance!.input.value;
      if (this._inputEl) {
        this._inputEl.value = display;
        this.updateFormValue();
      }
      emitValue(this, 'on-change', {
        dates: iso,
        dateObjects: selectedDates,
        dateString: display,
        source: 'date-selection',
      });
    }

    this.updateSelectedDateRangeAria(selectedDates);
    this._validate(true, false);
  }

  private updateSelectedDateRangeAria(selectedDates: Date[]) {
    if (!this._inputEl) return;
    const announcer = this.shadowRoot?.getElementById(
      `${this._inputEl.id}-announcer`
    );

    if (!announcer) return;

    let announcement = '';

    if (selectedDates.length === 0) {
      announcement = this._textStrings.noDateSelected;
    } else if (selectedDates.length === 1) {
      announcement = this._textStrings.startDateSelected.replace(
        '{0}',
        selectedDates[0].toLocaleDateString(this.locale)
      );
    } else {
      announcement = this._textStrings.dateRangeSelected
        .replace('{0}', selectedDates[0].toLocaleDateString(this.locale))
        .replace('{1}', selectedDates[1].toLocaleDateString(this.locale));
    }

    announcer.textContent = announcement;
  }

  private setShouldFlatpickrOpen(value: boolean) {
    this._shouldFlatpickrOpen = value;
  }

  private closeFlatpickr() {
    this.flatpickrInstance?.close();
  }

  private onSuppressLabelInteraction(event: Event) {
    event.stopPropagation();
    this.setShouldFlatpickrOpen(false);
  }

  private handleInputClickEvent() {
    try {
      this._shouldFlatpickrOpen = true;

      handleInputClick(this.setShouldFlatpickrOpen.bind(this));

      if (
        this.flatpickrInstance &&
        !this.flatpickrInstance.isOpen &&
        !this.readonly &&
        !this.dateRangePickerDisabled
      ) {
        setTimeout(() => {
          if (this.flatpickrInstance && !this.flatpickrInstance.isOpen) {
            this.flatpickrInstance.open();
          }
        }, 0);
      }
    } catch (e) {
      console.warn('Error handling input click event:', e);
    }
  }

  private handleInputFocusEvent() {
    try {
      this._shouldFlatpickrOpen = true;

      handleInputFocus(
        this._shouldFlatpickrOpen,
        this.closeFlatpickr.bind(this),
        this.setShouldFlatpickrOpen.bind(this)
      );

      if (
        this.flatpickrInstance &&
        !this.flatpickrInstance.isOpen &&
        !this.readonly &&
        !this.dateRangePickerDisabled
      ) {
        setTimeout(() => {
          if (this.flatpickrInstance && !this.flatpickrInstance.isOpen) {
            this.flatpickrInstance.open();
          }
        }, 0);
      }
    } catch (e) {
      console.warn('Error handling input focus event:', e);
    }
  }

  private _validate(interacted: boolean, report: boolean) {
    if (!this._inputEl || !(this._inputEl instanceof HTMLInputElement)) return;

    if (this.dateRangePickerDisabled) {
      this._internals.setValidity({}, '', this._inputEl);
      this._isInvalid = false;
      this._internalValidationMsg = '';
      return;
    }

    if (interacted) {
      this._hasInteracted = true;
    }

    const shouldShowValidationErrors =
      this._hasInteracted || report || !!this.invalidText;

    const currentValueArray = Array.isArray(this.value)
      ? this.value
      : [null, null];

    const selectedCount = [currentValueArray[0], currentValueArray[1]].filter(
      (d) => d !== null
    ).length;

    let validity = this._inputEl.validity;
    let validationMessage = this._inputEl.validationMessage;

    if (this.flatpickrInstance?.isOpen) {
      validity = { ...validity, valueMissing: false, customError: false };
      validationMessage = '';
    } else if (selectedCount === 1) {
      validity = { ...validity, customError: true };
      validationMessage = this._textStrings.pleaseSelectBothDates;
    } else if (this.required && selectedCount === 0) {
      validity = { ...validity, valueMissing: true };
      validationMessage =
        this.defaultErrorMessage || this._textStrings.pleaseSelectDate;
    } else {
      validity = { ...validity, valueMissing: false, customError: false };
      validationMessage = '';
    }

    if (this.invalidText) {
      validity = { ...validity, customError: true };
      validationMessage = this.invalidText;
    }

    const isValid = !validity.valueMissing && !validity.customError;
    if (!isValid && !validationMessage) {
      validationMessage = this._textStrings.pleaseSelectValidDate;
    }

    this._internals.setValidity(validity, validationMessage, this._inputEl);

    this._isInvalid = !isValid && shouldShowValidationErrors;
    this._internalValidationMsg = validationMessage;

    if (report) this._internals.reportValidity();
  }

  private _onChange() {
    this._validate(true, false);
  }

  private _handleFormReset() {
    this.value = [null, null];
    this.flatpickrInstance?.clear();
    this._hasInteracted = false;
    this._validate(false, false);

    this.updateSelectedDateRangeAria([]);
  }

  public getValue(): [Date | null, Date | null] {
    if (this.flatpickrInstance) {
      const selected = this.flatpickrInstance.selectedDates;

      const start = selected[0] ?? null;
      const end = selected[1] ?? null;

      return [start, end];
    }

    return this.value;
  }

  public setValue(newValue: [Date | null, Date | null]): void {
    const isClear =
      !newValue ||
      (Array.isArray(newValue) && newValue.every((d) => d === null));

    this._isClearing = isClear;

    try {
      if (this.flatpickrInstance) {
        if (isClear) {
          this.flatpickrInstance.clear();
        } else {
          const datesToSet = newValue.filter(
            (d): d is Date => d instanceof Date
          );
          this.syncFlatpickrFromValue(datesToSet);
        }

        const selected = this.flatpickrInstance.selectedDates;
        this.value = [selected[0] ?? null, selected[1] ?? null];

        if (this._inputEl) {
          this._inputEl.value = isClear
            ? ''
            : this.flatpickrInstance.input.value;
          this.updateFormValue();
        }

        this.updateSelectedDateRangeAria(isClear ? [] : selected);
        return;
      }
    } finally {
      this._isClearing = false;
    }
  }
}

declare global {
  interface HTMLElementTagNameMap {
    'kyn-date-range-picker': DateRangePicker;
  }
}<|MERGE_RESOLUTION|>--- conflicted
+++ resolved
@@ -88,11 +88,6 @@
   @property({ type: String })
   accessor dateFormat = 'Y-m-d';
 
-<<<<<<< HEAD
-  /** @deprecated Use `value` (Date | Date[]) instead. */
-  @property({ type: Array })
-  accessor defaultDate: string[] | null = null;
-=======
   /**
    * Sets the initial selected date(s) for the range.
    *
@@ -113,7 +108,6 @@
     },
   })
   accessor defaultDate: string | string[] | null = null;
->>>>>>> 934ad59c
 
   /** Controls which parts of the date range are editable. */
   @property({ type: String })
@@ -773,28 +767,12 @@
         if (selectedCount > 0 || !!this.invalidText) {
           this._hasInteracted = true;
           this._validate(true, false);
-<<<<<<< HEAD
-        } else {
-          const currentValueArray = Array.isArray(this.value)
-            ? this.value
-            : [null, null];
-
-          if (
-            currentValueArray.length === 2 &&
-            ((currentValueArray[0] !== null && currentValueArray[1] === null) ||
-              (currentValueArray[0] === null && currentValueArray[1] !== null))
-          ) {
-            this._hasInteracted = true;
-            this._validate(true, false);
-          }
-=======
           return;
         }
 
         if (Array.isArray(this.defaultDate) && this.defaultDate.length === 1) {
           this._hasInteracted = true;
           this._validate(true, false);
->>>>>>> 934ad59c
         }
       }, 0);
     }
