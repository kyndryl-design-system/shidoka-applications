import { html, TemplateResult, PropertyValues, unsafeCSS } from 'lit';
import { classMap } from 'lit/directives/class-map.js';
import { customElement, property, query } from 'lit/decorators.js';
import flatpickr from 'flatpickr';
import { BaseOptions } from 'flatpickr/dist/types/options';

import {
  FlatpickrBase,
  FlatpickrConfig,
  FlatpickrTextStrings,
} from '../../../common/base/flatpickr-base';
import {
  getPlaceholder,
  injectFlatpickrStyles,
  initializeMultiAnchorFlatpickr,
  setCalendarAttributes,
  applyDateRangeEditingRestrictions,
  DateRangeEditableMode,
} from '../../../common/helpers/flatpickr';

import { unsafeSVG } from 'lit/directives/unsafe-svg.js';

import '../button';

import DateRangePickerStyles from './daterangepicker.scss?inline';
import ShidokaFlatpickrTheme from '../../../common/scss/shidoka-flatpickr-theme.scss?inline';
import calendarIcon from '@kyndryl-design-system/shidoka-icons/svg/monochrome/24/calendar.svg';
import clearIcon from '@kyndryl-design-system/shidoka-icons/svg/monochrome/16/close-simple.svg';

const VIEWPORT_BREAKPOINT = 767;
const COMPONENT_ID_PREFIX = 'date-range';

/**
 * Default text strings for the date-range picker.
 */
const _defaultTextStrings = {
  requiredText: 'Required',
  clearAll: 'Clear',
  pleaseSelectDate: 'Please select a date',
  pleaseSelectValidDate: 'Please select a valid date',
  pleaseSelectBothDates: 'Please select a start and end date.',
  dateRange: 'Date range',
  noDateSelected: 'No dates selected',
  startDateSelected: 'Start date selected: {0}. Please select end date.',
  invalidDateRange:
    'Invalid date range: End date cannot be earlier than start date',
  dateRangeSelected: 'Selected date range: {0} to {1}',
  lockedStartDate: 'Start date is locked',
  lockedEndDate: 'End date is locked',
  dateLocked: 'Date is locked',
  dateNotAvailable: 'Date is not available',
  dateInSelectedRange: 'Date is in selected range',
};

/**
<<<<<<< HEAD
 * Date Range Picker: uses Flatpickr library, range picker implementation.
 * @fires on-change - Captures the input event and emits the selected value and original event details.
=======
 * Date Range Picker: uses Flatpickr library, range picker implementation -- `https://flatpickr.js.org/examples/#range-calendar`
 * @fires on-change - Captures the input event and emits the selected value and original event details. `detail:{ dataString: string,dates:[],source:string}`
>>>>>>> 9d73acd7
 * @slot tooltip - Slot for tooltip.
 * @attr {string} [name=''] - The name of the input, used for form submission.
 * @attr {string} [invalidText=''] - The custom validation message when the input is invalid.
 */
@customElement('kyn-date-range-picker')
export class DateRangePicker extends FlatpickrBase {
  static override styles = [
    unsafeCSS(DateRangePickerStyles),
    unsafeCSS(ShidokaFlatpickrTheme),
  ];

  private _initialValueSet = false;
  private _initialValue: [Date | null, Date | null] = [null, null];
  private _resizeListener?: () => void;

  /**
   * Controlled value for the date range.
   * @type {[Date | null, Date | null]}
   */
  override value: [Date | null, Date | null] = [null, null];

  /** Editable parts of the date range. */
  @property({ type: String })
  accessor rangeEditMode: DateRangeEditableMode = DateRangeEditableMode.BOTH;

  /** Sets entire date range picker form element to enabled/disabled. */
  @property({ type: Boolean })
  accessor dateRangePickerDisabled = false;

  /** Close on selection. */
  @property({ type: Boolean })
  accessor closeOnSelection = false;

  /** Custom text overrides. */
  @property({ type: Object })
  override accessor textStrings: Partial<FlatpickrTextStrings> =
    _defaultTextStrings;

  protected get config(): FlatpickrConfig {
    return {
      mode: 'range',
      enableTime: false,
      noCalendar: false,
    };
  }

  @query('input[data-end-input]')
  protected accessor _endInputEl!: HTMLInputElement;

  protected hasValue(): boolean {
    return (
      this.value.some((d) => d instanceof Date) ||
      Boolean(this._inputEl?.value?.trim())
    );
  }

  override render(): TemplateResult {
    const anchorId =
      this.name ||
      `${COMPONENT_ID_PREFIX}-${Math.random().toString(36).slice(2)}`;
    const placeholder = getPlaceholder(this.dateFormat, true);
    const showClear = this.hasValue() && !this.readonly && !this.disabled;

    return this.multiInput
      ? this.renderMultiInputStructure(anchorId, placeholder, showClear)
      : this.renderBaseStructure(anchorId, placeholder, showClear);
  }

  protected renderMultiInputStructure(
    anchorId: string,
    placeholder: string,
    showClear: boolean
  ): TemplateResult {
    const fmt = (d: Date) => flatpickr.formatDate(d, this.dateFormat);
    const startId = `${anchorId}-start`;
    const endId = `${anchorId}-end`;

    return html`
      <div id="${anchorId}" class="${classMap(this.getPickerClasses())}">
        <div class="input-group">
          <label class="input-label" for="${startId}">
            ${this._textStrings.startLabel}
          </label>
          <div class="input-wrapper">
            <input
              id="${startId}"
              data-start-input
              class="date-range-picker__input"
              placeholder="${placeholder}"
              .value=${this.value[0] ? fmt(this.value[0]!) : ''}
              ?disabled=${this.disabled}
              ?readonly=${this.readonly}
            />
            ${this.value[0] && showClear
              ? html`<kyn-button
                  ?disabled=${this.dateRangePickerDisabled}
                  class="clear-button"
                  kind="ghost"
                  size="small"
                  description=${this._textStrings.clearAll}
                  @click=${this._handleClearStart}
                >
                  <span style="display:flex;" slot="icon">
                    ${unsafeSVG(clearIcon)}
                  </span>
                </kyn-button>`
              : html`<span class="input-icon" aria-hidden="true">
                  ${unsafeSVG(calendarIcon)}
                </span>`}
          </div>
        </div>

        <div class="input-group">
          <label class="input-label" for="${endId}">
            ${this._textStrings.endLabel}
          </label>
          <div class="input-wrapper">
            <input
              id="${endId}"
              data-end-input
              class="date-range-picker__input"
              placeholder="${placeholder}"
              .value=${this.value[1] ? fmt(this.value[1]!) : ''}
              ?disabled=${this.disabled}
              ?readonly=${this.readonly}
            />
            ${this.value[1] && showClear
              ? html`<kyn-button
                  ?disabled=${this.dateRangePickerDisabled}
                  class="clear-button"
                  kind="ghost"
                  size="small"
                  description=${this._textStrings.clearAll}
                  @click=${this._handleClearEnd}
                >
                  <span style="display:flex;" slot="icon">
                    ${unsafeSVG(clearIcon)}
                  </span>
                </kyn-button>`
              : html`<span class="input-icon" aria-hidden="true">
                  ${unsafeSVG(calendarIcon)}
                </span>`}
          </div>
        </div>

        <slot name="tooltip"></slot>
      </div>
    `;
  }

  override connectedCallback(): void {
    super.connectedCallback();
    this._resizeListener = () => this._checkAndUpdateForViewportChange();
    window.addEventListener('resize', this._resizeListener);
  }

  override disconnectedCallback(): void {
    super.disconnectedCallback();
    window.removeEventListener('resize', this._resizeListener!);
  }

  override async firstUpdated(changedProps: PropertyValues) {
    await super.firstUpdated(changedProps);
    injectFlatpickrStyles(ShidokaFlatpickrTheme.toString());
    await this.initializeFlatpickr();
    this._checkAndUpdateForViewportChange();
  }

  override updated(changedProperties: PropertyValues): void {
    super.updated(changedProperties);
    if (changedProperties.has('dateRangePickerDisabled')) {
      this.disabled = this.dateRangePickerDisabled;
    }
    if (changedProperties.has('showSingleMonth') && this.flatpickrInstance) {
      this._checkAndUpdateForViewportChange();
    }
  }

  protected updateFormValue(): void {
    if (this._internals && this._inputEl) {
      const formValue = JSON.stringify([
        this.value[0]?.toISOString() || null,
        this.value[1]?.toISOString() || null,
      ]);
      this._internals.setFormValue(formValue);
      this._inputEl.setAttribute('value', formValue);
    }
  }

  protected async getComponentFlatpickrOptions(): Promise<
    Partial<BaseOptions>
  > {
    let opts = await this.getBaseFlatpickrOptions(false);
    const isWideScreen = window.innerWidth >= VIEWPORT_BREAKPOINT;
    opts.showMonths = this.showSingleMonth || !isWideScreen ? 1 : 2;
    opts.mode = 'range';
    opts.closeOnSelect = this.closeOnSelection;

    const originalOnOpen = opts.onOpen;
    opts.onOpen = (sel, str, inst) => {
      if (!this.multiInput && originalOnOpen) {
        Array.isArray(originalOnOpen)
          ? originalOnOpen.forEach((fn) => fn(sel, str, inst))
          : originalOnOpen(sel, str, inst);
      }
    };

    if (this.defaultDate && Array.isArray(this.defaultDate)) {
      const validated = this._validateAndFilterDefaultDates(
        this.defaultDate,
        this.dateFormat,
        this.minDate,
        this.maxDate
      );
      if (validated.validDates.length) opts.defaultDate = validated.validDates;
      if (validated.hasErrors) {
        this._hasInteracted = true;
        this.invalidText = validated.errorMessage;
      }
    }

    if (this.rangeEditMode !== DateRangeEditableMode.BOTH) {
      opts = applyDateRangeEditingRestrictions(
        opts,
        this.rangeEditMode,
        this._initialValue,
        {
          lockedStartDate: this._textStrings.lockedStartDate,
          lockedEndDate: this._textStrings.lockedEndDate,
          dateLocked: this._textStrings.dateLocked,
          dateNotAvailable: this._textStrings.dateNotAvailable,
          dateInSelectedRange: this._textStrings.dateInSelectedRange,
        }
      );
      opts.mode = 'range';
    }

    return opts;
  }

  protected setInitialDates(instance?: flatpickr.Instance): void {
    const dates = instance?.selectedDates ?? [];
    this.value = [dates[0] ?? null, dates[1] ?? null];
    if (!this._initialValueSet) {
      this._initialValue = [...this.value];
      this._initialValueSet = true;
    }
  }

  protected clearValue(): Promise<void> {
    return Promise.resolve().then(() => {
      this.value = [null, null];
    });
  }

  protected resetValue(): void {
    this.value = [null, null];
  }

  protected override async handleDateChange(
    selectedDates: Date[],
    dateStr: string,
    instance: flatpickr.Instance,
    event?: Event
  ): Promise<void> {
    if (this._isClearing) return;
    this._hasInteracted = true;

    const [start, end] = selectedDates;
    const isProgrammatic = event?.type === 'input' || event?.type === 'change';

    if (
      this.multiInput &&
      selectedDates.length === 1 &&
      start instanceof Date
    ) {
      instance.setDate([start], false);
      this.value = [start, null];
      this.updateFormValue();
      await this.updateComplete;
      this.emitFlatpickrChange(instance, [start], dateStr, event);
      return;
    }

    const bothSelected = start instanceof Date && end instanceof Date;

    if (bothSelected && !isProgrammatic) {
      this.value = [start, end];
      this.updateFormValue();
      await this.updateComplete;
    }

    if (this.multiInput && event?.target) {
      if (event.target === this._inputEl && start instanceof Date) {
        instance.set('minDate', start);
      }
      if (event.target === this._endInputEl && end instanceof Date) {
        instance.set('maxDate', end);
      }
    }

    const emitDates: Date[] = selectedDates.filter(
      (d): d is Date => d instanceof Date
    );
    this.emitFlatpickrChange(instance, emitDates, dateStr, event);
  }

  protected override async _handleClear(event: Event) {
    event.preventDefault();
    event.stopPropagation();
    if (!this.flatpickrInstance) return;

    this._isClearing = true;
    try {
      await this.clearValue();
      this.flatpickrInstance.clear();
      this.flatpickrInstance.set('minDate', this.minDate || null);
      this.flatpickrInstance.set('maxDate', this.maxDate || null);
      this.invalidText = '';
      this.emitChangeEvent();
      this._validate(true, false);
      this.requestUpdate();
    } finally {
      this._isClearing = false;
    }
  }

  protected override emitChangeEvent(source?: string): void {
    if (!this.flatpickrInstance) return;
    const dateStr = (this._inputEl as HTMLInputElement).value || '';
    const selected = this.value.filter((d): d is Date => d !== null);
    this.emitFlatpickrChange(
      this.flatpickrInstance,
      selected,
      dateStr,
      new CustomEvent('on-change', { detail: { source } })
    );
  }

  protected getAriaLabel() {
    return 'Date range picker';
  }
  protected getPickerIcon() {
    return calendarIcon;
  }
  protected getPickerClasses(): Record<string, boolean> {
    return {
      'date-range-picker': true,
      'date-range-picker__enable-time': this._enableTime,
      'date-range-picker__disabled': this.disabled,
      'date-range-picker__single-month': this.showSingleMonth,
      'date-range-picker__multi-input': this.multiInput,
      'date-range-picker__multi-input--with-time':
        this.multiInput && this._enableTime,
    };
  }

  override async initializeFlatpickr() {
    injectFlatpickrStyles(ShidokaFlatpickrTheme.toString());

    if (this.multiInput) {
      const config = await this.getComponentFlatpickrOptions();
      this.flatpickrInstance = await initializeMultiAnchorFlatpickr({
        inputEl: this._inputEl,
        endinputEl: this._endInputEl,
        config,
        onChange: (d, s, i, e) => this.handleDateChange(d, s, i, e),
        onReady: (_, __, inst) => {
          if (inst.calendarContainer && config.showMonths === 1) {
            inst.calendarContainer.classList.add(
              'flatpickr-calendar-single-month'
            );
          }
          setCalendarAttributes(inst, false);
        },
        setInitialDates: (inst) => this.setInitialDates(inst),
      });
    } else {
      await super.initializeFlatpickr();
    }
  }

  protected override async _checkAndUpdateForViewportChange(): Promise<void> {
    if (!this.flatpickrInstance) return;
    const isWide = window.innerWidth >= VIEWPORT_BREAKPOINT;
    const single = !isWide || this.showSingleMonth;
    if (this.flatpickrInstance.calendarContainer) {
      this.flatpickrInstance.set('showMonths', single ? 1 : 2);
      const c = this.flatpickrInstance.calendarContainer;
      c.classList.toggle('flatpickr-calendar-single-month', single);
      const upd = (this.flatpickrInstance as any).updateLayout;
      if (typeof upd === 'function') upd();
    }
  }

  protected override async _clearDateAt(
    index: 0 | 1,
    source: string
  ): Promise<void> {
    if (!this.flatpickrInstance) return;
    const newVal: [Date | null, Date | null] = [...this.value];
    newVal[index] = null;
    this.value = newVal;
    this.updateFormValue();
    this._validate(true, false);

    const emitDates: Date[] = this.value.filter((d): d is Date => d !== null);
    this.emitFlatpickrChange(
      this.flatpickrInstance,
      emitDates,
      (this._inputEl as HTMLInputElement).value,
      new CustomEvent('on-change', { detail: { source } })
    );
  }

  private _handleClearStart = (e: Event) => {
    e.preventDefault();
    e.stopPropagation();
    this._clearDateAt(0, 'clear-start');
  };

  private _handleClearEnd = (e: Event) => {
    e.preventDefault();
    e.stopPropagation();
    this._clearDateAt(1, 'clear-end');
  };
}

declare global {
  interface HTMLElementTagNameMap {
    'kyn-date-range-picker': DateRangePicker;
  }
}<|MERGE_RESOLUTION|>--- conflicted
+++ resolved
@@ -53,13 +53,8 @@
 };
 
 /**
-<<<<<<< HEAD
- * Date Range Picker: uses Flatpickr library, range picker implementation.
- * @fires on-change - Captures the input event and emits the selected value and original event details.
-=======
  * Date Range Picker: uses Flatpickr library, range picker implementation -- `https://flatpickr.js.org/examples/#range-calendar`
  * @fires on-change - Captures the input event and emits the selected value and original event details. `detail:{ dataString: string,dates:[],source:string}`
->>>>>>> 9d73acd7
  * @slot tooltip - Slot for tooltip.
  * @attr {string} [name=''] - The name of the input, used for form submission.
  * @attr {string} [invalidText=''] - The custom validation message when the input is invalid.
