import './index';
import { html } from 'lit';
import { action } from 'storybook/actions';
import { useEffect, useArgs } from 'storybook/preview-api';
import { ValidationArgs } from '../../../common/helpers/helpers';

import '../button';
import '../modal';
import '../accordion';

export default {
  title: 'Components/Date Range Picker',
  component: 'kyn-date-range-picker',
  parameters: {
    design: {
      type: 'figma',
      url: 'https://www.figma.com/design/9Q2XfTSxfzTXfNe2Bi8KDS/Component-Viewer?node-id=1-376248&m=dev',
    },
  },
  argTypes: {
    locale: { control: { type: 'text' } },
    dateRangePickerDisabled: { control: { type: 'boolean' } },
    readonly: { control: { type: 'boolean' } },
    rangeEditMode: {
      options: ['both', 'start', 'end', 'none'],
      control: { type: 'select' },
    },
    dateFormat: {
      options: [
        'Y-m-d',
        'm-d-Y',
        'd-m-Y',
        'Y-m-d H:i', // 24-hour format without seconds
        'Y-m-d H:i:s',
        'Y-m-d h:i K', // 12-hour format with AM/PM
        'Y-m-d h:i:s K',
        'm-d-Y H:i',
        'm-d-Y H:i:s',
        'm-d-Y h:i K',
        'm-d-Y h:i:s K',
        'd-m-Y H:i',
        'd-m-Y H:i:s',
        'd-m-Y h:i K',
        'd-m-Y h:i:s K',
      ],
      control: { type: 'select' },
    },
    size: {
      options: ['sm', 'md', 'lg'],
      control: { type: 'select' },
    },
    // defaultDate is soft deprecated — prefer controlling the component via `value`
    defaultDate: {
      control: { type: 'object' },
      table: {
        category: 'Deprecated',
        summary: 'Soft Deprecated – use `value` instead',
      },
    },
    required: { control: { type: 'boolean' } },
    staticPosition: { control: { type: 'boolean' } },
    disable: { control: { type: 'object' } },
    label: { control: { type: 'text' } },
    minDate: { control: { type: 'text' } },
    maxDate: { control: { type: 'text' } },
    invalidText: { control: { type: 'text' } },
    defaultErrorMessage: { control: { type: 'text' } },
    twentyFourHourFormat: { control: { type: 'boolean' } },
    ...ValidationArgs,
  },
};

const Template = (args) => {
  useEffect(() => {
    const renderId = Math.random().toString(36).substring(2, 9);

    setTimeout(() => {
      const container = document.createElement('div');
      container.setAttribute('data-picker-container', renderId);
      container.style.display = 'contents';

      const picker = document.querySelector(
        `kyn-date-range-picker[name="${args.name}"]`
      );
      if (picker && picker.parentNode) {
        picker.parentNode.insertBefore(container, picker);
        container.appendChild(picker);

        if (args.rangeEditMode !== undefined) {
          picker.rangeEditMode = args.rangeEditMode;
          if (
            picker.flatpickrInstance &&
            args.defaultDate &&
            Array.isArray(args.defaultDate) &&
            args.defaultDate.length === 2 &&
            (!args.defaultDate[0] || !args.defaultDate[1])
          ) {
            picker.flatpickrInstance.destroy();
            setTimeout(() => picker.initializeFlatpickr(), 10);
          }
        }
      }
    }, 0);

    return () => {
      const container = document.querySelector(
        `div[data-picker-container="${renderId}"]`
      );
      if (container) {
        if (container.firstChild) {
          const picker = container.firstChild;
          container.parentNode.insertBefore(picker, container);
        }
        container.remove();
      }
    };
  }, [args.rangeEditMode, args.defaultDate, args.name]);

  return html`
    <kyn-date-range-picker
      .name=${args.name}
      .label=${args.label}
      .locale=${args.locale}
      .dateFormat=${args.dateFormat}
      .rangeEditMode=${args.rangeEditMode}
      .value=${args.value}
      .defaultErrorMessage=${args.defaultErrorMessage}
      .warnText=${args.warnText}
      .invalidText=${args.invalidText}
      .disable=${args.disable}
      .enable=${args.enable}
      .caption=${args.caption}
      ?required=${args.required}
      ?staticPosition=${args.staticPosition}
      .size=${args.size}
      ?dateRangePickerDisabled=${args.dateRangePickerDisabled}
      ?readonly=${args.readonly}
      ?twentyFourHourFormat=${args.twentyFourHourFormat}
      .minDate=${args.minDate}
      .maxDate=${args.maxDate}
      ?allowManualInput=${args.allowManualInput}
      .errorAriaLabel=${args.errorAriaLabel}
      .errorTitle=${args.errorTitle}
      .warningAriaLabel=${args.warningAriaLabel}
      .warningTitle=${args.warningTitle}
      .startDateLabel=${args.startDateLabel}
      .endDateLabel=${args.endDateLabel}
      @on-change=${(e) => action(e.type)({ ...e, detail: e.detail })}
    >
    </kyn-date-range-picker>
  `;
};

export const DateRangeDefault = Template.bind({});
DateRangeDefault.args = {
  name: 'default-date-range-picker',
  locale: 'en',
  dateFormat: 'Y-m-d',
  value: [null, null],
  required: false,
  staticPosition: false,
  size: 'md',
  defaultErrorMessage: 'Both start and end dates are required',
  warnText: '',
  invalidText: '',
  disable: [],
  enable: [],
  errorAriaLabel: 'Error message icon',
  errorTitle: '',
  warningAriaLabel: '',
  warningTitle: '',
  caption: 'Click the input above to select a date range.',
  dateRangePickerDisabled: false,
  readonly: false,
  minDate: '',
  maxDate: '',
  allowManualInput: false,
  label: 'Date Range',
};

export const DateTimeRange = Template.bind({});
DateTimeRange.args = {
  ...DateRangeDefault.args,
  name: 'date-time-range-picker',
  dateFormat: 'Y-m-d H:i',
  caption: 'Example caption for the Date Range Picker with Time Input',
  label: 'Start + End Date / Time',
  allowManualInput: false,
};

export const InvalidDefaultDates = Template.bind({});
InvalidDefaultDates.args = {
  name: 'invalid-default-dates-picker',
  label: 'Invalid Default Dates',
  dateFormat: 'Y-m-d',
  minDate: '2024-01-01',
  maxDate: '2024-12-31',
  allowManualInput: false,
  caption: 'Invalid default dates will trigger validation errors..',
  invalidText: '',
  defaultErrorMessage: '',
  required: true,
  size: 'md',
  staticPosition: false,
  disable: [],
  enable: [],
  value: ['2024-01-01', '2024-13-07'],
};
InvalidDefaultDates.storyName = 'Invalid / Out-of-Range Defaults';

export const WithPreselectedRange = Template.bind({});
WithPreselectedRange.args = {
  ...DateRangeDefault.args,
  name: 'preselected-date-range',
  dateFormat: 'Y-m-d',
<<<<<<< HEAD
  value: [new Date('2024-01-01'), new Date('2024-01-07')],
=======
  value: ['2025-12-11', '2025-12-12'],
>>>>>>> 934ad59c
  allowManualInput: false,
  caption: 'Example with preselected date range (format: Y-m-d)',
  label: 'Preselected Range',
};

export const WithPreselectedDateTime = Template.bind({});
WithPreselectedDateTime.args = {
  ...DateRangeDefault.args,
  name: 'preselected-date-time-range',
  dateFormat: 'Y-m-d H:i',
  value: [new Date('2024-01-01 09:00:00'), new Date('2024-01-02 17:00:00')],
  allowManualInput: false,
  caption: 'Example with preselected date/time range (format: Y-m-d H:i)',
  label: 'Preselected Date/Time Range',
};

export const WithDisabledDates = Template.bind({});
WithDisabledDates.args = {
  ...DateRangeDefault.args,
  name: 'date-range-picker-with-disabled-dates',
  dateFormat: 'Y-m-d',
  caption:
    'Example showing disabled dates (weekends and specific dates are disabled)',
  label: 'Date Range Selection',
  allowManualInput: false,
  disable: [
    function (date) {
      return date.getDay() === 0 || date.getDay() === 6;
    },
    '2024-03-15',
    '2024-03-20',
    '2024-03-25',
  ],
};

export const FixedStartDate = Template.bind({});
FixedStartDate.args = {
  ...DateRangeDefault.args,
  name: 'fixed-deadline-date-picker',
  dateFormat: 'Y-m-d',
  value: [new Date('2024-05-01'), new Date('2024-05-15')],
  rangeEditMode: 'end',
  allowManualInput: false,
  label: 'Fixed Start - Flexible Deadline',
};

export const FixedDeadline = Template.bind({});
FixedDeadline.args = {
  ...DateRangeDefault.args,
  name: 'fixed-deadline-date-picker',
  dateFormat: 'Y-m-d',
  defaultDate: ['2024-05-01', '2024-05-15'],
  rangeEditMode: 'start',
  allowManualInput: false,
  label: 'Flexible Start - Fixed Deadline',
};

export const ScheduleLockdown_BothDatesFixed = Template.bind({});
ScheduleLockdown_BothDatesFixed.args = {
  ...DateRangeDefault.args,
  name: 'both-dates-fixed-picker',
  dateFormat: 'Y-m-d',
  defaultDate: ['2024-01-01', '2024-01-07'],
  rangeEditMode: 'none',
  allowManualInput: false,
  label: 'Fixed Date Range (View Only)',
};
ScheduleLockdown_BothDatesFixed.storyName = 'Both Dates Fixed';

export const InModal = {
  args: {
    ...DateRangeDefault.args,
    locale: 'en',
    name: 'date-range-picker-in-modal',
    dateFormat: 'Y-m-d',
    defaultDate: [],
    caption: 'Date Range Picker in a modal.',
    label: 'Date',
    open: false,
    allowManualInput: false,
    size: 'lg',
    titleText: 'Select Date',
    labelText: '',
    okText: 'OK',
    cancelText: 'Cancel',
    closeText: 'Close',
    destructive: false,
    okDisabled: false,
    hideFooter: false,
    showSecondaryButton: false,
    hideCancelButton: false,
    aiConnected: false,
    disableScroll: false,
  },
  render: (args) => {
    return html`
      <kyn-modal
        ?open=${args.open}
        size=${args.size}
        titleText=${args.titleText}
        labelText=${args.labelText}
        okText=${args.okText}
        cancelText=${args.cancelText}
        closeText=${args.closeText}
        ?destructive=${args.destructive}
        ?okDisabled=${args.okDisabled}
        ?showSecondaryButton=${args.showSecondaryButton}
        ?hideFooter=${args.hideFooter}
        ?hideCancelButton=${args.hideCancelButton}
        ?aiConnected=${args.aiConnected}
        ?disableScroll=${args.disableScroll}
        @on-close=${(e) => action(e.type)({ ...e, detail: e.detail })}
        @on-open=${(e) => action(e.type)({ ...e, detail: e.detail })}
      >
        <kyn-button slot="anchor" kind=${'primary'}> Open Modal </kyn-button>

        <kyn-date-range-picker
          .name=${args.name}
          .label=${args.label}
          .locale=${args.locale}
          .dateFormat=${args.dateFormat}
          .value=${args.value}
          ?staticPosition=${args.staticPosition}
          .defaultErrorMessage=${args.defaultErrorMessage}
          .warnText=${args.warnText}
          .invalidText=${args.invalidText}
          .disable=${args.disable}
          .enable=${args.enable}
          .caption=${args.caption}
          ?required=${args.required}
          .size=${args.size}
          ?dateRangePickerDisabled=${args.dateRangePickerDisabled}
          ?readonly=${args.readonly}
          ?twentyFourHourFormat=${args.twentyFourHourFormat}
          .minDate=${args.minDate}
          .maxDate=${args.maxDate}
          ?allowManualInput=${args.allowManualInput}
          .errorAriaLabel=${args.errorAriaLabel}
          .errorTitle=${args.errorTitle}
          .warningAriaLabel=${args.warningAriaLabel}
          .warningTitle=${args.warningTitle}
          .startDateLabel=${args.startDateLabel}
          .endDateLabel=${args.endDateLabel}
          style="width: 300px;"
          @on-change=${(e) => action(e.type)({ ...e, detail: e.detail })}
        >
        </kyn-date-range-picker>
      </kyn-modal>
    `;
  },
};

export const DateRangePickerInAccordionInModal = {
  args: {
    ...DateRangeDefault.args,
    locale: 'en',
    name: 'date-range-picker-in-modal',
    dateFormat: 'Y-m-d',
    defaultDate: [],
    caption: 'Date-range picker in a modal.',
    label: 'Date',
    staticPosition: true,
    allowManualInput: false,
    open: false,
    size: 'lg',
    titleText: 'Select Date',
    labelText: '',
    okText: 'OK',
    cancelText: 'Cancel',
    closeText: 'Close',
    destructive: false,
    okDisabled: false,
    hideFooter: false,
    showSecondaryButton: false,
    hideCancelButton: false,
    aiConnected: false,
    disableScroll: false,
  },
  render: (args) => {
    return html`
      <kyn-modal
        ?open=${args.open}
        size=${args.size}
        titleText=${args.titleText}
        labelText=${args.labelText}
        okText=${args.okText}
        cancelText=${args.cancelText}
        closeText=${args.closeText}
        ?destructive=${args.destructive}
        ?okDisabled=${args.okDisabled}
        ?showSecondaryButton=${args.showSecondaryButton}
        ?hideFooter=${args.hideFooter}
        ?hideCancelButton=${args.hideCancelButton}
        ?aiConnected=${args.aiConnected}
        ?disableScroll=${args.disableScroll}
        @on-close=${(e) => action(e.type)({ ...e, detail: e.detail })}
        @on-open=${(e) => action(e.type)({ ...e, detail: e.detail })}
      >
        <kyn-button slot="anchor" kind=${'primary'}> Open Modal </kyn-button>

        <kyn-accordion
          ?filledHeaders="${args.filledHeaders}"
          ?compact="${args.compact}"
          ?showNumbers="${args.showNumbers}"
          startNumber="${args.startNumber}"
          expandLabel="${args.expandLabel}"
          collapseLabel="${args.collapseLabel}"
        >
          <kyn-accordion-item
            opened
            @on-toggle=${(e) => action(e.type)({ ...e, detail: e.detail })}
          >
            <span slot="title"> Accordion Title 1 </span>
            <span slot="subtitle"> Accordion subtitle 1 </span>
            <div slot="body">
              <kyn-date-range-picker
                .name=${args.name}
                .label=${args.label}
                .locale=${args.locale}
                .dateFormat=${args.dateFormat}
                .value=${args.value}
                .defaultErrorMessage=${args.defaultErrorMessage}
                ?staticPosition=${args.staticPosition}
                .warnText=${args.warnText}
                .invalidText=${args.invalidText}
                .disable=${args.disable}
                .enable=${args.enable}
                .caption=${args.caption}
                ?required=${args.required}
                .size=${args.size}
                ?dateRangePickerDisabled=${args.dateRangePickerDisabled}
                ?readonly=${args.readonly}
                ?twentyFourHourFormat=${args.twentyFourHourFormat}
                .minDate=${args.minDate}
                .maxDate=${args.maxDate}
                ?allowManualInput=${args.allowManualInput}
                .errorAriaLabel=${args.errorAriaLabel}
                .errorTitle=${args.errorTitle}
                .warningAriaLabel=${args.warningAriaLabel}
                .warningTitle=${args.warningTitle}
                .startDateLabel=${args.startDateLabel}
                .endDateLabel=${args.endDateLabel}
                style="width: 300px;"
                @on-change=${(e) => action(e.type)({ ...e, detail: e.detail })}
              >
              </kyn-date-range-picker>
            </div>
          </kyn-accordion-item>

          <kyn-accordion-item
            @on-toggle=${(e) => action(e.type)({ ...e, detail: e.detail })}
          >
            <span slot="title"> Accordion Title 2 </span>
            <span slot="subtitle"> Accordion subtitle 2 </span>
            <div slot="body">
              Lorem ipsum dolor sit amet, consectetur adipiscing elit, sed do
              eiusmod tempor incididunt ut labore et dolore magna aliqua.
            </div>
          </kyn-accordion-item>

          <kyn-accordion-item
            disabled
            @on-toggle=${(e) => action(e.type)({ ...e, detail: e.detail })}
          >
            <span slot="title"> Accordion Title 3 </span>
            <span slot="subtitle"> Accordion subtitle 3 </span>
            <div slot="body">
              Lorem ipsum dolor sit amet, consectetur adipiscing elit, sed do
              eiusmod tempor incididunt ut labore et dolore magna aliqua.
            </div>
          </kyn-accordion-item>
        </kyn-accordion>
      </kyn-modal>
    `;
  },
};
DateRangePickerInAccordionInModal.storyName =
  'Static Position In Nested Accordion';

const ControlledTemplate = (args) => {
  const [{ value, defaultDate }, updateArgs] = useArgs();

  useEffect(() => {
    const renderId = Math.random().toString(36).substring(2, 9);

    setTimeout(() => {
      const container = document.createElement('div');
      container.setAttribute('data-picker-container', renderId);
      container.style.display = 'contents';

      const picker = document.querySelector(
        `kyn-date-range-picker[name="${args.name}"]`
      );
      if (picker && picker.parentNode) {
        picker.parentNode.insertBefore(container, picker);
        container.appendChild(picker);

        if (args.rangeEditMode !== undefined) {
          picker.rangeEditMode = args.rangeEditMode;
          if (
            picker.flatpickrInstance &&
            defaultDate &&
            Array.isArray(defaultDate) &&
            defaultDate.length === 2 &&
            (!defaultDate[0] || !defaultDate[1])
          ) {
            picker.flatpickrInstance.destroy();
            setTimeout(() => picker.initializeFlatpickr(), 10);
          }
        }
      }
    }, 0);

    return () => {
      const container = document.querySelector(
        `div[data-picker-container="${renderId}"]`
      );
      if (container) {
        if (container.firstChild) {
          const picker = container.firstChild;
          container.parentNode.insertBefore(picker, container);
        }
        container.remove();
      }
    };
  }, [args.rangeEditMode, defaultDate, args.name]);

  const toDate = (d) => {
    if (!d) return null;
    if (d instanceof Date) return d;
    if (typeof d === 'string') {
      const parsed = new Date(d);
      return Number.isNaN(parsed.getTime()) ? null : parsed;
    }
    return null;
  };

  const handleChange = (e) => {
    const detail = e.detail || {};
    const dates = Array.isArray(detail.dates) ? detail.dates : [];

    // If the clear button was used, wipe both value and defaultDate
    if (detail.source === 'clear') {
      updateArgs({
        value: [null, null],
        defaultDate: [],
      });
      action(e.type)({ ...e, detail: e.detail });
      return;
    }

    const nextValue = [
      dates.length > 0 ? toDate(dates[0]) : null,
      dates.length > 1 ? toDate(dates[1]) : null,
    ];

    updateArgs({ value: nextValue });
    action(e.type)({ ...e, detail: e.detail });
  };

  return html`
    <kyn-date-range-picker
      .name=${args.name}
      .label=${args.label}
      .locale=${args.locale}
      .dateFormat=${args.dateFormat}
      .defaultDate=${defaultDate}
      .value=${value}
      .rangeEditMode=${args.rangeEditMode}
      .defaultErrorMessage=${args.defaultErrorMessage}
      .warnText=${args.warnText}
      .invalidText=${args.invalidText}
      .disable=${args.disable}
      .enable=${args.enable}
      .caption=${args.caption}
      ?required=${args.required}
      ?staticPosition=${args.staticPosition}
      .size=${args.size}
      ?dateRangePickerDisabled=${args.dateRangePickerDisabled}
      ?readonly=${args.readonly}
      ?twentyFourHourFormat=${args.twentyFourHourFormat}
      .minDate=${args.minDate}
      .maxDate=${args.maxDate}
      ?allowManualInput=${args.allowManualInput}
      .errorAriaLabel=${args.errorAriaLabel}
      .errorTitle=${args.errorTitle}
      .warningAriaLabel=${args.warningAriaLabel}
      .warningTitle=${args.warningTitle}
      .startDateLabel=${args.startDateLabel}
      .endDateLabel=${args.endDateLabel}
      @on-change=${handleChange}
    >
    </kyn-date-range-picker>
  `;
};

export const ControlledValueOverridesDefault = ControlledTemplate.bind({});
ControlledValueOverridesDefault.args = {
  ...DateRangeDefault.args,
  name: 'controlled-value-overrides-default-date-range',
  label: 'Controlled Value Overrides defaultDate',
  caption:
    'Both defaultDate and value are set; value (Date objects) takes precedence.',
  defaultDate: ['2024-01-01', '2024-01-07'],
  value: ['2024-02-10', '2024-02-20'],
};
ControlledValueOverridesDefault.storyName = 'Value Overrides defaultDate';<|MERGE_RESOLUTION|>--- conflicted
+++ resolved
@@ -213,11 +213,7 @@
   ...DateRangeDefault.args,
   name: 'preselected-date-range',
   dateFormat: 'Y-m-d',
-<<<<<<< HEAD
-  value: [new Date('2024-01-01'), new Date('2024-01-07')],
-=======
   value: ['2025-12-11', '2025-12-12'],
->>>>>>> 934ad59c
   allowManualInput: false,
   caption: 'Example with preselected date range (format: Y-m-d)',
   label: 'Preselected Range',
