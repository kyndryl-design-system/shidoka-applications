{
  "name": "@kyndryl-design-system/shidoka-applications",
  "version": "0.0.0-semantic-release",
  "description": "Shidoka Web Components for Applications",
  "main": "index.js",
  "type": "module",
  "publishConfig": {
    "access": "public"
  },
  "repository": {
    "type": "git",
    "url": "https://github.com/kyndryl-design-system/shidoka-applications.git"
  },
  "scripts": {
    "dev": "npm run storybook",
    "storybook": "storybook dev -p 6006",
    "build-storybook": "storybook build",
    "build": "rollup -c && npm run sass-build",
    "sass-utility": "sass --no-source-map --style=compressed src/common/scss/utility:dist/common/css",
    "sass-root": "sass --no-source-map --style=compressed src/common/scss/root.scss:dist/common/css/root.css",
    "sass-build": "npm run sass-utility && npm run sass-root",
    "lint": "npm run lint:lit-analyzer && npm run lint:eslint",
    "lint:eslint": "eslint . --ext .js,.ts",
    "lint:lit-analyzer": "lit-analyzer",
    "format": "prettier \"**/*.{cjs,html,js,json,md,ts}\" --ignore-path ./.eslintignore --write",
    "analyze": "cem analyze --litelement --globs \"src/components/**/*.ts\" --exclude \"src/**/(*.stories|*.sample).ts\"",
    "test": "test-storybook",
    "prepare": "npx husky install"
  },
  "dependencies": {
    "@kyndryl-design-system/shidoka-icons": "^1.1.0",
    "@lit/context": "^1.1.0",
    "deepmerge-ts": "^7.1.0",
    "flatpickr": "^4.6.13",
    "gridstack": "^10.1.2",
    "lit": "^2.7.6",
    "lottie-web": "^5.12.2",
    "prismjs": "^1.29.0",
    "query-selector-shadow-dom": "^1.0.1",
    "swiper": "^11.1.12"
  },
  "peerDependencies": {
<<<<<<< HEAD
    "@kyndryl-design-system/shidoka-foundation": "^2.0.0-next.14"
=======
    "@kyndryl-design-system/shidoka-foundation": "^2.0.0-next.16"
>>>>>>> 906ca4d7
  },
  "devDependencies": {
    "@babel/core": "^7.20.12",
    "@babel/plugin-proposal-class-properties": "^7.18.6",
    "@babel/plugin-proposal-decorators": "^7.20.7",
    "@babel/preset-env": "^7.20.2",
    "@babel/preset-react": "^7.23.3",
    "@babel/preset-typescript": "^7.18.6",
    "@commitlint/cli": "^17.4.4",
    "@commitlint/config-conventional": "^17.4.4",
    "@custom-elements-manifest/analyzer": "^0.9.4",
    "@kyndryl-design-system/shidoka-charts": "^2.0.0-next.1",
<<<<<<< HEAD
    "@kyndryl-design-system/shidoka-foundation": "^2.0.0-next.14",
=======
    "@kyndryl-design-system/shidoka-foundation": "^2.0.0-next.16",
>>>>>>> 906ca4d7
    "@open-wc/testing": "^3.1.7",
    "@rollup/plugin-commonjs": "^26.0.1",
    "@rollup/plugin-json": "^6.1.0",
    "@rollup/plugin-node-resolve": "^15.0.1",
    "@rollup/plugin-typescript": "^11.1.6",
    "@semantic-release/git": "^10.0.1",
    "@storybook/addon-a11y": "8.3.6",
    "@storybook/addon-actions": "8.3.6",
    "@storybook/addon-designs": "^8.0.3",
    "@storybook/addon-docs": "8.3.6",
    "@storybook/addon-essentials": "8.3.6",
    "@storybook/addon-interactions": "8.3.6",
    "@storybook/addon-links": "8.3.6",
    "@storybook/addon-storysource": "8.3.6",
    "@storybook/addon-styling": "^1.3.7",
    "@storybook/addon-themes": "8.3.6",
    "@storybook/addon-webpack5-compiler-babel": "^3.0.3",
    "@storybook/addons": "^7.6.17",
    "@storybook/preview-api": "8.3.6",
    "@storybook/test": "8.3.6",
    "@storybook/test-runner": "^0.19.1",
    "@storybook/theming": "8.3.6",
    "@storybook/web-components": "8.3.6",
    "@storybook/web-components-webpack5": "8.3.6",
    "@types/prismjs": "^1.26.4",
    "@types/query-selector-shadow-dom": "^1.0.1",
    "@types/sass": "^1.43.1",
    "@typescript-eslint/eslint-plugin": "^5.48.1",
    "@typescript-eslint/parser": "^5.48.1",
    "axe-playwright": "^2.0.1",
    "babel-loader": "^8.3.0",
    "chromatic": "^11.2.0",
    "clean-webpack-plugin": "^4.0.0",
    "css-loader": "^6.7.3",
    "eslint": "^8.31.0",
    "eslint-plugin-storybook": "^0.9.0",
    "husky": "^8.0.3",
    "lint-staged": "^13.1.2",
    "lit-analyzer": "^2.0.3",
    "lit-css-loader": "^3.0.0",
    "postcss": "^8.4.21",
    "prettier": "^2.8.2",
    "prismjs-components-importer": "^0.2.0",
    "react": "^18.2.0",
    "react-dom": "^18.2.0",
    "remark-gfm": "^4.0.0",
    "resolve-url-loader": "^5.0.0",
    "rollup": "^3.10.0",
    "rollup-plugin-copy": "^3.4.0",
    "rollup-plugin-delete": "^2.0.0",
    "rollup-plugin-dts": "^5.1.1",
    "rollup-plugin-inline-svg": "^3.0.3",
    "rollup-plugin-multi-input": "^1.5.0",
    "rollup-plugin-postcss": "^4.0.2",
    "rollup-plugin-postcss-lit": "^2.0.0",
    "rollup-plugin-scss-lit": "^1.1.3",
    "rollup-plugin-terser": "^7.0.2",
    "sass": "^1.81.0",
    "sass-loader": "^13.2.0",
    "shadow-dom-testing-library": "^1.11.2",
    "storybook": "8.3.6",
    "storybook-addon-themes": "^6.1.0",
    "storybook-preset-inline-svg": "^1.0.1",
    "svg-inline-loader": "^0.8.2",
    "typescript": "^4.9.4"
  },
  "customElements": "custom-elements.json",
  "lint-staged": {
    "*.{js,ts}": "eslint --cache --fix",
    "*.--write": "prettier --write"
  }
}<|MERGE_RESOLUTION|>--- conflicted
+++ resolved
@@ -40,11 +40,7 @@
     "swiper": "^11.1.12"
   },
   "peerDependencies": {
-<<<<<<< HEAD
-    "@kyndryl-design-system/shidoka-foundation": "^2.0.0-next.14"
-=======
     "@kyndryl-design-system/shidoka-foundation": "^2.0.0-next.16"
->>>>>>> 906ca4d7
   },
   "devDependencies": {
     "@babel/core": "^7.20.12",
@@ -57,11 +53,7 @@
     "@commitlint/config-conventional": "^17.4.4",
     "@custom-elements-manifest/analyzer": "^0.9.4",
     "@kyndryl-design-system/shidoka-charts": "^2.0.0-next.1",
-<<<<<<< HEAD
-    "@kyndryl-design-system/shidoka-foundation": "^2.0.0-next.14",
-=======
     "@kyndryl-design-system/shidoka-foundation": "^2.0.0-next.16",
->>>>>>> 906ca4d7
     "@open-wc/testing": "^3.1.7",
     "@rollup/plugin-commonjs": "^26.0.1",
     "@rollup/plugin-json": "^6.1.0",
