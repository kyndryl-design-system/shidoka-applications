{
  "schemaVersion": "1.0.0",
  "readme": "",
  "modules": [
    {
      "kind": "javascript-module",
      "path": "src/index.ts",
      "declarations": [],
      "exports": [
        {
          "kind": "js",
          "name": "Header",
          "declaration": {
            "name": "Header",
            "module": "./components/global/header"
          }
        },
        {
          "kind": "js",
          "name": "HeaderNav",
          "declaration": {
            "name": "HeaderNav",
            "module": "./components/global/header"
          }
        },
        {
          "kind": "js",
          "name": "HeaderLink",
          "declaration": {
            "name": "HeaderLink",
            "module": "./components/global/header"
          }
        },
        {
          "kind": "js",
          "name": "HeaderFlyouts",
          "declaration": {
            "name": "HeaderFlyouts",
            "module": "./components/global/header"
          }
        },
        {
          "kind": "js",
          "name": "HeaderFlyout",
          "declaration": {
            "name": "HeaderFlyout",
            "module": "./components/global/header"
          }
        },
        {
          "kind": "js",
          "name": "HeaderAvatar",
          "declaration": {
            "name": "HeaderAvatar",
            "module": "./components/global/header"
          }
        },
        {
          "kind": "js",
          "name": "HeaderPanel",
          "declaration": {
            "name": "HeaderPanel",
            "module": "./components/global/header"
          }
        },
        {
          "kind": "js",
          "name": "HeaderPanelLink",
          "declaration": {
            "name": "HeaderPanelLink",
            "module": "./components/global/header"
          }
        },
        {
          "kind": "js",
          "name": "LocalNav",
          "declaration": {
            "name": "LocalNav",
            "module": "./components/global/localNav"
          }
        },
        {
          "kind": "js",
          "name": "LocalNavLink",
          "declaration": {
            "name": "LocalNavLink",
            "module": "./components/global/localNav"
          }
        },
        {
          "kind": "js",
          "name": "Footer",
          "declaration": {
            "name": "Footer",
            "module": "./components/global/footer"
          }
        },
        {
          "kind": "js",
          "name": "FooterNav",
          "declaration": {
            "name": "FooterNav",
            "module": "./components/global/footer"
          }
        },
        {
          "kind": "js",
          "name": "FooterNavLink",
          "declaration": {
            "name": "FooterNavLink",
            "module": "./components/global/footer"
          }
        },
        {
          "kind": "js",
          "name": "UiShell",
          "declaration": {
            "name": "UiShell",
            "module": "./components/global/uiShell"
          }
        },
        {
          "kind": "js",
          "name": "RadioButton",
          "declaration": {
            "name": "RadioButton",
            "module": "./components/reusable/radioButton"
          }
        },
        {
          "kind": "js",
          "name": "RadioButtonGroup",
          "declaration": {
            "name": "RadioButtonGroup",
            "module": "./components/reusable/radioButton"
          }
        },
        {
          "kind": "js",
          "name": "Checkbox",
          "declaration": {
            "name": "Checkbox",
            "module": "./components/reusable/checkbox"
          }
        },
        {
          "kind": "js",
          "name": "CheckboxGroup",
          "declaration": {
            "name": "CheckboxGroup",
            "module": "./components/reusable/checkbox"
          }
        },
        {
          "kind": "js",
          "name": "TextInput",
          "declaration": {
            "name": "TextInput",
            "module": "./components/reusable/textInput"
          }
        },
        {
          "kind": "js",
          "name": "TextArea",
          "declaration": {
            "name": "TextArea",
            "module": "./components/reusable/textArea"
          }
        },
        {
          "kind": "js",
          "name": "ToggleButton",
          "declaration": {
            "name": "ToggleButton",
            "module": "./components/reusable/toggleButton"
          }
        },
        {
          "kind": "js",
          "name": "TimePicker",
          "declaration": {
            "name": "TimePicker",
            "module": "./components/reusable/timepicker"
          }
        },
        {
          "kind": "js",
          "name": "Dropdown",
          "declaration": {
            "name": "Dropdown",
            "module": "./components/reusable/dropdown"
          }
        },
        {
          "kind": "js",
          "name": "DropdownOption",
          "declaration": {
            "name": "DropdownOption",
            "module": "./components/reusable/dropdown"
          }
        },
        {
          "kind": "js",
          "name": "DatePicker",
          "declaration": {
            "name": "DatePicker",
            "module": "./components/reusable/datePicker"
          }
        },
        {
          "kind": "js",
          "name": "DateRangePicker",
          "declaration": {
            "name": "DateRangePicker",
            "module": "./components/reusable/daterangepicker"
          }
        },
        {
          "kind": "js",
          "name": "Breadcrumbs",
          "declaration": {
            "name": "Breadcrumbs",
            "module": "./components/reusable/breadcrumbs"
          }
        },
        {
          "kind": "js",
          "name": "BreadcrumbItem",
          "declaration": {
            "name": "BreadcrumbItem",
            "module": "./components/reusable/breadcrumbs"
          }
        },
        {
          "kind": "js",
          "name": "Table",
          "declaration": {
            "name": "Table",
            "module": "./components/reusable/table"
          }
        },
        {
          "kind": "js",
          "name": "DataTable",
          "declaration": {
            "name": "DataTable",
            "module": "./components/reusable/table/data-table"
          }
        },
        {
          "kind": "js",
          "name": "Pagination",
          "declaration": {
            "name": "Pagination",
            "module": "./components/reusable/pagination"
          }
        },
        {
          "kind": "js",
          "name": "OverflowMenu",
          "declaration": {
            "name": "OverflowMenu",
            "module": "./components/reusable/overflowMenu"
          }
        },
        {
          "kind": "js",
          "name": "OverflowMenuItem",
          "declaration": {
            "name": "OverflowMenuItem",
            "module": "./components/reusable/overflowMenu"
          }
        },
        {
          "kind": "js",
          "name": "Tabs",
          "declaration": {
            "name": "Tabs",
            "module": "./components/reusable/tabs"
          }
        },
        {
          "kind": "js",
          "name": "Tab",
          "declaration": {
            "name": "Tab",
            "module": "./components/reusable/tabs"
          }
        },
        {
          "kind": "js",
          "name": "TabPanel",
          "declaration": {
            "name": "TabPanel",
            "module": "./components/reusable/tabs"
          }
        }
      ]
    },
    {
      "kind": "javascript-module",
      "path": "src/common/helpers/helpers.ts",
      "declarations": [
        {
          "kind": "function",
          "name": "debounce",
          "parameters": [
            {
              "name": "fn",
              "type": {
                "text": "Function"
              }
            },
            {
              "name": "ms",
              "default": "100"
            }
          ]
        },
        {
          "kind": "function",
          "name": "stringToReactHtml",
          "parameters": [
            {
              "name": "string",
              "type": {
                "text": "String"
              }
            }
          ]
        },
        {
          "kind": "function",
          "name": "createOptionsArray",
          "parameters": [
            {
              "name": "options",
              "default": "{}",
              "type": {
                "text": "*"
              },
              "description": " imported enums object"
            }
          ],
          "description": "Convert an object to an array of only its values.\r\nUsed when importing enums in component stories for populating argType dropdowns."
        }
      ],
      "exports": [
        {
          "kind": "js",
          "name": "debounce",
          "declaration": {
            "name": "debounce",
            "module": "src/common/helpers/helpers.ts"
          }
        },
        {
          "kind": "js",
          "name": "stringToReactHtml",
          "declaration": {
            "name": "stringToReactHtml",
            "module": "src/common/helpers/helpers.ts"
          }
        },
        {
          "kind": "js",
          "name": "createOptionsArray",
          "declaration": {
            "name": "createOptionsArray",
            "module": "src/common/helpers/helpers.ts"
          }
        }
      ]
    },
    {
      "kind": "javascript-module",
      "path": "src/components/global/footer/footer.ts",
      "declarations": [
        {
          "kind": "class",
          "description": "The global Footer component.",
          "name": "Footer",
          "slots": [
            {
              "description": "Default slot, for the footer-nav.",
              "name": "unnamed"
            },
            {
              "description": "Slot for the logo, will overwrite the default logo.",
              "name": "logo"
            },
            {
              "description": "Slot for the copyright text.",
              "name": "copyright"
            }
          ],
          "members": [
            {
              "kind": "field",
              "name": "rootUrl",
              "type": {
                "text": "string"
              },
              "default": "'/'",
              "description": "URL for the footer logo link. Should target the application home page.",
              "attribute": "rootUrl"
            },
            {
              "kind": "method",
              "name": "handleRootLinkClick",
              "privacy": "private",
              "parameters": [
                {
                  "name": "e",
                  "type": {
                    "text": "Event"
                  }
                }
              ]
            }
          ],
          "events": [
            {
              "description": "Captures the logo link click event and emits the original event.",
              "name": "on-root-link-click"
            }
          ],
          "attributes": [
            {
              "name": "rootUrl",
              "type": {
                "text": "string"
              },
              "default": "'/'",
              "description": "URL for the footer logo link. Should target the application home page.",
              "fieldName": "rootUrl"
            }
          ],
          "superclass": {
            "name": "LitElement",
            "package": "lit"
          },
          "tagName": "kyn-footer",
          "customElement": true
        }
      ],
      "exports": [
        {
          "kind": "js",
          "name": "Footer",
          "declaration": {
            "name": "Footer",
            "module": "src/components/global/footer/footer.ts"
          }
        },
        {
          "kind": "custom-element-definition",
          "name": "kyn-footer",
          "declaration": {
            "name": "Footer",
            "module": "src/components/global/footer/footer.ts"
          }
        }
      ]
    },
    {
      "kind": "javascript-module",
      "path": "src/components/global/footer/footerLink.ts",
      "declarations": [
        {
          "kind": "class",
          "description": "Component for navigation links within the Footer.",
          "name": "FooterNavLink",
          "slots": [
            {
              "description": "Slot for link text/content.",
              "name": "unnamed"
            }
          ],
          "members": [
            {
              "kind": "field",
              "name": "target",
              "default": "'_self'",
              "type": {
                "text": "'_self'"
              },
              "description": "Defines a target attribute for where to load the URL. Possible options include \"_self\" (default), \"_blank\", \"_parent\", \"_top\"",
              "attribute": "target"
            },
            {
              "kind": "field",
              "name": "rel",
              "type": {
                "text": "string"
              },
              "default": "''",
              "description": "Defines a relationship between a linked resource and the document. An empty string (default) means no particular relationship",
              "attribute": "rel"
            },
            {
              "kind": "field",
              "name": "href",
              "type": {
                "text": "string"
              },
              "default": "''",
              "description": "Link url.",
              "attribute": "href"
            },
            {
              "kind": "method",
              "name": "handleClick",
              "privacy": "private",
              "parameters": [
                {
                  "name": "e",
                  "type": {
                    "text": "Event"
                  }
                }
              ]
            }
          ],
          "events": [
            {
              "description": "Captures the click event and emits the original event details.",
              "name": "on-click"
            }
          ],
          "attributes": [
            {
              "name": "target",
              "default": "'_self'",
              "type": {
                "text": "'_self'"
              },
              "description": "Defines a target attribute for where to load the URL. Possible options include \"_self\" (default), \"_blank\", \"_parent\", \"_top\"",
              "fieldName": "target"
            },
            {
              "name": "rel",
              "type": {
                "text": "string"
              },
              "default": "''",
              "description": "Defines a relationship between a linked resource and the document. An empty string (default) means no particular relationship",
              "fieldName": "rel"
            },
            {
              "name": "href",
              "type": {
                "text": "string"
              },
              "default": "''",
              "description": "Link url.",
              "fieldName": "href"
            }
          ],
          "superclass": {
            "name": "LitElement",
            "package": "lit"
          },
          "tagName": "kyn-footer-link",
          "customElement": true
        }
      ],
      "exports": [
        {
          "kind": "js",
          "name": "FooterNavLink",
          "declaration": {
            "name": "FooterNavLink",
            "module": "src/components/global/footer/footerLink.ts"
          }
        },
        {
          "kind": "custom-element-definition",
          "name": "kyn-footer-link",
          "declaration": {
            "name": "FooterNavLink",
            "module": "src/components/global/footer/footerLink.ts"
          }
        }
      ]
    },
    {
      "kind": "javascript-module",
      "path": "src/components/global/footer/footerNav.ts",
      "declarations": [
        {
          "kind": "class",
          "description": "Container for footer navigation links.",
          "name": "FooterNav",
          "slots": [
            {
              "description": "Slot for footer links.",
              "name": "unnamed"
            }
          ],
          "members": [],
          "superclass": {
            "name": "LitElement",
            "package": "lit"
          },
          "tagName": "kyn-footer-nav",
          "customElement": true
        }
      ],
      "exports": [
        {
          "kind": "js",
          "name": "FooterNav",
          "declaration": {
            "name": "FooterNav",
            "module": "src/components/global/footer/footerNav.ts"
          }
        },
        {
          "kind": "custom-element-definition",
          "name": "kyn-footer-nav",
          "declaration": {
            "name": "FooterNav",
            "module": "src/components/global/footer/footerNav.ts"
          }
        }
      ]
    },
    {
      "kind": "javascript-module",
      "path": "src/components/global/footer/index.ts",
      "declarations": [],
      "exports": [
        {
          "kind": "js",
          "name": "Footer",
          "declaration": {
            "name": "Footer",
            "module": "./footer"
          }
        },
        {
          "kind": "js",
          "name": "FooterNav",
          "declaration": {
            "name": "FooterNav",
            "module": "./footerNav"
          }
        },
        {
          "kind": "js",
          "name": "FooterNavLink",
          "declaration": {
            "name": "FooterNavLink",
            "module": "./footerLink"
          }
        }
      ]
    },
    {
      "kind": "javascript-module",
      "path": "src/components/global/header/header.ts",
      "declarations": [
        {
          "kind": "class",
          "description": "The global Header component.",
          "name": "Header",
          "slots": [
            {
              "description": "The default slot for all empty space right of the logo/title.",
              "name": "unnamed"
            },
            {
              "description": "Slot for the logo, will overwrite the default logo.",
              "name": "logo"
            },
            {
              "description": "Slot left of the logo, intended for a header panel.",
              "name": "left"
            }
          ],
          "members": [
            {
              "kind": "field",
              "name": "rootUrl",
              "type": {
                "text": "string"
              },
              "default": "'/'",
              "description": "URL for the header logo link. Should target the application home page.",
              "attribute": "rootUrl"
            },
            {
              "kind": "field",
              "name": "appTitle",
              "type": {
                "text": "string"
              },
              "default": "''",
              "description": "App title text next to logo.  Hidden on smaller screens.",
              "attribute": "appTitle"
            },
            {
              "kind": "field",
              "name": "breakpoint",
              "type": {
                "text": "number"
              },
              "default": "672",
              "description": "The breakpoint (in px) to convert the nav to a flyout menu for small screens.",
              "attribute": "breakpoint"
            },
            {
              "kind": "field",
              "name": "divider",
              "type": {
                "text": "boolean"
              },
              "default": "false",
              "description": "Adds a 1px shadow to the bottom of the header, for contrast with  white backgrounds.",
              "attribute": "divider"
            },
            {
              "kind": "method",
              "name": "handleSlotChange",
              "privacy": "private"
            },
            {
              "kind": "method",
              "name": "handleMenuClickOut",
              "privacy": "private",
              "parameters": [
                {
                  "name": "e",
                  "type": {
                    "text": "any"
                  }
                }
              ]
            },
            {
              "kind": "method",
              "name": "testBreakpoint",
              "privacy": "private"
            },
            {
              "kind": "method",
              "name": "handleRootLinkClick",
              "privacy": "private",
              "parameters": [
                {
                  "name": "e",
                  "type": {
                    "text": "Event"
                  }
                }
              ]
            },
            {
              "kind": "method",
              "name": "toggleNavMenu",
              "privacy": "private"
            },
            {
              "kind": "method",
              "name": "emitMenuToggle",
              "privacy": "private"
            }
          ],
          "events": [
            {
              "description": "Captures the menu toggle click event and emits the menu open state in the detail.",
              "name": "on-menu-toggle"
            },
            {
              "description": "Captures the logo link click event and emits the original event details.",
              "name": "on-root-link-click"
            }
          ],
          "attributes": [
            {
              "name": "rootUrl",
              "type": {
                "text": "string"
              },
              "default": "'/'",
              "description": "URL for the header logo link. Should target the application home page.",
              "fieldName": "rootUrl"
            },
            {
              "name": "appTitle",
              "type": {
                "text": "string"
              },
              "default": "''",
              "description": "App title text next to logo.  Hidden on smaller screens.",
              "fieldName": "appTitle"
            },
            {
              "name": "breakpoint",
              "type": {
                "text": "number"
              },
              "default": "672",
              "description": "The breakpoint (in px) to convert the nav to a flyout menu for small screens.",
              "fieldName": "breakpoint"
            },
            {
              "name": "divider",
              "type": {
                "text": "boolean"
              },
              "default": "false",
              "description": "Adds a 1px shadow to the bottom of the header, for contrast with  white backgrounds.",
              "fieldName": "divider"
            }
          ],
          "superclass": {
            "name": "LitElement",
            "package": "lit"
          },
          "tagName": "kyn-header",
          "customElement": true
        }
      ],
      "exports": [
        {
          "kind": "js",
          "name": "Header",
          "declaration": {
            "name": "Header",
            "module": "src/components/global/header/header.ts"
          }
        },
        {
          "kind": "custom-element-definition",
          "name": "kyn-header",
          "declaration": {
            "name": "Header",
            "module": "src/components/global/header/header.ts"
          }
        }
      ]
    },
    {
      "kind": "javascript-module",
      "path": "src/components/global/header/headerAvatar.ts",
      "declarations": [
        {
          "kind": "class",
          "description": "User avatar.",
          "name": "HeaderAvatar",
          "members": [
            {
              "kind": "field",
              "name": "initials",
              "type": {
                "text": "string"
              },
              "default": "''",
              "description": "Two letters, first and last initial, to show in the user avatar circle.",
              "attribute": "initials"
            }
          ],
          "attributes": [
            {
              "name": "initials",
              "type": {
                "text": "string"
              },
              "default": "''",
              "description": "Two letters, first and last initial, to show in the user avatar circle.",
              "fieldName": "initials"
            }
          ],
          "superclass": {
            "name": "LitElement",
            "package": "lit"
          },
          "tagName": "kyn-header-avatar",
          "customElement": true
        }
      ],
      "exports": [
        {
          "kind": "js",
          "name": "HeaderAvatar",
          "declaration": {
            "name": "HeaderAvatar",
            "module": "src/components/global/header/headerAvatar.ts"
          }
        },
        {
          "kind": "custom-element-definition",
          "name": "kyn-header-avatar",
          "declaration": {
            "name": "HeaderAvatar",
            "module": "src/components/global/header/headerAvatar.ts"
          }
        }
      ]
    },
    {
      "kind": "javascript-module",
      "path": "src/components/global/header/headerFlyout.ts",
      "declarations": [
        {
          "kind": "class",
          "description": "Component for header flyout items.",
          "name": "HeaderFlyout",
          "slots": [
            {
              "description": "Slot for flyout menu content.",
              "name": "unnamed"
            },
            {
              "description": "Slot for button/toggle content.",
              "name": "button"
            }
          ],
          "members": [
            {
              "kind": "field",
              "name": "open",
              "type": {
                "text": "boolean"
              },
              "default": "false",
              "description": "Flyout open state.",
              "attribute": "open"
            },
            {
              "kind": "field",
              "name": "anchorLeft",
              "type": {
                "text": "boolean"
              },
              "default": "false",
              "description": "Anchor flyout menu to the left edge of the button instead of the right edge.",
              "attribute": "anchorLeft"
            },
            {
              "kind": "field",
              "name": "hideArrow",
              "type": {
                "text": "boolean"
              },
              "default": "false",
              "description": "Hides the arrow.",
              "attribute": "hideArrow"
            },
            {
              "kind": "field",
              "name": "assistiveText",
              "type": {
                "text": "string"
              },
              "default": "''",
              "description": "Button assistive text, title + aria-label.",
              "attribute": "assistiveText"
            },
            {
              "kind": "field",
              "name": "href",
              "type": {
                "text": "string"
              },
              "default": "''",
              "description": "Turns the button into a link.",
              "attribute": "href"
            },
            {
              "kind": "method",
              "name": "handlePointerEnter",
              "privacy": "private",
              "parameters": [
                {
                  "name": "e",
                  "type": {
                    "text": "PointerEvent"
                  }
                }
              ]
            },
            {
              "kind": "method",
              "name": "handlePointerLeave",
              "privacy": "private",
              "parameters": [
                {
                  "name": "e",
                  "type": {
                    "text": "PointerEvent"
                  }
                }
              ]
            },
            {
              "kind": "method",
              "name": "handleClick",
              "privacy": "private"
            },
            {
              "kind": "method",
              "name": "handleClickOut",
              "privacy": "private",
              "parameters": [
                {
                  "name": "e",
                  "type": {
                    "text": "Event"
                  }
                }
              ]
            },
            {
              "kind": "method",
              "name": "testBreakpoint",
              "privacy": "private"
            }
          ],
          "attributes": [
            {
              "name": "open",
              "type": {
                "text": "boolean"
              },
              "default": "false",
              "description": "Flyout open state.",
              "fieldName": "open"
            },
            {
              "name": "anchorLeft",
              "type": {
                "text": "boolean"
              },
              "default": "false",
              "description": "Anchor flyout menu to the left edge of the button instead of the right edge.",
              "fieldName": "anchorLeft"
            },
            {
              "name": "hideArrow",
              "type": {
                "text": "boolean"
              },
              "default": "false",
              "description": "Hides the arrow.",
              "fieldName": "hideArrow"
            },
            {
              "name": "assistiveText",
              "type": {
                "text": "string"
              },
              "default": "''",
              "description": "Button assistive text, title + aria-label.",
              "fieldName": "assistiveText"
            },
            {
              "name": "href",
              "type": {
                "text": "string"
              },
              "default": "''",
              "description": "Turns the button into a link.",
              "fieldName": "href"
            }
          ],
          "superclass": {
            "name": "LitElement",
            "package": "lit"
          },
          "tagName": "kyn-header-flyout",
          "customElement": true
        }
      ],
      "exports": [
        {
          "kind": "js",
          "name": "HeaderFlyout",
          "declaration": {
            "name": "HeaderFlyout",
            "module": "src/components/global/header/headerFlyout.ts"
          }
        },
        {
          "kind": "custom-element-definition",
          "name": "kyn-header-flyout",
          "declaration": {
            "name": "HeaderFlyout",
            "module": "src/components/global/header/headerFlyout.ts"
          }
        }
      ]
    },
    {
      "kind": "javascript-module",
      "path": "src/components/global/header/headerFlyouts.ts",
      "declarations": [
        {
          "kind": "class",
          "description": "Container for header flyout items, aligns to the right, place last.",
          "name": "HeaderFlyouts",
          "slots": [
            {
              "description": "This element has a slot.",
              "name": "unnamed"
            }
          ],
          "members": [],
          "superclass": {
            "name": "LitElement",
            "package": "lit"
          },
          "tagName": "kyn-header-flyouts",
          "customElement": true
        }
      ],
      "exports": [
        {
          "kind": "js",
          "name": "HeaderFlyouts",
          "declaration": {
            "name": "HeaderFlyouts",
            "module": "src/components/global/header/headerFlyouts.ts"
          }
        },
        {
          "kind": "custom-element-definition",
          "name": "kyn-header-flyouts",
          "declaration": {
            "name": "HeaderFlyouts",
            "module": "src/components/global/header/headerFlyouts.ts"
          }
        }
      ]
    },
    {
      "kind": "javascript-module",
      "path": "src/components/global/header/headerLink.ts",
      "declarations": [
        {
          "kind": "class",
          "description": "Component for navigation links within the Header.",
          "name": "HeaderLink",
          "slots": [
            {
              "description": "Slot for link text/content.",
              "name": "unnamed"
            },
            {
              "description": "Slot for sublinks (up to two levels).",
              "name": "links"
            }
          ],
          "members": [
            {
              "kind": "field",
              "name": "open",
              "type": {
                "text": "boolean"
              },
              "default": "false",
              "description": "Link open state.",
              "attribute": "open"
            },
            {
              "kind": "field",
              "name": "href",
              "type": {
                "text": "string"
              },
              "default": "''",
              "description": "Link url.",
              "attribute": "href"
            },
            {
              "kind": "field",
              "name": "target",
              "default": "'_self'",
              "type": {
                "text": "'_self'"
              },
              "description": "Defines a target attribute for where to load the URL. Possible options include \"_self\" (default), \"_blank\", \"_parent\", \"_top\"",
              "attribute": "target"
            },
            {
              "kind": "field",
              "name": "rel",
              "type": {
                "text": "string"
              },
              "default": "''",
              "description": "Defines a relationship between a linked resource and the document. An empty string (default) means no particular relationship",
              "attribute": "rel"
            },
            {
              "kind": "field",
              "name": "isActive",
              "type": {
                "text": "boolean"
              },
              "default": "false",
              "description": "Link active state, for example when URL path matches link href.",
              "attribute": "isActive"
            },
            {
              "kind": "field",
              "name": "divider",
              "type": {
                "text": "boolean"
              },
              "default": "false",
              "description": "Adds a 1px shadow to the bottom of the link.",
              "attribute": "divider"
            },
            {
              "kind": "method",
              "name": "handlePointerEnter",
              "privacy": "private",
              "parameters": [
                {
                  "name": "e",
                  "type": {
                    "text": "PointerEvent"
                  }
                }
              ]
            },
            {
              "kind": "method",
              "name": "handlePointerLeave",
              "privacy": "private",
              "parameters": [
                {
                  "name": "e",
                  "type": {
                    "text": "PointerEvent"
                  }
                }
              ]
            },
            {
              "kind": "method",
              "name": "handleClick",
              "privacy": "private",
              "parameters": [
                {
                  "name": "e",
                  "type": {
                    "text": "Event"
                  }
                }
              ]
            },
            {
              "kind": "method",
              "name": "handleClickOut",
              "privacy": "private",
              "parameters": [
                {
                  "name": "e",
                  "type": {
                    "text": "Event"
                  }
                }
              ]
            },
            {
              "kind": "method",
              "name": "determineIfSlotted",
              "privacy": "private"
            },
            {
              "kind": "method",
              "name": "determineLevel",
              "privacy": "private"
            },
            {
              "kind": "method",
              "name": "testBreakpoint",
              "privacy": "private"
            }
          ],
          "events": [
            {
              "description": "Captures the click event and emits the original event details.",
              "name": "on-click"
            }
          ],
          "attributes": [
            {
              "name": "open",
              "type": {
                "text": "boolean"
              },
              "default": "false",
              "description": "Link open state.",
              "fieldName": "open"
            },
            {
              "name": "href",
              "type": {
                "text": "string"
              },
              "default": "''",
              "description": "Link url.",
              "fieldName": "href"
            },
            {
              "name": "target",
              "default": "'_self'",
              "type": {
                "text": "'_self'"
              },
              "description": "Defines a target attribute for where to load the URL. Possible options include \"_self\" (default), \"_blank\", \"_parent\", \"_top\"",
              "fieldName": "target"
            },
            {
              "name": "rel",
              "type": {
                "text": "string"
              },
              "default": "''",
              "description": "Defines a relationship between a linked resource and the document. An empty string (default) means no particular relationship",
              "fieldName": "rel"
            },
            {
              "name": "isActive",
              "type": {
                "text": "boolean"
              },
              "default": "false",
              "description": "Link active state, for example when URL path matches link href.",
              "fieldName": "isActive"
            },
            {
              "name": "divider",
              "type": {
                "text": "boolean"
              },
              "default": "false",
              "description": "Adds a 1px shadow to the bottom of the link.",
              "fieldName": "divider"
            }
          ],
          "superclass": {
            "name": "LitElement",
            "package": "lit"
          },
          "tagName": "kyn-header-link",
          "customElement": true
        }
      ],
      "exports": [
        {
          "kind": "js",
          "name": "HeaderLink",
          "declaration": {
            "name": "HeaderLink",
            "module": "src/components/global/header/headerLink.ts"
          }
        },
        {
          "kind": "custom-element-definition",
          "name": "kyn-header-link",
          "declaration": {
            "name": "HeaderLink",
            "module": "src/components/global/header/headerLink.ts"
          }
        }
      ]
    },
    {
      "kind": "javascript-module",
      "path": "src/components/global/header/headerNav.ts",
      "declarations": [
        {
          "kind": "class",
          "description": "Container for header navigation links.",
          "name": "HeaderNav",
          "slots": [
            {
              "description": "This element has a slot.",
              "name": "unnamed"
            }
          ],
          "members": [
            {
              "kind": "method",
              "name": "testBreakpoint",
              "privacy": "private"
            }
          ],
          "superclass": {
            "name": "LitElement",
            "package": "lit"
          },
          "tagName": "kyn-header-nav",
          "customElement": true
        }
      ],
      "exports": [
        {
          "kind": "js",
          "name": "HeaderNav",
          "declaration": {
            "name": "HeaderNav",
            "module": "src/components/global/header/headerNav.ts"
          }
        },
        {
          "kind": "custom-element-definition",
          "name": "kyn-header-nav",
          "declaration": {
            "name": "HeaderNav",
            "module": "src/components/global/header/headerNav.ts"
          }
        }
      ]
    },
    {
      "kind": "javascript-module",
      "path": "src/components/global/header/headerPanel.ts",
      "declarations": [
        {
          "kind": "class",
          "description": "Header fly-out panel.",
          "name": "HeaderPanel",
          "slots": [
            {
              "description": "Slot for panel content.",
              "name": "unnamed"
            },
            {
              "description": "Slot for button icon.",
              "name": "button"
            }
          ],
          "members": [
            {
              "kind": "field",
              "name": "right",
              "type": {
                "text": "boolean"
              },
              "default": "false",
              "description": "Panel extends from right instead of left.",
              "attribute": "right"
            },
            {
              "kind": "field",
              "name": "open",
              "type": {
                "text": "boolean"
              },
              "default": "false",
              "description": "Panel open state.",
              "attribute": "open"
            },
            {
              "kind": "field",
              "name": "heading",
              "type": {
                "text": "string"
              },
              "default": "''",
              "description": "Panel heading.",
              "attribute": "heading"
            },
            {
              "kind": "field",
              "name": "openText",
              "type": {
                "text": "string"
              },
              "default": "'Open Panel'",
              "description": "Open button assistive text.",
              "attribute": "openText"
            },
            {
              "kind": "field",
              "name": "closeText",
              "type": {
                "text": "string"
              },
              "default": "'Close Panel'",
              "description": "Close button assistive text.",
              "attribute": "closeText"
            },
            {
              "kind": "method",
              "name": "togglePanel",
              "privacy": "private"
            },
            {
              "kind": "method",
              "name": "handleClickOut",
              "privacy": "private",
              "parameters": [
                {
                  "name": "e",
                  "type": {
                    "text": "Event"
                  }
                }
              ]
            }
          ],
          "attributes": [
            {
              "name": "right",
              "type": {
                "text": "boolean"
              },
              "default": "false",
              "description": "Panel extends from right instead of left.",
              "fieldName": "right"
            },
            {
              "name": "open",
              "type": {
                "text": "boolean"
              },
              "default": "false",
              "description": "Panel open state.",
              "fieldName": "open"
            },
            {
              "name": "heading",
              "type": {
                "text": "string"
              },
              "default": "''",
              "description": "Panel heading.",
              "fieldName": "heading"
            },
            {
              "name": "openText",
              "type": {
                "text": "string"
              },
              "default": "'Open Panel'",
              "description": "Open button assistive text.",
              "fieldName": "openText"
            },
            {
              "name": "closeText",
              "type": {
                "text": "string"
              },
              "default": "'Close Panel'",
              "description": "Close button assistive text.",
              "fieldName": "closeText"
            }
          ],
          "superclass": {
            "name": "LitElement",
            "package": "lit"
          },
          "tagName": "kyn-header-panel",
          "customElement": true
        }
      ],
      "exports": [
        {
          "kind": "js",
          "name": "HeaderPanel",
          "declaration": {
            "name": "HeaderPanel",
            "module": "src/components/global/header/headerPanel.ts"
          }
        },
        {
          "kind": "custom-element-definition",
          "name": "kyn-header-panel",
          "declaration": {
            "name": "HeaderPanel",
            "module": "src/components/global/header/headerPanel.ts"
          }
        }
      ]
    },
    {
      "kind": "javascript-module",
      "path": "src/components/global/header/headerPanelLink.ts",
      "declarations": [
        {
          "kind": "class",
          "description": "Header fly-out panel link.",
          "name": "HeaderPanelLink",
          "slots": [
            {
              "description": "Slot for link text/content.",
              "name": "unnamed"
            }
          ],
          "members": [
            {
              "kind": "field",
              "name": "href",
              "type": {
                "text": "string"
              },
              "default": "''",
              "description": "Link url.",
              "attribute": "href"
            },
            {
              "kind": "field",
              "name": "target",
              "default": "'_self'",
              "type": {
                "text": "'_self'"
              },
              "description": "Defines a target attribute for where to load the URL. Possible options include \"_self\" (default), \"_blank\", \"_parent\", \"_top\"",
              "attribute": "target"
            },
            {
              "kind": "field",
              "name": "rel",
              "type": {
                "text": "string"
              },
              "default": "''",
              "description": "Defines a relationship between a linked resource and the document. An empty string (default) means no particular relationship",
              "attribute": "rel"
            },
            {
              "kind": "method",
              "name": "handleClick",
              "privacy": "private",
              "parameters": [
                {
                  "name": "e",
                  "type": {
                    "text": "Event"
                  }
                }
              ]
            }
          ],
          "events": [
            {
              "description": "Captures the click event and emits the original event details.",
              "name": "on-click"
            }
          ],
          "attributes": [
            {
              "name": "href",
              "type": {
                "text": "string"
              },
              "default": "''",
              "description": "Link url.",
              "fieldName": "href"
            },
            {
              "name": "target",
              "default": "'_self'",
              "type": {
                "text": "'_self'"
              },
              "description": "Defines a target attribute for where to load the URL. Possible options include \"_self\" (default), \"_blank\", \"_parent\", \"_top\"",
              "fieldName": "target"
            },
            {
              "name": "rel",
              "type": {
                "text": "string"
              },
              "default": "''",
              "description": "Defines a relationship between a linked resource and the document. An empty string (default) means no particular relationship",
              "fieldName": "rel"
            }
          ],
          "superclass": {
            "name": "LitElement",
            "package": "lit"
          },
          "tagName": "kyn-header-panel-link",
          "customElement": true
        }
      ],
      "exports": [
        {
          "kind": "js",
          "name": "HeaderPanelLink",
          "declaration": {
            "name": "HeaderPanelLink",
            "module": "src/components/global/header/headerPanelLink.ts"
          }
        },
        {
          "kind": "custom-element-definition",
          "name": "kyn-header-panel-link",
          "declaration": {
            "name": "HeaderPanelLink",
            "module": "src/components/global/header/headerPanelLink.ts"
          }
        }
      ]
    },
    {
      "kind": "javascript-module",
      "path": "src/components/global/header/index.ts",
      "declarations": [],
      "exports": [
        {
          "kind": "js",
          "name": "Header",
          "declaration": {
            "name": "Header",
            "module": "./header"
          }
        },
        {
          "kind": "js",
          "name": "HeaderNav",
          "declaration": {
            "name": "HeaderNav",
            "module": "./headerNav"
          }
        },
        {
          "kind": "js",
          "name": "HeaderLink",
          "declaration": {
            "name": "HeaderLink",
            "module": "./headerLink"
          }
        },
        {
          "kind": "js",
          "name": "HeaderFlyouts",
          "declaration": {
            "name": "HeaderFlyouts",
            "module": "./headerFlyouts"
          }
        },
        {
          "kind": "js",
          "name": "HeaderFlyout",
          "declaration": {
            "name": "HeaderFlyout",
            "module": "./headerFlyout"
          }
        },
        {
          "kind": "js",
          "name": "HeaderAvatar",
          "declaration": {
            "name": "HeaderAvatar",
            "module": "./headerAvatar"
          }
        },
        {
          "kind": "js",
          "name": "HeaderPanel",
          "declaration": {
            "name": "HeaderPanel",
            "module": "./headerPanel"
          }
        },
        {
          "kind": "js",
          "name": "HeaderPanelLink",
          "declaration": {
            "name": "HeaderPanelLink",
            "module": "./headerPanelLink"
          }
        }
      ]
    },
    {
      "kind": "javascript-module",
      "path": "src/components/global/localNav/index.ts",
      "declarations": [],
      "exports": [
        {
          "kind": "js",
          "name": "LocalNav",
          "declaration": {
            "name": "LocalNav",
            "module": "./localNav"
          }
        },
        {
          "kind": "js",
          "name": "LocalNavLink",
          "declaration": {
            "name": "LocalNavLink",
            "module": "./localNavLink"
          }
        }
      ]
    },
    {
      "kind": "javascript-module",
      "path": "src/components/global/localNav/localNav.ts",
      "declarations": [
        {
          "kind": "class",
          "description": "The global Side Navigation component.",
          "name": "LocalNav",
          "slots": [
            {
              "description": "The default slot, for local nav links.",
              "name": "unnamed"
            }
          ],
          "members": [
            {
              "kind": "field",
              "name": "pinned",
              "type": {
                "text": "boolean"
              },
              "default": "false",
              "description": "Local nav pinned state.",
              "attribute": "pinned"
            },
            {
              "kind": "field",
              "name": "pinText",
              "type": {
                "text": "string"
              },
              "default": "'Pin open'",
              "description": "Pin open button assistive text.",
              "attribute": "pinText"
            },
            {
              "kind": "field",
              "name": "unpinText",
              "type": {
                "text": "string"
              },
              "default": "'Unpin'",
              "description": "Unpin button assistive text.",
              "attribute": "unpinText"
            },
            {
              "kind": "method",
              "name": "onNavToggle",
              "privacy": "private",
              "parameters": [
                {
                  "name": "e",
                  "type": {
                    "text": "Event"
                  }
                }
              ]
            },
            {
              "kind": "method",
              "name": "handleMouseenter",
              "privacy": "private"
            },
            {
              "kind": "method",
              "name": "handleMouseleave",
              "privacy": "private"
            },
            {
              "kind": "method",
              "name": "updateChildren",
              "privacy": "private"
            },
            {
              "kind": "method",
              "name": "handleSlotChange",
              "privacy": "private"
            }
          ],
          "events": [
            {
              "description": "Captures the click event and emits the pinned state and original event details.",
              "name": "on-toggle"
            }
          ],
          "attributes": [
            {
              "name": "pinned",
              "type": {
                "text": "boolean"
              },
              "default": "false",
              "description": "Local nav pinned state.",
              "fieldName": "pinned"
            },
            {
              "name": "pinText",
              "type": {
                "text": "string"
              },
              "default": "'Pin open'",
              "description": "Pin open button assistive text.",
              "fieldName": "pinText"
            },
            {
              "name": "unpinText",
              "type": {
                "text": "string"
              },
              "default": "'Unpin'",
              "description": "Unpin button assistive text.",
              "fieldName": "unpinText"
            }
          ],
          "superclass": {
            "name": "LitElement",
            "package": "lit"
          },
          "tagName": "kyn-local-nav",
          "customElement": true
        }
      ],
      "exports": [
        {
          "kind": "js",
          "name": "LocalNav",
          "declaration": {
            "name": "LocalNav",
            "module": "src/components/global/localNav/localNav.ts"
          }
        },
        {
          "kind": "custom-element-definition",
          "name": "kyn-local-nav",
          "declaration": {
            "name": "LocalNav",
            "module": "src/components/global/localNav/localNav.ts"
          }
        }
      ]
    },
    {
      "kind": "javascript-module",
      "path": "src/components/global/localNav/localNavLink.ts",
      "declarations": [
        {
          "kind": "class",
          "description": "Link component for use in the global Side Navigation component.",
          "name": "LocalNavLink",
          "slots": [
            {
              "description": "The default slot, for the link text.",
              "name": "unnamed"
            },
            {
              "description": "Slot for an icon, level 1 links only.",
              "name": "icon"
            },
            {
              "description": "Slot for the next level of links, supports three levels.",
              "name": "links"
            }
          ],
          "members": [
            {
              "kind": "field",
              "name": "href",
              "type": {
                "text": "string"
              },
              "default": "''",
              "description": "Link url.",
              "attribute": "href"
            },
            {
              "kind": "field",
              "name": "expanded",
              "type": {
                "text": "boolean"
              },
              "default": "false",
              "description": "Expanded state.",
              "attribute": "expanded"
            },
            {
              "kind": "field",
              "name": "active",
              "type": {
                "text": "boolean"
              },
              "default": "false",
              "description": "Active state.",
              "attribute": "active"
            },
            {
              "kind": "field",
              "name": "disabled",
              "type": {
                "text": "boolean"
              },
              "default": "false",
              "description": "Disabled state.",
              "attribute": "disabled"
            },
            {
              "kind": "method",
              "name": "_handleSlotChange",
              "privacy": "private"
            },
            {
              "kind": "method",
              "name": "updateChildren",
              "privacy": "private"
            },
            {
              "kind": "method",
              "name": "determineLevel",
              "privacy": "private"
            },
            {
              "kind": "method",
              "name": "handleClick",
              "privacy": "private",
              "parameters": [
                {
                  "name": "e",
                  "type": {
                    "text": "Event"
                  }
                }
              ]
            }
          ],
          "events": [
            {
              "description": "Captures the click event and emits the original event, level, and if default was prevented.",
              "name": "on-click"
            }
          ],
          "attributes": [
            {
              "name": "href",
              "type": {
                "text": "string"
              },
              "default": "''",
              "description": "Link url.",
              "fieldName": "href"
            },
            {
              "name": "expanded",
              "type": {
                "text": "boolean"
              },
              "default": "false",
              "description": "Expanded state.",
              "fieldName": "expanded"
            },
            {
              "name": "active",
              "type": {
                "text": "boolean"
              },
              "default": "false",
              "description": "Active state.",
              "fieldName": "active"
            },
            {
              "name": "disabled",
              "type": {
                "text": "boolean"
              },
              "default": "false",
              "description": "Disabled state.",
              "fieldName": "disabled"
            }
          ],
          "superclass": {
            "name": "LitElement",
            "package": "lit"
          },
          "tagName": "kyn-local-nav-link",
          "customElement": true
        }
      ],
      "exports": [
        {
          "kind": "js",
          "name": "LocalNavLink",
          "declaration": {
            "name": "LocalNavLink",
            "module": "src/components/global/localNav/localNavLink.ts"
          }
        },
        {
          "kind": "custom-element-definition",
          "name": "kyn-local-nav-link",
          "declaration": {
            "name": "LocalNavLink",
            "module": "src/components/global/localNav/localNavLink.ts"
          }
        }
      ]
    },
    {
      "kind": "javascript-module",
      "path": "src/components/global/uiShell/index.ts",
      "declarations": [],
      "exports": [
        {
          "kind": "js",
          "name": "UiShell",
          "declaration": {
            "name": "UiShell",
            "module": "./uiShell"
          }
        }
      ]
    },
    {
      "kind": "javascript-module",
      "path": "src/components/global/uiShell/uiShell.ts",
      "declarations": [
        {
          "kind": "class",
          "description": "Container to help with positioning and padding of the global elements such as: adds padding for the fixed Header and Local Nav, adds main content gutters, and makes Footer sticky. This takes the onus off of the consuming app to configure these values.",
          "name": "UiShell",
          "slots": [
            {
              "description": "Slot for global elements.",
              "name": "unnamed"
            }
          ],
          "members": [
            {
              "kind": "method",
              "name": "handleSlotChange",
              "privacy": "private"
            }
          ],
          "superclass": {
            "name": "LitElement",
            "package": "lit"
          },
          "tagName": "kyn-ui-shell",
          "customElement": true
        }
      ],
      "exports": [
        {
          "kind": "js",
          "name": "UiShell",
          "declaration": {
            "name": "UiShell",
            "module": "src/components/global/uiShell/uiShell.ts"
          }
        },
        {
          "kind": "custom-element-definition",
          "name": "kyn-ui-shell",
          "declaration": {
            "name": "UiShell",
            "module": "src/components/global/uiShell/uiShell.ts"
          }
        }
      ]
    },
    {
      "kind": "javascript-module",
      "path": "src/components/reusable/breadcrumbs/breadcrumbItem.ts",
      "declarations": [
        {
          "kind": "class",
          "description": "Breadcrumb Item",
          "name": "BreadcrumbItem",
          "slots": [
            {
              "description": "Slot for the content of the breadcrumb item, usually the label or text.",
              "name": "unnamed"
            }
          ],
          "members": [
            {
              "kind": "field",
              "name": "href",
              "type": {
                "text": "string"
              },
              "default": "''",
              "attribute": "href"
            }
          ],
          "attributes": [
            {
              "name": "href",
              "type": {
                "text": "string"
              },
              "default": "''",
              "fieldName": "href"
            }
          ],
          "superclass": {
            "name": "LitElement",
            "package": "lit"
          },
          "tagName": "kyn-breadcrumb-item",
          "customElement": true
        }
      ],
      "exports": [
        {
          "kind": "js",
          "name": "BreadcrumbItem",
          "declaration": {
            "name": "BreadcrumbItem",
            "module": "src/components/reusable/breadcrumbs/breadcrumbItem.ts"
          }
        },
        {
          "kind": "custom-element-definition",
          "name": "kyn-breadcrumb-item",
          "declaration": {
            "name": "BreadcrumbItem",
            "module": "src/components/reusable/breadcrumbs/breadcrumbItem.ts"
          }
        }
      ]
    },
    {
      "kind": "javascript-module",
      "path": "src/components/reusable/breadcrumbs/breadcrumbs.stories.ts",
      "declarations": [
        {
          "kind": "variable",
          "name": "meta",
          "type": {
            "text": "Meta"
          },
          "default": "{\r\n  title: 'Components/Breadcrumbs',\r\n  component: 'kyn-breadcrumbs',\r\n  subcomponents: { 'kyn-breadcrumb-item': 'kyn-breadcrumb-item' },\r\n  parameters: {\r\n    design: {\r\n      type: 'figma',\r\n      url: 'https://www.figma.com/file/6AovH7Iay9Y7BkpoL5975s/Component-Library-for-Dev?node-id=459%3A39033&mode=dev',\r\n    },\r\n  },\r\n}"
        },
        {
          "kind": "variable",
          "name": "Breadcrumbs",
          "type": {
            "text": "Story"
          },
          "default": "{\r\n  render: () => {\r\n    return html`<kyn-breadcrumbs>\r\n      <kyn-breadcrumb-item href=\"/\">Home</kyn-breadcrumb-item>\r\n      <kyn-breadcrumb-item href=\"/level1\">Level 1</kyn-breadcrumb-item>\r\n      <kyn-breadcrumb-item href=\"/level2\">Level 2</kyn-breadcrumb-item>\r\n      <kyn-breadcrumb-item>Destination</kyn-breadcrumb-item>\r\n    </kyn-breadcrumbs> `;\r\n  },\r\n}"
        }
      ],
      "exports": [
        {
          "kind": "js",
          "name": "default",
          "declaration": {
            "name": "meta",
            "module": "src/components/reusable/breadcrumbs/breadcrumbs.stories.ts"
          }
        },
        {
          "kind": "js",
          "name": "Breadcrumbs",
          "declaration": {
            "name": "Breadcrumbs",
            "module": "src/components/reusable/breadcrumbs/breadcrumbs.stories.ts"
          }
        }
      ]
    },
    {
      "kind": "javascript-module",
      "path": "src/components/reusable/breadcrumbs/breadcrumbs.ts",
      "declarations": [
        {
          "kind": "class",
          "description": "Breadcrumbs Component.",
          "name": "Breadcrumbs",
          "slots": [
            {
              "description": "Slot for inserting breadcrumb items, typically kyn-breadcrumb-items indicating the navigation path.",
              "name": "unnamed"
            }
          ],
          "members": [],
          "superclass": {
            "name": "LitElement",
            "package": "lit"
          },
          "tagName": "kyn-breadcrumbs",
          "customElement": true
        }
      ],
      "exports": [
        {
          "kind": "js",
          "name": "Breadcrumbs",
          "declaration": {
            "name": "Breadcrumbs",
            "module": "src/components/reusable/breadcrumbs/breadcrumbs.ts"
          }
        },
        {
          "kind": "custom-element-definition",
          "name": "kyn-breadcrumbs",
          "declaration": {
            "name": "Breadcrumbs",
            "module": "src/components/reusable/breadcrumbs/breadcrumbs.ts"
          }
        }
      ]
    },
    {
      "kind": "javascript-module",
      "path": "src/components/reusable/breadcrumbs/index.ts",
      "declarations": [],
      "exports": [
        {
          "kind": "js",
          "name": "BreadcrumbItem",
          "declaration": {
            "name": "BreadcrumbItem",
            "module": "./breadcrumbItem"
          }
        },
        {
          "kind": "js",
          "name": "Breadcrumbs",
          "declaration": {
            "name": "Breadcrumbs",
            "module": "./breadcrumbs"
          }
        }
      ]
    },
    {
      "kind": "javascript-module",
      "path": "src/components/reusable/checkbox/checkbox.ts",
      "declarations": [
        {
          "kind": "class",
          "description": "Checkbox.",
          "name": "Checkbox",
          "slots": [
            {
              "description": "Slot for label text.",
              "name": "unnamed"
            }
          ],
          "members": [
            {
              "kind": "field",
              "name": "value",
              "type": {
                "text": "string"
              },
              "default": "''",
              "description": "Checkbox value.",
              "attribute": "value"
            },
            {
              "kind": "field",
              "name": "checked",
              "type": {
                "text": "boolean"
              },
              "default": "false",
              "description": "Checkbox checked state, inherited from the parent group if value matches.",
              "attribute": "checked"
            },
            {
              "kind": "field",
              "name": "disabled",
              "type": {
                "text": "boolean"
              },
              "default": "false",
              "description": "Checkbox disabled state, inherited from the parent group.",
              "attribute": "disabled"
            },
            {
              "kind": "field",
              "name": "visiblyHidden",
              "type": {
                "text": "boolean"
              },
              "default": "false",
              "description": "Determines whether the label should be hidden from visual view but remain accessible\r\nto screen readers for accessibility purposes.",
              "attribute": "visiblyHidden"
            },
            {
              "kind": "field",
              "name": "indeterminate",
              "type": {
                "text": "boolean"
              },
              "default": "false",
              "description": "Determines whether the checkbox is in an indeterminate state.",
              "attribute": "indeterminate"
            },
            {
              "kind": "method",
              "name": "handleChange",
              "privacy": "private",
              "parameters": [
                {
                  "name": "e",
                  "type": {
                    "text": "any"
                  }
                }
              ]
            }
          ],
          "events": [
            {
              "description": "Captures the change event and emits the selected value and original event details.",
              "name": "on-checkbox-change"
            }
          ],
          "attributes": [
            {
              "name": "value",
              "type": {
                "text": "string"
              },
              "default": "''",
              "description": "Checkbox value.",
              "fieldName": "value"
            },
            {
              "name": "checked",
              "type": {
                "text": "boolean"
              },
              "default": "false",
              "description": "Checkbox checked state, inherited from the parent group if value matches.",
              "fieldName": "checked"
            },
            {
              "name": "disabled",
              "type": {
                "text": "boolean"
              },
              "default": "false",
              "description": "Checkbox disabled state, inherited from the parent group.",
              "fieldName": "disabled"
            },
            {
              "name": "visiblyHidden",
              "type": {
                "text": "boolean"
              },
              "default": "false",
              "description": "Determines whether the label should be hidden from visual view but remain accessible\r\nto screen readers for accessibility purposes.",
              "fieldName": "visiblyHidden"
            },
            {
              "name": "indeterminate",
              "type": {
                "text": "boolean"
              },
              "default": "false",
              "description": "Determines whether the checkbox is in an indeterminate state.",
              "fieldName": "indeterminate"
            }
          ],
          "superclass": {
            "name": "LitElement",
            "package": "lit"
          },
          "tagName": "kyn-checkbox",
          "customElement": true
        }
      ],
      "exports": [
        {
          "kind": "js",
          "name": "Checkbox",
          "declaration": {
            "name": "Checkbox",
            "module": "src/components/reusable/checkbox/checkbox.ts"
          }
        },
        {
          "kind": "custom-element-definition",
          "name": "kyn-checkbox",
          "declaration": {
            "name": "Checkbox",
            "module": "src/components/reusable/checkbox/checkbox.ts"
          }
        }
      ]
    },
    {
      "kind": "javascript-module",
      "path": "src/components/reusable/checkbox/checkboxGroup.ts",
      "declarations": [
        {
          "kind": "class",
          "description": "Checkbox group container.",
          "name": "CheckboxGroup",
          "slots": [
            {
              "description": "Slot for individual checkboxes.",
              "name": "unnamed"
            },
            {
              "description": "Slot for label text.",
              "name": "label"
            }
          ],
          "members": [
            {
              "kind": "field",
              "name": "name",
              "type": {
                "text": "string"
              },
              "default": "''",
              "description": "Checkbox input name attribute.",
              "attribute": "name"
            },
            {
              "kind": "field",
              "name": "value",
              "type": {
                "text": "Array<any>"
              },
              "default": "[]",
              "description": "Checkbox group selected values.",
              "attribute": "value"
            },
            {
              "kind": "field",
              "name": "required",
              "type": {
                "text": "boolean"
              },
              "default": "false",
              "description": "Makes a single selection required.",
              "attribute": "required"
            },
            {
              "kind": "field",
              "name": "disabled",
              "type": {
                "text": "boolean"
              },
              "default": "false",
              "description": "Checkbox group disabled state.",
              "attribute": "disabled"
            },
            {
              "kind": "field",
              "name": "invalidText",
              "type": {
                "text": "string"
              },
              "default": "''",
              "description": "Checkbox group invalid text.",
              "attribute": "invalidText"
            },
            {
              "kind": "method",
              "name": "_validate",
              "privacy": "private"
            },
            {
              "kind": "method",
              "name": "_handleCheckboxChange",
              "privacy": "private",
              "parameters": [
                {
                  "name": "e",
                  "type": {
                    "text": "any"
                  }
                }
              ]
            },
            {
              "kind": "method",
              "name": "_handleFormdata",
              "privacy": "private",
              "parameters": [
                {
                  "name": "e",
                  "type": {
                    "text": "any"
                  }
                }
              ]
            }
          ],
          "events": [
            {
              "description": "Captures the change event and emits the selected values.",
              "name": "on-checkbox-group-change"
            }
          ],
          "attributes": [
            {
              "name": "name",
              "type": {
                "text": "string"
              },
              "default": "''",
              "description": "Checkbox input name attribute.",
              "fieldName": "name"
            },
            {
              "name": "value",
              "type": {
                "text": "Array<any>"
              },
              "default": "[]",
              "description": "Checkbox group selected values.",
              "fieldName": "value"
            },
            {
              "name": "required",
              "type": {
                "text": "boolean"
              },
              "default": "false",
              "description": "Makes a single selection required.",
              "fieldName": "required"
            },
            {
              "name": "disabled",
              "type": {
                "text": "boolean"
              },
              "default": "false",
              "description": "Checkbox group disabled state.",
              "fieldName": "disabled"
            },
            {
              "name": "invalidText",
              "type": {
                "text": "string"
              },
              "default": "''",
              "description": "Checkbox group invalid text.",
              "fieldName": "invalidText"
            }
          ],
          "superclass": {
            "name": "LitElement",
            "package": "lit"
          },
          "tagName": "kyn-checkbox-group",
          "customElement": true
        }
      ],
      "exports": [
        {
          "kind": "js",
          "name": "CheckboxGroup",
          "declaration": {
            "name": "CheckboxGroup",
            "module": "src/components/reusable/checkbox/checkboxGroup.ts"
          }
        },
        {
          "kind": "custom-element-definition",
          "name": "kyn-checkbox-group",
          "declaration": {
            "name": "CheckboxGroup",
            "module": "src/components/reusable/checkbox/checkboxGroup.ts"
          }
        }
      ]
    },
    {
      "kind": "javascript-module",
      "path": "src/components/reusable/checkbox/index.ts",
      "declarations": [],
      "exports": [
        {
          "kind": "js",
          "name": "Checkbox",
          "declaration": {
            "name": "Checkbox",
            "module": "./checkbox"
          }
        },
        {
          "kind": "js",
          "name": "CheckboxGroup",
          "declaration": {
            "name": "CheckboxGroup",
            "module": "./checkboxGroup"
          }
        }
      ]
    },
    {
      "kind": "javascript-module",
      "path": "src/components/reusable/datePicker/datepicker.ts",
      "declarations": [
        {
          "kind": "class",
          "description": "Datepicker.",
          "name": "DatePicker",
          "slots": [
            {
              "description": "Slot for label text.",
              "name": "unnamed"
            }
          ],
          "members": [
            {
              "kind": "field",
              "name": "size",
              "type": {
                "text": "string"
              },
              "default": "'md'",
              "description": "Datepicker size. \"sm\", \"md\", or \"lg\".",
              "attribute": "size"
            },
            {
              "kind": "field",
              "name": "caption",
              "type": {
                "text": "string"
              },
              "default": "''",
              "description": "Optional text beneath the input.",
              "attribute": "caption"
            },
            {
              "kind": "field",
              "name": "value",
              "type": {
                "text": "string"
              },
              "default": "''",
              "description": "Datepicker value in YYYY-MM-DD or YYYY-MM-DDThh:mm format.",
              "attribute": "value"
            },
            {
              "kind": "field",
              "name": "name",
              "type": {
                "text": "string"
              },
              "default": "''",
              "description": "Datepicker name.",
              "attribute": "name"
            },
            {
              "kind": "field",
              "name": "required",
              "type": {
                "text": "boolean"
              },
              "default": "false",
              "description": "Makes the date required.",
              "attribute": "required"
            },
            {
              "kind": "field",
              "name": "disabled",
              "type": {
                "text": "boolean"
              },
              "default": "false",
              "description": "Date disabled state.",
              "attribute": "disabled"
            },
            {
              "kind": "field",
              "name": "invalidText",
              "type": {
                "text": "string"
              },
              "default": "''",
              "description": "Date invalid text.",
              "attribute": "invalidText"
            },
            {
              "kind": "field",
              "name": "warnText",
              "type": {
                "text": "string"
              },
              "default": "''",
              "description": "Date warning text",
              "attribute": "warnText"
            },
            {
              "kind": "field",
              "name": "maxDate",
              "type": {
                "text": "string"
              },
              "default": "''",
              "description": "Maximum date in YYYY-MM-DD or YYYY-MM-DDThh:mm format. If the value isn't a possible date string in the format, then the element has no maximum date value",
              "attribute": "maxDate"
            },
            {
              "kind": "field",
              "name": "minDate",
              "type": {
                "text": "string"
              },
              "default": "''",
              "description": "Mimimum date in YYYY-MM-DD or YYYY-MM-DDThh:mm format. If the value isn't a possible date string in the format, then the element has no minimum date value.",
              "attribute": "minDate"
            },
            {
              "kind": "field",
              "name": "step",
              "type": {
                "text": "string"
              },
              "default": "''",
              "description": "Specifies the granularity that the value must adhere to, or the special value any,\r\nFor date inputs, the value of step is given in days; and is treated as a number of milliseconds equal to 86,400,000 times the step value.\r\nThe default value of step is 1, indicating 1 day.",
              "attribute": "step"
            },
            {
              "kind": "field",
              "name": "datePickerType",
              "type": {
                "text": "DATE_PICKER_TYPES"
              },
              "description": "Date picker types. Default 'single'",
              "attribute": "datePickerType"
            },
            {
              "kind": "method",
              "name": "handleInput",
              "privacy": "private",
              "parameters": [
                {
                  "name": "e",
                  "type": {
                    "text": "any"
                  }
                }
              ]
            },
            {
              "kind": "method",
              "name": "validateMinDate",
              "privacy": "private",
              "return": {
                "type": {
                  "text": "void"
                }
              }
            },
            {
              "kind": "method",
              "name": "validateMaxDate",
              "privacy": "private",
              "return": {
                "type": {
                  "text": "void"
                }
              }
            },
            {
              "kind": "method",
              "name": "_handleFormdata",
              "privacy": "private",
              "parameters": [
                {
                  "name": "e",
                  "type": {
                    "text": "any"
                  }
                }
              ]
            }
          ],
          "events": [
            {
              "description": "Captures the input event and emits the selected value and original event details.",
              "name": "on-input"
            }
          ],
          "attributes": [
            {
              "name": "size",
              "type": {
                "text": "string"
              },
              "default": "'md'",
              "description": "Datepicker size. \"sm\", \"md\", or \"lg\".",
              "fieldName": "size"
            },
            {
              "name": "caption",
              "type": {
                "text": "string"
              },
              "default": "''",
              "description": "Optional text beneath the input.",
              "fieldName": "caption"
            },
            {
              "name": "value",
              "type": {
                "text": "string"
              },
              "default": "''",
              "description": "Datepicker value in YYYY-MM-DD or YYYY-MM-DDThh:mm format.",
              "fieldName": "value"
            },
            {
              "name": "name",
              "type": {
                "text": "string"
              },
              "default": "''",
              "description": "Datepicker name.",
              "fieldName": "name"
            },
            {
              "name": "required",
              "type": {
                "text": "boolean"
              },
              "default": "false",
              "description": "Makes the date required.",
              "fieldName": "required"
            },
            {
              "name": "disabled",
              "type": {
                "text": "boolean"
              },
              "default": "false",
              "description": "Date disabled state.",
              "fieldName": "disabled"
            },
            {
              "name": "invalidText",
              "type": {
                "text": "string"
              },
              "default": "''",
              "description": "Date invalid text.",
              "fieldName": "invalidText"
            },
            {
              "name": "warnText",
              "type": {
                "text": "string"
              },
              "default": "''",
              "description": "Date warning text",
              "fieldName": "warnText"
            },
            {
              "name": "maxDate",
              "type": {
                "text": "string"
              },
              "default": "''",
              "description": "Maximum date in YYYY-MM-DD or YYYY-MM-DDThh:mm format. If the value isn't a possible date string in the format, then the element has no maximum date value",
              "fieldName": "maxDate"
            },
            {
              "name": "minDate",
              "type": {
                "text": "string"
              },
              "default": "''",
              "description": "Mimimum date in YYYY-MM-DD or YYYY-MM-DDThh:mm format. If the value isn't a possible date string in the format, then the element has no minimum date value.",
              "fieldName": "minDate"
            },
            {
              "name": "step",
              "type": {
                "text": "string"
              },
              "default": "''",
              "description": "Specifies the granularity that the value must adhere to, or the special value any,\r\nFor date inputs, the value of step is given in days; and is treated as a number of milliseconds equal to 86,400,000 times the step value.\r\nThe default value of step is 1, indicating 1 day.",
              "fieldName": "step"
            },
            {
              "name": "datePickerType",
              "type": {
                "text": "DATE_PICKER_TYPES"
              },
              "description": "Date picker types. Default 'single'",
              "fieldName": "datePickerType"
            }
          ],
          "superclass": {
            "name": "LitElement",
            "package": "lit"
          },
          "tagName": "kyn-date-picker",
          "customElement": true
        }
      ],
      "exports": [
        {
          "kind": "js",
          "name": "DatePicker",
          "declaration": {
            "name": "DatePicker",
            "module": "src/components/reusable/datePicker/datepicker.ts"
          }
        },
        {
          "kind": "custom-element-definition",
          "name": "kyn-date-picker",
          "declaration": {
            "name": "DatePicker",
            "module": "src/components/reusable/datePicker/datepicker.ts"
          }
        }
      ]
    },
    {
      "kind": "javascript-module",
      "path": "src/components/reusable/datePicker/defs.ts",
      "declarations": [
        {
          "kind": "variable",
          "name": "regexDateFormat",
          "default": "/^\\d{4}-\\d{2}-\\d{2}$/"
        },
        {
          "kind": "variable",
          "name": "regexDateTimeFormat",
          "default": "/^\\d{4}-\\d{2}-\\d{2}T\\d{2}:\\d{2}$/"
        },
        {
          "kind": "variable",
          "name": "regexDateTimeFormatSec",
          "default": "/^\\d{4}-\\d{2}-\\d{2}T\\d{2}:\\d{2}:\\d{2}$/"
        }
      ],
      "exports": [
        {
          "kind": "js",
          "name": "regexDateFormat",
          "declaration": {
            "name": "regexDateFormat",
            "module": "src/components/reusable/datePicker/defs.ts"
          }
        },
        {
          "kind": "js",
          "name": "regexDateTimeFormat",
          "declaration": {
            "name": "regexDateTimeFormat",
            "module": "src/components/reusable/datePicker/defs.ts"
          }
        },
        {
          "kind": "js",
          "name": "regexDateTimeFormatSec",
          "declaration": {
            "name": "regexDateTimeFormatSec",
            "module": "src/components/reusable/datePicker/defs.ts"
          }
        }
      ]
    },
    {
      "kind": "javascript-module",
      "path": "src/components/reusable/datePicker/index.ts",
      "declarations": [],
      "exports": [
        {
          "kind": "js",
          "name": "DatePicker",
          "declaration": {
            "name": "DatePicker",
            "module": "./datepicker"
          }
        }
      ]
    },
    {
      "kind": "javascript-module",
      "path": "src/components/reusable/daterangepicker/daterangepicker.ts",
      "declarations": [
        {
          "kind": "class",
          "description": "Date-Range picker",
          "name": "DateRangePicker",
          "slots": [
            {
              "description": "Slot for label text.",
              "name": "unnamed"
            }
          ],
          "members": [
            {
              "kind": "field",
              "name": "caption",
              "type": {
                "text": "string"
              },
              "default": "''",
              "description": "Optional text beneath the input.",
              "attribute": "caption"
            },
            {
              "kind": "field",
              "name": "size",
              "type": {
                "text": "string"
              },
              "default": "'md'",
              "description": "Datepicker size. \"sm\", \"md\", or \"lg\".",
              "attribute": "size"
            },
            {
              "kind": "field",
              "name": "startDate",
              "type": {
                "text": "string"
              },
              "default": "''",
              "description": "Datepicker Start date in YYYY-MM-DD format.",
              "attribute": "startDate"
            },
            {
              "kind": "field",
              "name": "endDate",
              "type": {
                "text": "string"
              },
              "default": "''",
              "description": "Datepicker End date in YYYY-MM-DD format.",
              "attribute": "endDate"
            },
            {
              "kind": "field",
              "name": "name",
              "type": {
                "text": "string"
              },
              "default": "''",
              "description": "Datepicker name. Required prop. as there could many fields into single form",
              "attribute": "name"
            },
            {
              "kind": "field",
              "name": "required",
              "type": {
                "text": "boolean"
              },
              "default": "false",
              "description": "Makes the date required.",
              "attribute": "required"
            },
            {
              "kind": "field",
              "name": "disabled",
              "type": {
                "text": "boolean"
              },
              "default": "false",
              "description": "Date disabled state.",
              "attribute": "disabled"
            },
            {
              "kind": "field",
              "name": "invalidText",
              "type": {
                "text": "string"
              },
              "default": "''",
              "description": "Date invalid text.",
              "attribute": "invalidText"
            },
            {
              "kind": "field",
              "name": "warnText",
              "type": {
                "text": "string"
              },
              "default": "''",
              "description": "Date warning text",
              "attribute": "warnText"
            },
            {
              "kind": "field",
              "name": "maxDate",
              "type": {
                "text": "string"
              },
              "default": "''",
              "description": "Maximum date in YYYY-MM-DD format. If the value isn't a possible date string in the format, then the element has no maximum date value.",
              "attribute": "maxDate"
            },
            {
              "kind": "field",
              "name": "minDate",
              "type": {
                "text": "string"
              },
              "default": "''",
              "description": "Mimimum date in YYYY-MM-DD format. If the value isn't a possible date string in the format, then the element has no minimum date value.",
              "attribute": "minDate"
            },
            {
              "kind": "field",
              "name": "step",
              "type": {
                "text": "string"
              },
              "default": "''",
              "description": "Specifies the granularity that the value must adhere to, or the special value any,\r\nFor date inputs, the value of step is given in days; and is treated as a number of milliseconds equal to 86,400,000 times the step value.\r\nThe default value of step is 1, indicating 1 day.",
              "attribute": "step"
            },
            {
              "kind": "method",
              "name": "handleStartDate",
              "privacy": "private",
              "parameters": [
                {
                  "name": "e",
                  "type": {
                    "text": "any"
                  }
                }
              ]
            },
            {
              "kind": "method",
              "name": "handleEndDate",
              "privacy": "private",
              "parameters": [
                {
                  "name": "e",
                  "type": {
                    "text": "any"
                  }
                }
              ]
            },
            {
              "kind": "method",
              "name": "validateAndDispatchEvent",
              "privacy": "private"
            },
            {
              "kind": "method",
              "name": "validateMinDate",
              "privacy": "private",
              "return": {
                "type": {
                  "text": "void"
                }
              },
              "parameters": [
                {
                  "name": "date",
                  "type": {
                    "text": "String"
                  }
                }
              ]
            },
            {
              "kind": "method",
              "name": "validateMaxDate",
              "privacy": "private",
              "return": {
                "type": {
                  "text": "void"
                }
              },
              "parameters": [
                {
                  "name": "date",
                  "type": {
                    "text": "String"
                  }
                }
              ]
            },
            {
              "kind": "method",
              "name": "validateStartEndDate",
              "privacy": "private",
              "return": {
                "type": {
                  "text": "void"
                }
              }
            },
            {
              "kind": "method",
              "name": "_handleFormdata",
              "privacy": "private",
              "parameters": [
                {
                  "name": "e",
                  "type": {
                    "text": "any"
                  }
                }
              ]
            }
          ],
          "events": [
<<<<<<< HEAD
            {
              "description": "Captures the input event and emits the selected values and original event details. (Only if startDate <= endDate)",
              "name": "on-input"
            }
          ],
          "attributes": [
            {
              "name": "caption",
=======
            {
              "description": "Captures the input event and emits the selected values and original event details. (Only if startDate <= endDate)",
              "name": "on-input"
            }
          ],
          "attributes": [
            {
              "name": "caption",
              "type": {
                "text": "string"
              },
              "default": "''",
              "description": "Optional text beneath the input.",
              "fieldName": "caption"
            },
            {
              "name": "size",
              "type": {
                "text": "string"
              },
              "default": "'md'",
              "description": "Datepicker size. \"sm\", \"md\", or \"lg\".",
              "fieldName": "size"
            },
            {
              "name": "startDate",
>>>>>>> dda9cbb5
              "type": {
                "text": "string"
              },
              "default": "''",
<<<<<<< HEAD
              "description": "Optional text beneath the input.",
              "fieldName": "caption"
            },
            {
              "name": "size",
              "type": {
                "text": "string"
              },
              "default": "'md'",
              "description": "Datepicker size. \"sm\", \"md\", or \"lg\".",
              "fieldName": "size"
            },
            {
              "name": "startDate",
              "type": {
                "text": "string"
              },
              "default": "''",
              "description": "Datepicker Start date in YYYY-MM-DD format.",
              "fieldName": "startDate"
            },
            {
=======
              "description": "Datepicker Start date in YYYY-MM-DD format.",
              "fieldName": "startDate"
            },
            {
>>>>>>> dda9cbb5
              "name": "endDate",
              "type": {
                "text": "string"
              },
              "default": "''",
              "description": "Datepicker End date in YYYY-MM-DD format.",
              "fieldName": "endDate"
            },
            {
              "name": "name",
              "type": {
                "text": "string"
              },
              "default": "''",
              "description": "Datepicker name. Required prop. as there could many fields into single form",
              "fieldName": "name"
            },
            {
              "name": "required",
              "type": {
                "text": "boolean"
              },
              "default": "false",
              "description": "Makes the date required.",
              "fieldName": "required"
            },
            {
              "name": "disabled",
              "type": {
                "text": "boolean"
              },
              "default": "false",
              "description": "Date disabled state.",
              "fieldName": "disabled"
            },
            {
              "name": "invalidText",
              "type": {
                "text": "string"
              },
              "default": "''",
              "description": "Date invalid text.",
              "fieldName": "invalidText"
            },
            {
              "name": "warnText",
              "type": {
                "text": "string"
              },
              "default": "''",
              "description": "Date warning text",
              "fieldName": "warnText"
            },
            {
              "name": "maxDate",
              "type": {
                "text": "string"
              },
              "default": "''",
              "description": "Maximum date in YYYY-MM-DD format. If the value isn't a possible date string in the format, then the element has no maximum date value.",
              "fieldName": "maxDate"
            },
            {
              "name": "minDate",
              "type": {
                "text": "string"
              },
              "default": "''",
              "description": "Mimimum date in YYYY-MM-DD format. If the value isn't a possible date string in the format, then the element has no minimum date value.",
              "fieldName": "minDate"
            },
            {
              "name": "step",
              "type": {
                "text": "string"
              },
              "default": "''",
              "description": "Specifies the granularity that the value must adhere to, or the special value any,\r\nFor date inputs, the value of step is given in days; and is treated as a number of milliseconds equal to 86,400,000 times the step value.\r\nThe default value of step is 1, indicating 1 day.",
              "fieldName": "step"
            }
          ],
          "superclass": {
            "name": "LitElement",
            "package": "lit"
          },
          "tagName": "kyn-date-range-picker",
          "customElement": true
        }
      ],
      "exports": [
        {
          "kind": "js",
          "name": "DateRangePicker",
          "declaration": {
            "name": "DateRangePicker",
            "module": "src/components/reusable/daterangepicker/daterangepicker.ts"
          }
        },
        {
          "kind": "custom-element-definition",
          "name": "kyn-date-range-picker",
          "declaration": {
            "name": "DateRangePicker",
            "module": "src/components/reusable/daterangepicker/daterangepicker.ts"
          }
        }
      ]
    },
    {
      "kind": "javascript-module",
      "path": "src/components/reusable/daterangepicker/index.ts",
      "declarations": [],
      "exports": [
        {
          "kind": "js",
          "name": "DateRangePicker",
          "declaration": {
            "name": "DateRangePicker",
            "module": "\"./daterangepicker\""
          }
        }
      ]
    },
    {
      "kind": "javascript-module",
      "path": "src/components/reusable/overflowMenu/index.ts",
      "declarations": [],
      "exports": [
        {
          "kind": "js",
          "name": "OverflowMenu",
          "declaration": {
            "name": "OverflowMenu",
            "module": "./overflowMenu"
          }
        },
        {
          "kind": "js",
          "name": "OverflowMenuItem",
          "declaration": {
            "name": "OverflowMenuItem",
            "module": "./overflowMenuItem"
          }
        }
      ]
    },
    {
      "kind": "javascript-module",
      "path": "src/components/reusable/overflowMenu/overflowMenu.ts",
      "declarations": [
        {
          "kind": "class",
          "description": "Overflow Menu.",
          "name": "OverflowMenu",
          "slots": [
            {
              "description": "Slot for overflow menu items.",
              "name": "unnamed"
            }
          ],
          "members": [
            {
              "kind": "field",
              "name": "open",
              "type": {
                "text": "boolean"
              },
              "default": "false",
              "description": "Menu open state.",
              "attribute": "open"
            },
            {
              "kind": "field",
              "name": "anchorRight",
              "type": {
                "text": "boolean"
              },
              "default": "false",
              "description": "Anchors the menu to the right of the button.",
              "attribute": "anchorRight"
            },
            {
              "kind": "field",
              "name": "fixed",
              "type": {
                "text": "boolean"
              },
              "default": "false",
              "description": "Use fixed instead of absolute position. Useful when placed within elements with overflow scroll.",
              "attribute": "fixed"
            },
            {
              "kind": "field",
              "name": "assistiveText",
              "type": {
                "text": "string"
              },
              "default": "'Toggle Menu'",
              "description": "Button assistive text..",
              "attribute": "assistiveText"
            },
            {
              "kind": "field",
              "name": "_btnEl",
              "type": {
                "text": "any"
              }
            },
            {
              "kind": "field",
              "name": "_menuEl",
              "type": {
                "text": "any"
              }
            },
            {
              "kind": "method",
              "name": "_emitToggleEvent",
              "privacy": "private"
            },
            {
              "kind": "method",
              "name": "toggleMenu",
              "privacy": "private"
            },
            {
              "kind": "method",
              "name": "handleSlotChange",
              "privacy": "private"
            },
            {
              "kind": "method",
              "name": "handleClickOut",
              "privacy": "private",
              "parameters": [
                {
                  "name": "e",
                  "type": {
                    "text": "Event"
                  }
                }
              ]
            }
          ],
          "events": [
            {
              "description": "Capture the open/close event and emits the new state.",
              "name": "on-toggle"
            }
          ],
          "attributes": [
            {
              "name": "open",
              "type": {
                "text": "boolean"
              },
              "default": "false",
              "description": "Menu open state.",
              "fieldName": "open"
            },
            {
              "name": "anchorRight",
              "type": {
                "text": "boolean"
              },
              "default": "false",
              "description": "Anchors the menu to the right of the button.",
              "fieldName": "anchorRight"
            },
            {
              "name": "fixed",
              "type": {
                "text": "boolean"
              },
              "default": "false",
              "description": "Use fixed instead of absolute position. Useful when placed within elements with overflow scroll.",
              "fieldName": "fixed"
            },
            {
              "name": "assistiveText",
              "type": {
                "text": "string"
              },
              "default": "'Toggle Menu'",
              "description": "Button assistive text..",
              "fieldName": "assistiveText"
            }
          ],
          "superclass": {
            "name": "LitElement",
            "package": "lit"
          },
          "tagName": "kyn-overflow-menu",
          "customElement": true
        }
      ],
      "exports": [
        {
          "kind": "js",
          "name": "OverflowMenu",
          "declaration": {
            "name": "OverflowMenu",
            "module": "src/components/reusable/overflowMenu/overflowMenu.ts"
          }
        },
        {
          "kind": "custom-element-definition",
          "name": "kyn-overflow-menu",
          "declaration": {
            "name": "OverflowMenu",
            "module": "src/components/reusable/overflowMenu/overflowMenu.ts"
          }
        }
      ]
    },
    {
      "kind": "javascript-module",
      "path": "src/components/reusable/overflowMenu/overflowMenuItem.ts",
      "declarations": [
        {
          "kind": "class",
          "description": "Overflow Menu.",
          "name": "OverflowMenuItem",
          "slots": [
            {
              "description": "Slot for item text.",
              "name": "unnamed"
            }
          ],
          "members": [
            {
              "kind": "field",
              "name": "href",
              "type": {
                "text": "string"
              },
              "default": "''",
              "description": "Makes the item a link.",
              "attribute": "href"
            },
            {
              "kind": "field",
              "name": "destructive",
              "type": {
                "text": "boolean"
              },
              "default": "false",
              "description": "Adds destructive styles.",
              "attribute": "destructive"
            },
            {
              "kind": "field",
              "name": "disabled",
              "type": {
                "text": "boolean"
              },
              "default": "false",
              "description": "Item disabled state.",
              "attribute": "disabled"
            },
            {
              "kind": "method",
              "name": "handleClick",
              "privacy": "private",
              "parameters": [
                {
                  "name": "e",
                  "type": {
                    "text": "Event"
                  }
                }
              ]
            }
          ],
          "events": [
            {
              "description": "Captures the click event and emits the original event details.",
              "name": "on-click"
            }
          ],
          "attributes": [
            {
              "name": "href",
              "type": {
                "text": "string"
              },
              "default": "''",
              "description": "Makes the item a link.",
              "fieldName": "href"
            },
            {
              "name": "destructive",
              "type": {
                "text": "boolean"
              },
              "default": "false",
              "description": "Adds destructive styles.",
              "fieldName": "destructive"
            },
            {
              "name": "disabled",
              "type": {
                "text": "boolean"
<<<<<<< HEAD
              },
              "default": "false",
              "description": "Item disabled state.",
              "fieldName": "disabled"
            }
          ],
          "superclass": {
            "name": "LitElement",
            "package": "lit"
          },
          "tagName": "kyn-overflow-menu-item",
          "customElement": true
        }
      ],
      "exports": [
        {
          "kind": "js",
          "name": "OverflowMenuItem",
          "declaration": {
            "name": "OverflowMenuItem",
            "module": "src/components/reusable/overflowMenu/overflowMenuItem.ts"
          }
        },
        {
          "kind": "custom-element-definition",
          "name": "kyn-overflow-menu-item",
          "declaration": {
            "name": "OverflowMenuItem",
            "module": "src/components/reusable/overflowMenu/overflowMenuItem.ts"
          }
        }
      ]
    },
    {
      "kind": "javascript-module",
      "path": "src/components/reusable/pagination/constants.ts",
      "declarations": [
        {
          "kind": "variable",
          "name": "SHOWING_TEXT",
          "type": {
            "text": "string"
          },
          "default": "'Showing'"
        },
        {
          "kind": "variable",
          "name": "OF_TEXT",
          "type": {
            "text": "string"
          },
          "default": "'of'"
        },
        {
          "kind": "variable",
          "name": "ITEMS_TEXT",
          "type": {
            "text": "string"
          },
          "default": "'items'"
        },
        {
          "kind": "variable",
          "name": "PAGES_TEXT",
          "type": {
            "text": "string"
          },
          "default": "'pages'"
        },
        {
          "kind": "variable",
          "name": "PAGE_SIZE_LABEL",
          "type": {
            "text": "string"
          },
          "default": "'Items Per Page:'"
        },
        {
          "kind": "variable",
          "name": "BREAKPOINT",
          "type": {
            "text": "number"
          },
          "default": "768"
        }
      ],
      "exports": [
        {
          "kind": "js",
          "name": "SHOWING_TEXT",
          "declaration": {
            "name": "SHOWING_TEXT",
            "module": "src/components/reusable/pagination/constants.ts"
          }
        },
        {
          "kind": "js",
          "name": "OF_TEXT",
          "declaration": {
            "name": "OF_TEXT",
            "module": "src/components/reusable/pagination/constants.ts"
          }
        },
        {
          "kind": "js",
          "name": "ITEMS_TEXT",
          "declaration": {
            "name": "ITEMS_TEXT",
            "module": "src/components/reusable/pagination/constants.ts"
          }
        },
        {
          "kind": "js",
          "name": "PAGES_TEXT",
          "declaration": {
            "name": "PAGES_TEXT",
            "module": "src/components/reusable/pagination/constants.ts"
          }
        },
        {
          "kind": "js",
          "name": "PAGE_SIZE_LABEL",
          "declaration": {
            "name": "PAGE_SIZE_LABEL",
            "module": "src/components/reusable/pagination/constants.ts"
          }
        },
        {
          "kind": "js",
          "name": "BREAKPOINT",
          "declaration": {
            "name": "BREAKPOINT",
            "module": "src/components/reusable/pagination/constants.ts"
          }
        }
      ]
    },
    {
      "kind": "javascript-module",
      "path": "src/components/reusable/pagination/index.ts",
      "declarations": [],
      "exports": [
        {
          "kind": "js",
          "name": "Pagination",
          "declaration": {
            "name": "Pagination",
            "module": "./Pagination"
          }
        },
        {
          "kind": "js",
          "name": "PaginationItemsRange",
          "declaration": {
            "name": "PaginationItemsRange",
            "module": "./pagination-items-range"
          }
        },
        {
          "kind": "js",
          "name": "PaginationPageSizeDropdown",
          "declaration": {
            "name": "PaginationPageSizeDropdown",
            "module": "./pagination-page-size-dropdown"
          }
        },
        {
          "kind": "js",
          "name": "PaginationNavigationButtons",
          "declaration": {
            "name": "PaginationNavigationButtons",
            "module": "./pagination-navigation-buttons"
          }
        }
      ]
    },
    {
      "kind": "javascript-module",
      "path": "src/components/reusable/pagination/pagination-items-range.ts",
      "declarations": [
        {
          "kind": "class",
          "description": "`kyn-pagination-items-range` Web Component.\r\n\r\nThis component is responsible for displaying the range of items being displayed\r\nin the context of pagination. It shows which items (by number) are currently visible\r\nand the total number of items.",
          "name": "PaginationItemsRange",
          "members": [
            {
              "kind": "field",
              "name": "count",
              "type": {
                "text": "number"
              },
              "default": "0",
              "description": "Total number of items.",
              "attribute": "count"
            },
            {
              "kind": "field",
              "name": "pageNumber",
              "type": {
                "text": "number"
              },
              "default": "1",
              "description": "Current page number being displayed.",
              "attribute": "pageNumber"
            },
            {
              "kind": "field",
              "name": "pageSize",
              "type": {
                "text": "number"
              },
              "default": "10",
              "description": "Number of items displayed per page.",
              "attribute": "pageSize"
            },
            {
              "kind": "field",
              "name": "itemsRangeText",
              "type": {
                "text": "string"
              },
              "privacy": "private"
=======
              },
              "default": "false",
              "description": "Item disabled state.",
              "fieldName": "disabled"
            }
          ],
          "superclass": {
            "name": "LitElement",
            "package": "lit"
          },
          "tagName": "kyn-overflow-menu-item",
          "customElement": true
        }
      ],
      "exports": [
        {
          "kind": "js",
          "name": "OverflowMenuItem",
          "declaration": {
            "name": "OverflowMenuItem",
            "module": "src/components/reusable/overflowMenu/overflowMenuItem.ts"
          }
        },
        {
          "kind": "custom-element-definition",
          "name": "kyn-overflow-menu-item",
          "declaration": {
            "name": "OverflowMenuItem",
            "module": "src/components/reusable/overflowMenu/overflowMenuItem.ts"
          }
        }
      ]
    },
    {
      "kind": "javascript-module",
      "path": "src/components/reusable/dropdown/dropdown.ts",
      "declarations": [
        {
          "kind": "class",
          "description": "Dropdown, single select.",
          "name": "Dropdown",
          "slots": [
            {
              "description": "Slot for dropdown options.",
              "name": "unnamed"
            },
            {
              "description": "Slot for input label.",
              "name": "label"
            }
          ],
          "members": [
            {
              "kind": "field",
              "name": "size",
              "type": {
                "text": "string"
              },
              "default": "'md'",
              "description": "Dropdown size/height. \"sm\", \"md\", or \"lg\".",
              "attribute": "size"
            },
            {
              "kind": "field",
              "name": "inline",
              "type": {
                "text": "boolean"
              },
              "default": "false",
              "description": "Dropdown inline style type.",
              "attribute": "inline"
            },
            {
              "kind": "field",
              "name": "caption",
              "type": {
                "text": "string"
              },
              "default": "''",
              "description": "Optional text beneath the input.",
              "attribute": "caption"
            },
            {
              "kind": "field",
              "name": "placeholder",
              "type": {
                "text": "string"
              },
              "default": "''",
              "description": "Dropdown placeholder.",
              "attribute": "placeholder"
            },
            {
              "kind": "field",
              "name": "name",
              "type": {
                "text": "string"
              },
              "default": "''",
              "description": "Dropdown name.",
              "attribute": "name"
            },
            {
              "kind": "field",
              "name": "open",
              "type": {
                "text": "boolean"
              },
              "default": "false",
              "description": "Listbox/drawer open state.",
              "attribute": "open"
            },
            {
              "kind": "field",
              "name": "searchable",
              "type": {
                "text": "boolean"
              },
              "default": "false",
              "description": "Makes the dropdown searchable.",
              "attribute": "searchable"
            },
            {
              "kind": "field",
              "name": "multiple",
              "type": {
                "text": "boolean"
              },
              "default": "false",
              "description": "Enabled multi-select functionality.",
              "attribute": "multiple"
            },
            {
              "kind": "field",
              "name": "required",
              "type": {
                "text": "boolean"
              },
              "default": "false",
              "description": "Makes the dropdown required.",
              "attribute": "required"
            },
            {
              "kind": "field",
              "name": "disabled",
              "type": {
                "text": "boolean"
              },
              "default": "false",
              "description": "Dropdown disabled state.",
              "attribute": "disabled"
            },
            {
              "kind": "field",
              "name": "invalidText",
              "type": {
                "text": "string"
              },
              "default": "''",
              "description": "Dropdown invalid text.",
              "attribute": "invalidText"
            },
            {
              "kind": "field",
              "name": "hideTags",
              "type": {
                "text": "boolean"
              },
              "default": "false",
              "description": "Hide the tags below multi-select.",
              "attribute": "hideTags"
            },
            {
              "kind": "method",
              "name": "handleSlotChange",
              "privacy": "private"
            },
            {
              "kind": "method",
              "name": "resetSelection",
              "privacy": "public",
              "description": "Retrieves the selected values from the list of child options and sets value property."
            },
            {
              "kind": "method",
              "name": "handleClick",
              "privacy": "private"
            },
            {
              "kind": "method",
              "name": "handleButtonKeydown",
              "privacy": "private",
              "parameters": [
                {
                  "name": "e",
                  "type": {
                    "text": "any"
                  }
                }
              ]
            },
            {
              "kind": "method",
              "name": "handleListKeydown",
              "privacy": "private",
              "parameters": [
                {
                  "name": "e",
                  "type": {
                    "text": "any"
                  }
                }
              ]
            },
            {
              "kind": "method",
              "name": "handleListBlur",
              "privacy": "private",
              "parameters": [
                {
                  "name": "e",
                  "type": {
                    "text": "any"
                  }
                }
              ]
            },
            {
              "kind": "method",
              "name": "handleKeyboard",
              "privacy": "private",
              "parameters": [
                {
                  "name": "e",
                  "type": {
                    "text": "any"
                  }
                },
                {
                  "name": "keyCode",
                  "type": {
                    "text": "number"
                  }
                },
                {
                  "name": "target",
                  "type": {
                    "text": "string"
                  }
                }
              ]
            },
            {
              "kind": "method",
              "name": "handleClearMultiple",
              "privacy": "private",
              "parameters": [
                {
                  "name": "e",
                  "type": {
                    "text": "any"
                  }
                }
              ]
            },
            {
              "kind": "method",
              "name": "handleTagClear",
              "privacy": "private",
              "parameters": [
                {
                  "name": "value",
                  "type": {
                    "text": "string"
                  }
                }
              ]
            },
            {
              "kind": "method",
              "name": "handleClear",
              "privacy": "private",
              "parameters": [
                {
                  "name": "e",
                  "type": {
                    "text": "any"
                  }
                }
              ]
            },
            {
              "kind": "method",
              "name": "handleSearchClick",
              "privacy": "private",
              "parameters": [
                {
                  "name": "e",
                  "type": {
                    "text": "any"
                  }
                }
              ]
            },
            {
              "kind": "method",
              "name": "handleButtonBlur",
              "privacy": "private",
              "parameters": [
                {
                  "name": "e",
                  "type": {
                    "text": "any"
                  }
                }
              ]
            },
            {
              "kind": "method",
              "name": "handleSearchBlur",
              "privacy": "private",
              "parameters": [
                {
                  "name": "e",
                  "type": {
                    "text": "any"
                  }
                }
              ]
            },
            {
              "kind": "method",
              "name": "handleSearchKeydown",
              "privacy": "private",
              "parameters": [
                {
                  "name": "e",
                  "type": {
                    "text": "any"
                  }
                }
              ]
            },
            {
              "kind": "method",
              "name": "handleSearchInput",
              "privacy": "private",
              "parameters": [
                {
                  "name": "e",
                  "type": {
                    "text": "any"
                  }
                }
              ]
            },
            {
              "kind": "method",
              "name": "_handleClick",
              "privacy": "private",
              "parameters": [
                {
                  "name": "e",
                  "type": {
                    "text": "any"
                  }
                }
              ]
            },
            {
              "kind": "method",
              "name": "_handleBlur",
              "privacy": "private",
              "parameters": [
                {
                  "name": "e",
                  "type": {
                    "text": "any"
                  }
                }
              ]
            },
            {
              "kind": "method",
              "name": "_handleFormdata",
              "privacy": "private",
              "parameters": [
                {
                  "name": "e",
                  "type": {
                    "text": "any"
                  }
                }
              ]
            },
            {
              "kind": "method",
              "name": "updateValue",
              "privacy": "private",
              "parameters": [
                {
                  "name": "value",
                  "type": {
                    "text": "string"
                  }
                },
                {
                  "name": "selected",
                  "default": "false"
                }
              ]
            },
            {
              "kind": "method",
              "name": "emitValue",
              "privacy": "private"
            },
            {
              "kind": "method",
              "name": "_updateChildren",
              "privacy": "private"
            }
          ],
          "events": [
            {
              "description": "Captures the input event and emits the selected value and original event details.",
              "name": "on-change"
>>>>>>> dda9cbb5
            }
          ],
          "attributes": [
            {
<<<<<<< HEAD
              "name": "count",
=======
              "name": "size",
              "type": {
                "text": "string"
              },
              "default": "'md'",
              "description": "Dropdown size/height. \"sm\", \"md\", or \"lg\".",
              "fieldName": "size"
            },
            {
              "name": "inline",
              "type": {
                "text": "boolean"
              },
              "default": "false",
              "description": "Dropdown inline style type.",
              "fieldName": "inline"
            },
            {
              "name": "caption",
              "type": {
                "text": "string"
              },
              "default": "''",
              "description": "Optional text beneath the input.",
              "fieldName": "caption"
            },
            {
              "name": "placeholder",
              "type": {
                "text": "string"
              },
              "default": "''",
              "description": "Dropdown placeholder.",
              "fieldName": "placeholder"
            },
            {
              "name": "name",
              "type": {
                "text": "string"
              },
              "default": "''",
              "description": "Dropdown name.",
              "fieldName": "name"
            },
            {
              "name": "open",
              "type": {
                "text": "boolean"
              },
              "default": "false",
              "description": "Listbox/drawer open state.",
              "fieldName": "open"
            },
            {
              "name": "searchable",
              "type": {
                "text": "boolean"
              },
              "default": "false",
              "description": "Makes the dropdown searchable.",
              "fieldName": "searchable"
            },
            {
              "name": "multiple",
              "type": {
                "text": "boolean"
              },
              "default": "false",
              "description": "Enabled multi-select functionality.",
              "fieldName": "multiple"
            },
            {
              "name": "required",
>>>>>>> dda9cbb5
              "type": {
                "text": "number"
              },
<<<<<<< HEAD
              "default": "0",
              "description": "Total number of items.",
              "fieldName": "count"
            },
            {
              "name": "pageNumber",
=======
              "default": "false",
              "description": "Makes the dropdown required.",
              "fieldName": "required"
            },
            {
              "name": "disabled",
>>>>>>> dda9cbb5
              "type": {
                "text": "number"
              },
<<<<<<< HEAD
              "default": "1",
              "description": "Current page number being displayed.",
              "fieldName": "pageNumber"
            },
            {
              "name": "pageSize",
=======
              "default": "false",
              "description": "Dropdown disabled state.",
              "fieldName": "disabled"
            },
            {
              "name": "invalidText",
>>>>>>> dda9cbb5
              "type": {
                "text": "number"
              },
<<<<<<< HEAD
              "default": "10",
              "description": "Number of items displayed per page.",
              "fieldName": "pageSize"
=======
              "default": "''",
              "description": "Dropdown invalid text.",
              "fieldName": "invalidText"
            },
            {
              "name": "hideTags",
              "type": {
                "text": "boolean"
              },
              "default": "false",
              "description": "Hide the tags below multi-select.",
              "fieldName": "hideTags"
>>>>>>> dda9cbb5
            }
          ],
          "superclass": {
            "name": "LitElement",
            "package": "lit"
          },
<<<<<<< HEAD
          "tagName": "kyn-pagination-items-range",
=======
          "tagName": "kyn-dropdown",
>>>>>>> dda9cbb5
          "customElement": true
        }
      ],
      "exports": [
        {
          "kind": "js",
<<<<<<< HEAD
          "name": "PaginationItemsRange",
          "declaration": {
            "name": "PaginationItemsRange",
            "module": "src/components/reusable/pagination/pagination-items-range.ts"
=======
          "name": "Dropdown",
          "declaration": {
            "name": "Dropdown",
            "module": "src/components/reusable/dropdown/dropdown.ts"
>>>>>>> dda9cbb5
          }
        },
        {
          "kind": "custom-element-definition",
<<<<<<< HEAD
          "name": "kyn-pagination-items-range",
          "declaration": {
            "name": "PaginationItemsRange",
            "module": "src/components/reusable/pagination/pagination-items-range.ts"
=======
          "name": "kyn-dropdown",
          "declaration": {
            "name": "Dropdown",
            "module": "src/components/reusable/dropdown/dropdown.ts"
>>>>>>> dda9cbb5
          }
        }
      ]
    },
    {
      "kind": "javascript-module",
<<<<<<< HEAD
      "path": "src/components/reusable/pagination/pagination-navigation-buttons.ts",
      "declarations": [
        {
          "kind": "class",
          "description": "`kyn-pagination-navigation-buttons` Web Component.\r\n\r\nThis component provides navigational controls for pagination.\r\nIt includes back and next buttons, along with displaying the current page and total pages.",
          "name": "PaginationNavigationButtons",
          "members": [
            {
              "kind": "field",
              "name": "pageNumber",
=======
      "path": "src/components/reusable/dropdown/dropdownOption.ts",
      "declarations": [
        {
          "kind": "class",
          "description": "Dropdown option.",
          "name": "DropdownOption",
          "slots": [
            {
              "description": "Slot for option text.",
              "name": "unnamed"
            }
          ],
          "members": [
            {
              "kind": "field",
              "name": "value",
>>>>>>> dda9cbb5
              "type": {
                "text": "number"
              },
<<<<<<< HEAD
              "default": "0",
              "attribute": "pageNumber",
              "reflects": true
            },
            {
              "kind": "field",
              "name": "numberOfPages",
=======
              "default": "''",
              "description": "Option value.",
              "attribute": "value"
            },
            {
              "kind": "field",
              "name": "selected",
>>>>>>> dda9cbb5
              "type": {
                "text": "number"
              },
<<<<<<< HEAD
              "default": "0",
              "attribute": "numberOfPages",
=======
              "default": "false",
              "description": "Option selected state.",
              "attribute": "selected",
>>>>>>> dda9cbb5
              "reflects": true
            },
            {
              "kind": "field",
              "name": "SMALLEST_PAGE_NUMBER",
              "type": {
                "text": "number"
              },
<<<<<<< HEAD
              "privacy": "private",
              "default": "1"
            },
            {
              "kind": "method",
              "name": "handleButtonClick",
=======
              "default": "false",
              "description": "Option disabled state.",
              "attribute": "disabled"
            },
            {
              "kind": "method",
              "name": "handleSlotChange",
              "privacy": "private",
              "parameters": [
                {
                  "name": "e",
                  "type": {
                    "text": "any"
                  }
                }
              ]
            },
            {
              "kind": "method",
              "name": "handleClick",
>>>>>>> dda9cbb5
              "privacy": "private",
              "parameters": [
                {
                  "name": "next",
                  "type": {
                    "text": "boolean"
                  },
                  "description": "If true, will move to the next page, otherwise to the previous page"
                }
<<<<<<< HEAD
              ],
              "description": "Handles the button click event, either moving to the next page or previous page"
=======
              ]
            },
            {
              "kind": "method",
              "name": "handleBlur",
              "privacy": "private",
              "parameters": [
                {
                  "name": "e",
                  "type": {
                    "text": "any"
                  }
                }
              ]
>>>>>>> dda9cbb5
            }
          ],
          "events": [
            {
<<<<<<< HEAD
              "name": "on-page-number-change",
              "type": {
                "text": "CustomEvent"
              },
              "description": "Dispatched when the page number is changed."
=======
              "description": "Emits the option details to the parent dropdown.",
              "name": "on-click"
>>>>>>> dda9cbb5
            }
          ],
          "attributes": [
            {
<<<<<<< HEAD
              "name": "pageNumber",
=======
              "name": "value",
              "type": {
                "text": "string"
              },
              "default": "''",
              "description": "Option value.",
              "fieldName": "value"
            },
            {
              "name": "selected",
>>>>>>> dda9cbb5
              "type": {
                "text": "number"
              },
<<<<<<< HEAD
              "default": "0",
              "fieldName": "pageNumber"
=======
              "default": "false",
              "description": "Option selected state.",
              "fieldName": "selected"
>>>>>>> dda9cbb5
            },
            {
              "name": "numberOfPages",
              "type": {
                "text": "number"
              },
<<<<<<< HEAD
              "default": "0",
              "fieldName": "numberOfPages"
=======
              "default": "false",
              "description": "Option disabled state.",
              "fieldName": "disabled"
>>>>>>> dda9cbb5
            }
          ],
          "superclass": {
            "name": "LitElement",
            "package": "lit"
          },
<<<<<<< HEAD
          "tagName": "kyn-pagination-navigation-buttons",
=======
          "tagName": "kyn-dropdown-option",
>>>>>>> dda9cbb5
          "customElement": true
        }
      ],
      "exports": [
        {
          "kind": "js",
<<<<<<< HEAD
          "name": "PaginationNavigationButtons",
          "declaration": {
            "name": "PaginationNavigationButtons",
            "module": "src/components/reusable/pagination/pagination-navigation-buttons.ts"
=======
          "name": "DropdownOption",
          "declaration": {
            "name": "DropdownOption",
            "module": "src/components/reusable/dropdown/dropdownOption.ts"
>>>>>>> dda9cbb5
          }
        },
        {
          "kind": "custom-element-definition",
<<<<<<< HEAD
          "name": "kyn-pagination-navigation-buttons",
          "declaration": {
            "name": "PaginationNavigationButtons",
            "module": "src/components/reusable/pagination/pagination-navigation-buttons.ts"
=======
          "name": "kyn-dropdown-option",
          "declaration": {
            "name": "DropdownOption",
            "module": "src/components/reusable/dropdown/dropdownOption.ts"
          }
        }
      ]
    },
    {
      "kind": "javascript-module",
      "path": "src/components/reusable/dropdown/index.ts",
      "declarations": [],
      "exports": [
        {
          "kind": "js",
          "name": "Dropdown",
          "declaration": {
            "name": "Dropdown",
            "module": "./dropdown"
          }
        },
        {
          "kind": "js",
          "name": "DropdownOption",
          "declaration": {
            "name": "DropdownOption",
            "module": "./dropdownOption"
>>>>>>> dda9cbb5
          }
        }
      ]
    },
    {
      "kind": "javascript-module",
      "path": "src/components/reusable/pagination/pagination-page-size-dropdown.ts",
      "declarations": [
        {
          "kind": "class",
          "description": "`kyn-pagination-page-size-dropdown` Web Component.\r\n\r\nThis component provides a dropdown to select the page size for pagination.\r\nIt emits events when the selected page size changes.",
          "name": "PaginationPageSizeDropdown",
          "members": [
            {
              "kind": "field",
              "name": "pageSize",
              "type": {
                "text": "number"
              },
              "default": "5",
              "description": "Current page size.",
              "attribute": "pageSize"
            },
            {
              "kind": "field",
              "name": "pageSizeLabel",
              "default": "PAGE_SIZE_LABEL",
              "description": "Label for the page size dropdown.",
              "attribute": "pageSizeLabel"
            },
            {
              "kind": "field",
              "name": "pageSizeOptions",
              "type": {
                "text": "Array<number>"
              },
              "default": "[5, 10, 20, 30, 40, 50]",
              "description": "Available options for the page size.",
              "attribute": "pageSizeOptions"
            },
            {
              "kind": "method",
              "name": "handleChange",
              "privacy": "private",
              "parameters": [
                {
                  "name": "event",
                  "type": {
                    "text": "CustomEvent"
                  },
                  "description": "The dropdown change event."
                }
              ],
              "description": "Handles the dropdown change event."
            }
          ],
          "events": [
            {
              "name": "on-page-size-change",
              "type": {
                "text": "CustomEvent"
              },
              "description": "The event fired when the page size changes."
            }
          ],
          "attributes": [
            {
              "name": "pageSize",
              "type": {
                "text": "number"
              },
              "default": "5",
              "description": "Current page size.",
              "fieldName": "pageSize"
            },
            {
              "name": "pageSizeLabel",
              "default": "PAGE_SIZE_LABEL",
              "description": "Label for the page size dropdown.",
              "resolveInitializer": {
                "module": "/src/components/reusable/pagination/constants"
              },
              "fieldName": "pageSizeLabel"
            },
            {
              "name": "pageSizeOptions",
              "type": {
                "text": "Array<number>"
              },
              "default": "[5, 10, 20, 30, 40, 50]",
              "description": "Available options for the page size.",
              "fieldName": "pageSizeOptions"
            }
          ],
          "superclass": {
            "name": "LitElement",
            "package": "lit"
          },
          "tagName": "kyn-pagination-page-size-dropdown",
          "customElement": true
        }
      ],
      "exports": [
        {
          "kind": "js",
          "name": "PaginationPageSizeDropdown",
          "declaration": {
            "name": "PaginationPageSizeDropdown",
            "module": "src/components/reusable/pagination/pagination-page-size-dropdown.ts"
          }
        },
        {
          "kind": "custom-element-definition",
          "name": "kyn-pagination-page-size-dropdown",
          "declaration": {
            "name": "PaginationPageSizeDropdown",
            "module": "src/components/reusable/pagination/pagination-page-size-dropdown.ts"
          }
        }
      ]
    },
    {
      "kind": "javascript-module",
      "path": "src/components/reusable/pagination/Pagination.ts",
      "declarations": [
        {
          "kind": "class",
          "description": "`kyn-pagination` Web Component.\r\n\r\nA component that provides pagination functionality, enabling the user to\r\nnavigate through large datasets by splitting them into discrete chunks.\r\nIntegrates with other utility components like items range display, page size dropdown,\r\nand navigation buttons.",
          "name": "Pagination",
          "members": [
            {
              "kind": "field",
              "name": "count",
              "type": {
                "text": "number"
              },
              "default": "0",
              "description": "Total number of items that need pagination.",
              "attribute": "count"
            },
            {
              "kind": "field",
              "name": "pageNumber",
              "type": {
                "text": "number"
              },
              "default": "1",
              "description": "Current active page number.",
              "attribute": "pageNumber",
              "reflects": true
            },
            {
              "kind": "field",
              "name": "pageSize",
              "type": {
                "text": "number"
              },
              "default": "5",
              "description": "Number of items displayed per page.",
              "attribute": "pageSize"
            },
            {
              "kind": "field",
              "name": "pageSizeOptions",
              "type": {
                "text": "number[]"
              },
              "default": "[5, 10, 20, 30, 40, 50, 100]",
              "description": "Available options for the page size.",
              "attribute": "pageSizeOptions"
            },
            {
              "kind": "field",
              "name": "pageSizeLabel",
              "default": "PAGE_SIZE_LABEL",
              "description": "Label for the page size dropdown.",
              "attribute": "pageSizeLabel"
            },
            {
              "kind": "field",
              "name": "hideItemsRange",
              "type": {
                "text": "boolean"
              },
              "default": "false",
              "description": "Option to hide the items range display.",
              "attribute": "hideItemsRange"
            },
            {
              "kind": "field",
              "name": "hidePageSizeDropdown",
              "type": {
                "text": "boolean"
              },
              "default": "false",
              "description": "Option to hide the page size dropdown.",
              "attribute": "hidePageSizeDropdown"
            },
            {
              "kind": "field",
              "name": "hideNavigationButtons",
              "type": {
                "text": "boolean"
              },
              "default": "false",
              "description": "Option to hide the navigation buttons.",
              "attribute": "hideNavigationButtons"
            },
            {
              "kind": "method",
              "name": "handlePageSizeChange",
              "privacy": "private",
              "parameters": [
                {
                  "name": "e",
                  "type": {
                    "text": "CustomEvent"
                  },
                  "description": "The emitted custom event with the selected page size."
                }
              ],
              "description": "Handler for the event when the page size is changed by the user.\r\nUpdates the `pageSize` and resets the `pageNumber` to 1."
            },
            {
              "kind": "method",
              "name": "handlePageNumberChange",
              "privacy": "private",
              "parameters": [
                {
                  "name": "e",
                  "type": {
                    "text": "CustomEvent"
                  },
                  "description": "The emitted custom event with the selected page number."
                }
              ],
              "description": "Handler for the event when the page number is changed by the user.\r\nUpdates the `pageNumber`."
            }
          ],
          "attributes": [
            {
              "name": "count",
              "type": {
                "text": "number"
              },
              "default": "0",
              "description": "Total number of items that need pagination.",
              "fieldName": "count"
            },
            {
              "name": "pageNumber",
              "type": {
                "text": "number"
              },
              "default": "1",
              "description": "Current active page number.",
              "fieldName": "pageNumber"
            },
            {
              "name": "pageSize",
              "type": {
                "text": "number"
              },
              "default": "5",
              "description": "Number of items displayed per page.",
              "fieldName": "pageSize"
            },
            {
              "name": "pageSizeOptions",
              "type": {
                "text": "number[]"
              },
              "default": "[5, 10, 20, 30, 40, 50, 100]",
              "description": "Available options for the page size.",
              "fieldName": "pageSizeOptions"
            },
            {
              "name": "pageSizeLabel",
              "default": "PAGE_SIZE_LABEL",
              "description": "Label for the page size dropdown.",
              "resolveInitializer": {
                "module": "/src/components/reusable/pagination/constants"
              },
              "fieldName": "pageSizeLabel"
            },
            {
              "name": "hideItemsRange",
              "type": {
                "text": "boolean"
              },
              "default": "false",
              "description": "Option to hide the items range display.",
              "fieldName": "hideItemsRange"
            },
            {
              "name": "hidePageSizeDropdown",
              "type": {
                "text": "boolean"
              },
              "default": "false",
              "description": "Option to hide the page size dropdown.",
              "fieldName": "hidePageSizeDropdown"
            },
            {
              "name": "hideNavigationButtons",
              "type": {
                "text": "boolean"
              },
              "default": "false",
              "description": "Option to hide the navigation buttons.",
              "fieldName": "hideNavigationButtons"
            }
          ],
          "superclass": {
            "name": "LitElement",
            "package": "lit"
          },
          "tagName": "kyn-pagination",
          "customElement": true
        }
      ],
      "exports": [
        {
          "kind": "js",
          "name": "Pagination",
          "declaration": {
            "name": "Pagination",
            "module": "src/components/reusable/pagination/Pagination.ts"
          }
        },
        {
          "kind": "custom-element-definition",
          "name": "kyn-pagination",
          "declaration": {
            "name": "Pagination",
            "module": "src/components/reusable/pagination/Pagination.ts"
          }
        }
      ]
    },
    {
      "kind": "javascript-module",
      "path": "src/components/reusable/dropdown/dropdown.ts",
      "declarations": [
        {
          "kind": "class",
          "description": "Dropdown, single select.",
          "name": "Dropdown",
          "slots": [
            {
              "description": "Slot for dropdown options.",
              "name": "unnamed"
            },
            {
              "description": "Slot for input label.",
              "name": "label"
            }
          ],
          "members": [
            {
              "kind": "field",
              "name": "size",
              "type": {
                "text": "string"
              },
              "default": "'md'",
              "description": "Dropdown size/height. \"sm\", \"md\", or \"lg\".",
              "attribute": "size"
            },
            {
              "kind": "field",
              "name": "inline",
              "type": {
                "text": "boolean"
              },
              "default": "false",
              "description": "Dropdown inline style type.",
              "attribute": "inline"
            },
            {
              "kind": "field",
              "name": "caption",
              "type": {
                "text": "string"
              },
              "default": "''",
              "description": "Optional text beneath the input.",
              "attribute": "caption"
            },
            {
              "kind": "field",
              "name": "placeholder",
              "type": {
                "text": "string"
              },
              "default": "''",
              "description": "Dropdown placeholder.",
              "attribute": "placeholder"
            },
            {
              "kind": "field",
              "name": "name",
              "type": {
                "text": "string"
              },
              "default": "''",
              "description": "Dropdown name.",
              "attribute": "name"
            },
            {
              "kind": "field",
              "name": "open",
              "type": {
                "text": "boolean"
              },
              "default": "false",
              "description": "Listbox/drawer open state.",
              "attribute": "open"
            },
            {
              "kind": "field",
              "name": "searchable",
              "type": {
                "text": "boolean"
              },
              "default": "false",
              "description": "Makes the dropdown searchable.",
              "attribute": "searchable"
            },
            {
              "kind": "field",
              "name": "multiple",
              "type": {
                "text": "boolean"
              },
              "default": "false",
              "description": "Enabled multi-select functionality.",
              "attribute": "multiple"
            },
            {
              "kind": "field",
              "name": "required",
              "type": {
                "text": "boolean"
              },
              "default": "false",
              "description": "Makes the dropdown required.",
              "attribute": "required"
            },
            {
              "kind": "field",
              "name": "disabled",
              "type": {
                "text": "boolean"
              },
              "default": "false",
              "description": "Dropdown disabled state.",
              "attribute": "disabled"
            },
            {
              "kind": "field",
              "name": "invalidText",
              "type": {
                "text": "string"
              },
              "default": "''",
              "description": "Dropdown invalid text.",
              "attribute": "invalidText"
            },
            {
              "kind": "method",
              "name": "handleSlotChange",
              "privacy": "private"
            },
            {
              "kind": "method",
              "name": "resetSelection",
              "privacy": "public",
              "description": "Retrieves the selected values from the list of child options and sets value property."
            },
            {
              "kind": "method",
              "name": "handleClick",
              "privacy": "private"
            },
            {
              "kind": "method",
              "name": "handleButtonKeydown",
              "privacy": "private",
              "parameters": [
                {
                  "name": "e",
                  "type": {
                    "text": "any"
                  }
                }
              ]
            },
            {
              "kind": "method",
              "name": "handleListKeydown",
              "privacy": "private",
              "parameters": [
                {
                  "name": "e",
                  "type": {
                    "text": "any"
                  }
                }
              ]
            },
            {
              "kind": "method",
              "name": "handleListBlur",
              "privacy": "private",
              "parameters": [
                {
                  "name": "e",
                  "type": {
                    "text": "any"
                  }
                }
              ]
            },
            {
              "kind": "method",
              "name": "handleKeyboard",
              "privacy": "private",
              "parameters": [
                {
                  "name": "e",
                  "type": {
                    "text": "any"
                  }
                },
                {
                  "name": "keyCode",
                  "type": {
                    "text": "number"
                  }
                },
                {
                  "name": "target",
                  "type": {
                    "text": "string"
                  }
                }
              ]
            },
            {
              "kind": "method",
              "name": "handleClearMultiple",
              "privacy": "private",
              "parameters": [
                {
                  "name": "e",
                  "type": {
                    "text": "any"
                  }
                }
              ]
            },
            {
              "kind": "method",
              "name": "handleTagClear",
              "privacy": "private",
              "parameters": [
                {
                  "name": "value",
                  "type": {
                    "text": "string"
                  }
                }
              ]
            },
            {
              "kind": "method",
              "name": "handleClear",
              "privacy": "private",
              "parameters": [
                {
                  "name": "e",
                  "type": {
                    "text": "any"
                  }
                }
              ]
            },
            {
              "kind": "method",
              "name": "handleSearchClick",
              "privacy": "private",
              "parameters": [
                {
                  "name": "e",
                  "type": {
                    "text": "any"
                  }
                }
              ]
            },
            {
              "kind": "method",
              "name": "handleButtonBlur",
              "privacy": "private",
              "parameters": [
                {
                  "name": "e",
                  "type": {
                    "text": "any"
                  }
                }
              ]
            },
            {
              "kind": "method",
              "name": "handleSearchBlur",
              "privacy": "private",
              "parameters": [
                {
                  "name": "e",
                  "type": {
                    "text": "any"
                  }
                }
              ]
            },
            {
              "kind": "method",
              "name": "handleSearchKeydown",
              "privacy": "private",
              "parameters": [
                {
                  "name": "e",
                  "type": {
                    "text": "any"
                  }
                }
              ]
            },
            {
              "kind": "method",
              "name": "handleSearchInput",
              "privacy": "private",
              "parameters": [
                {
                  "name": "e",
                  "type": {
                    "text": "any"
                  }
                }
              ]
            },
            {
              "kind": "method",
              "name": "_handleClick",
              "privacy": "private",
              "parameters": [
                {
                  "name": "e",
                  "type": {
                    "text": "any"
                  }
                }
              ]
            },
            {
              "kind": "method",
              "name": "_handleBlur",
              "privacy": "private",
              "parameters": [
                {
                  "name": "e",
                  "type": {
                    "text": "any"
                  }
                }
              ]
            },
            {
              "kind": "method",
              "name": "_handleFormdata",
              "privacy": "private",
              "parameters": [
                {
                  "name": "e",
                  "type": {
                    "text": "any"
                  }
                }
              ]
            },
            {
              "kind": "method",
              "name": "updateValue",
              "privacy": "private",
              "parameters": [
                {
                  "name": "value",
                  "type": {
                    "text": "string"
                  }
                },
                {
                  "name": "selected",
                  "default": "false"
                }
              ]
            },
            {
              "kind": "method",
              "name": "emitValue",
              "privacy": "private"
            },
            {
              "kind": "method",
              "name": "_updateChildren",
              "privacy": "private"
            }
          ],
          "events": [
            {
              "description": "Captures the input event and emits the selected value and original event details.",
              "name": "on-change"
            }
          ],
          "attributes": [
            {
              "name": "size",
              "type": {
                "text": "string"
              },
              "default": "'md'",
              "description": "Dropdown size/height. \"sm\", \"md\", or \"lg\".",
              "fieldName": "size"
            },
            {
              "name": "inline",
              "type": {
                "text": "boolean"
              },
              "default": "false",
              "description": "Dropdown inline style type.",
              "fieldName": "inline"
            },
            {
              "name": "caption",
              "type": {
                "text": "string"
              },
              "default": "''",
              "description": "Optional text beneath the input.",
              "fieldName": "caption"
            },
            {
              "name": "placeholder",
              "type": {
                "text": "string"
              },
              "default": "''",
              "description": "Dropdown placeholder.",
              "fieldName": "placeholder"
            },
            {
              "name": "name",
              "type": {
                "text": "string"
              },
              "default": "''",
              "description": "Dropdown name.",
              "fieldName": "name"
            },
            {
              "name": "open",
              "type": {
                "text": "boolean"
              },
              "default": "false",
              "description": "Listbox/drawer open state.",
              "fieldName": "open"
            },
            {
              "name": "searchable",
              "type": {
                "text": "boolean"
              },
              "default": "false",
              "description": "Makes the dropdown searchable.",
              "fieldName": "searchable"
            },
            {
              "name": "multiple",
              "type": {
                "text": "boolean"
              },
              "default": "false",
              "description": "Enabled multi-select functionality.",
              "fieldName": "multiple"
            },
            {
              "name": "required",
              "type": {
                "text": "boolean"
              },
              "default": "false",
              "description": "Makes the dropdown required.",
              "fieldName": "required"
            },
            {
              "name": "disabled",
              "type": {
                "text": "boolean"
              },
              "default": "false",
              "description": "Dropdown disabled state.",
              "fieldName": "disabled"
            },
            {
              "name": "invalidText",
              "type": {
                "text": "string"
              },
              "default": "''",
              "description": "Dropdown invalid text.",
              "fieldName": "invalidText"
            }
          ],
          "superclass": {
            "name": "LitElement",
            "package": "lit"
          },
          "tagName": "kyn-dropdown",
          "customElement": true
        }
      ],
      "exports": [
        {
          "kind": "js",
          "name": "Dropdown",
          "declaration": {
            "name": "Dropdown",
            "module": "src/components/reusable/dropdown/dropdown.ts"
          }
        },
        {
          "kind": "custom-element-definition",
          "name": "kyn-dropdown",
          "declaration": {
            "name": "Dropdown",
            "module": "src/components/reusable/dropdown/dropdown.ts"
          }
        }
      ]
    },
    {
      "kind": "javascript-module",
      "path": "src/components/reusable/dropdown/dropdownOption.ts",
      "declarations": [
        {
          "kind": "class",
          "description": "Dropdown option.",
          "name": "DropdownOption",
          "slots": [
            {
              "description": "Slot for option text.",
              "name": "unnamed"
            }
          ],
          "members": [
            {
              "kind": "field",
              "name": "value",
              "type": {
                "text": "string"
              },
              "default": "''",
              "description": "Option value.",
              "attribute": "value"
            },
            {
              "kind": "field",
              "name": "selected",
              "type": {
                "text": "boolean"
              },
              "default": "false",
              "description": "Option selected state.",
              "attribute": "selected",
              "reflects": true
            },
            {
              "kind": "field",
              "name": "disabled",
              "type": {
                "text": "boolean"
              },
              "default": "false",
              "description": "Option disabled state.",
              "attribute": "disabled"
            },
            {
              "kind": "method",
              "name": "handleSlotChange",
              "privacy": "private",
              "parameters": [
                {
                  "name": "e",
                  "type": {
                    "text": "any"
                  }
                }
              ]
            },
            {
              "kind": "method",
              "name": "handleClick",
              "privacy": "private",
              "parameters": [
                {
                  "name": "e",
                  "type": {
                    "text": "Event"
                  }
                }
              ]
            },
            {
              "kind": "method",
              "name": "handleBlur",
              "privacy": "private",
              "parameters": [
                {
                  "name": "e",
                  "type": {
                    "text": "any"
                  }
                }
              ]
            }
          ],
          "events": [
            {
              "description": "Emits the option details to the parent dropdown.",
              "name": "on-click"
            }
          ],
          "attributes": [
            {
              "name": "value",
              "type": {
                "text": "string"
              },
              "default": "''",
              "description": "Option value.",
              "fieldName": "value"
            },
            {
              "name": "selected",
              "type": {
                "text": "boolean"
              },
              "default": "false",
              "description": "Option selected state.",
              "fieldName": "selected"
            },
            {
              "name": "disabled",
              "type": {
                "text": "boolean"
              },
              "default": "false",
              "description": "Option disabled state.",
              "fieldName": "disabled"
            }
          ],
          "superclass": {
            "name": "LitElement",
            "package": "lit"
          },
          "tagName": "kyn-dropdown-option",
          "customElement": true
        }
      ],
      "exports": [
        {
          "kind": "js",
          "name": "DropdownOption",
          "declaration": {
            "name": "DropdownOption",
            "module": "src/components/reusable/dropdown/dropdownOption.ts"
          }
        },
        {
          "kind": "custom-element-definition",
          "name": "kyn-dropdown-option",
          "declaration": {
            "name": "DropdownOption",
            "module": "src/components/reusable/dropdown/dropdownOption.ts"
          }
        }
      ]
    },
    {
      "kind": "javascript-module",
      "path": "src/components/reusable/dropdown/index.ts",
      "declarations": [],
      "exports": [
        {
          "kind": "js",
          "name": "Dropdown",
          "declaration": {
            "name": "Dropdown",
            "module": "./dropdown"
          }
        },
        {
          "kind": "js",
          "name": "DropdownOption",
          "declaration": {
            "name": "DropdownOption",
            "module": "./dropdownOption"
          }
        }
      ]
    },
    {
      "kind": "javascript-module",
      "path": "src/components/reusable/radioButton/index.ts",
      "declarations": [],
      "exports": [
        {
          "kind": "js",
          "name": "RadioButton",
          "declaration": {
            "name": "RadioButton",
            "module": "./radioButton"
          }
        },
        {
          "kind": "js",
          "name": "RadioButtonGroup",
          "declaration": {
            "name": "RadioButtonGroup",
            "module": "./radioButtonGroup"
          }
        }
      ]
    },
    {
      "kind": "javascript-module",
      "path": "src/components/reusable/radioButton/radioButton.ts",
      "declarations": [
        {
          "kind": "class",
          "description": "Radio button.",
          "name": "RadioButton",
          "slots": [
            {
              "description": "Slot for label text.",
              "name": "unnamed"
            }
          ],
          "members": [
            {
              "kind": "field",
              "name": "value",
              "type": {
                "text": "string"
              },
              "default": "''",
              "description": "Radio button value.",
              "attribute": "value"
            },
            {
              "kind": "method",
              "name": "handleChange",
              "privacy": "private",
              "parameters": [
                {
                  "name": "e",
                  "type": {
                    "text": "any"
                  }
                }
              ]
            }
          ],
          "events": [
            {
              "description": "Captures the change event and emits the selected value and original event details.",
              "name": "on-radio-change"
            }
          ],
          "attributes": [
            {
              "name": "value",
              "type": {
                "text": "string"
              },
              "default": "''",
              "description": "Radio button value.",
              "fieldName": "value"
            }
          ],
          "superclass": {
            "name": "LitElement",
            "package": "lit"
          },
          "tagName": "kyn-radio-button",
          "customElement": true
        }
      ],
      "exports": [
        {
          "kind": "js",
          "name": "RadioButton",
          "declaration": {
            "name": "RadioButton",
            "module": "src/components/reusable/radioButton/radioButton.ts"
          }
        },
        {
          "kind": "custom-element-definition",
          "name": "kyn-radio-button",
          "declaration": {
            "name": "RadioButton",
            "module": "src/components/reusable/radioButton/radioButton.ts"
          }
        }
      ]
    },
    {
      "kind": "javascript-module",
      "path": "src/components/reusable/radioButton/radioButtonGroup.ts",
      "declarations": [
        {
          "kind": "class",
          "description": "Radio button group container.",
          "name": "RadioButtonGroup",
          "slots": [
            {
              "description": "Slot for individual radio buttons.",
              "name": "unnamed"
            },
            {
              "description": "Slot for label text.",
              "name": "label"
            }
          ],
          "members": [
            {
              "kind": "field",
              "name": "name",
              "type": {
                "text": "string"
              },
              "default": "''",
              "description": "Radio button input name attribute.",
              "attribute": "name"
            },
            {
              "kind": "field",
              "name": "value",
              "type": {
                "text": "string"
              },
              "default": "''",
              "description": "Radio button group selected value.",
              "attribute": "value"
            },
            {
              "kind": "field",
              "name": "required",
              "type": {
                "text": "boolean"
              },
              "default": "false",
              "description": "Makes the input required.",
              "attribute": "required"
            },
            {
              "kind": "field",
              "name": "disabled",
              "type": {
                "text": "boolean"
              },
              "default": "false",
              "description": "Radio button group disabled state.",
              "attribute": "disabled"
            },
            {
              "kind": "field",
              "name": "invalidText",
              "type": {
                "text": "string"
              },
              "default": "''",
              "description": "Radio button group invalid text.",
              "attribute": "invalidText"
            },
            {
              "kind": "method",
              "name": "_handleRadioChange",
              "privacy": "private",
              "parameters": [
                {
                  "name": "e",
                  "type": {
                    "text": "any"
                  }
                }
              ]
            },
            {
              "kind": "method",
              "name": "_handleFormdata",
              "privacy": "private",
              "parameters": [
                {
                  "name": "e",
                  "type": {
                    "text": "any"
                  }
                }
              ]
            }
          ],
          "events": [
            {
              "description": "Captures the change event and emits the selected value.",
              "name": "on-radio-group-change"
            }
          ],
          "attributes": [
            {
              "name": "name",
              "type": {
                "text": "string"
              },
              "default": "''",
              "description": "Radio button input name attribute.",
              "fieldName": "name"
            },
            {
              "name": "value",
              "type": {
                "text": "string"
              },
              "default": "''",
              "description": "Radio button group selected value.",
              "fieldName": "value"
            },
            {
              "name": "required",
              "type": {
                "text": "boolean"
              },
              "default": "false",
              "description": "Makes the input required.",
              "fieldName": "required"
            },
            {
              "name": "disabled",
              "type": {
                "text": "boolean"
              },
              "default": "false",
              "description": "Radio button group disabled state.",
              "fieldName": "disabled"
            },
            {
              "name": "invalidText",
              "type": {
                "text": "string"
              },
              "default": "''",
              "description": "Radio button group invalid text.",
              "fieldName": "invalidText"
            }
          ],
          "superclass": {
            "name": "LitElement",
            "package": "lit"
          },
          "tagName": "kyn-radio-button-group",
          "customElement": true
        }
      ],
      "exports": [
        {
          "kind": "js",
          "name": "RadioButtonGroup",
          "declaration": {
            "name": "RadioButtonGroup",
            "module": "src/components/reusable/radioButton/radioButtonGroup.ts"
          }
        },
        {
          "kind": "custom-element-definition",
          "name": "kyn-radio-button-group",
          "declaration": {
            "name": "RadioButtonGroup",
            "module": "src/components/reusable/radioButton/radioButtonGroup.ts"
          }
        }
      ]
    },
    {
      "kind": "javascript-module",
      "path": "src/components/reusable/table/data-table.stories.ts",
      "declarations": [
        {
          "kind": "variable",
          "name": "meta",
          "type": {
            "text": "Meta"
          },
          "default": "{\r\n  title: 'Components/Data Table',\r\n  component: 'kyn-data-table',\r\n  argTypes: {\r\n    checkboxSelection: { control: 'boolean', table: { position: 1 } },\r\n    fixedLayout: { control: 'boolean' },\r\n    dense: { control: 'boolean', table: { position: 2 } },\r\n    stickyHeader: { control: 'boolean', table: { position: 3 } },\r\n    striped: { control: 'boolean', table: { position: 4 } },\r\n    count: { control: 'number' },\r\n    pageSize: { control: 'select', options: [5, 10, 20, 30, 40, 50, 100] },\r\n    pageNumber: { control: 'number' },\r\n    pageSizeOptions: { control: 'array' },\r\n    hideItemsRange: { control: 'boolean' },\r\n    hidePageSizeDropdown: { control: 'boolean' },\r\n    hideNavigationButtons: { control: 'boolean' },\r\n  },\r\n  subcomponents: {\r\n    'kyn-table': 'kyn-table',\r\n    'kyn-th': 'kyn-th',\r\n    'kyn-tr': 'kyn-tr',\r\n    'kyn-td': 'kyn-td',\r\n    'kyn-thead': 'kyn-thead',\r\n    'kyn-tbody': 'kyn-tbody',\r\n    'kyn-pagination': 'kyn-pagination',\r\n    'kyn-table-container': 'kyn-table-container',\r\n  },\r\n  parameters: {\r\n    design: {\r\n      type: 'figma',\r\n      url: 'https://www.figma.com/file/6AovH7Iay9Y7BkpoL5975s/Applications-with-Specs?node-id=828%3A4607&mode=dev',\r\n    },\r\n  },\r\n}"
        },
        {
          "kind": "function",
          "name": "BasicTable",
          "parameters": [
            {
              "name": "args",
              "type": {
                "text": "any"
              }
            }
          ]
        },
        {
          "kind": "variable",
          "name": "Sorting",
          "type": {
            "text": "Story"
          },
          "default": "{\r\n  args: {\r\n    rows: allData.slice(0, 5),\r\n  },\r\n  render: (args) => {\r\n    const [, updateArgs] = useArgs();\r\n    return tableRenderer(args, updateArgs, 'Sorting', false);\r\n  },\r\n}"
        },
        {
          "kind": "variable",
          "name": "Selecting",
          "type": {
            "text": "Story"
          },
          "default": "{\r\n  args: {\r\n    rows: allData.slice(0, 5),\r\n    checkboxSelection: true,\r\n  },\r\n  render: (args) => {\r\n    const [, updateArgs] = useArgs();\r\n    return tableRenderer(args, updateArgs, 'Selecting', true);\r\n  },\r\n}"
        },
        {
          "kind": "variable",
          "name": "StickyHeader",
          "type": {
            "text": "Story"
          },
          "default": "{\r\n  args: {\r\n    stickyHeader: true,\r\n    rows: allData,\r\n  },\r\n  render: (args) => {\r\n    const [, updateArgs] = useArgs();\r\n    return tableRenderer(args, updateArgs, 'Sticky Header', false);\r\n  },\r\n}"
        },
        {
          "kind": "variable",
          "name": "DataTable",
          "type": {
            "text": "Story"
          },
          "default": "{\r\n  args: {\r\n    count: allData.length,\r\n    rows: allData,\r\n    pageSize: 10,\r\n    pageNumber: 1,\r\n    pageSizeOptions: [5, 10, 20, 30, 40, 50, 100],\r\n    selectedRows: [],\r\n    checkboxSelection: true,\r\n  },\r\n  render: (args) => {\r\n    const [, updateArgs] = useArgs();\r\n    return tableRenderer(args, updateArgs, 'Data Table', true);\r\n  },\r\n}"
        }
      ],
      "exports": [
        {
          "kind": "js",
          "name": "default",
          "declaration": {
            "name": "meta",
            "module": "src/components/reusable/table/data-table.stories.ts"
          }
        },
        {
          "kind": "js",
          "name": "BasicTable",
          "declaration": {
            "name": "BasicTable",
            "module": "src/components/reusable/table/data-table.stories.ts"
          }
        },
        {
          "kind": "js",
          "name": "Sorting",
          "declaration": {
            "name": "Sorting",
            "module": "src/components/reusable/table/data-table.stories.ts"
          }
        },
        {
          "kind": "js",
          "name": "Selecting",
          "declaration": {
            "name": "Selecting",
            "module": "src/components/reusable/table/data-table.stories.ts"
          }
        },
        {
          "kind": "js",
          "name": "StickyHeader",
          "declaration": {
            "name": "StickyHeader",
            "module": "src/components/reusable/table/data-table.stories.ts"
          }
        },
        {
          "kind": "js",
          "name": "DataTable",
          "declaration": {
            "name": "DataTable",
            "module": "src/components/reusable/table/data-table.stories.ts"
          }
        }
      ]
    },
    {
      "kind": "javascript-module",
      "path": "src/components/reusable/table/data-table.ts",
      "declarations": [
        {
          "kind": "class",
          "description": "`kyn-data-table` Web Component.\r\nThis component provides a table with sorting, pagination, and selection capabilities.\r\nIt is designed to be used with the `kyn-table-toolbar` and `kyn-table-container` components.",
          "name": "DataTable",
          "members": [
            {
              "kind": "field",
              "name": "rows",
              "type": {
                "text": "any[]"
              },
              "default": "[]",
              "description": "rows: Array of objects representing each row in the data table.",
              "attribute": "rows"
            },
            {
              "kind": "field",
              "name": "columns",
              "type": {
                "text": "ColumnDefinition[]"
              },
              "default": "[]",
              "description": "columns: Array of objects defining column properties such as\r\nfield name, sorting function, etc.",
              "attribute": "columns"
            },
            {
              "kind": "field",
              "name": "checkboxSelection",
              "type": {
                "text": "boolean"
              },
              "default": "false",
              "description": "checkboxSelection: Boolean indicating whether rows should be\r\nselectable using checkboxes.",
              "attribute": "checkboxSelection"
            },
            {
              "kind": "field",
              "name": "striped",
              "type": {
                "text": "boolean"
              },
              "default": "false",
              "description": "striped: Boolean indicating whether rows should have alternate\r\ncoloring.",
              "attribute": "striped"
            },
            {
              "kind": "field",
              "name": "selectedRows",
              "default": "new Set<number>()",
              "description": "selectedRows: Set of row ids that are currently selected.",
              "attribute": "selectedRows"
            },
            {
              "kind": "field",
              "name": "stickyHeader",
              "type": {
                "text": "boolean"
              },
              "default": "false",
              "description": "stickyHeader: Boolean indicating whether the table header\r\nshould be sticky.",
              "attribute": "stickyHeader"
            },
            {
              "kind": "field",
              "name": "dense",
              "type": {
                "text": "boolean"
              },
              "default": "false",
              "description": "dense: Boolean indicating whether the table should be displayed\r\nin dense mode.",
              "attribute": "dense"
            },
            {
              "kind": "field",
              "name": "paginationModel",
              "type": {
                "text": "object"
              },
              "default": "{\r\n    count: 0,\r\n    pageSize: 5,\r\n    pageNumber: 0,\r\n    pageSizeOptions: [5, 10],\r\n  }",
              "description": "paginationModel: Object holding pagination information such as\r\ncurrent page, page size, etc.",
              "attribute": "paginationModel"
            },
            {
              "kind": "field",
              "name": "hideItemsRange",
              "type": {
                "text": "boolean"
              },
              "default": "false",
              "description": "Option to hide the items range display.",
              "attribute": "hideItemsRange"
            },
            {
              "kind": "field",
              "name": "hidePageSizeDropdown",
              "type": {
                "text": "boolean"
              },
              "default": "false",
              "description": "Option to hide the page size dropdown.",
              "attribute": "hidePageSizeDropdown"
            },
            {
              "kind": "field",
              "name": "hideNavigationButtons",
              "type": {
                "text": "boolean"
              },
              "default": "false",
              "description": "Option to hide the navigation buttons.",
              "attribute": "hideNavigationButtons"
            },
            {
              "kind": "field",
              "name": "fixedLayout",
              "type": {
                "text": "boolean"
              },
              "default": "false",
              "description": "Determines if the table layout is fixed (true) or auto (false).",
              "attribute": "fixedLayout"
            },
            {
              "kind": "method",
              "name": "updateHeaderCheckbox",
              "description": "Updates the state of the header checkbox based on the number of\r\nselected rows."
            },
            {
              "kind": "method",
              "name": "handleRowSelectionChange",
              "parameters": [
                {
                  "name": "rowId",
                  "type": {
                    "text": "number"
                  }
                },
                {
                  "name": "isChecked",
                  "type": {
                    "text": "boolean"
                  }
                }
              ],
              "description": "Handles the change of selection state for a specific row."
            },
            {
              "kind": "method",
              "name": "toggleSelectionAll",
              "description": "Toggles the selection state of all rows in the table."
            },
            {
              "kind": "method",
              "name": "onPageSizeChange",
              "parameters": [
                {
                  "name": "event",
                  "type": {
                    "text": "CustomEvent"
                  }
                }
              ],
              "description": "Handles the change of page size in pagination."
            },
            {
              "kind": "method",
              "name": "onPageNumberChange",
              "parameters": [
                {
                  "name": "event",
                  "type": {
                    "text": "CustomEvent"
                  }
                }
              ],
              "description": "Handles the change of page number in pagination."
            }
          ],
          "events": [
            {
              "name": "on-selected-rows-changed",
              "type": {
                "text": "CustomEvent"
              },
              "description": "Dispatched when the selected rows change."
            },
            {
              "name": "on-page-changed",
              "type": {
                "text": "CustomEvent"
              },
              "description": "Dispatched when the page number or page size changes."
            },
            {
              "description": "Dispatched when the sort order changes.",
              "name": "on-sort-changed"
            }
          ],
          "attributes": [
            {
              "name": "rows",
              "type": {
                "text": "any[]"
              },
              "default": "[]",
              "description": "rows: Array of objects representing each row in the data table.",
              "fieldName": "rows"
            },
            {
              "name": "columns",
              "type": {
                "text": "ColumnDefinition[]"
              },
              "default": "[]",
              "description": "columns: Array of objects defining column properties such as\r\nfield name, sorting function, etc.",
              "fieldName": "columns"
            },
            {
              "name": "checkboxSelection",
              "type": {
                "text": "boolean"
              },
              "default": "false",
              "description": "checkboxSelection: Boolean indicating whether rows should be\r\nselectable using checkboxes.",
              "fieldName": "checkboxSelection"
            },
            {
              "name": "striped",
              "type": {
                "text": "boolean"
              },
              "default": "false",
              "description": "striped: Boolean indicating whether rows should have alternate\r\ncoloring.",
              "fieldName": "striped"
            },
            {
              "name": "selectedRows",
              "default": "new Set<number>()",
              "description": "selectedRows: Set of row ids that are currently selected.",
              "fieldName": "selectedRows"
            },
            {
              "name": "stickyHeader",
              "type": {
                "text": "boolean"
              },
              "default": "false",
              "description": "stickyHeader: Boolean indicating whether the table header\r\nshould be sticky.",
              "fieldName": "stickyHeader"
            },
            {
              "name": "dense",
              "type": {
                "text": "boolean"
              },
              "default": "false",
              "description": "dense: Boolean indicating whether the table should be displayed\r\nin dense mode.",
              "fieldName": "dense"
            },
            {
              "name": "paginationModel",
              "type": {
                "text": "object"
              },
              "default": "{\r\n    count: 0,\r\n    pageSize: 5,\r\n    pageNumber: 0,\r\n    pageSizeOptions: [5, 10],\r\n  }",
              "description": "paginationModel: Object holding pagination information such as\r\ncurrent page, page size, etc.",
              "fieldName": "paginationModel"
            },
            {
              "name": "hideItemsRange",
              "type": {
                "text": "boolean"
              },
              "default": "false",
              "description": "Option to hide the items range display.",
              "fieldName": "hideItemsRange"
            },
            {
              "name": "hidePageSizeDropdown",
              "type": {
                "text": "boolean"
              },
              "default": "false",
              "description": "Option to hide the page size dropdown.",
              "fieldName": "hidePageSizeDropdown"
            },
            {
              "name": "hideNavigationButtons",
              "type": {
                "text": "boolean"
              },
              "default": "false",
              "description": "Option to hide the navigation buttons.",
              "fieldName": "hideNavigationButtons"
            },
            {
              "name": "fixedLayout",
              "type": {
                "text": "boolean"
              },
              "default": "false",
              "description": "Determines if the table layout is fixed (true) or auto (false).",
              "fieldName": "fixedLayout"
            }
          ],
          "superclass": {
            "name": "LitElement",
            "package": "lit"
          },
          "tagName": "kyn-data-table",
          "customElement": true
        }
      ],
      "exports": [
        {
          "kind": "js",
          "name": "DataTable",
          "declaration": {
            "name": "DataTable",
            "module": "src/components/reusable/table/data-table.ts"
          }
        },
        {
          "kind": "custom-element-definition",
          "name": "kyn-data-table",
          "declaration": {
            "name": "DataTable",
            "module": "src/components/reusable/table/data-table.ts"
          }
        }
      ]
    },
    {
      "kind": "javascript-module",
      "path": "src/components/reusable/table/defs.ts",
      "declarations": [],
      "exports": []
    },
    {
      "kind": "javascript-module",
      "path": "src/components/reusable/table/index.ts",
      "declarations": [],
      "exports": [
        {
          "kind": "js",
          "name": "Table",
          "declaration": {
            "name": "Table",
            "module": "./Table"
          }
        },
        {
          "kind": "js",
          "name": "TableCell",
          "declaration": {
            "name": "TableCell",
            "module": "./table-cell"
          }
        },
        {
          "kind": "js",
          "name": "TableRow",
          "declaration": {
            "name": "TableRow",
            "module": "./table-row"
          }
        },
        {
          "kind": "js",
          "name": "TableBody",
          "declaration": {
            "name": "TableBody",
            "module": "./table-body"
          }
        },
        {
          "kind": "js",
          "name": "TableHead",
          "declaration": {
            "name": "TableHead",
            "module": "./table-head"
          }
        },
        {
          "kind": "js",
          "name": "TableHeader",
          "declaration": {
            "name": "TableHeader",
            "module": "./table-header"
          }
        },
        {
          "kind": "js",
          "name": "TableFooter",
          "declaration": {
            "name": "TableFooter",
            "module": "./table-footer"
          }
        },
        {
          "kind": "js",
          "name": "TableToolbar",
          "declaration": {
            "name": "TableToolbar",
            "module": "./table-toolbar"
          }
        },
        {
          "kind": "js",
          "name": "TableContainer",
          "declaration": {
            "name": "TableContainer",
            "module": "./table-container"
          }
        },
        {
          "kind": "js",
          "name": "Pagination",
          "declaration": {
            "name": "Pagination",
            "module": "../pagination"
          }
        }
      ]
    },
    {
      "kind": "javascript-module",
      "path": "src/components/reusable/table/table-body.ts",
      "declarations": [
        {
          "kind": "class",
          "description": "`kyn-tbody` Web Component.\r\n\r\nRepresents the body section of Shidoka's design system tables. Designed to provide\r\na consistent look and feel, and can offer striped rows for enhanced readability.",
          "name": "TableBody",
          "slots": [
            {
              "description": "The content slot for adding rows (`<kyn-tr>`) within the table body.",
              "name": "unnamed"
            }
          ],
          "members": [
            {
              "kind": "field",
              "name": "striped",
              "type": {
                "text": "boolean"
              },
              "default": "false",
              "description": "Determines if the rows in the table body should be striped.",
              "attribute": "striped",
              "reflects": true
            }
          ],
          "attributes": [
            {
              "name": "striped",
              "type": {
                "text": "boolean"
              },
              "default": "false",
              "description": "Determines if the rows in the table body should be striped.",
              "fieldName": "striped"
            }
          ],
          "superclass": {
            "name": "LitElement",
            "package": "lit"
          },
          "tagName": "kyn-tbody",
          "customElement": true
        }
      ],
      "exports": [
        {
          "kind": "js",
          "name": "TableBody",
          "declaration": {
            "name": "TableBody",
            "module": "src/components/reusable/table/table-body.ts"
          }
        },
        {
          "kind": "custom-element-definition",
          "name": "kyn-tbody",
          "declaration": {
            "name": "TableBody",
            "module": "src/components/reusable/table/table-body.ts"
          }
        }
      ]
    },
    {
      "kind": "javascript-module",
      "path": "src/components/reusable/table/table-cell.ts",
      "declarations": [
        {
          "kind": "class",
          "description": "`kyn-td` Web Component.\r\n\r\nRepresents a table cell (data cell) within Shidoka's design system tables.\r\nAllows customization of alignment and can reflect the sort direction when\r\nused within sortable columns.",
          "name": "TableCell",
          "slots": [
            {
              "description": "The content slot for adding table data inside the cell.",
              "name": "unnamed"
            }
          ],
          "members": [
            {
              "kind": "field",
              "name": "dense",
              "type": {
                "text": "boolean"
              },
              "default": "false",
              "attribute": "dense"
            },
            {
              "kind": "field",
              "name": "align",
              "type": {
                "text": "TABLE_CELL_ALIGN"
              },
              "description": "Determines the text alignment of the table cell's content.",
              "attribute": "align",
              "reflects": true
            },
            {
              "kind": "field",
              "name": "sortDirection",
              "type": {
                "text": "SORT_DIRECTION"
              },
              "description": "Reflects the sort direction when used within sortable columns.",
              "attribute": "sortDirection"
            },
            {
              "kind": "field",
              "name": "width",
              "type": {
                "text": "string"
              },
              "default": "''",
              "description": "Sets a fixed width for the cell.\r\nAccepts standard CSS width values (e.g., '150px', '50%').",
              "attribute": "width"
            },
            {
              "kind": "field",
              "name": "maxWidth",
              "type": {
                "text": "string"
              },
              "default": "''",
              "description": "Sets a maximum width for the cell; contents exceeding this limit will be truncated with ellipsis.\r\nAccepts standard CSS width values (e.g., '150px', '50%').",
              "attribute": "maxWidth"
            },
            {
              "kind": "field",
              "name": "ellipsis",
              "type": {
                "text": "boolean"
              },
              "default": "false",
              "description": "Truncates the cell's contents with ellipsis.",
              "attribute": "ellipsis"
            }
          ],
          "attributes": [
            {
              "name": "dense",
              "type": {
                "text": "boolean"
              },
              "default": "false",
              "fieldName": "dense"
            },
            {
              "name": "align",
              "type": {
                "text": "TABLE_CELL_ALIGN"
              },
              "description": "Determines the text alignment of the table cell's content.",
              "fieldName": "align"
            },
            {
              "name": "sortDirection",
              "type": {
                "text": "SORT_DIRECTION"
              },
              "description": "Reflects the sort direction when used within sortable columns.",
              "fieldName": "sortDirection"
            },
            {
              "name": "width",
              "type": {
                "text": "string"
              },
              "default": "''",
              "description": "Sets a fixed width for the cell.\r\nAccepts standard CSS width values (e.g., '150px', '50%').",
              "fieldName": "width"
            },
            {
              "name": "maxWidth",
              "type": {
                "text": "string"
              },
              "default": "''",
              "description": "Sets a maximum width for the cell; contents exceeding this limit will be truncated with ellipsis.\r\nAccepts standard CSS width values (e.g., '150px', '50%').",
              "fieldName": "maxWidth"
            },
            {
              "name": "ellipsis",
              "type": {
                "text": "boolean"
              },
              "default": "false",
              "description": "Truncates the cell's contents with ellipsis.",
              "fieldName": "ellipsis"
            }
          ],
          "superclass": {
            "name": "LitElement",
            "package": "lit"
          },
          "tagName": "kyn-td",
          "customElement": true
        }
      ],
      "exports": [
        {
          "kind": "js",
          "name": "TableCell",
          "declaration": {
            "name": "TableCell",
            "module": "src/components/reusable/table/table-cell.ts"
          }
        },
        {
          "kind": "custom-element-definition",
          "name": "kyn-td",
          "declaration": {
            "name": "TableCell",
            "module": "src/components/reusable/table/table-cell.ts"
          }
        }
      ]
    },
    {
      "kind": "javascript-module",
      "path": "src/components/reusable/table/table-container.ts",
      "declarations": [
        {
          "kind": "class",
          "description": "`kyn-table-container` Web Component.\r\n\r\nProvides a container for Shidoka's design system tables. It's designed to encapsulate\r\nand apply styles uniformly across the table elements.",
          "name": "TableContainer",
          "slots": [
            {
              "description": "The content slot for adding table and related elements.",
              "name": "unnamed"
            }
          ],
          "members": [],
          "superclass": {
            "name": "LitElement",
            "package": "lit"
          },
          "tagName": "kyn-table-container",
          "customElement": true
        }
      ],
      "exports": [
        {
          "kind": "js",
          "name": "TableContainer",
          "declaration": {
            "name": "TableContainer",
            "module": "src/components/reusable/table/table-container.ts"
          }
        },
        {
          "kind": "custom-element-definition",
          "name": "kyn-table-container",
          "declaration": {
            "name": "TableContainer",
            "module": "src/components/reusable/table/table-container.ts"
          }
        }
      ]
    },
    {
      "kind": "javascript-module",
      "path": "src/components/reusable/table/table-footer.ts",
      "declarations": [
        {
          "kind": "class",
          "description": "`kyn-tfoot` Web Component.\r\n\r\nRepresents a custom table footer (`<tfoot>`) for Shidoka's design system tables.\r\nDesigned to contain and style table footer rows (`<tr>`) and footer cells (`<td>`).",
          "name": "TableFooter",
          "slots": [
            {
              "description": "The content slot for adding table footer rows.",
              "name": ""
            }
          ],
          "members": [],
          "superclass": {
            "name": "LitElement",
            "package": "lit"
          },
          "tagName": "kyn-tfoot",
          "customElement": true
        }
      ],
      "exports": [
        {
          "kind": "js",
          "name": "TableFooter",
          "declaration": {
            "name": "TableFooter",
            "module": "src/components/reusable/table/table-footer.ts"
          }
        },
        {
          "kind": "custom-element-definition",
          "name": "kyn-tfoot",
          "declaration": {
            "name": "TableFooter",
            "module": "src/components/reusable/table/table-footer.ts"
          }
        }
      ]
    },
    {
      "kind": "javascript-module",
      "path": "src/components/reusable/table/table-head.ts",
      "declarations": [
        {
          "kind": "class",
          "description": "`kyn-thead` Web Component.\r\n\r\nRepresents a custom table head (`<thead>`) for Shidoka's design system tables.\r\nDesigned to contain and style table header rows (`<tr>`) and header cells (`<th>`).",
          "name": "TableHead",
          "slots": [
            {
              "description": "The content slot for adding table header rows (`<kyn-tr>`).",
              "name": "unnamed"
            }
          ],
          "members": [
            {
              "kind": "field",
              "name": "stickyHeader",
              "type": {
                "text": "boolean"
              },
              "default": "false",
              "attribute": "stickyHeader"
            },
            {
              "kind": "method",
              "name": "handleChildSort",
              "privacy": "private",
              "parameters": [
                {
                  "name": "e",
                  "type": {
                    "text": "CustomEvent"
                  }
                }
              ]
            }
          ],
          "attributes": [
            {
              "name": "stickyHeader",
              "type": {
                "text": "boolean"
              },
              "default": "false",
              "fieldName": "stickyHeader"
            }
          ],
          "superclass": {
            "name": "LitElement",
            "package": "lit"
          },
          "tagName": "kyn-thead",
          "customElement": true
        }
      ],
      "exports": [
        {
          "kind": "js",
          "name": "TableHead",
          "declaration": {
            "name": "TableHead",
            "module": "src/components/reusable/table/table-head.ts"
          }
        },
        {
          "kind": "custom-element-definition",
          "name": "kyn-thead",
          "declaration": {
            "name": "TableHead",
            "module": "src/components/reusable/table/table-head.ts"
          }
        }
      ]
    },
    {
      "kind": "javascript-module",
      "path": "src/components/reusable/table/table-header.ts",
      "declarations": [
        {
          "kind": "class",
          "description": "`kyn-th` Web Component.\r\n\r\nRepresents a custom table header cell (`<th>`) for Shidoka's design system tables.\r\nProvides sorting functionality when enabled and allows alignment customization.",
          "name": "TableHeader",
          "slots": [
            {
              "description": "The content slot for adding header text or content.",
              "name": "unnamed"
            }
          ],
          "members": [
            {
              "kind": "field",
              "name": "dense",
              "type": {
                "text": "boolean"
              },
              "default": "false",
              "attribute": "dense"
            },
            {
              "kind": "field",
              "name": "align",
              "type": {
                "text": "TABLE_CELL_ALIGN"
              },
              "description": "Specifies the alignment of the content within the table header.\r\nOptions: 'left', 'center', 'right'",
              "attribute": "align",
              "reflects": true
            },
            {
              "kind": "field",
              "name": "sortable",
              "type": {
                "text": "boolean"
              },
              "default": "false",
              "description": "Specifies if the column is sortable.\r\nIf set to true, an arrow icon will be displayed unpon hover,\r\nallowing the user to toggle sort directions.",
              "attribute": "sortable",
              "reflects": true
            },
            {
              "kind": "field",
              "name": "sortDirection",
              "type": {
                "text": "SORT_DIRECTION"
              },
              "description": "Specifies the direction of sorting applied to the column.",
              "attribute": "sortDirection",
              "reflects": true
            },
            {
              "kind": "field",
              "name": "headerLabel",
              "type": {
                "text": "string"
              },
              "default": "''",
              "description": "The textual content associated with this component.\r\nRepresents the primary content or label that will be displayed.",
              "attribute": "headerLabel"
            },
            {
              "kind": "field",
              "name": "sortKey",
              "type": {
                "text": "string"
              },
              "default": "''",
              "description": "The unique identifier representing this column header.\r\nUsed to distinguish between different sortable columns and\r\nto ensure that only one column is sorted at a time.",
              "attribute": "sortKey"
            },
            {
              "kind": "field",
              "name": "visiblyHidden",
              "type": {
                "text": "boolean"
              },
              "default": "false",
              "description": "Determines whether the content should be hidden from visual view but remain accessible\r\nto screen readers for accessibility purposes. When set to `true`, the content\r\nwill not be visibly shown, but its content can still be read by screen readers.\r\nThis is especially useful for providing additional context or information to\r\nassistive technologies without cluttering the visual UI.",
              "attribute": "visiblyHidden"
            },
            {
              "kind": "method",
              "name": "resetSort",
              "description": "Resets the sorting direction of the component to its default state.\r\nUseful for initializing or clearing any applied sorting on the element."
            },
            {
              "kind": "method",
              "name": "toggleSortDirection",
              "privacy": "private",
              "description": "Toggles the sort direction between ascending, descending, and default states.\r\nIt also dispatches an event to notify parent components of the sorting change."
            },
            {
              "kind": "method",
              "name": "getTextContent"
            }
          ],
          "events": [
            {
              "name": "on-sort-changed",
              "type": {
                "text": "CustomEvent"
              },
              "description": "Dispatched when the sort direction is changed."
            }
          ],
          "attributes": [
            {
              "name": "dense",
              "type": {
                "text": "boolean"
              },
              "default": "false",
              "fieldName": "dense"
            },
            {
              "name": "align",
              "type": {
                "text": "TABLE_CELL_ALIGN"
              },
              "description": "Specifies the alignment of the content within the table header.\r\nOptions: 'left', 'center', 'right'",
              "fieldName": "align"
            },
            {
              "name": "sortable",
              "type": {
                "text": "boolean"
              },
              "default": "false",
              "description": "Specifies if the column is sortable.\r\nIf set to true, an arrow icon will be displayed unpon hover,\r\nallowing the user to toggle sort directions.",
              "fieldName": "sortable"
            },
            {
              "name": "sortDirection",
              "type": {
                "text": "SORT_DIRECTION"
              },
              "description": "Specifies the direction of sorting applied to the column.",
              "fieldName": "sortDirection"
            },
            {
              "name": "headerLabel",
              "type": {
                "text": "string"
              },
              "default": "''",
              "description": "The textual content associated with this component.\r\nRepresents the primary content or label that will be displayed.",
              "fieldName": "headerLabel"
            },
            {
              "name": "sortKey",
              "type": {
                "text": "string"
              },
              "default": "''",
              "description": "The unique identifier representing this column header.\r\nUsed to distinguish between different sortable columns and\r\nto ensure that only one column is sorted at a time.",
              "fieldName": "sortKey"
            },
            {
              "name": "visiblyHidden",
              "type": {
                "text": "boolean"
              },
              "default": "false",
              "description": "Determines whether the content should be hidden from visual view but remain accessible\r\nto screen readers for accessibility purposes. When set to `true`, the content\r\nwill not be visibly shown, but its content can still be read by screen readers.\r\nThis is especially useful for providing additional context or information to\r\nassistive technologies without cluttering the visual UI.",
              "fieldName": "visiblyHidden"
            }
          ],
          "superclass": {
            "name": "LitElement",
            "package": "lit"
          },
          "tagName": "kyn-th",
          "customElement": true
        }
      ],
      "exports": [
        {
          "kind": "js",
          "name": "TableHeader",
          "declaration": {
            "name": "TableHeader",
            "module": "src/components/reusable/table/table-header.ts"
          }
        },
        {
          "kind": "custom-element-definition",
          "name": "kyn-th",
          "declaration": {
            "name": "TableHeader",
            "module": "src/components/reusable/table/table-header.ts"
          }
        }
      ]
    },
    {
      "kind": "javascript-module",
      "path": "src/components/reusable/table/table-row.ts",
      "declarations": [
        {
          "kind": "class",
          "description": "`kyn-tr` Web Component.\r\n\r\nRepresents a table row (`<tr>`) equivalent for custom tables created with Shidoka's design system.\r\nIt primarily acts as a container for individual table cells and behaves similarly to a native `<tr>` element.",
          "name": "TableRow",
          "slots": [
            {
              "description": "The content slot for adding table cells (`kyn-td` or other relevant cells).",
              "name": "unnamed"
            }
          ],
          "members": [
            {
              "kind": "field",
              "name": "selected",
              "type": {
                "text": "boolean"
              },
              "default": "false",
              "attribute": "selected",
              "reflects": true
            },
            {
              "kind": "field",
              "name": "disabled",
              "type": {
                "text": "boolean"
              },
              "default": "false",
              "attribute": "disabled",
              "reflects": true
            },
            {
              "kind": "field",
              "name": "clickable",
              "type": {
                "text": "boolean"
              },
              "default": "false",
              "attribute": "clickable",
              "reflects": true
            },
            {
              "kind": "field",
              "name": "expanded",
              "type": {
                "text": "boolean"
              },
              "default": "false",
              "attribute": "expanded",
              "reflects": true
            },
            {
              "kind": "method",
              "name": "handleClick"
            }
          ],
          "attributes": [
            {
              "name": "selected",
              "type": {
                "text": "boolean"
              },
              "default": "false",
              "fieldName": "selected"
            },
            {
              "name": "disabled",
              "type": {
                "text": "boolean"
              },
              "default": "false",
              "fieldName": "disabled"
            },
            {
              "name": "clickable",
              "type": {
                "text": "boolean"
              },
              "default": "false",
              "fieldName": "clickable"
            },
            {
              "name": "expanded",
              "type": {
                "text": "boolean"
              },
              "default": "false",
              "fieldName": "expanded"
            }
          ],
          "superclass": {
            "name": "LitElement",
            "package": "lit"
          },
          "tagName": "kyn-tr",
          "customElement": true
        }
      ],
      "exports": [
        {
          "kind": "js",
          "name": "TableRow",
          "declaration": {
            "name": "TableRow",
            "module": "src/components/reusable/table/table-row.ts"
          }
        },
        {
          "kind": "custom-element-definition",
          "name": "kyn-tr",
          "declaration": {
            "name": "TableRow",
            "module": "src/components/reusable/table/table-row.ts"
          }
        }
      ]
    },
    {
      "kind": "javascript-module",
      "path": "src/components/reusable/table/table-toolbar.ts",
      "declarations": [
        {
          "kind": "class",
          "description": "`kyn-table-toolbar` Web Component.\r\n\r\nThis component provides a toolbar for tables, primarily featuring a title and additional content.\r\nThe title is rendered prominently, while the slot can be used for controls, buttons, or other interactive elements.",
          "name": "TableToolbar",
          "slots": [
            {
              "description": "The primary content slot for controls, buttons, or other toolbar content.",
              "name": "unnamed"
            }
          ],
          "members": [
            {
              "kind": "field",
              "name": "tableTitle",
              "type": {
                "text": "string"
              },
              "default": "''",
              "description": "The title for the toolbar",
              "attribute": "tableTitle"
            }
          ],
          "attributes": [
            {
              "name": "tableTitle",
              "type": {
                "text": "string"
              },
              "default": "''",
              "description": "The title for the toolbar",
              "fieldName": "tableTitle"
            }
          ],
          "superclass": {
            "name": "LitElement",
            "package": "lit"
          },
          "tagName": "kyn-table-toolbar",
          "customElement": true
        }
      ],
      "exports": [
        {
          "kind": "js",
          "name": "TableToolbar",
          "declaration": {
            "name": "TableToolbar",
            "module": "src/components/reusable/table/table-toolbar.ts"
          }
        },
        {
          "kind": "custom-element-definition",
          "name": "kyn-table-toolbar",
          "declaration": {
            "name": "TableToolbar",
            "module": "src/components/reusable/table/table-toolbar.ts"
          }
        }
      ]
    },
    {
      "kind": "javascript-module",
      "path": "src/components/reusable/table/Table.ts",
      "declarations": [
        {
          "kind": "class",
          "description": "`kyn-table` Web Component.\r\n\r\nThis component provides a generic table structure with a slot to allow customization.\r\nYou can use this component to wrap around table rows and cells for a consistent style.",
          "name": "Table",
          "slots": [
            {
              "description": "The primary content slot for rows, headers, and cells.",
              "name": "unnamed"
            }
          ],
          "members": [
            {
              "kind": "field",
              "name": "fixedLayout",
              "type": {
                "text": "boolean"
              },
              "default": "false",
              "description": "Determines if the table layout is fixed (true) or auto (false).",
              "attribute": "fixedLayout"
            }
          ],
          "attributes": [
            {
              "name": "fixedLayout",
              "type": {
                "text": "boolean"
              },
              "default": "false",
              "description": "Determines if the table layout is fixed (true) or auto (false).",
              "fieldName": "fixedLayout"
            }
          ],
          "superclass": {
            "name": "LitElement",
            "package": "lit"
          },
          "tagName": "kyn-table",
          "customElement": true
        }
      ],
      "exports": [
        {
          "kind": "js",
          "name": "Table",
          "declaration": {
            "name": "Table",
            "module": "src/components/reusable/table/Table.ts"
          }
        },
        {
          "kind": "custom-element-definition",
          "name": "kyn-table",
          "declaration": {
            "name": "Table",
            "module": "src/components/reusable/table/Table.ts"
          }
        }
      ]
    },
    {
      "kind": "javascript-module",
      "path": "src/components/reusable/tabs/index.ts",
      "declarations": [],
      "exports": [
        {
          "kind": "js",
          "name": "Tabs",
          "declaration": {
            "name": "Tabs",
            "module": "./tabs"
          }
        },
        {
          "kind": "js",
          "name": "Tab",
          "declaration": {
            "name": "Tab",
            "module": "./tab"
          }
        },
        {
          "kind": "js",
          "name": "TabPanel",
          "declaration": {
            "name": "TabPanel",
            "module": "./tabPanel"
          }
        }
      ]
    },
    {
      "kind": "javascript-module",
      "path": "src/components/reusable/tabs/tab.ts",
      "declarations": [
        {
          "kind": "class",
          "description": "Tabs.",
          "name": "Tab",
          "slots": [
            {
              "description": "Slot for tab button text.",
              "name": "unnamed"
            }
          ],
          "members": [
            {
              "kind": "field",
              "name": "id",
              "type": {
                "text": "string"
              },
              "default": "''",
              "description": "Tab ID, required.",
              "attribute": "id",
              "reflects": true
            },
            {
              "kind": "field",
              "name": "selected",
              "type": {
                "text": "boolean"
              },
              "default": "false",
              "description": "Tab selected state. Must match Tab Panel visible state.",
              "attribute": "selected",
              "reflects": true
            },
            {
              "kind": "method",
              "name": "_handleClick",
              "privacy": "private",
              "parameters": [
                {
                  "name": "e",
                  "type": {
                    "text": "any"
                  },
                  "description": "The parameter \"e\" is an event object that represents the event that triggered the\r\nclick event handler."
                }
              ],
              "description": "Dispatches a custom event called 'tab-activated' with the original event and tabId as details,\r\nif the tab is not selected."
            }
          ],
          "attributes": [
            {
              "name": "id",
              "type": {
                "text": "string"
              },
              "default": "''",
              "description": "Tab ID, required.",
              "fieldName": "id"
            },
            {
              "name": "selected",
              "type": {
                "text": "boolean"
              },
              "default": "false",
              "description": "Tab selected state. Must match Tab Panel visible state.",
              "fieldName": "selected"
            }
          ],
          "superclass": {
            "name": "LitElement",
            "package": "lit"
          },
          "tagName": "kyn-tab",
          "customElement": true
        }
      ],
      "exports": [
        {
          "kind": "js",
          "name": "Tab",
          "declaration": {
            "name": "Tab",
            "module": "src/components/reusable/tabs/tab.ts"
          }
        },
        {
          "kind": "custom-element-definition",
          "name": "kyn-tab",
          "declaration": {
            "name": "Tab",
            "module": "src/components/reusable/tabs/tab.ts"
          }
        }
      ]
    },
    {
      "kind": "javascript-module",
      "path": "src/components/reusable/tabs/tabPanel.ts",
      "declarations": [
        {
          "kind": "class",
          "description": "Tabs.",
          "name": "TabPanel",
          "slots": [
            {
              "description": "Slot for tab content.",
              "name": "unnamed"
            }
          ],
          "members": [
            {
              "kind": "field",
              "name": "tabId",
              "type": {
                "text": "string"
              },
              "default": "''",
              "description": "Matching Tab ID, required.",
              "attribute": "tabId"
            },
            {
              "kind": "field",
              "name": "visible",
              "type": {
                "text": "boolean"
              },
              "default": "false",
              "description": "Tab Panel visible state.  Must match Tab selected state.",
              "attribute": "visible",
              "reflects": true
            }
          ],
          "attributes": [
            {
              "name": "tabId",
              "type": {
                "text": "string"
              },
              "default": "''",
              "description": "Matching Tab ID, required.",
              "fieldName": "tabId"
            },
            {
              "name": "visible",
              "type": {
                "text": "boolean"
              },
              "default": "false",
              "description": "Tab Panel visible state.  Must match Tab selected state.",
              "fieldName": "visible"
            }
          ],
          "superclass": {
            "name": "LitElement",
            "package": "lit"
          },
          "tagName": "kyn-tab-panel",
          "customElement": true
        }
      ],
      "exports": [
        {
          "kind": "js",
          "name": "TabPanel",
          "declaration": {
            "name": "TabPanel",
            "module": "src/components/reusable/tabs/tabPanel.ts"
          }
        },
        {
          "kind": "custom-element-definition",
          "name": "kyn-tab-panel",
          "declaration": {
            "name": "TabPanel",
            "module": "src/components/reusable/tabs/tabPanel.ts"
          }
        }
      ]
    },
    {
      "kind": "javascript-module",
      "path": "src/components/reusable/tabs/tabs.ts",
      "declarations": [
        {
          "kind": "class",
          "description": "Tabs.",
          "name": "Tabs",
          "slots": [
            {
              "description": "Slot for kyn-tab-panel components.",
              "name": "unnamed"
            },
            {
              "description": "Slot for kyn-tab components.",
              "name": "tabs"
            }
          ],
          "members": [
            {
              "kind": "method",
              "name": "_handleChange",
              "privacy": "private",
              "parameters": [
                {
                  "name": "e",
                  "type": {
                    "text": "any"
                  },
                  "description": "The parameter \"e\" is an event object that contains information about the event\r\nthat triggered the handleChange function."
                }
              ],
              "description": "Updates children and emits a change event based on the provided\r\nevent details when a child kyn-tab is clicked."
            },
            {
              "kind": "method",
              "name": "_updateChildren",
              "privacy": "private",
              "parameters": [
                {
                  "name": "selectedTabId",
                  "type": {
                    "text": "string"
                  },
                  "description": "The selectedTabId parameter is a string that represents the ID of\r\nthe tab that is currently selected."
                }
              ],
              "description": "Updates the selected property of tabs and the visible property of tab panels based on\r\nthe selected tab ID."
            },
            {
              "kind": "method",
              "name": "_emitChangeEvent",
              "privacy": "private",
              "parameters": [
                {
                  "name": "origEvent",
                  "type": {
                    "text": "any"
                  },
                  "description": "The origEvent parameter is the original event object that triggered the\r\nchange event. It could be any type of event object, such as a click event or a keydown event."
                },
                {
                  "name": "selectedTabId",
                  "type": {
                    "text": "string"
                  },
                  "description": "The selectedTabId parameter is a string that represents the ID of\r\nthe selected tab."
                }
              ],
              "description": "Creates and dispatches a custom event called 'on-change' with the provided original event and\r\nselected tab ID as details."
            },
            {
              "kind": "method",
              "name": "_handleKeyboard",
              "privacy": "private",
              "parameters": [
                {
                  "name": "e",
                  "type": {
                    "text": "any"
                  },
                  "description": "The parameter `e` is an event object that represents the keyboard event. It\r\ncontains information about the keyboard event, such as the key code of the pressed key."
                }
              ],
              "description": "Handles keyboard events for navigating between tabs.",
              "return": {
                "type": {
                  "text": ""
                }
              }
            }
          ],
          "events": [
            {
              "description": "Emits the new selected Tab ID when switching tabs.",
              "name": "on-change"
            }
          ],
          "superclass": {
            "name": "LitElement",
            "package": "lit"
          },
          "tagName": "kyn-tabs",
          "customElement": true
        }
      ],
      "exports": [
        {
          "kind": "js",
          "name": "Tabs",
          "declaration": {
            "name": "Tabs",
            "module": "src/components/reusable/tabs/tabs.ts"
          }
        },
        {
          "kind": "custom-element-definition",
          "name": "kyn-tabs",
          "declaration": {
            "name": "Tabs",
            "module": "src/components/reusable/tabs/tabs.ts"
          }
        }
      ]
    },
    {
      "kind": "javascript-module",
      "path": "src/components/reusable/textArea/index.ts",
      "declarations": [],
      "exports": [
        {
          "kind": "js",
          "name": "TextArea",
          "declaration": {
            "name": "TextArea",
            "module": "./textArea"
          }
        }
      ]
    },
    {
      "kind": "javascript-module",
      "path": "src/components/reusable/textArea/textArea.ts",
      "declarations": [
        {
          "kind": "class",
          "description": "Text area.",
          "name": "TextArea",
          "slots": [
            {
              "description": "Slot for label text.",
              "name": "unnamed"
            }
          ],
          "members": [
            {
              "kind": "field",
              "name": "caption",
              "type": {
                "text": "string"
              },
              "default": "''",
              "description": "Optional text beneath the input.",
              "attribute": "caption"
            },
            {
              "kind": "field",
              "name": "value",
              "type": {
                "text": "string"
              },
              "default": "''",
              "description": "Input value.",
              "attribute": "value"
            },
            {
              "kind": "field",
              "name": "placeholder",
              "type": {
                "text": "string"
              },
              "default": "''",
              "description": "Input placeholder.",
              "attribute": "placeholder"
            },
            {
              "kind": "field",
              "name": "name",
              "type": {
                "text": "string"
              },
              "default": "''",
              "description": "Input name.",
              "attribute": "name"
            },
            {
              "kind": "field",
              "name": "required",
              "type": {
                "text": "boolean"
              },
              "default": "false",
              "description": "Makes the input required.",
              "attribute": "required"
            },
            {
              "kind": "field",
              "name": "disabled",
              "type": {
                "text": "boolean"
              },
              "default": "false",
              "description": "Input disabled state.",
              "attribute": "disabled"
            },
            {
              "kind": "field",
              "name": "invalidText",
              "type": {
                "text": "string"
              },
              "default": "''",
              "description": "Input invalid text.",
              "attribute": "invalidText"
            },
            {
              "kind": "field",
              "name": "maxLength",
              "type": {
                "text": "number"
              },
              "default": "null",
              "description": "Maximum number of characters.",
              "attribute": "maxLength"
            },
            {
              "kind": "field",
              "name": "minLength",
              "type": {
                "text": "number"
              },
              "default": "null",
              "description": "Minimum number of characters.",
              "attribute": "minLength"
            },
            {
              "kind": "method",
              "name": "handleInput",
              "privacy": "private",
              "parameters": [
                {
                  "name": "e",
                  "type": {
                    "text": "any"
                  }
                }
              ]
            },
            {
              "kind": "method",
              "name": "_handleFormdata",
              "privacy": "private",
              "parameters": [
                {
                  "name": "e",
                  "type": {
                    "text": "any"
                  }
                }
              ]
            }
          ],
          "events": [
            {
              "description": "Captures the input event and emits the selected value and original event details.",
              "name": "on-input"
            }
          ],
          "attributes": [
            {
              "name": "caption",
              "type": {
                "text": "string"
              },
              "default": "''",
              "description": "Optional text beneath the input.",
              "fieldName": "caption"
            },
            {
              "name": "value",
              "type": {
                "text": "string"
              },
              "default": "''",
              "description": "Input value.",
              "fieldName": "value"
            },
            {
              "name": "placeholder",
              "type": {
                "text": "string"
              },
              "default": "''",
              "description": "Input placeholder.",
              "fieldName": "placeholder"
            },
            {
              "name": "name",
              "type": {
                "text": "string"
              },
              "default": "''",
              "description": "Input name.",
              "fieldName": "name"
            },
            {
              "name": "required",
              "type": {
                "text": "boolean"
              },
              "default": "false",
              "description": "Makes the input required.",
              "fieldName": "required"
            },
            {
              "name": "disabled",
              "type": {
                "text": "boolean"
              },
              "default": "false",
              "description": "Input disabled state.",
              "fieldName": "disabled"
            },
            {
              "name": "invalidText",
              "type": {
                "text": "string"
              },
              "default": "''",
              "description": "Input invalid text.",
              "fieldName": "invalidText"
            },
            {
              "name": "maxLength",
              "type": {
                "text": "number"
              },
              "default": "null",
              "description": "Maximum number of characters.",
              "fieldName": "maxLength"
            },
            {
              "name": "minLength",
              "type": {
                "text": "number"
              },
              "default": "null",
              "description": "Minimum number of characters.",
              "fieldName": "minLength"
            }
          ],
          "superclass": {
            "name": "LitElement",
            "package": "lit"
          },
          "tagName": "kyn-text-area",
          "customElement": true
        }
      ],
      "exports": [
        {
          "kind": "js",
          "name": "TextArea",
          "declaration": {
            "name": "TextArea",
            "module": "src/components/reusable/textArea/textArea.ts"
          }
        },
        {
          "kind": "custom-element-definition",
          "name": "kyn-text-area",
          "declaration": {
            "name": "TextArea",
            "module": "src/components/reusable/textArea/textArea.ts"
          }
        }
      ]
    },
    {
      "kind": "javascript-module",
      "path": "src/components/reusable/textInput/index.ts",
      "declarations": [],
      "exports": [
        {
          "kind": "js",
          "name": "TextInput",
          "declaration": {
            "name": "TextInput",
            "module": "./textInput"
          }
        }
      ]
    },
    {
      "kind": "javascript-module",
      "path": "src/components/reusable/textInput/textInput.ts",
      "declarations": [
        {
          "kind": "class",
          "description": "Text input.",
          "name": "TextInput",
          "slots": [
            {
              "description": "Slot for label text.",
              "name": "unnamed"
            },
            {
              "description": "Slot for contextual icon.",
              "name": "icon"
            }
          ],
          "members": [
            {
              "kind": "field",
              "name": "type",
              "type": {
                "text": "string"
              },
              "default": "'text'",
              "description": "Input type, limited to options that are \"text like\".",
              "attribute": "type"
            },
            {
              "kind": "field",
              "name": "size",
              "type": {
                "text": "string"
              },
              "default": "'md'",
              "description": "Input size. \"sm\", \"md\", or \"lg\".",
              "attribute": "size"
            },
            {
              "kind": "field",
              "name": "caption",
              "type": {
                "text": "string"
              },
              "default": "''",
              "description": "Optional text beneath the input.",
              "attribute": "caption"
            },
            {
              "kind": "field",
              "name": "value",
              "type": {
                "text": "string"
              },
              "default": "''",
              "description": "Input value.",
              "attribute": "value"
            },
            {
              "kind": "field",
              "name": "placeholder",
              "type": {
                "text": "string"
              },
              "default": "''",
              "description": "Input placeholder.",
              "attribute": "placeholder"
            },
            {
              "kind": "field",
              "name": "name",
              "type": {
                "text": "string"
              },
              "default": "''",
              "description": "Input name.",
              "attribute": "name"
            },
            {
              "kind": "field",
              "name": "required",
              "type": {
                "text": "boolean"
              },
              "default": "false",
              "description": "Makes the input required.",
              "attribute": "required"
            },
            {
              "kind": "field",
              "name": "disabled",
              "type": {
                "text": "boolean"
              },
              "default": "false",
              "description": "Input disabled state.",
              "attribute": "disabled"
            },
            {
              "kind": "field",
              "name": "invalidText",
              "type": {
                "text": "string"
              },
              "default": "''",
              "description": "Input invalid text.",
              "attribute": "invalidText"
            },
            {
              "kind": "field",
              "name": "pattern",
              "type": {
                "text": "string"
              },
              "default": "null",
              "description": "RegEx pattern to validate.",
              "attribute": "pattern"
            },
            {
              "kind": "field",
              "name": "maxLength",
              "type": {
                "text": "number"
              },
              "default": "null",
              "description": "Maximum number of characters.",
              "attribute": "maxLength"
            },
            {
              "kind": "field",
              "name": "minLength",
              "type": {
                "text": "number"
              },
              "default": "null",
              "description": "Minimum number of characters.",
              "attribute": "minLength"
            },
            {
              "kind": "field",
              "name": "iconRight",
              "type": {
                "text": "boolean"
              },
              "default": "false",
              "description": "Place icon on the right.",
              "attribute": "iconRight"
            },
            {
              "kind": "method",
              "name": "_handleInput",
              "privacy": "private",
              "parameters": [
                {
                  "name": "e",
                  "type": {
                    "text": "any"
                  }
                }
              ]
            },
            {
              "kind": "method",
              "name": "_handleClear",
              "privacy": "private"
            },
            {
              "kind": "method",
              "name": "_emitValue",
              "privacy": "private",
              "parameters": [
                {
                  "name": "e",
                  "optional": true,
                  "type": {
                    "text": "any"
                  }
                }
              ]
            },
            {
              "kind": "method",
              "name": "determineIfSlotted",
              "privacy": "private"
            },
            {
              "kind": "method",
              "name": "_handleFormdata",
              "privacy": "private",
              "parameters": [
                {
                  "name": "e",
                  "type": {
                    "text": "any"
                  }
                }
              ]
            }
          ],
          "events": [
            {
              "description": "Captures the input event and emits the selected value and original event details.",
              "name": "on-input"
            }
          ],
          "attributes": [
            {
              "name": "type",
              "type": {
                "text": "string"
              },
              "default": "'text'",
              "description": "Input type, limited to options that are \"text like\".",
              "fieldName": "type"
            },
            {
              "name": "size",
              "type": {
                "text": "string"
              },
              "default": "'md'",
              "description": "Input size. \"sm\", \"md\", or \"lg\".",
              "fieldName": "size"
            },
            {
              "name": "caption",
              "type": {
                "text": "string"
              },
              "default": "''",
              "description": "Optional text beneath the input.",
              "fieldName": "caption"
            },
            {
              "name": "value",
              "type": {
                "text": "string"
              },
              "default": "''",
              "description": "Input value.",
              "fieldName": "value"
            },
            {
              "name": "placeholder",
              "type": {
                "text": "string"
              },
              "default": "''",
              "description": "Input placeholder.",
              "fieldName": "placeholder"
            },
            {
              "name": "name",
              "type": {
                "text": "string"
              },
              "default": "''",
              "description": "Input name.",
              "fieldName": "name"
            },
            {
              "name": "required",
              "type": {
                "text": "boolean"
              },
              "default": "false",
              "description": "Makes the input required.",
              "fieldName": "required"
            },
            {
              "name": "disabled",
              "type": {
                "text": "boolean"
              },
              "default": "false",
              "description": "Input disabled state.",
              "fieldName": "disabled"
            },
            {
              "name": "invalidText",
              "type": {
                "text": "string"
              },
              "default": "''",
              "description": "Input invalid text.",
              "fieldName": "invalidText"
            },
            {
              "name": "pattern",
              "type": {
                "text": "string"
              },
              "default": "null",
              "description": "RegEx pattern to validate.",
              "fieldName": "pattern"
            },
            {
              "name": "maxLength",
              "type": {
                "text": "number"
              },
              "default": "null",
              "description": "Maximum number of characters.",
              "fieldName": "maxLength"
            },
            {
              "name": "minLength",
              "type": {
                "text": "number"
              },
              "default": "null",
              "description": "Minimum number of characters.",
              "fieldName": "minLength"
            },
            {
              "name": "iconRight",
              "type": {
                "text": "boolean"
              },
              "default": "false",
              "description": "Place icon on the right.",
              "fieldName": "iconRight"
            }
          ],
          "superclass": {
            "name": "LitElement",
            "package": "lit"
          },
          "tagName": "kyn-text-input",
          "customElement": true
        }
      ],
      "exports": [
        {
          "kind": "js",
          "name": "TextInput",
          "declaration": {
            "name": "TextInput",
            "module": "src/components/reusable/textInput/textInput.ts"
          }
        },
        {
          "kind": "custom-element-definition",
          "name": "kyn-text-input",
          "declaration": {
            "name": "TextInput",
            "module": "src/components/reusable/textInput/textInput.ts"
          }
        }
      ]
    },
    {
      "kind": "javascript-module",
      "path": "src/components/reusable/timepicker/index.ts",
      "declarations": [],
      "exports": [
        {
          "kind": "js",
          "name": "TimePicker",
          "declaration": {
            "name": "TimePicker",
            "module": "./timepicker"
          }
        }
      ]
    },
    {
      "kind": "javascript-module",
      "path": "src/components/reusable/timepicker/timepicker.ts",
      "declarations": [
        {
          "kind": "class",
          "description": "Time picker.",
          "name": "TimePicker",
          "slots": [
            {
              "description": "Slot for label text.",
              "name": "unnamed"
            }
          ],
          "members": [
            {
              "kind": "field",
              "name": "size",
              "type": {
                "text": "string"
              },
              "default": "'md'",
              "description": "Input size. \"sm\", \"md\", or \"lg\".",
              "attribute": "size"
            },
            {
              "kind": "field",
              "name": "caption",
              "type": {
                "text": "string"
              },
              "default": "''",
              "description": "Optional text beneath the input.",
              "attribute": "caption"
            },
            {
              "kind": "field",
              "name": "value",
              "type": {
                "text": "string"
              },
              "default": "''",
              "description": "The value of the time input is always in 24-hour format that includes leading zeros: hh:mm,\r\nregardless of the input format, which is likely to be selected based on the user's locale (or by the user agent).\r\nIf the time includes seconds (by step attribute), the format is always hh:mm:ss",
              "attribute": "value"
            },
            {
              "kind": "field",
              "name": "name",
              "type": {
                "text": "string"
              },
              "default": "''",
              "description": "Time input name.",
              "attribute": "name"
            },
            {
              "kind": "field",
              "name": "required",
              "type": {
                "text": "boolean"
              },
              "default": "false",
              "description": "Makes the input required.",
              "attribute": "required"
            },
            {
              "kind": "field",
              "name": "disabled",
              "type": {
                "text": "boolean"
              },
              "default": "false",
              "description": "Input disabled state.",
              "attribute": "disabled"
            },
            {
              "kind": "field",
              "name": "invalidText",
              "type": {
                "text": "string"
              },
              "default": "''",
              "description": "Time input invalid text.",
              "attribute": "invalidText"
            },
            {
              "kind": "field",
              "name": "warnText",
              "type": {
                "text": "string"
              },
              "default": "''",
              "description": "Time input warn text.",
              "attribute": "warnText"
            },
            {
              "kind": "field",
              "name": "maxTime",
              "type": {
                "text": "string"
              },
              "default": "''",
              "description": "Maximum Time hh:mm format.",
              "attribute": "maxTime"
            },
            {
              "kind": "field",
              "name": "minTime",
              "type": {
                "text": "string"
              },
              "default": "''",
              "description": "Minimum Time in hh:mm format.",
              "attribute": "minTime"
            },
            {
              "kind": "field",
              "name": "step",
              "type": {
                "text": "string"
              },
              "default": "''",
              "description": "Specifies the granularity that the value must adhere to, or the special value any,\r\nIt takes value that equates to the number of seconds you want to increment by;\r\nthe default (60 sec.). If you specify a value of less than 60 sec., the time input will show a seconds input area alongside the hours and minutes",
              "attribute": "step"
            },
            {
              "kind": "method",
              "name": "handleInput",
              "privacy": "private",
              "parameters": [
                {
                  "name": "e",
                  "type": {
                    "text": "any"
                  }
                }
              ]
            },
            {
              "kind": "method",
              "name": "validateMinTime",
              "privacy": "private"
            },
            {
              "kind": "method",
              "name": "validateMaxTime",
              "privacy": "private"
            },
            {
              "kind": "method",
              "name": "timeToSeconds",
              "privacy": "private",
              "parameters": [
                {
                  "name": "timeString",
                  "type": {
                    "text": "String"
                  }
                }
              ]
            },
            {
              "kind": "method",
              "name": "_handleFormdata",
              "privacy": "private",
              "parameters": [
                {
                  "name": "e",
                  "type": {
                    "text": "any"
                  }
                }
              ]
            }
          ],
          "events": [
            {
              "description": "Captures the input event and emits the selected value and original event details.",
              "name": "on-input"
            }
          ],
          "attributes": [
            {
              "name": "size",
              "type": {
                "text": "string"
              },
              "default": "'md'",
              "description": "Input size. \"sm\", \"md\", or \"lg\".",
              "fieldName": "size"
            },
            {
              "name": "caption",
              "type": {
                "text": "string"
              },
              "default": "''",
              "description": "Optional text beneath the input.",
              "fieldName": "caption"
            },
            {
              "name": "value",
              "type": {
                "text": "string"
              },
              "default": "''",
              "description": "The value of the time input is always in 24-hour format that includes leading zeros: hh:mm,\r\nregardless of the input format, which is likely to be selected based on the user's locale (or by the user agent).\r\nIf the time includes seconds (by step attribute), the format is always hh:mm:ss",
              "fieldName": "value"
            },
            {
              "name": "name",
              "type": {
                "text": "string"
              },
              "default": "''",
              "description": "Time input name.",
              "fieldName": "name"
            },
            {
              "name": "required",
              "type": {
                "text": "boolean"
              },
              "default": "false",
              "description": "Makes the input required.",
              "fieldName": "required"
            },
            {
              "name": "disabled",
              "type": {
                "text": "boolean"
              },
              "default": "false",
              "description": "Input disabled state.",
              "fieldName": "disabled"
            },
            {
              "name": "invalidText",
              "type": {
                "text": "string"
              },
              "default": "''",
              "description": "Time input invalid text.",
              "fieldName": "invalidText"
            },
            {
              "name": "warnText",
              "type": {
                "text": "string"
              },
              "default": "''",
              "description": "Time input warn text.",
              "fieldName": "warnText"
            },
            {
              "name": "maxTime",
              "type": {
                "text": "string"
              },
              "default": "''",
              "description": "Maximum Time hh:mm format.",
              "fieldName": "maxTime"
            },
            {
              "name": "minTime",
              "type": {
                "text": "string"
              },
              "default": "''",
              "description": "Minimum Time in hh:mm format.",
              "fieldName": "minTime"
            },
            {
              "name": "step",
              "type": {
                "text": "string"
              },
              "default": "''",
              "description": "Specifies the granularity that the value must adhere to, or the special value any,\r\nIt takes value that equates to the number of seconds you want to increment by;\r\nthe default (60 sec.). If you specify a value of less than 60 sec., the time input will show a seconds input area alongside the hours and minutes",
              "fieldName": "step"
            }
          ],
          "superclass": {
            "name": "LitElement",
            "package": "lit"
          },
          "tagName": "kyn-time-picker",
          "customElement": true
        }
      ],
      "exports": [
        {
          "kind": "js",
          "name": "TimePicker",
          "declaration": {
            "name": "TimePicker",
            "module": "src/components/reusable/timepicker/timepicker.ts"
          }
        },
        {
          "kind": "custom-element-definition",
          "name": "kyn-time-picker",
          "declaration": {
            "name": "TimePicker",
            "module": "src/components/reusable/timepicker/timepicker.ts"
          }
        }
      ]
    },
    {
      "kind": "javascript-module",
      "path": "src/components/reusable/toggleButton/index.ts",
      "declarations": [],
      "exports": [
        {
          "kind": "js",
          "name": "ToggleButton",
          "declaration": {
            "name": "ToggleButton",
            "module": "./toggleButton"
          }
        }
      ]
    },
    {
      "kind": "javascript-module",
      "path": "src/components/reusable/toggleButton/toggleButton.ts",
      "declarations": [
        {
          "kind": "class",
          "description": "Toggle Button.",
          "name": "ToggleButton",
          "slots": [
            {
              "description": "Slot for label text.",
              "name": "unnamed"
            }
          ],
          "members": [
            {
              "kind": "field",
              "name": "name",
              "type": {
                "text": "string"
              },
              "default": "''",
              "description": "Input name.",
              "attribute": "name"
            },
            {
              "kind": "field",
              "name": "value",
              "type": {
                "text": "string"
              },
              "default": "''",
              "description": "Input value.",
              "attribute": "value"
            },
            {
              "kind": "field",
              "name": "checked",
              "type": {
                "text": "boolean"
              },
              "default": "false",
              "description": "Checkbox checked state.",
              "attribute": "checked"
            },
            {
              "kind": "field",
              "name": "checkedText",
              "type": {
                "text": "string"
              },
              "default": "'On'",
              "description": "Checked state text.",
              "attribute": "checkedText"
            },
            {
              "kind": "field",
              "name": "uncheckedText",
              "type": {
                "text": "string"
              },
              "default": "'Off'",
              "description": "Unchecked state text.",
              "attribute": "uncheckedText"
            },
            {
              "kind": "field",
              "name": "small",
              "type": {
                "text": "boolean"
              },
              "default": "false",
              "description": "Option to use small size.",
              "attribute": "small"
            },
            {
              "kind": "field",
              "name": "disabled",
              "type": {
                "text": "boolean"
              },
              "default": "false",
              "description": "Checkbox disabled state.",
              "attribute": "disabled"
            },
            {
              "kind": "method",
              "name": "handleChange",
              "privacy": "private",
              "parameters": [
                {
                  "name": "e",
                  "type": {
                    "text": "any"
                  }
                }
              ]
            },
            {
              "kind": "method",
              "name": "_handleFormdata",
              "privacy": "private",
              "parameters": [
                {
                  "name": "e",
                  "type": {
                    "text": "any"
                  }
                }
              ]
            }
          ],
          "events": [
            {
              "description": "Captures the change event and emits the selected value and original event details.",
              "name": "on-change"
            }
          ],
          "attributes": [
            {
              "name": "name",
              "type": {
                "text": "string"
              },
              "default": "''",
              "description": "Input name.",
              "fieldName": "name"
            },
            {
              "name": "value",
              "type": {
                "text": "string"
              },
              "default": "''",
              "description": "Input value.",
              "fieldName": "value"
            },
            {
              "name": "checked",
              "type": {
                "text": "boolean"
              },
              "default": "false",
              "description": "Checkbox checked state.",
              "fieldName": "checked"
            },
            {
              "name": "checkedText",
              "type": {
                "text": "string"
              },
              "default": "'On'",
              "description": "Checked state text.",
              "fieldName": "checkedText"
            },
            {
              "name": "uncheckedText",
              "type": {
                "text": "string"
              },
              "default": "'Off'",
              "description": "Unchecked state text.",
              "fieldName": "uncheckedText"
            },
            {
              "name": "small",
              "type": {
                "text": "boolean"
              },
              "default": "false",
              "description": "Option to use small size.",
              "fieldName": "small"
            },
            {
              "name": "disabled",
              "type": {
                "text": "boolean"
              },
              "default": "false",
              "description": "Checkbox disabled state.",
              "fieldName": "disabled"
            }
          ],
          "superclass": {
            "name": "LitElement",
            "package": "lit"
          },
          "tagName": "kyn-toggle-button",
          "customElement": true
        }
      ],
      "exports": [
        {
          "kind": "js",
          "name": "ToggleButton",
          "declaration": {
            "name": "ToggleButton",
            "module": "src/components/reusable/toggleButton/toggleButton.ts"
          }
        },
        {
          "kind": "custom-element-definition",
          "name": "kyn-toggle-button",
          "declaration": {
            "name": "ToggleButton",
            "module": "src/components/reusable/toggleButton/toggleButton.ts"
          }
        }
      ]
    },
    {
      "kind": "javascript-module",
      "path": "src/components/reusable/table/story-helpers/action-menu.ts",
      "declarations": [
        {
          "kind": "class",
          "description": "",
          "name": "ActionMenu",
          "members": [
            {
              "kind": "field",
              "name": "opened",
              "type": {
                "text": "boolean"
              },
              "default": "false",
              "attribute": "opened"
            },
            {
              "kind": "field",
              "name": "handleDelete",
              "attribute": "handleDelete"
            },
            {
              "kind": "field",
              "name": "itemId",
              "type": {
                "text": "number"
              },
              "default": "0",
              "attribute": "itemId"
            },
            {
              "kind": "method",
              "name": "toggleMenu"
            },
            {
              "kind": "field",
              "name": "deleteHandler"
            },
            {
              "kind": "field",
              "name": "actionHandler"
            },
            {
              "kind": "field",
              "name": "_handleToggle"
            }
          ],
          "attributes": [
            {
              "name": "opened",
              "type": {
                "text": "boolean"
              },
              "default": "false",
              "fieldName": "opened"
            },
            {
              "name": "handleDelete",
              "fieldName": "handleDelete"
            },
            {
              "name": "itemId",
              "type": {
                "text": "number"
              },
              "default": "0",
              "fieldName": "itemId"
            }
          ],
          "superclass": {
            "name": "LitElement",
            "package": "lit"
          },
          "tagName": "action-menu",
          "customElement": true
        }
      ],
      "exports": [
        {
          "kind": "js",
          "name": "ActionMenu",
          "declaration": {
            "name": "ActionMenu",
            "module": "src/components/reusable/table/story-helpers/action-menu.ts"
          }
        },
        {
          "kind": "custom-element-definition",
          "name": "action-menu",
          "declaration": {
            "name": "ActionMenu",
            "module": "src/components/reusable/table/story-helpers/action-menu.ts"
          }
        }
      ]
    },
    {
      "kind": "javascript-module",
      "path": "src/components/reusable/table/story-helpers/batch-actions.ts",
      "declarations": [
        {
          "kind": "class",
          "description": "",
          "name": "BatchActions",
          "members": [
            {
              "kind": "field",
              "name": "handleDelete",
              "attribute": "handleDelete"
            },
            {
              "kind": "field",
              "name": "opened",
              "type": {
                "text": "boolean"
              },
              "default": "false",
              "attribute": "opened",
              "reflects": true
            },
            {
              "kind": "field",
              "name": "handleClick"
            }
          ],
          "attributes": [
            {
              "name": "handleDelete",
              "fieldName": "handleDelete"
            },
            {
              "name": "opened",
              "type": {
                "text": "boolean"
              },
              "default": "false",
              "fieldName": "opened"
            }
          ],
          "superclass": {
            "name": "LitElement",
            "package": "lit"
          },
          "tagName": "batch-actions",
          "customElement": true
        }
      ],
      "exports": [
        {
          "kind": "js",
          "name": "BatchActions",
          "declaration": {
            "name": "BatchActions",
            "module": "src/components/reusable/table/story-helpers/batch-actions.ts"
          }
        },
        {
          "kind": "custom-element-definition",
          "name": "batch-actions",
          "declaration": {
            "name": "BatchActions",
            "module": "src/components/reusable/table/story-helpers/batch-actions.ts"
          }
        }
      ]
    }
  ]
}<|MERGE_RESOLUTION|>--- conflicted
+++ resolved
@@ -3305,16 +3305,6 @@
             }
           ],
           "events": [
-<<<<<<< HEAD
-            {
-              "description": "Captures the input event and emits the selected values and original event details. (Only if startDate <= endDate)",
-              "name": "on-input"
-            }
-          ],
-          "attributes": [
-            {
-              "name": "caption",
-=======
             {
               "description": "Captures the input event and emits the selected values and original event details. (Only if startDate <= endDate)",
               "name": "on-input"
@@ -3341,26 +3331,6 @@
             },
             {
               "name": "startDate",
->>>>>>> dda9cbb5
-              "type": {
-                "text": "string"
-              },
-              "default": "''",
-<<<<<<< HEAD
-              "description": "Optional text beneath the input.",
-              "fieldName": "caption"
-            },
-            {
-              "name": "size",
-              "type": {
-                "text": "string"
-              },
-              "default": "'md'",
-              "description": "Datepicker size. \"sm\", \"md\", or \"lg\".",
-              "fieldName": "size"
-            },
-            {
-              "name": "startDate",
               "type": {
                 "text": "string"
               },
@@ -3369,12 +3339,6 @@
               "fieldName": "startDate"
             },
             {
-=======
-              "description": "Datepicker Start date in YYYY-MM-DD format.",
-              "fieldName": "startDate"
-            },
-            {
->>>>>>> dda9cbb5
               "name": "endDate",
               "type": {
                 "text": "string"
@@ -3778,7 +3742,6 @@
               "name": "disabled",
               "type": {
                 "text": "boolean"
-<<<<<<< HEAD
               },
               "default": "false",
               "description": "Item disabled state.",
@@ -3808,6 +3771,710 @@
           "declaration": {
             "name": "OverflowMenuItem",
             "module": "src/components/reusable/overflowMenu/overflowMenuItem.ts"
+          }
+        }
+      ]
+    },
+    {
+      "kind": "javascript-module",
+      "path": "src/components/reusable/dropdown/dropdown.ts",
+      "declarations": [
+        {
+          "kind": "class",
+          "description": "Dropdown, single select.",
+          "name": "Dropdown",
+          "slots": [
+            {
+              "description": "Slot for dropdown options.",
+              "name": "unnamed"
+            },
+            {
+              "description": "Slot for input label.",
+              "name": "label"
+            }
+          ],
+          "members": [
+            {
+              "kind": "field",
+              "name": "size",
+              "type": {
+                "text": "string"
+              },
+              "default": "'md'",
+              "description": "Dropdown size/height. \"sm\", \"md\", or \"lg\".",
+              "attribute": "size"
+            },
+            {
+              "kind": "field",
+              "name": "inline",
+              "type": {
+                "text": "boolean"
+              },
+              "default": "false",
+              "description": "Dropdown inline style type.",
+              "attribute": "inline"
+            },
+            {
+              "kind": "field",
+              "name": "caption",
+              "type": {
+                "text": "string"
+              },
+              "default": "''",
+              "description": "Optional text beneath the input.",
+              "attribute": "caption"
+            },
+            {
+              "kind": "field",
+              "name": "placeholder",
+              "type": {
+                "text": "string"
+              },
+              "default": "''",
+              "description": "Dropdown placeholder.",
+              "attribute": "placeholder"
+            },
+            {
+              "kind": "field",
+              "name": "name",
+              "type": {
+                "text": "string"
+              },
+              "default": "''",
+              "description": "Dropdown name.",
+              "attribute": "name"
+            },
+            {
+              "kind": "field",
+              "name": "open",
+              "type": {
+                "text": "boolean"
+              },
+              "default": "false",
+              "description": "Listbox/drawer open state.",
+              "attribute": "open"
+            },
+            {
+              "kind": "field",
+              "name": "searchable",
+              "type": {
+                "text": "boolean"
+              },
+              "default": "false",
+              "description": "Makes the dropdown searchable.",
+              "attribute": "searchable"
+            },
+            {
+              "kind": "field",
+              "name": "multiple",
+              "type": {
+                "text": "boolean"
+              },
+              "default": "false",
+              "description": "Enabled multi-select functionality.",
+              "attribute": "multiple"
+            },
+            {
+              "kind": "field",
+              "name": "required",
+              "type": {
+                "text": "boolean"
+              },
+              "default": "false",
+              "description": "Makes the dropdown required.",
+              "attribute": "required"
+            },
+            {
+              "kind": "field",
+              "name": "disabled",
+              "type": {
+                "text": "boolean"
+              },
+              "default": "false",
+              "description": "Dropdown disabled state.",
+              "attribute": "disabled"
+            },
+            {
+              "kind": "field",
+              "name": "invalidText",
+              "type": {
+                "text": "string"
+              },
+              "default": "''",
+              "description": "Dropdown invalid text.",
+              "attribute": "invalidText"
+            },
+            {
+              "kind": "field",
+              "name": "hideTags",
+              "type": {
+                "text": "boolean"
+              },
+              "default": "false",
+              "description": "Hide the tags below multi-select.",
+              "attribute": "hideTags"
+            },
+            {
+              "kind": "method",
+              "name": "handleSlotChange",
+              "privacy": "private"
+            },
+            {
+              "kind": "method",
+              "name": "resetSelection",
+              "privacy": "public",
+              "description": "Retrieves the selected values from the list of child options and sets value property."
+            },
+            {
+              "kind": "method",
+              "name": "handleClick",
+              "privacy": "private"
+            },
+            {
+              "kind": "method",
+              "name": "handleButtonKeydown",
+              "privacy": "private",
+              "parameters": [
+                {
+                  "name": "e",
+                  "type": {
+                    "text": "any"
+                  }
+                }
+              ]
+            },
+            {
+              "kind": "method",
+              "name": "handleListKeydown",
+              "privacy": "private",
+              "parameters": [
+                {
+                  "name": "e",
+                  "type": {
+                    "text": "any"
+                  }
+                }
+              ]
+            },
+            {
+              "kind": "method",
+              "name": "handleListBlur",
+              "privacy": "private",
+              "parameters": [
+                {
+                  "name": "e",
+                  "type": {
+                    "text": "any"
+                  }
+                }
+              ]
+            },
+            {
+              "kind": "method",
+              "name": "handleKeyboard",
+              "privacy": "private",
+              "parameters": [
+                {
+                  "name": "e",
+                  "type": {
+                    "text": "any"
+                  }
+                },
+                {
+                  "name": "keyCode",
+                  "type": {
+                    "text": "number"
+                  }
+                },
+                {
+                  "name": "target",
+                  "type": {
+                    "text": "string"
+                  }
+                }
+              ]
+            },
+            {
+              "kind": "method",
+              "name": "handleClearMultiple",
+              "privacy": "private",
+              "parameters": [
+                {
+                  "name": "e",
+                  "type": {
+                    "text": "any"
+                  }
+                }
+              ]
+            },
+            {
+              "kind": "method",
+              "name": "handleTagClear",
+              "privacy": "private",
+              "parameters": [
+                {
+                  "name": "value",
+                  "type": {
+                    "text": "string"
+                  }
+                }
+              ]
+            },
+            {
+              "kind": "method",
+              "name": "handleClear",
+              "privacy": "private",
+              "parameters": [
+                {
+                  "name": "e",
+                  "type": {
+                    "text": "any"
+                  }
+                }
+              ]
+            },
+            {
+              "kind": "method",
+              "name": "handleSearchClick",
+              "privacy": "private",
+              "parameters": [
+                {
+                  "name": "e",
+                  "type": {
+                    "text": "any"
+                  }
+                }
+              ]
+            },
+            {
+              "kind": "method",
+              "name": "handleButtonBlur",
+              "privacy": "private",
+              "parameters": [
+                {
+                  "name": "e",
+                  "type": {
+                    "text": "any"
+                  }
+                }
+              ]
+            },
+            {
+              "kind": "method",
+              "name": "handleSearchBlur",
+              "privacy": "private",
+              "parameters": [
+                {
+                  "name": "e",
+                  "type": {
+                    "text": "any"
+                  }
+                }
+              ]
+            },
+            {
+              "kind": "method",
+              "name": "handleSearchKeydown",
+              "privacy": "private",
+              "parameters": [
+                {
+                  "name": "e",
+                  "type": {
+                    "text": "any"
+                  }
+                }
+              ]
+            },
+            {
+              "kind": "method",
+              "name": "handleSearchInput",
+              "privacy": "private",
+              "parameters": [
+                {
+                  "name": "e",
+                  "type": {
+                    "text": "any"
+                  }
+                }
+              ]
+            },
+            {
+              "kind": "method",
+              "name": "_handleClick",
+              "privacy": "private",
+              "parameters": [
+                {
+                  "name": "e",
+                  "type": {
+                    "text": "any"
+                  }
+                }
+              ]
+            },
+            {
+              "kind": "method",
+              "name": "_handleBlur",
+              "privacy": "private",
+              "parameters": [
+                {
+                  "name": "e",
+                  "type": {
+                    "text": "any"
+                  }
+                }
+              ]
+            },
+            {
+              "kind": "method",
+              "name": "_handleFormdata",
+              "privacy": "private",
+              "parameters": [
+                {
+                  "name": "e",
+                  "type": {
+                    "text": "any"
+                  }
+                }
+              ]
+            },
+            {
+              "kind": "method",
+              "name": "updateValue",
+              "privacy": "private",
+              "parameters": [
+                {
+                  "name": "value",
+                  "type": {
+                    "text": "string"
+                  }
+                },
+                {
+                  "name": "selected",
+                  "default": "false"
+                }
+              ]
+            },
+            {
+              "kind": "method",
+              "name": "emitValue",
+              "privacy": "private"
+            },
+            {
+              "kind": "method",
+              "name": "_updateChildren",
+              "privacy": "private"
+            }
+          ],
+          "events": [
+            {
+              "description": "Captures the input event and emits the selected value and original event details.",
+              "name": "on-change"
+            }
+          ],
+          "attributes": [
+            {
+              "name": "size",
+              "type": {
+                "text": "string"
+              },
+              "default": "'md'",
+              "description": "Dropdown size/height. \"sm\", \"md\", or \"lg\".",
+              "fieldName": "size"
+            },
+            {
+              "name": "inline",
+              "type": {
+                "text": "boolean"
+              },
+              "default": "false",
+              "description": "Dropdown inline style type.",
+              "fieldName": "inline"
+            },
+            {
+              "name": "caption",
+              "type": {
+                "text": "string"
+              },
+              "default": "''",
+              "description": "Optional text beneath the input.",
+              "fieldName": "caption"
+            },
+            {
+              "name": "placeholder",
+              "type": {
+                "text": "string"
+              },
+              "default": "''",
+              "description": "Dropdown placeholder.",
+              "fieldName": "placeholder"
+            },
+            {
+              "name": "name",
+              "type": {
+                "text": "string"
+              },
+              "default": "''",
+              "description": "Dropdown name.",
+              "fieldName": "name"
+            },
+            {
+              "name": "open",
+              "type": {
+                "text": "boolean"
+              },
+              "default": "false",
+              "description": "Listbox/drawer open state.",
+              "fieldName": "open"
+            },
+            {
+              "name": "searchable",
+              "type": {
+                "text": "boolean"
+              },
+              "default": "false",
+              "description": "Makes the dropdown searchable.",
+              "fieldName": "searchable"
+            },
+            {
+              "name": "multiple",
+              "type": {
+                "text": "boolean"
+              },
+              "default": "false",
+              "description": "Enabled multi-select functionality.",
+              "fieldName": "multiple"
+            },
+            {
+              "name": "required",
+              "type": {
+                "text": "boolean"
+              },
+              "default": "false",
+              "description": "Makes the dropdown required.",
+              "fieldName": "required"
+            },
+            {
+              "name": "disabled",
+              "type": {
+                "text": "boolean"
+              },
+              "default": "false",
+              "description": "Dropdown disabled state.",
+              "fieldName": "disabled"
+            },
+            {
+              "name": "invalidText",
+              "type": {
+                "text": "string"
+              },
+              "default": "''",
+              "description": "Dropdown invalid text.",
+              "fieldName": "invalidText"
+            },
+            {
+              "name": "hideTags",
+              "type": {
+                "text": "boolean"
+              },
+              "default": "false",
+              "description": "Hide the tags below multi-select.",
+              "fieldName": "hideTags"
+            }
+          ],
+          "superclass": {
+            "name": "LitElement",
+            "package": "lit"
+          },
+          "tagName": "kyn-dropdown",
+          "customElement": true
+        }
+      ],
+      "exports": [
+        {
+          "kind": "js",
+          "name": "Dropdown",
+          "declaration": {
+            "name": "Dropdown",
+            "module": "src/components/reusable/dropdown/dropdown.ts"
+          }
+        },
+        {
+          "kind": "custom-element-definition",
+          "name": "kyn-dropdown",
+          "declaration": {
+            "name": "Dropdown",
+            "module": "src/components/reusable/dropdown/dropdown.ts"
+          }
+        }
+      ]
+    },
+    {
+      "kind": "javascript-module",
+      "path": "src/components/reusable/dropdown/dropdownOption.ts",
+      "declarations": [
+        {
+          "kind": "class",
+          "description": "Dropdown option.",
+          "name": "DropdownOption",
+          "slots": [
+            {
+              "description": "Slot for option text.",
+              "name": "unnamed"
+            }
+          ],
+          "members": [
+            {
+              "kind": "field",
+              "name": "value",
+              "type": {
+                "text": "string"
+              },
+              "default": "''",
+              "description": "Option value.",
+              "attribute": "value"
+            },
+            {
+              "kind": "field",
+              "name": "selected",
+              "type": {
+                "text": "boolean"
+              },
+              "default": "false",
+              "description": "Option selected state.",
+              "attribute": "selected",
+              "reflects": true
+            },
+            {
+              "kind": "field",
+              "name": "disabled",
+              "type": {
+                "text": "boolean"
+              },
+              "default": "false",
+              "description": "Option disabled state.",
+              "attribute": "disabled"
+            },
+            {
+              "kind": "method",
+              "name": "handleSlotChange",
+              "privacy": "private",
+              "parameters": [
+                {
+                  "name": "e",
+                  "type": {
+                    "text": "any"
+                  }
+                }
+              ]
+            },
+            {
+              "kind": "method",
+              "name": "handleClick",
+              "privacy": "private",
+              "parameters": [
+                {
+                  "name": "e",
+                  "type": {
+                    "text": "Event"
+                  }
+                }
+              ]
+            },
+            {
+              "kind": "method",
+              "name": "handleBlur",
+              "privacy": "private",
+              "parameters": [
+                {
+                  "name": "e",
+                  "type": {
+                    "text": "any"
+                  }
+                }
+              ]
+            }
+          ],
+          "events": [
+            {
+              "description": "Emits the option details to the parent dropdown.",
+              "name": "on-click"
+            }
+          ],
+          "attributes": [
+            {
+              "name": "value",
+              "type": {
+                "text": "string"
+              },
+              "default": "''",
+              "description": "Option value.",
+              "fieldName": "value"
+            },
+            {
+              "name": "selected",
+              "type": {
+                "text": "boolean"
+              },
+              "default": "false",
+              "description": "Option selected state.",
+              "fieldName": "selected"
+            },
+            {
+              "name": "disabled",
+              "type": {
+                "text": "boolean"
+              },
+              "default": "false",
+              "description": "Option disabled state.",
+              "fieldName": "disabled"
+            }
+          ],
+          "superclass": {
+            "name": "LitElement",
+            "package": "lit"
+          },
+          "tagName": "kyn-dropdown-option",
+          "customElement": true
+        }
+      ],
+      "exports": [
+        {
+          "kind": "js",
+          "name": "DropdownOption",
+          "declaration": {
+            "name": "DropdownOption",
+            "module": "src/components/reusable/dropdown/dropdownOption.ts"
+          }
+        },
+        {
+          "kind": "custom-element-definition",
+          "name": "kyn-dropdown-option",
+          "declaration": {
+            "name": "DropdownOption",
+            "module": "src/components/reusable/dropdown/dropdownOption.ts"
+          }
+        }
+      ]
+    },
+    {
+      "kind": "javascript-module",
+      "path": "src/components/reusable/dropdown/index.ts",
+      "declarations": [],
+      "exports": [
+        {
+          "kind": "js",
+          "name": "Dropdown",
+          "declaration": {
+            "name": "Dropdown",
+            "module": "./dropdown"
+          }
+        },
+        {
+          "kind": "js",
+          "name": "DropdownOption",
+          "declaration": {
+            "name": "DropdownOption",
+            "module": "./dropdownOption"
           }
         }
       ]
@@ -4001,870 +4668,168 @@
                 "text": "string"
               },
               "privacy": "private"
-=======
-              },
-              "default": "false",
-              "description": "Item disabled state.",
-              "fieldName": "disabled"
+            }
+          ],
+          "attributes": [
+            {
+              "name": "count",
+              "type": {
+                "text": "number"
+              },
+              "default": "0",
+              "description": "Total number of items.",
+              "fieldName": "count"
+            },
+            {
+              "name": "pageNumber",
+              "type": {
+                "text": "number"
+              },
+              "default": "1",
+              "description": "Current page number being displayed.",
+              "fieldName": "pageNumber"
+            },
+            {
+              "name": "pageSize",
+              "type": {
+                "text": "number"
+              },
+              "default": "10",
+              "description": "Number of items displayed per page.",
+              "fieldName": "pageSize"
             }
           ],
           "superclass": {
             "name": "LitElement",
             "package": "lit"
           },
-          "tagName": "kyn-overflow-menu-item",
+          "tagName": "kyn-pagination-items-range",
           "customElement": true
         }
       ],
       "exports": [
         {
           "kind": "js",
-          "name": "OverflowMenuItem",
-          "declaration": {
-            "name": "OverflowMenuItem",
-            "module": "src/components/reusable/overflowMenu/overflowMenuItem.ts"
+          "name": "PaginationItemsRange",
+          "declaration": {
+            "name": "PaginationItemsRange",
+            "module": "src/components/reusable/pagination/pagination-items-range.ts"
           }
         },
         {
           "kind": "custom-element-definition",
-          "name": "kyn-overflow-menu-item",
-          "declaration": {
-            "name": "OverflowMenuItem",
-            "module": "src/components/reusable/overflowMenu/overflowMenuItem.ts"
+          "name": "kyn-pagination-items-range",
+          "declaration": {
+            "name": "PaginationItemsRange",
+            "module": "src/components/reusable/pagination/pagination-items-range.ts"
           }
         }
       ]
     },
     {
       "kind": "javascript-module",
-      "path": "src/components/reusable/dropdown/dropdown.ts",
+      "path": "src/components/reusable/pagination/pagination-navigation-buttons.ts",
       "declarations": [
         {
           "kind": "class",
-          "description": "Dropdown, single select.",
-          "name": "Dropdown",
-          "slots": [
-            {
-              "description": "Slot for dropdown options.",
-              "name": "unnamed"
-            },
-            {
-              "description": "Slot for input label.",
-              "name": "label"
-            }
-          ],
+          "description": "`kyn-pagination-navigation-buttons` Web Component.\r\n\r\nThis component provides navigational controls for pagination.\r\nIt includes back and next buttons, along with displaying the current page and total pages.",
+          "name": "PaginationNavigationButtons",
           "members": [
             {
               "kind": "field",
-              "name": "size",
-              "type": {
-                "text": "string"
-              },
-              "default": "'md'",
-              "description": "Dropdown size/height. \"sm\", \"md\", or \"lg\".",
-              "attribute": "size"
-            },
-            {
-              "kind": "field",
-              "name": "inline",
-              "type": {
-                "text": "boolean"
-              },
-              "default": "false",
-              "description": "Dropdown inline style type.",
-              "attribute": "inline"
-            },
-            {
-              "kind": "field",
-              "name": "caption",
-              "type": {
-                "text": "string"
-              },
-              "default": "''",
-              "description": "Optional text beneath the input.",
-              "attribute": "caption"
-            },
-            {
-              "kind": "field",
-              "name": "placeholder",
-              "type": {
-                "text": "string"
-              },
-              "default": "''",
-              "description": "Dropdown placeholder.",
-              "attribute": "placeholder"
-            },
-            {
-              "kind": "field",
-              "name": "name",
-              "type": {
-                "text": "string"
-              },
-              "default": "''",
-              "description": "Dropdown name.",
-              "attribute": "name"
-            },
-            {
-              "kind": "field",
-              "name": "open",
-              "type": {
-                "text": "boolean"
-              },
-              "default": "false",
-              "description": "Listbox/drawer open state.",
-              "attribute": "open"
-            },
-            {
-              "kind": "field",
-              "name": "searchable",
-              "type": {
-                "text": "boolean"
-              },
-              "default": "false",
-              "description": "Makes the dropdown searchable.",
-              "attribute": "searchable"
-            },
-            {
-              "kind": "field",
-              "name": "multiple",
-              "type": {
-                "text": "boolean"
-              },
-              "default": "false",
-              "description": "Enabled multi-select functionality.",
-              "attribute": "multiple"
-            },
-            {
-              "kind": "field",
-              "name": "required",
-              "type": {
-                "text": "boolean"
-              },
-              "default": "false",
-              "description": "Makes the dropdown required.",
-              "attribute": "required"
-            },
-            {
-              "kind": "field",
-              "name": "disabled",
-              "type": {
-                "text": "boolean"
-              },
-              "default": "false",
-              "description": "Dropdown disabled state.",
-              "attribute": "disabled"
-            },
-            {
-              "kind": "field",
-              "name": "invalidText",
-              "type": {
-                "text": "string"
-              },
-              "default": "''",
-              "description": "Dropdown invalid text.",
-              "attribute": "invalidText"
-            },
-            {
-              "kind": "field",
-              "name": "hideTags",
-              "type": {
-                "text": "boolean"
-              },
-              "default": "false",
-              "description": "Hide the tags below multi-select.",
-              "attribute": "hideTags"
-            },
-            {
-              "kind": "method",
-              "name": "handleSlotChange",
-              "privacy": "private"
-            },
-            {
-              "kind": "method",
-              "name": "resetSelection",
-              "privacy": "public",
-              "description": "Retrieves the selected values from the list of child options and sets value property."
-            },
-            {
-              "kind": "method",
-              "name": "handleClick",
-              "privacy": "private"
-            },
-            {
-              "kind": "method",
-              "name": "handleButtonKeydown",
+              "name": "pageNumber",
+              "type": {
+                "text": "number"
+              },
+              "default": "0",
+              "attribute": "pageNumber",
+              "reflects": true
+            },
+            {
+              "kind": "field",
+              "name": "numberOfPages",
+              "type": {
+                "text": "number"
+              },
+              "default": "0",
+              "attribute": "numberOfPages",
+              "reflects": true
+            },
+            {
+              "kind": "field",
+              "name": "SMALLEST_PAGE_NUMBER",
+              "type": {
+                "text": "number"
+              },
+              "privacy": "private",
+              "default": "1"
+            },
+            {
+              "kind": "method",
+              "name": "handleButtonClick",
               "privacy": "private",
               "parameters": [
                 {
-                  "name": "e",
-                  "type": {
-                    "text": "any"
-                  }
-                }
-              ]
-            },
-            {
-              "kind": "method",
-              "name": "handleListKeydown",
-              "privacy": "private",
-              "parameters": [
-                {
-                  "name": "e",
-                  "type": {
-                    "text": "any"
-                  }
-                }
-              ]
-            },
-            {
-              "kind": "method",
-              "name": "handleListBlur",
-              "privacy": "private",
-              "parameters": [
-                {
-                  "name": "e",
-                  "type": {
-                    "text": "any"
-                  }
-                }
-              ]
-            },
-            {
-              "kind": "method",
-              "name": "handleKeyboard",
-              "privacy": "private",
-              "parameters": [
-                {
-                  "name": "e",
-                  "type": {
-                    "text": "any"
-                  }
-                },
-                {
-                  "name": "keyCode",
-                  "type": {
-                    "text": "number"
-                  }
-                },
-                {
-                  "name": "target",
-                  "type": {
-                    "text": "string"
-                  }
-                }
-              ]
-            },
-            {
-              "kind": "method",
-              "name": "handleClearMultiple",
-              "privacy": "private",
-              "parameters": [
-                {
-                  "name": "e",
-                  "type": {
-                    "text": "any"
-                  }
-                }
-              ]
-            },
-            {
-              "kind": "method",
-              "name": "handleTagClear",
-              "privacy": "private",
-              "parameters": [
-                {
-                  "name": "value",
-                  "type": {
-                    "text": "string"
-                  }
-                }
-              ]
-            },
-            {
-              "kind": "method",
-              "name": "handleClear",
-              "privacy": "private",
-              "parameters": [
-                {
-                  "name": "e",
-                  "type": {
-                    "text": "any"
-                  }
-                }
-              ]
-            },
-            {
-              "kind": "method",
-              "name": "handleSearchClick",
-              "privacy": "private",
-              "parameters": [
-                {
-                  "name": "e",
-                  "type": {
-                    "text": "any"
-                  }
-                }
-              ]
-            },
-            {
-              "kind": "method",
-              "name": "handleButtonBlur",
-              "privacy": "private",
-              "parameters": [
-                {
-                  "name": "e",
-                  "type": {
-                    "text": "any"
-                  }
-                }
-              ]
-            },
-            {
-              "kind": "method",
-              "name": "handleSearchBlur",
-              "privacy": "private",
-              "parameters": [
-                {
-                  "name": "e",
-                  "type": {
-                    "text": "any"
-                  }
-                }
-              ]
-            },
-            {
-              "kind": "method",
-              "name": "handleSearchKeydown",
-              "privacy": "private",
-              "parameters": [
-                {
-                  "name": "e",
-                  "type": {
-                    "text": "any"
-                  }
-                }
-              ]
-            },
-            {
-              "kind": "method",
-              "name": "handleSearchInput",
-              "privacy": "private",
-              "parameters": [
-                {
-                  "name": "e",
-                  "type": {
-                    "text": "any"
-                  }
-                }
-              ]
-            },
-            {
-              "kind": "method",
-              "name": "_handleClick",
-              "privacy": "private",
-              "parameters": [
-                {
-                  "name": "e",
-                  "type": {
-                    "text": "any"
-                  }
-                }
-              ]
-            },
-            {
-              "kind": "method",
-              "name": "_handleBlur",
-              "privacy": "private",
-              "parameters": [
-                {
-                  "name": "e",
-                  "type": {
-                    "text": "any"
-                  }
-                }
-              ]
-            },
-            {
-              "kind": "method",
-              "name": "_handleFormdata",
-              "privacy": "private",
-              "parameters": [
-                {
-                  "name": "e",
-                  "type": {
-                    "text": "any"
-                  }
-                }
-              ]
-            },
-            {
-              "kind": "method",
-              "name": "updateValue",
-              "privacy": "private",
-              "parameters": [
-                {
-                  "name": "value",
-                  "type": {
-                    "text": "string"
-                  }
-                },
-                {
-                  "name": "selected",
-                  "default": "false"
-                }
-              ]
-            },
-            {
-              "kind": "method",
-              "name": "emitValue",
-              "privacy": "private"
-            },
-            {
-              "kind": "method",
-              "name": "_updateChildren",
-              "privacy": "private"
+                  "name": "next",
+                  "type": {
+                    "text": "boolean"
+                  },
+                  "description": "If true, will move to the next page, otherwise to the previous page"
+                }
+              ],
+              "description": "Handles the button click event, either moving to the next page or previous page"
             }
           ],
           "events": [
             {
-              "description": "Captures the input event and emits the selected value and original event details.",
-              "name": "on-change"
->>>>>>> dda9cbb5
+              "name": "on-page-number-change",
+              "type": {
+                "text": "CustomEvent"
+              },
+              "description": "Dispatched when the page number is changed."
             }
           ],
           "attributes": [
             {
-<<<<<<< HEAD
-              "name": "count",
-=======
-              "name": "size",
-              "type": {
-                "text": "string"
-              },
-              "default": "'md'",
-              "description": "Dropdown size/height. \"sm\", \"md\", or \"lg\".",
-              "fieldName": "size"
-            },
-            {
-              "name": "inline",
-              "type": {
-                "text": "boolean"
-              },
-              "default": "false",
-              "description": "Dropdown inline style type.",
-              "fieldName": "inline"
-            },
-            {
-              "name": "caption",
-              "type": {
-                "text": "string"
-              },
-              "default": "''",
-              "description": "Optional text beneath the input.",
-              "fieldName": "caption"
-            },
-            {
-              "name": "placeholder",
-              "type": {
-                "text": "string"
-              },
-              "default": "''",
-              "description": "Dropdown placeholder.",
-              "fieldName": "placeholder"
-            },
-            {
-              "name": "name",
-              "type": {
-                "text": "string"
-              },
-              "default": "''",
-              "description": "Dropdown name.",
-              "fieldName": "name"
-            },
-            {
-              "name": "open",
-              "type": {
-                "text": "boolean"
-              },
-              "default": "false",
-              "description": "Listbox/drawer open state.",
-              "fieldName": "open"
-            },
-            {
-              "name": "searchable",
-              "type": {
-                "text": "boolean"
-              },
-              "default": "false",
-              "description": "Makes the dropdown searchable.",
-              "fieldName": "searchable"
-            },
-            {
-              "name": "multiple",
-              "type": {
-                "text": "boolean"
-              },
-              "default": "false",
-              "description": "Enabled multi-select functionality.",
-              "fieldName": "multiple"
-            },
-            {
-              "name": "required",
->>>>>>> dda9cbb5
+              "name": "pageNumber",
               "type": {
                 "text": "number"
               },
-<<<<<<< HEAD
               "default": "0",
-              "description": "Total number of items.",
-              "fieldName": "count"
-            },
-            {
-              "name": "pageNumber",
-=======
-              "default": "false",
-              "description": "Makes the dropdown required.",
-              "fieldName": "required"
-            },
-            {
-              "name": "disabled",
->>>>>>> dda9cbb5
+              "fieldName": "pageNumber"
+            },
+            {
+              "name": "numberOfPages",
               "type": {
                 "text": "number"
               },
-<<<<<<< HEAD
-              "default": "1",
-              "description": "Current page number being displayed.",
-              "fieldName": "pageNumber"
-            },
-            {
-              "name": "pageSize",
-=======
-              "default": "false",
-              "description": "Dropdown disabled state.",
-              "fieldName": "disabled"
-            },
-            {
-              "name": "invalidText",
->>>>>>> dda9cbb5
-              "type": {
-                "text": "number"
-              },
-<<<<<<< HEAD
-              "default": "10",
-              "description": "Number of items displayed per page.",
-              "fieldName": "pageSize"
-=======
-              "default": "''",
-              "description": "Dropdown invalid text.",
-              "fieldName": "invalidText"
-            },
-            {
-              "name": "hideTags",
-              "type": {
-                "text": "boolean"
-              },
-              "default": "false",
-              "description": "Hide the tags below multi-select.",
-              "fieldName": "hideTags"
->>>>>>> dda9cbb5
+              "default": "0",
+              "fieldName": "numberOfPages"
             }
           ],
           "superclass": {
             "name": "LitElement",
             "package": "lit"
           },
-<<<<<<< HEAD
-          "tagName": "kyn-pagination-items-range",
-=======
-          "tagName": "kyn-dropdown",
->>>>>>> dda9cbb5
+          "tagName": "kyn-pagination-navigation-buttons",
           "customElement": true
         }
       ],
       "exports": [
         {
           "kind": "js",
-<<<<<<< HEAD
-          "name": "PaginationItemsRange",
-          "declaration": {
-            "name": "PaginationItemsRange",
-            "module": "src/components/reusable/pagination/pagination-items-range.ts"
-=======
-          "name": "Dropdown",
-          "declaration": {
-            "name": "Dropdown",
-            "module": "src/components/reusable/dropdown/dropdown.ts"
->>>>>>> dda9cbb5
-          }
-        },
-        {
-          "kind": "custom-element-definition",
-<<<<<<< HEAD
-          "name": "kyn-pagination-items-range",
-          "declaration": {
-            "name": "PaginationItemsRange",
-            "module": "src/components/reusable/pagination/pagination-items-range.ts"
-=======
-          "name": "kyn-dropdown",
-          "declaration": {
-            "name": "Dropdown",
-            "module": "src/components/reusable/dropdown/dropdown.ts"
->>>>>>> dda9cbb5
-          }
-        }
-      ]
-    },
-    {
-      "kind": "javascript-module",
-<<<<<<< HEAD
-      "path": "src/components/reusable/pagination/pagination-navigation-buttons.ts",
-      "declarations": [
-        {
-          "kind": "class",
-          "description": "`kyn-pagination-navigation-buttons` Web Component.\r\n\r\nThis component provides navigational controls for pagination.\r\nIt includes back and next buttons, along with displaying the current page and total pages.",
-          "name": "PaginationNavigationButtons",
-          "members": [
-            {
-              "kind": "field",
-              "name": "pageNumber",
-=======
-      "path": "src/components/reusable/dropdown/dropdownOption.ts",
-      "declarations": [
-        {
-          "kind": "class",
-          "description": "Dropdown option.",
-          "name": "DropdownOption",
-          "slots": [
-            {
-              "description": "Slot for option text.",
-              "name": "unnamed"
-            }
-          ],
-          "members": [
-            {
-              "kind": "field",
-              "name": "value",
->>>>>>> dda9cbb5
-              "type": {
-                "text": "number"
-              },
-<<<<<<< HEAD
-              "default": "0",
-              "attribute": "pageNumber",
-              "reflects": true
-            },
-            {
-              "kind": "field",
-              "name": "numberOfPages",
-=======
-              "default": "''",
-              "description": "Option value.",
-              "attribute": "value"
-            },
-            {
-              "kind": "field",
-              "name": "selected",
->>>>>>> dda9cbb5
-              "type": {
-                "text": "number"
-              },
-<<<<<<< HEAD
-              "default": "0",
-              "attribute": "numberOfPages",
-=======
-              "default": "false",
-              "description": "Option selected state.",
-              "attribute": "selected",
->>>>>>> dda9cbb5
-              "reflects": true
-            },
-            {
-              "kind": "field",
-              "name": "SMALLEST_PAGE_NUMBER",
-              "type": {
-                "text": "number"
-              },
-<<<<<<< HEAD
-              "privacy": "private",
-              "default": "1"
-            },
-            {
-              "kind": "method",
-              "name": "handleButtonClick",
-=======
-              "default": "false",
-              "description": "Option disabled state.",
-              "attribute": "disabled"
-            },
-            {
-              "kind": "method",
-              "name": "handleSlotChange",
-              "privacy": "private",
-              "parameters": [
-                {
-                  "name": "e",
-                  "type": {
-                    "text": "any"
-                  }
-                }
-              ]
-            },
-            {
-              "kind": "method",
-              "name": "handleClick",
->>>>>>> dda9cbb5
-              "privacy": "private",
-              "parameters": [
-                {
-                  "name": "next",
-                  "type": {
-                    "text": "boolean"
-                  },
-                  "description": "If true, will move to the next page, otherwise to the previous page"
-                }
-<<<<<<< HEAD
-              ],
-              "description": "Handles the button click event, either moving to the next page or previous page"
-=======
-              ]
-            },
-            {
-              "kind": "method",
-              "name": "handleBlur",
-              "privacy": "private",
-              "parameters": [
-                {
-                  "name": "e",
-                  "type": {
-                    "text": "any"
-                  }
-                }
-              ]
->>>>>>> dda9cbb5
-            }
-          ],
-          "events": [
-            {
-<<<<<<< HEAD
-              "name": "on-page-number-change",
-              "type": {
-                "text": "CustomEvent"
-              },
-              "description": "Dispatched when the page number is changed."
-=======
-              "description": "Emits the option details to the parent dropdown.",
-              "name": "on-click"
->>>>>>> dda9cbb5
-            }
-          ],
-          "attributes": [
-            {
-<<<<<<< HEAD
-              "name": "pageNumber",
-=======
-              "name": "value",
-              "type": {
-                "text": "string"
-              },
-              "default": "''",
-              "description": "Option value.",
-              "fieldName": "value"
-            },
-            {
-              "name": "selected",
->>>>>>> dda9cbb5
-              "type": {
-                "text": "number"
-              },
-<<<<<<< HEAD
-              "default": "0",
-              "fieldName": "pageNumber"
-=======
-              "default": "false",
-              "description": "Option selected state.",
-              "fieldName": "selected"
->>>>>>> dda9cbb5
-            },
-            {
-              "name": "numberOfPages",
-              "type": {
-                "text": "number"
-              },
-<<<<<<< HEAD
-              "default": "0",
-              "fieldName": "numberOfPages"
-=======
-              "default": "false",
-              "description": "Option disabled state.",
-              "fieldName": "disabled"
->>>>>>> dda9cbb5
-            }
-          ],
-          "superclass": {
-            "name": "LitElement",
-            "package": "lit"
-          },
-<<<<<<< HEAD
-          "tagName": "kyn-pagination-navigation-buttons",
-=======
-          "tagName": "kyn-dropdown-option",
->>>>>>> dda9cbb5
-          "customElement": true
-        }
-      ],
-      "exports": [
-        {
-          "kind": "js",
-<<<<<<< HEAD
           "name": "PaginationNavigationButtons",
           "declaration": {
             "name": "PaginationNavigationButtons",
             "module": "src/components/reusable/pagination/pagination-navigation-buttons.ts"
-=======
-          "name": "DropdownOption",
-          "declaration": {
-            "name": "DropdownOption",
-            "module": "src/components/reusable/dropdown/dropdownOption.ts"
->>>>>>> dda9cbb5
           }
         },
         {
           "kind": "custom-element-definition",
-<<<<<<< HEAD
           "name": "kyn-pagination-navigation-buttons",
           "declaration": {
             "name": "PaginationNavigationButtons",
             "module": "src/components/reusable/pagination/pagination-navigation-buttons.ts"
-=======
-          "name": "kyn-dropdown-option",
-          "declaration": {
-            "name": "DropdownOption",
-            "module": "src/components/reusable/dropdown/dropdownOption.ts"
-          }
-        }
-      ]
-    },
-    {
-      "kind": "javascript-module",
-      "path": "src/components/reusable/dropdown/index.ts",
-      "declarations": [],
-      "exports": [
-        {
-          "kind": "js",
-          "name": "Dropdown",
-          "declaration": {
-            "name": "Dropdown",
-            "module": "./dropdown"
-          }
-        },
-        {
-          "kind": "js",
-          "name": "DropdownOption",
-          "declaration": {
-            "name": "DropdownOption",
-            "module": "./dropdownOption"
->>>>>>> dda9cbb5
           }
         }
       ]
