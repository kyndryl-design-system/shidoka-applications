{
  "schemaVersion": "1.0.0",
  "readme": "",
  "modules": [
    {
      "kind": "javascript-module",
      "path": "src/index.ts",
      "declarations": [],
      "exports": [
        {
          "kind": "js",
          "name": "Header",
          "declaration": {
            "name": "Header",
            "module": "./components/global/header"
          }
        },
        {
          "kind": "js",
          "name": "HeaderNav",
          "declaration": {
            "name": "HeaderNav",
            "module": "./components/global/header"
          }
        },
        {
          "kind": "js",
          "name": "HeaderLink",
          "declaration": {
            "name": "HeaderLink",
            "module": "./components/global/header"
          }
        },
        {
          "kind": "js",
          "name": "HeaderFlyouts",
          "declaration": {
            "name": "HeaderFlyouts",
            "module": "./components/global/header"
          }
        },
        {
          "kind": "js",
          "name": "HeaderFlyout",
          "declaration": {
            "name": "HeaderFlyout",
            "module": "./components/global/header"
          }
        },
        {
          "kind": "js",
          "name": "HeaderAvatar",
          "declaration": {
            "name": "HeaderAvatar",
            "module": "./components/global/header"
          }
        },
        {
          "kind": "js",
          "name": "HeaderPanel",
          "declaration": {
            "name": "HeaderPanel",
            "module": "./components/global/header"
          }
        },
        {
          "kind": "js",
          "name": "HeaderPanelLink",
          "declaration": {
            "name": "HeaderPanelLink",
            "module": "./components/global/header"
          }
        },
        {
          "kind": "js",
          "name": "LocalNav",
          "declaration": {
            "name": "LocalNav",
            "module": "./components/global/localNav"
          }
        },
        {
          "kind": "js",
          "name": "LocalNavLink",
          "declaration": {
            "name": "LocalNavLink",
            "module": "./components/global/localNav"
          }
        },
        {
          "kind": "js",
          "name": "Footer",
          "declaration": {
            "name": "Footer",
            "module": "./components/global/footer"
          }
        },
        {
          "kind": "js",
          "name": "FooterNav",
          "declaration": {
            "name": "FooterNav",
            "module": "./components/global/footer"
          }
        },
        {
          "kind": "js",
          "name": "FooterNavLink",
          "declaration": {
            "name": "FooterNavLink",
            "module": "./components/global/footer"
          }
        },
        {
          "kind": "js",
          "name": "UiShell",
          "declaration": {
            "name": "UiShell",
            "module": "./components/global/uiShell"
          }
        },
        {
          "kind": "js",
          "name": "RadioButton",
          "declaration": {
            "name": "RadioButton",
            "module": "./components/reusable/radioButton"
          }
        },
        {
          "kind": "js",
          "name": "RadioButtonGroup",
          "declaration": {
            "name": "RadioButtonGroup",
            "module": "./components/reusable/radioButton"
          }
        },
        {
          "kind": "js",
          "name": "Checkbox",
          "declaration": {
            "name": "Checkbox",
            "module": "./components/reusable/checkbox"
          }
        },
        {
          "kind": "js",
          "name": "CheckboxGroup",
          "declaration": {
            "name": "CheckboxGroup",
            "module": "./components/reusable/checkbox"
          }
        },
        {
          "kind": "js",
          "name": "TextInput",
          "declaration": {
            "name": "TextInput",
            "module": "./components/reusable/textInput"
          }
        },
        {
          "kind": "js",
          "name": "TextArea",
          "declaration": {
            "name": "TextArea",
            "module": "./components/reusable/textArea"
          }
        },
        {
          "kind": "js",
          "name": "ToggleButton",
          "declaration": {
            "name": "ToggleButton",
            "module": "./components/reusable/toggleButton"
          }
        },
        {
          "kind": "js",
          "name": "TimePicker",
          "declaration": {
            "name": "TimePicker",
            "module": "./components/reusable/timepicker"
          }
        },
        {
          "kind": "js",
          "name": "Dropdown",
          "declaration": {
            "name": "Dropdown",
            "module": "./components/reusable/dropdown"
          }
        },
        {
          "kind": "js",
          "name": "DropdownOption",
          "declaration": {
            "name": "DropdownOption",
            "module": "./components/reusable/dropdown"
          }
        },
        {
          "kind": "js",
          "name": "DatePicker",
          "declaration": {
            "name": "DatePicker",
            "module": "./components/reusable/datePicker"
          }
        },
        {
          "kind": "js",
          "name": "DateRangePicker",
          "declaration": {
            "name": "DateRangePicker",
            "module": "./components/reusable/daterangepicker"
          }
        },
        {
          "kind": "js",
          "name": "Breadcrumbs",
          "declaration": {
            "name": "Breadcrumbs",
            "module": "./components/reusable/breadcrumbs"
          }
        },
        {
          "kind": "js",
          "name": "BreadcrumbItem",
          "declaration": {
            "name": "BreadcrumbItem",
            "module": "./components/reusable/breadcrumbs"
          }
        },
        {
          "kind": "js",
          "name": "Table",
          "declaration": {
            "name": "Table",
            "module": "./components/reusable/table"
          }
        },
        {
          "kind": "js",
          "name": "DataTable",
          "declaration": {
            "name": "DataTable",
            "module": "./components/reusable/table/data-table"
          }
        },
        {
          "kind": "js",
          "name": "Pagination",
          "declaration": {
            "name": "Pagination",
            "module": "./components/reusable/pagination"
          }
        },
        {
          "kind": "js",
          "name": "OverflowMenu",
          "declaration": {
            "name": "OverflowMenu",
            "module": "./components/reusable/overflowMenu"
          }
        },
        {
          "kind": "js",
          "name": "OverflowMenuItem",
          "declaration": {
            "name": "OverflowMenuItem",
            "module": "./components/reusable/overflowMenu"
          }
        },
        {
          "kind": "js",
<<<<<<< HEAD
          "name": "Modal",
          "declaration": {
            "name": "Modal",
            "module": "./components/reusable/modal"
=======
          "name": "Tooltip",
          "declaration": {
            "name": "Tooltip",
            "module": "./components/reusable/tooltip"
>>>>>>> e5075d17
          }
        }
      ]
    },
    {
      "kind": "javascript-module",
      "path": "src/common/helpers/helpers.ts",
      "declarations": [
        {
          "kind": "function",
          "name": "debounce",
          "parameters": [
            {
              "name": "fn",
              "type": {
                "text": "Function"
              }
            },
            {
              "name": "ms",
              "default": "100"
            }
          ]
        },
        {
          "kind": "function",
          "name": "stringToReactHtml",
          "parameters": [
            {
              "name": "string",
              "type": {
                "text": "String"
              }
            }
          ]
        },
        {
          "kind": "function",
          "name": "createOptionsArray",
          "parameters": [
            {
              "name": "options",
              "default": "{}",
              "type": {
                "text": "*"
              },
              "description": " imported enums object"
            }
          ],
          "description": "Convert an object to an array of only its values.\r\nUsed when importing enums in component stories for populating argType dropdowns."
        }
      ],
      "exports": [
        {
          "kind": "js",
          "name": "debounce",
          "declaration": {
            "name": "debounce",
            "module": "src/common/helpers/helpers.ts"
          }
        },
        {
          "kind": "js",
          "name": "stringToReactHtml",
          "declaration": {
            "name": "stringToReactHtml",
            "module": "src/common/helpers/helpers.ts"
          }
        },
        {
          "kind": "js",
          "name": "createOptionsArray",
          "declaration": {
            "name": "createOptionsArray",
            "module": "src/common/helpers/helpers.ts"
          }
        }
      ]
    },
    {
      "kind": "javascript-module",
      "path": "src/components/global/footer/footer.ts",
      "declarations": [
        {
          "kind": "class",
          "description": "The global Footer component.",
          "name": "Footer",
          "slots": [
            {
              "description": "Default slot, for the footer-nav.",
              "name": "unnamed"
            },
            {
              "description": "Slot for the logo, will overwrite the default logo.",
              "name": "logo"
            },
            {
              "description": "Slot for the copyright text.",
              "name": "copyright"
            }
          ],
          "members": [
            {
              "kind": "field",
              "name": "rootUrl",
              "type": {
                "text": "string"
              },
              "default": "'/'",
              "description": "URL for the footer logo link. Should target the application home page.",
              "attribute": "rootUrl"
            },
            {
              "kind": "method",
              "name": "handleRootLinkClick",
              "privacy": "private",
              "parameters": [
                {
                  "name": "e",
                  "type": {
                    "text": "Event"
                  }
                }
              ]
            }
          ],
          "events": [
            {
              "description": "Captures the logo link click event and emits the original event.",
              "name": "on-root-link-click"
            }
          ],
          "attributes": [
            {
              "name": "rootUrl",
              "type": {
                "text": "string"
              },
              "default": "'/'",
              "description": "URL for the footer logo link. Should target the application home page.",
              "fieldName": "rootUrl"
            }
          ],
          "superclass": {
            "name": "LitElement",
            "package": "lit"
          },
          "tagName": "kyn-footer",
          "customElement": true
        }
      ],
      "exports": [
        {
          "kind": "js",
          "name": "Footer",
          "declaration": {
            "name": "Footer",
            "module": "src/components/global/footer/footer.ts"
          }
        },
        {
          "kind": "custom-element-definition",
          "name": "kyn-footer",
          "declaration": {
            "name": "Footer",
            "module": "src/components/global/footer/footer.ts"
          }
        }
      ]
    },
    {
      "kind": "javascript-module",
      "path": "src/components/global/footer/footerLink.ts",
      "declarations": [
        {
          "kind": "class",
          "description": "Component for navigation links within the Footer.",
          "name": "FooterNavLink",
          "slots": [
            {
              "description": "Slot for link text/content.",
              "name": "unnamed"
            }
          ],
          "members": [
            {
              "kind": "field",
              "name": "target",
              "default": "'_self'",
              "type": {
                "text": "'_self'"
              },
              "description": "Defines a target attribute for where to load the URL. Possible options include \"_self\" (default), \"_blank\", \"_parent\", \"_top\"",
              "attribute": "target"
            },
            {
              "kind": "field",
              "name": "rel",
              "type": {
                "text": "string"
              },
              "default": "''",
              "description": "Defines a relationship between a linked resource and the document. An empty string (default) means no particular relationship",
              "attribute": "rel"
            },
            {
              "kind": "field",
              "name": "href",
              "type": {
                "text": "string"
              },
              "default": "''",
              "description": "Link url.",
              "attribute": "href"
            },
            {
              "kind": "method",
              "name": "handleClick",
              "privacy": "private",
              "parameters": [
                {
                  "name": "e",
                  "type": {
                    "text": "Event"
                  }
                }
              ]
            }
          ],
          "events": [
            {
              "description": "Captures the click event and emits the original event details.",
              "name": "on-click"
            }
          ],
          "attributes": [
            {
              "name": "target",
              "default": "'_self'",
              "type": {
                "text": "'_self'"
              },
              "description": "Defines a target attribute for where to load the URL. Possible options include \"_self\" (default), \"_blank\", \"_parent\", \"_top\"",
              "fieldName": "target"
            },
            {
              "name": "rel",
              "type": {
                "text": "string"
              },
              "default": "''",
              "description": "Defines a relationship between a linked resource and the document. An empty string (default) means no particular relationship",
              "fieldName": "rel"
            },
            {
              "name": "href",
              "type": {
                "text": "string"
              },
              "default": "''",
              "description": "Link url.",
              "fieldName": "href"
            }
          ],
          "superclass": {
            "name": "LitElement",
            "package": "lit"
          },
          "tagName": "kyn-footer-link",
          "customElement": true
        }
      ],
      "exports": [
        {
          "kind": "js",
          "name": "FooterNavLink",
          "declaration": {
            "name": "FooterNavLink",
            "module": "src/components/global/footer/footerLink.ts"
          }
        },
        {
          "kind": "custom-element-definition",
          "name": "kyn-footer-link",
          "declaration": {
            "name": "FooterNavLink",
            "module": "src/components/global/footer/footerLink.ts"
          }
        }
      ]
    },
    {
      "kind": "javascript-module",
      "path": "src/components/global/footer/footerNav.ts",
      "declarations": [
        {
          "kind": "class",
          "description": "Container for footer navigation links.",
          "name": "FooterNav",
          "slots": [
            {
              "description": "Slot for footer links.",
              "name": "unnamed"
            }
          ],
          "members": [],
          "superclass": {
            "name": "LitElement",
            "package": "lit"
          },
          "tagName": "kyn-footer-nav",
          "customElement": true
        }
      ],
      "exports": [
        {
          "kind": "js",
          "name": "FooterNav",
          "declaration": {
            "name": "FooterNav",
            "module": "src/components/global/footer/footerNav.ts"
          }
        },
        {
          "kind": "custom-element-definition",
          "name": "kyn-footer-nav",
          "declaration": {
            "name": "FooterNav",
            "module": "src/components/global/footer/footerNav.ts"
          }
        }
      ]
    },
    {
      "kind": "javascript-module",
      "path": "src/components/global/footer/index.ts",
      "declarations": [],
      "exports": [
        {
          "kind": "js",
          "name": "Footer",
          "declaration": {
            "name": "Footer",
            "module": "./footer"
          }
        },
        {
          "kind": "js",
          "name": "FooterNav",
          "declaration": {
            "name": "FooterNav",
            "module": "./footerNav"
          }
        },
        {
          "kind": "js",
          "name": "FooterNavLink",
          "declaration": {
            "name": "FooterNavLink",
            "module": "./footerLink"
          }
        }
      ]
    },
    {
      "kind": "javascript-module",
      "path": "src/components/global/header/header.ts",
      "declarations": [
        {
          "kind": "class",
          "description": "The global Header component.",
          "name": "Header",
          "slots": [
            {
              "description": "The default slot for all empty space right of the logo/title.",
              "name": "unnamed"
            },
            {
              "description": "Slot for the logo, will overwrite the default logo.",
              "name": "logo"
            },
            {
              "description": "Slot left of the logo, intended for a header panel.",
              "name": "left"
            }
          ],
          "members": [
            {
              "kind": "field",
              "name": "rootUrl",
              "type": {
                "text": "string"
              },
              "default": "'/'",
              "description": "URL for the header logo link. Should target the application home page.",
              "attribute": "rootUrl"
            },
            {
              "kind": "field",
              "name": "appTitle",
              "type": {
                "text": "string"
              },
              "default": "''",
              "description": "App title text next to logo.  Hidden on smaller screens.",
              "attribute": "appTitle"
            },
            {
              "kind": "field",
              "name": "breakpoint",
              "type": {
                "text": "number"
              },
              "default": "672",
              "description": "The breakpoint (in px) to convert the nav to a flyout menu for small screens.",
              "attribute": "breakpoint"
            },
            {
              "kind": "field",
              "name": "divider",
              "type": {
                "text": "boolean"
              },
              "default": "false",
              "description": "Adds a 1px shadow to the bottom of the header, for contrast with  white backgrounds.",
              "attribute": "divider"
            },
            {
              "kind": "method",
              "name": "handleSlotChange",
              "privacy": "private"
            },
            {
              "kind": "method",
              "name": "handleMenuClickOut",
              "privacy": "private",
              "parameters": [
                {
                  "name": "e",
                  "type": {
                    "text": "any"
                  }
                }
              ]
            },
            {
              "kind": "method",
              "name": "testBreakpoint",
              "privacy": "private"
            },
            {
              "kind": "method",
              "name": "handleRootLinkClick",
              "privacy": "private",
              "parameters": [
                {
                  "name": "e",
                  "type": {
                    "text": "Event"
                  }
                }
              ]
            },
            {
              "kind": "method",
              "name": "toggleNavMenu",
              "privacy": "private"
            },
            {
              "kind": "method",
              "name": "emitMenuToggle",
              "privacy": "private"
            }
          ],
          "events": [
            {
              "description": "Captures the menu toggle click event and emits the menu open state in the detail.",
              "name": "on-menu-toggle"
            },
            {
              "description": "Captures the logo link click event and emits the original event details.",
              "name": "on-root-link-click"
            }
          ],
          "attributes": [
            {
              "name": "rootUrl",
              "type": {
                "text": "string"
              },
              "default": "'/'",
              "description": "URL for the header logo link. Should target the application home page.",
              "fieldName": "rootUrl"
            },
            {
              "name": "appTitle",
              "type": {
                "text": "string"
              },
              "default": "''",
              "description": "App title text next to logo.  Hidden on smaller screens.",
              "fieldName": "appTitle"
            },
            {
              "name": "breakpoint",
              "type": {
                "text": "number"
              },
              "default": "672",
              "description": "The breakpoint (in px) to convert the nav to a flyout menu for small screens.",
              "fieldName": "breakpoint"
            },
            {
              "name": "divider",
              "type": {
                "text": "boolean"
              },
              "default": "false",
              "description": "Adds a 1px shadow to the bottom of the header, for contrast with  white backgrounds.",
              "fieldName": "divider"
            }
          ],
          "superclass": {
            "name": "LitElement",
            "package": "lit"
          },
          "tagName": "kyn-header",
          "customElement": true
        }
      ],
      "exports": [
        {
          "kind": "js",
          "name": "Header",
          "declaration": {
            "name": "Header",
            "module": "src/components/global/header/header.ts"
          }
        },
        {
          "kind": "custom-element-definition",
          "name": "kyn-header",
          "declaration": {
            "name": "Header",
            "module": "src/components/global/header/header.ts"
          }
        }
      ]
    },
    {
      "kind": "javascript-module",
      "path": "src/components/global/header/headerAvatar.ts",
      "declarations": [
        {
          "kind": "class",
          "description": "User avatar.",
          "name": "HeaderAvatar",
          "members": [
            {
              "kind": "field",
              "name": "initials",
              "type": {
                "text": "string"
              },
              "default": "''",
              "description": "Two letters, first and last initial, to show in the user avatar circle.",
              "attribute": "initials"
            }
          ],
          "attributes": [
            {
              "name": "initials",
              "type": {
                "text": "string"
              },
              "default": "''",
              "description": "Two letters, first and last initial, to show in the user avatar circle.",
              "fieldName": "initials"
            }
          ],
          "superclass": {
            "name": "LitElement",
            "package": "lit"
          },
          "tagName": "kyn-header-avatar",
          "customElement": true
        }
      ],
      "exports": [
        {
          "kind": "js",
          "name": "HeaderAvatar",
          "declaration": {
            "name": "HeaderAvatar",
            "module": "src/components/global/header/headerAvatar.ts"
          }
        },
        {
          "kind": "custom-element-definition",
          "name": "kyn-header-avatar",
          "declaration": {
            "name": "HeaderAvatar",
            "module": "src/components/global/header/headerAvatar.ts"
          }
        }
      ]
    },
    {
      "kind": "javascript-module",
      "path": "src/components/global/header/headerFlyout.ts",
      "declarations": [
        {
          "kind": "class",
          "description": "Component for header flyout items.",
          "name": "HeaderFlyout",
          "slots": [
            {
              "description": "Slot for flyout menu content.",
              "name": "unnamed"
            },
            {
              "description": "Slot for button/toggle content.",
              "name": "button"
            }
          ],
          "members": [
            {
              "kind": "field",
              "name": "open",
              "type": {
                "text": "boolean"
              },
              "default": "false",
              "description": "Flyout open state.",
              "attribute": "open"
            },
            {
              "kind": "field",
              "name": "anchorLeft",
              "type": {
                "text": "boolean"
              },
              "default": "false",
              "description": "Anchor flyout menu to the left edge of the button instead of the right edge.",
              "attribute": "anchorLeft"
            },
            {
              "kind": "field",
              "name": "hideArrow",
              "type": {
                "text": "boolean"
              },
              "default": "false",
              "description": "Hides the arrow.",
              "attribute": "hideArrow"
            },
            {
              "kind": "field",
              "name": "assistiveText",
              "type": {
                "text": "string"
              },
              "default": "''",
              "description": "Button assistive text, title + aria-label.",
              "attribute": "assistiveText"
            },
            {
              "kind": "field",
              "name": "href",
              "type": {
                "text": "string"
              },
              "default": "''",
              "description": "Turns the button into a link.",
              "attribute": "href"
            },
            {
              "kind": "method",
              "name": "handlePointerEnter",
              "privacy": "private",
              "parameters": [
                {
                  "name": "e",
                  "type": {
                    "text": "PointerEvent"
                  }
                }
              ]
            },
            {
              "kind": "method",
              "name": "handlePointerLeave",
              "privacy": "private",
              "parameters": [
                {
                  "name": "e",
                  "type": {
                    "text": "PointerEvent"
                  }
                }
              ]
            },
            {
              "kind": "method",
              "name": "handleClick",
              "privacy": "private"
            },
            {
              "kind": "method",
              "name": "handleClickOut",
              "privacy": "private",
              "parameters": [
                {
                  "name": "e",
                  "type": {
                    "text": "Event"
                  }
                }
              ]
            },
            {
              "kind": "method",
              "name": "testBreakpoint",
              "privacy": "private"
            }
          ],
          "attributes": [
            {
              "name": "open",
              "type": {
                "text": "boolean"
              },
              "default": "false",
              "description": "Flyout open state.",
              "fieldName": "open"
            },
            {
              "name": "anchorLeft",
              "type": {
                "text": "boolean"
              },
              "default": "false",
              "description": "Anchor flyout menu to the left edge of the button instead of the right edge.",
              "fieldName": "anchorLeft"
            },
            {
              "name": "hideArrow",
              "type": {
                "text": "boolean"
              },
              "default": "false",
              "description": "Hides the arrow.",
              "fieldName": "hideArrow"
            },
            {
              "name": "assistiveText",
              "type": {
                "text": "string"
              },
              "default": "''",
              "description": "Button assistive text, title + aria-label.",
              "fieldName": "assistiveText"
            },
            {
              "name": "href",
              "type": {
                "text": "string"
              },
              "default": "''",
              "description": "Turns the button into a link.",
              "fieldName": "href"
            }
          ],
          "superclass": {
            "name": "LitElement",
            "package": "lit"
          },
          "tagName": "kyn-header-flyout",
          "customElement": true
        }
      ],
      "exports": [
        {
          "kind": "js",
          "name": "HeaderFlyout",
          "declaration": {
            "name": "HeaderFlyout",
            "module": "src/components/global/header/headerFlyout.ts"
          }
        },
        {
          "kind": "custom-element-definition",
          "name": "kyn-header-flyout",
          "declaration": {
            "name": "HeaderFlyout",
            "module": "src/components/global/header/headerFlyout.ts"
          }
        }
      ]
    },
    {
      "kind": "javascript-module",
      "path": "src/components/global/header/headerFlyouts.ts",
      "declarations": [
        {
          "kind": "class",
          "description": "Container for header flyout items, aligns to the right, place last.",
          "name": "HeaderFlyouts",
          "slots": [
            {
              "description": "This element has a slot.",
              "name": "unnamed"
            }
          ],
          "members": [],
          "superclass": {
            "name": "LitElement",
            "package": "lit"
          },
          "tagName": "kyn-header-flyouts",
          "customElement": true
        }
      ],
      "exports": [
        {
          "kind": "js",
          "name": "HeaderFlyouts",
          "declaration": {
            "name": "HeaderFlyouts",
            "module": "src/components/global/header/headerFlyouts.ts"
          }
        },
        {
          "kind": "custom-element-definition",
          "name": "kyn-header-flyouts",
          "declaration": {
            "name": "HeaderFlyouts",
            "module": "src/components/global/header/headerFlyouts.ts"
          }
        }
      ]
    },
    {
      "kind": "javascript-module",
      "path": "src/components/global/header/headerLink.ts",
      "declarations": [
        {
          "kind": "class",
          "description": "Component for navigation links within the Header.",
          "name": "HeaderLink",
          "slots": [
            {
              "description": "Slot for link text/content.",
              "name": "unnamed"
            },
            {
              "description": "Slot for sublinks (up to two levels).",
              "name": "links"
            }
          ],
          "members": [
            {
              "kind": "field",
              "name": "open",
              "type": {
                "text": "boolean"
              },
              "default": "false",
              "description": "Link open state.",
              "attribute": "open"
            },
            {
              "kind": "field",
              "name": "href",
              "type": {
                "text": "string"
              },
              "default": "''",
              "description": "Link url.",
              "attribute": "href"
            },
            {
              "kind": "field",
              "name": "target",
              "default": "'_self'",
              "type": {
                "text": "'_self'"
              },
              "description": "Defines a target attribute for where to load the URL. Possible options include \"_self\" (default), \"_blank\", \"_parent\", \"_top\"",
              "attribute": "target"
            },
            {
              "kind": "field",
              "name": "rel",
              "type": {
                "text": "string"
              },
              "default": "''",
              "description": "Defines a relationship between a linked resource and the document. An empty string (default) means no particular relationship",
              "attribute": "rel"
            },
            {
              "kind": "field",
              "name": "isActive",
              "type": {
                "text": "boolean"
              },
              "default": "false",
              "description": "Link active state, for example when URL path matches link href.",
              "attribute": "isActive"
            },
            {
              "kind": "field",
              "name": "divider",
              "type": {
                "text": "boolean"
              },
              "default": "false",
              "description": "Adds a 1px shadow to the bottom of the link.",
              "attribute": "divider"
            },
            {
              "kind": "method",
              "name": "handlePointerEnter",
              "privacy": "private",
              "parameters": [
                {
                  "name": "e",
                  "type": {
                    "text": "PointerEvent"
                  }
                }
              ]
            },
            {
              "kind": "method",
              "name": "handlePointerLeave",
              "privacy": "private",
              "parameters": [
                {
                  "name": "e",
                  "type": {
                    "text": "PointerEvent"
                  }
                }
              ]
            },
            {
              "kind": "method",
              "name": "handleClick",
              "privacy": "private",
              "parameters": [
                {
                  "name": "e",
                  "type": {
                    "text": "Event"
                  }
                }
              ]
            },
            {
              "kind": "method",
              "name": "handleClickOut",
              "privacy": "private",
              "parameters": [
                {
                  "name": "e",
                  "type": {
                    "text": "Event"
                  }
                }
              ]
            },
            {
              "kind": "method",
              "name": "determineIfSlotted",
              "privacy": "private"
            },
            {
              "kind": "method",
              "name": "determineLevel",
              "privacy": "private"
            },
            {
              "kind": "method",
              "name": "testBreakpoint",
              "privacy": "private"
            }
          ],
          "events": [
            {
              "description": "Captures the click event and emits the original event details.",
              "name": "on-click"
            }
          ],
          "attributes": [
            {
              "name": "open",
              "type": {
                "text": "boolean"
              },
              "default": "false",
              "description": "Link open state.",
              "fieldName": "open"
            },
            {
              "name": "href",
              "type": {
                "text": "string"
              },
              "default": "''",
              "description": "Link url.",
              "fieldName": "href"
            },
            {
              "name": "target",
              "default": "'_self'",
              "type": {
                "text": "'_self'"
              },
              "description": "Defines a target attribute for where to load the URL. Possible options include \"_self\" (default), \"_blank\", \"_parent\", \"_top\"",
              "fieldName": "target"
            },
            {
              "name": "rel",
              "type": {
                "text": "string"
              },
              "default": "''",
              "description": "Defines a relationship between a linked resource and the document. An empty string (default) means no particular relationship",
              "fieldName": "rel"
            },
            {
              "name": "isActive",
              "type": {
                "text": "boolean"
              },
              "default": "false",
              "description": "Link active state, for example when URL path matches link href.",
              "fieldName": "isActive"
            },
            {
              "name": "divider",
              "type": {
                "text": "boolean"
              },
              "default": "false",
              "description": "Adds a 1px shadow to the bottom of the link.",
              "fieldName": "divider"
            }
          ],
          "superclass": {
            "name": "LitElement",
            "package": "lit"
          },
          "tagName": "kyn-header-link",
          "customElement": true
        }
      ],
      "exports": [
        {
          "kind": "js",
          "name": "HeaderLink",
          "declaration": {
            "name": "HeaderLink",
            "module": "src/components/global/header/headerLink.ts"
          }
        },
        {
          "kind": "custom-element-definition",
          "name": "kyn-header-link",
          "declaration": {
            "name": "HeaderLink",
            "module": "src/components/global/header/headerLink.ts"
          }
        }
      ]
    },
    {
      "kind": "javascript-module",
      "path": "src/components/global/header/headerNav.ts",
      "declarations": [
        {
          "kind": "class",
          "description": "Container for header navigation links.",
          "name": "HeaderNav",
          "slots": [
            {
              "description": "This element has a slot.",
              "name": "unnamed"
            }
          ],
          "members": [
            {
              "kind": "method",
              "name": "testBreakpoint",
              "privacy": "private"
            }
          ],
          "superclass": {
            "name": "LitElement",
            "package": "lit"
          },
          "tagName": "kyn-header-nav",
          "customElement": true
        }
      ],
      "exports": [
        {
          "kind": "js",
          "name": "HeaderNav",
          "declaration": {
            "name": "HeaderNav",
            "module": "src/components/global/header/headerNav.ts"
          }
        },
        {
          "kind": "custom-element-definition",
          "name": "kyn-header-nav",
          "declaration": {
            "name": "HeaderNav",
            "module": "src/components/global/header/headerNav.ts"
          }
        }
      ]
    },
    {
      "kind": "javascript-module",
      "path": "src/components/global/header/headerPanel.ts",
      "declarations": [
        {
          "kind": "class",
          "description": "Header fly-out panel.",
          "name": "HeaderPanel",
          "slots": [
            {
              "description": "Slot for panel content.",
              "name": "unnamed"
            },
            {
              "description": "Slot for button icon.",
              "name": "button"
            }
          ],
          "members": [
            {
              "kind": "field",
              "name": "right",
              "type": {
                "text": "boolean"
              },
              "default": "false",
              "description": "Panel extends from right instead of left.",
              "attribute": "right"
            },
            {
              "kind": "field",
              "name": "open",
              "type": {
                "text": "boolean"
              },
              "default": "false",
              "description": "Panel open state.",
              "attribute": "open"
            },
            {
              "kind": "field",
              "name": "heading",
              "type": {
                "text": "string"
              },
              "default": "''",
              "description": "Panel heading.",
              "attribute": "heading"
            },
            {
              "kind": "field",
              "name": "openText",
              "type": {
                "text": "string"
              },
              "default": "'Open Panel'",
              "description": "Open button assistive text.",
              "attribute": "openText"
            },
            {
              "kind": "field",
              "name": "closeText",
              "type": {
                "text": "string"
              },
              "default": "'Close Panel'",
              "description": "Close button assistive text.",
              "attribute": "closeText"
            },
            {
              "kind": "method",
              "name": "togglePanel",
              "privacy": "private"
            },
            {
              "kind": "method",
              "name": "handleClickOut",
              "privacy": "private",
              "parameters": [
                {
                  "name": "e",
                  "type": {
                    "text": "Event"
                  }
                }
              ]
            }
          ],
          "attributes": [
            {
              "name": "right",
              "type": {
                "text": "boolean"
              },
              "default": "false",
              "description": "Panel extends from right instead of left.",
              "fieldName": "right"
            },
            {
              "name": "open",
              "type": {
                "text": "boolean"
              },
              "default": "false",
              "description": "Panel open state.",
              "fieldName": "open"
            },
            {
              "name": "heading",
              "type": {
                "text": "string"
              },
              "default": "''",
              "description": "Panel heading.",
              "fieldName": "heading"
            },
            {
              "name": "openText",
              "type": {
                "text": "string"
              },
              "default": "'Open Panel'",
              "description": "Open button assistive text.",
              "fieldName": "openText"
            },
            {
              "name": "closeText",
              "type": {
                "text": "string"
              },
              "default": "'Close Panel'",
              "description": "Close button assistive text.",
              "fieldName": "closeText"
            }
          ],
          "superclass": {
            "name": "LitElement",
            "package": "lit"
          },
          "tagName": "kyn-header-panel",
          "customElement": true
        }
      ],
      "exports": [
        {
          "kind": "js",
          "name": "HeaderPanel",
          "declaration": {
            "name": "HeaderPanel",
            "module": "src/components/global/header/headerPanel.ts"
          }
        },
        {
          "kind": "custom-element-definition",
          "name": "kyn-header-panel",
          "declaration": {
            "name": "HeaderPanel",
            "module": "src/components/global/header/headerPanel.ts"
          }
        }
      ]
    },
    {
      "kind": "javascript-module",
      "path": "src/components/global/header/headerPanelLink.ts",
      "declarations": [
        {
          "kind": "class",
          "description": "Header fly-out panel link.",
          "name": "HeaderPanelLink",
          "slots": [
            {
              "description": "Slot for link text/content.",
              "name": "unnamed"
            }
          ],
          "members": [
            {
              "kind": "field",
              "name": "href",
              "type": {
                "text": "string"
              },
              "default": "''",
              "description": "Link url.",
              "attribute": "href"
            },
            {
              "kind": "field",
              "name": "target",
              "default": "'_self'",
              "type": {
                "text": "'_self'"
              },
              "description": "Defines a target attribute for where to load the URL. Possible options include \"_self\" (default), \"_blank\", \"_parent\", \"_top\"",
              "attribute": "target"
            },
            {
              "kind": "field",
              "name": "rel",
              "type": {
                "text": "string"
              },
              "default": "''",
              "description": "Defines a relationship between a linked resource and the document. An empty string (default) means no particular relationship",
              "attribute": "rel"
            },
            {
              "kind": "method",
              "name": "handleClick",
              "privacy": "private",
              "parameters": [
                {
                  "name": "e",
                  "type": {
                    "text": "Event"
                  }
                }
              ]
            }
          ],
          "events": [
            {
              "description": "Captures the click event and emits the original event details.",
              "name": "on-click"
            }
          ],
          "attributes": [
            {
              "name": "href",
              "type": {
                "text": "string"
              },
              "default": "''",
              "description": "Link url.",
              "fieldName": "href"
            },
            {
              "name": "target",
              "default": "'_self'",
              "type": {
                "text": "'_self'"
              },
              "description": "Defines a target attribute for where to load the URL. Possible options include \"_self\" (default), \"_blank\", \"_parent\", \"_top\"",
              "fieldName": "target"
            },
            {
              "name": "rel",
              "type": {
                "text": "string"
              },
              "default": "''",
              "description": "Defines a relationship between a linked resource and the document. An empty string (default) means no particular relationship",
              "fieldName": "rel"
            }
          ],
          "superclass": {
            "name": "LitElement",
            "package": "lit"
          },
          "tagName": "kyn-header-panel-link",
          "customElement": true
        }
      ],
      "exports": [
        {
          "kind": "js",
          "name": "HeaderPanelLink",
          "declaration": {
            "name": "HeaderPanelLink",
            "module": "src/components/global/header/headerPanelLink.ts"
          }
        },
        {
          "kind": "custom-element-definition",
          "name": "kyn-header-panel-link",
          "declaration": {
            "name": "HeaderPanelLink",
            "module": "src/components/global/header/headerPanelLink.ts"
          }
        }
      ]
    },
    {
      "kind": "javascript-module",
      "path": "src/components/global/header/index.ts",
      "declarations": [],
      "exports": [
        {
          "kind": "js",
          "name": "Header",
          "declaration": {
            "name": "Header",
            "module": "./header"
          }
        },
        {
          "kind": "js",
          "name": "HeaderNav",
          "declaration": {
            "name": "HeaderNav",
            "module": "./headerNav"
          }
        },
        {
          "kind": "js",
          "name": "HeaderLink",
          "declaration": {
            "name": "HeaderLink",
            "module": "./headerLink"
          }
        },
        {
          "kind": "js",
          "name": "HeaderFlyouts",
          "declaration": {
            "name": "HeaderFlyouts",
            "module": "./headerFlyouts"
          }
        },
        {
          "kind": "js",
          "name": "HeaderFlyout",
          "declaration": {
            "name": "HeaderFlyout",
            "module": "./headerFlyout"
          }
        },
        {
          "kind": "js",
          "name": "HeaderAvatar",
          "declaration": {
            "name": "HeaderAvatar",
            "module": "./headerAvatar"
          }
        },
        {
          "kind": "js",
          "name": "HeaderPanel",
          "declaration": {
            "name": "HeaderPanel",
            "module": "./headerPanel"
          }
        },
        {
          "kind": "js",
          "name": "HeaderPanelLink",
          "declaration": {
            "name": "HeaderPanelLink",
            "module": "./headerPanelLink"
          }
        }
      ]
    },
    {
      "kind": "javascript-module",
      "path": "src/components/global/localNav/index.ts",
      "declarations": [],
      "exports": [
        {
          "kind": "js",
          "name": "LocalNav",
          "declaration": {
            "name": "LocalNav",
            "module": "./localNav"
          }
        },
        {
          "kind": "js",
          "name": "LocalNavLink",
          "declaration": {
            "name": "LocalNavLink",
            "module": "./localNavLink"
          }
        }
      ]
    },
    {
      "kind": "javascript-module",
      "path": "src/components/global/localNav/localNav.ts",
      "declarations": [
        {
          "kind": "class",
          "description": "The global Side Navigation component.",
          "name": "LocalNav",
          "slots": [
            {
              "description": "The default slot, for local nav links.",
              "name": "unnamed"
            }
          ],
          "members": [
            {
              "kind": "field",
              "name": "pinned",
              "type": {
                "text": "boolean"
              },
              "default": "false",
              "description": "Local nav pinned state.",
              "attribute": "pinned"
            },
            {
              "kind": "field",
              "name": "pinText",
              "type": {
                "text": "string"
              },
              "default": "'Pin open'",
              "description": "Pin open button assistive text.",
              "attribute": "pinText"
            },
            {
              "kind": "field",
              "name": "unpinText",
              "type": {
                "text": "string"
              },
              "default": "'Unpin'",
              "description": "Unpin button assistive text.",
              "attribute": "unpinText"
            },
            {
              "kind": "method",
              "name": "onNavToggle",
              "privacy": "private",
              "parameters": [
                {
                  "name": "e",
                  "type": {
                    "text": "Event"
                  }
                }
              ]
            },
            {
              "kind": "method",
              "name": "handleMouseenter",
              "privacy": "private"
            },
            {
              "kind": "method",
              "name": "handleMouseleave",
              "privacy": "private"
            },
            {
              "kind": "method",
              "name": "updateChildren",
              "privacy": "private"
            },
            {
              "kind": "method",
              "name": "handleSlotChange",
              "privacy": "private"
            }
          ],
          "events": [
            {
              "description": "Captures the click event and emits the pinned state and original event details.",
              "name": "on-toggle"
            }
          ],
          "attributes": [
            {
              "name": "pinned",
              "type": {
                "text": "boolean"
              },
              "default": "false",
              "description": "Local nav pinned state.",
              "fieldName": "pinned"
            },
            {
              "name": "pinText",
              "type": {
                "text": "string"
              },
              "default": "'Pin open'",
              "description": "Pin open button assistive text.",
              "fieldName": "pinText"
            },
            {
              "name": "unpinText",
              "type": {
                "text": "string"
              },
              "default": "'Unpin'",
              "description": "Unpin button assistive text.",
              "fieldName": "unpinText"
            }
          ],
          "superclass": {
            "name": "LitElement",
            "package": "lit"
          },
          "tagName": "kyn-local-nav",
          "customElement": true
        }
      ],
      "exports": [
        {
          "kind": "js",
          "name": "LocalNav",
          "declaration": {
            "name": "LocalNav",
            "module": "src/components/global/localNav/localNav.ts"
          }
        },
        {
          "kind": "custom-element-definition",
          "name": "kyn-local-nav",
          "declaration": {
            "name": "LocalNav",
            "module": "src/components/global/localNav/localNav.ts"
          }
        }
      ]
    },
    {
      "kind": "javascript-module",
      "path": "src/components/global/localNav/localNavLink.ts",
      "declarations": [
        {
          "kind": "class",
          "description": "Link component for use in the global Side Navigation component.",
          "name": "LocalNavLink",
          "slots": [
            {
              "description": "The default slot, for the link text.",
              "name": "unnamed"
            },
            {
              "description": "Slot for an icon, level 1 links only.",
              "name": "icon"
            },
            {
              "description": "Slot for the next level of links, supports three levels.",
              "name": "links"
            }
          ],
          "members": [
            {
              "kind": "field",
              "name": "href",
              "type": {
                "text": "string"
              },
              "default": "''",
              "description": "Link url.",
              "attribute": "href"
            },
            {
              "kind": "field",
              "name": "expanded",
              "type": {
                "text": "boolean"
              },
              "default": "false",
              "description": "Expanded state.",
              "attribute": "expanded"
            },
            {
              "kind": "field",
              "name": "active",
              "type": {
                "text": "boolean"
              },
              "default": "false",
              "description": "Active state.",
              "attribute": "active"
            },
            {
              "kind": "field",
              "name": "disabled",
              "type": {
                "text": "boolean"
              },
              "default": "false",
              "description": "Disabled state.",
              "attribute": "disabled"
            },
            {
              "kind": "method",
              "name": "_handleSlotChange",
              "privacy": "private"
            },
            {
              "kind": "method",
              "name": "updateChildren",
              "privacy": "private"
            },
            {
              "kind": "method",
              "name": "determineLevel",
              "privacy": "private"
            },
            {
              "kind": "method",
              "name": "handleClick",
              "privacy": "private",
              "parameters": [
                {
                  "name": "e",
                  "type": {
                    "text": "Event"
                  }
                }
              ]
            }
          ],
          "events": [
            {
              "description": "Captures the click event and emits the original event, level, and if default was prevented.",
              "name": "on-click"
            }
          ],
          "attributes": [
            {
              "name": "href",
              "type": {
                "text": "string"
              },
              "default": "''",
              "description": "Link url.",
              "fieldName": "href"
            },
            {
              "name": "expanded",
              "type": {
                "text": "boolean"
              },
              "default": "false",
              "description": "Expanded state.",
              "fieldName": "expanded"
            },
            {
              "name": "active",
              "type": {
                "text": "boolean"
              },
              "default": "false",
              "description": "Active state.",
              "fieldName": "active"
            },
            {
              "name": "disabled",
              "type": {
                "text": "boolean"
              },
              "default": "false",
              "description": "Disabled state.",
              "fieldName": "disabled"
            }
          ],
          "superclass": {
            "name": "LitElement",
            "package": "lit"
          },
          "tagName": "kyn-local-nav-link",
          "customElement": true
        }
      ],
      "exports": [
        {
          "kind": "js",
          "name": "LocalNavLink",
          "declaration": {
            "name": "LocalNavLink",
            "module": "src/components/global/localNav/localNavLink.ts"
          }
        },
        {
          "kind": "custom-element-definition",
          "name": "kyn-local-nav-link",
          "declaration": {
            "name": "LocalNavLink",
            "module": "src/components/global/localNav/localNavLink.ts"
          }
        }
      ]
    },
    {
      "kind": "javascript-module",
      "path": "src/components/global/uiShell/index.ts",
      "declarations": [],
      "exports": [
        {
          "kind": "js",
          "name": "UiShell",
          "declaration": {
            "name": "UiShell",
            "module": "./uiShell"
          }
        }
      ]
    },
    {
      "kind": "javascript-module",
      "path": "src/components/global/uiShell/uiShell.ts",
      "declarations": [
        {
          "kind": "class",
          "description": "Container to help with positioning and padding of the global elements such as: adds padding for the fixed Header and Local Nav, adds main content gutters, and makes Footer sticky. This takes the onus off of the consuming app to configure these values.",
          "name": "UiShell",
          "slots": [
            {
              "description": "Slot for global elements.",
              "name": "unnamed"
            }
          ],
          "members": [
            {
              "kind": "method",
              "name": "handleSlotChange",
              "privacy": "private"
            }
          ],
          "superclass": {
            "name": "LitElement",
            "package": "lit"
          },
          "tagName": "kyn-ui-shell",
          "customElement": true
        }
      ],
      "exports": [
        {
          "kind": "js",
          "name": "UiShell",
          "declaration": {
            "name": "UiShell",
            "module": "src/components/global/uiShell/uiShell.ts"
          }
        },
        {
          "kind": "custom-element-definition",
          "name": "kyn-ui-shell",
          "declaration": {
            "name": "UiShell",
            "module": "src/components/global/uiShell/uiShell.ts"
          }
        }
      ]
    },
    {
      "kind": "javascript-module",
      "path": "src/components/reusable/breadcrumbs/breadcrumbItem.ts",
      "declarations": [
        {
          "kind": "class",
          "description": "Breadcrumb Item",
          "name": "BreadcrumbItem",
          "slots": [
            {
              "description": "Slot for the content of the breadcrumb item, usually the label or text.",
              "name": "unnamed"
            }
          ],
          "members": [
            {
              "kind": "field",
              "name": "href",
              "type": {
                "text": "string"
              },
              "default": "''",
              "attribute": "href"
            }
          ],
          "attributes": [
            {
              "name": "href",
              "type": {
                "text": "string"
              },
              "default": "''",
              "fieldName": "href"
            }
          ],
          "superclass": {
            "name": "LitElement",
            "package": "lit"
          },
          "tagName": "kyn-breadcrumb-item",
          "customElement": true
        }
      ],
      "exports": [
        {
          "kind": "js",
          "name": "BreadcrumbItem",
          "declaration": {
            "name": "BreadcrumbItem",
            "module": "src/components/reusable/breadcrumbs/breadcrumbItem.ts"
          }
        },
        {
          "kind": "custom-element-definition",
          "name": "kyn-breadcrumb-item",
          "declaration": {
            "name": "BreadcrumbItem",
            "module": "src/components/reusable/breadcrumbs/breadcrumbItem.ts"
          }
        }
      ]
    },
    {
      "kind": "javascript-module",
      "path": "src/components/reusable/breadcrumbs/breadcrumbs.ts",
      "declarations": [
        {
          "kind": "class",
          "description": "Breadcrumbs Component.",
          "name": "Breadcrumbs",
          "slots": [
            {
              "description": "Slot for inserting breadcrumb items, typically kyn-breadcrumb-items indicating the navigation path.",
              "name": "unnamed"
            }
          ],
          "members": [],
          "superclass": {
            "name": "LitElement",
            "package": "lit"
          },
          "tagName": "kyn-breadcrumbs",
          "customElement": true
        }
      ],
      "exports": [
        {
          "kind": "js",
          "name": "Breadcrumbs",
          "declaration": {
            "name": "Breadcrumbs",
            "module": "src/components/reusable/breadcrumbs/breadcrumbs.ts"
          }
        },
        {
          "kind": "custom-element-definition",
          "name": "kyn-breadcrumbs",
          "declaration": {
            "name": "Breadcrumbs",
            "module": "src/components/reusable/breadcrumbs/breadcrumbs.ts"
          }
        }
      ]
    },
    {
      "kind": "javascript-module",
      "path": "src/components/reusable/breadcrumbs/index.ts",
      "declarations": [],
      "exports": [
        {
          "kind": "js",
          "name": "BreadcrumbItem",
          "declaration": {
            "name": "BreadcrumbItem",
            "module": "./breadcrumbItem"
          }
        },
        {
          "kind": "js",
          "name": "Breadcrumbs",
          "declaration": {
            "name": "Breadcrumbs",
            "module": "./breadcrumbs"
          }
        }
      ]
    },
    {
      "kind": "javascript-module",
      "path": "src/components/reusable/checkbox/checkbox.ts",
      "declarations": [
        {
          "kind": "class",
          "description": "Checkbox.",
          "name": "Checkbox",
          "slots": [
            {
              "description": "Slot for label text.",
              "name": "unnamed"
            }
          ],
          "members": [
            {
              "kind": "field",
              "name": "value",
              "type": {
                "text": "string"
              },
              "default": "''",
              "description": "Checkbox value.",
              "attribute": "value"
            },
            {
              "kind": "field",
              "name": "checked",
              "type": {
                "text": "boolean"
              },
              "default": "false",
              "description": "Checkbox checked state, inherited from the parent group if value matches.",
              "attribute": "checked"
            },
            {
              "kind": "field",
              "name": "disabled",
              "type": {
                "text": "boolean"
              },
              "default": "false",
              "description": "Checkbox disabled state, inherited from the parent group.",
              "attribute": "disabled"
            },
            {
              "kind": "field",
              "name": "visiblyHidden",
              "type": {
                "text": "boolean"
              },
              "default": "false",
              "description": "Determines whether the label should be hidden from visual view but remain accessible\r\nto screen readers for accessibility purposes.",
              "attribute": "visiblyHidden"
            },
            {
              "kind": "field",
              "name": "indeterminate",
              "type": {
                "text": "boolean"
              },
              "default": "false",
              "description": "Determines whether the checkbox is in an indeterminate state.",
              "attribute": "indeterminate"
            },
            {
              "kind": "method",
              "name": "handleChange",
              "privacy": "private",
              "parameters": [
                {
                  "name": "e",
                  "type": {
                    "text": "any"
                  }
                }
              ]
            }
          ],
          "events": [
            {
              "description": "Captures the change event and emits the selected value and original event details.",
              "name": "on-checkbox-change"
            }
          ],
          "attributes": [
            {
              "name": "value",
              "type": {
                "text": "string"
              },
              "default": "''",
              "description": "Checkbox value.",
              "fieldName": "value"
            },
            {
              "name": "checked",
              "type": {
                "text": "boolean"
              },
              "default": "false",
              "description": "Checkbox checked state, inherited from the parent group if value matches.",
              "fieldName": "checked"
            },
            {
              "name": "disabled",
              "type": {
                "text": "boolean"
              },
              "default": "false",
              "description": "Checkbox disabled state, inherited from the parent group.",
              "fieldName": "disabled"
            },
            {
              "name": "visiblyHidden",
              "type": {
                "text": "boolean"
              },
              "default": "false",
              "description": "Determines whether the label should be hidden from visual view but remain accessible\r\nto screen readers for accessibility purposes.",
              "fieldName": "visiblyHidden"
            },
            {
              "name": "indeterminate",
              "type": {
                "text": "boolean"
              },
              "default": "false",
              "description": "Determines whether the checkbox is in an indeterminate state.",
              "fieldName": "indeterminate"
            }
          ],
          "superclass": {
            "name": "LitElement",
            "package": "lit"
          },
          "tagName": "kyn-checkbox",
          "customElement": true
        }
      ],
      "exports": [
        {
          "kind": "js",
          "name": "Checkbox",
          "declaration": {
            "name": "Checkbox",
            "module": "src/components/reusable/checkbox/checkbox.ts"
          }
        },
        {
          "kind": "custom-element-definition",
          "name": "kyn-checkbox",
          "declaration": {
            "name": "Checkbox",
            "module": "src/components/reusable/checkbox/checkbox.ts"
          }
        }
      ]
    },
    {
      "kind": "javascript-module",
      "path": "src/components/reusable/checkbox/checkboxGroup.ts",
      "declarations": [
        {
          "kind": "class",
          "description": "Checkbox group container.",
          "name": "CheckboxGroup",
          "slots": [
            {
              "description": "Slot for individual checkboxes.",
              "name": "unnamed"
            },
            {
              "description": "Slot for label text.",
              "name": "label"
            }
          ],
          "members": [
            {
              "kind": "field",
              "name": "name",
              "type": {
                "text": "string"
              },
              "default": "''",
              "description": "Checkbox input name attribute.",
              "attribute": "name"
            },
            {
              "kind": "field",
              "name": "value",
              "type": {
                "text": "Array<any>"
              },
              "default": "[]",
              "description": "Checkbox group selected values.",
              "attribute": "value"
            },
            {
              "kind": "field",
              "name": "required",
              "type": {
                "text": "boolean"
              },
              "default": "false",
              "description": "Makes a single selection required.",
              "attribute": "required"
            },
            {
              "kind": "field",
              "name": "disabled",
              "type": {
                "text": "boolean"
              },
              "default": "false",
              "description": "Checkbox group disabled state.",
              "attribute": "disabled"
            },
            {
              "kind": "field",
              "name": "invalidText",
              "type": {
                "text": "string"
              },
              "default": "''",
              "description": "Checkbox group invalid text.",
              "attribute": "invalidText"
            },
            {
              "kind": "method",
              "name": "_validate",
              "privacy": "private"
            },
            {
              "kind": "method",
              "name": "_handleCheckboxChange",
              "privacy": "private",
              "parameters": [
                {
                  "name": "e",
                  "type": {
                    "text": "any"
                  }
                }
              ]
            },
            {
              "kind": "method",
              "name": "_handleFormdata",
              "privacy": "private",
              "parameters": [
                {
                  "name": "e",
                  "type": {
                    "text": "any"
                  }
                }
              ]
            }
          ],
          "events": [
            {
              "description": "Captures the change event and emits the selected values.",
              "name": "on-checkbox-group-change"
            }
          ],
          "attributes": [
            {
              "name": "name",
              "type": {
                "text": "string"
              },
              "default": "''",
              "description": "Checkbox input name attribute.",
              "fieldName": "name"
            },
            {
              "name": "value",
              "type": {
                "text": "Array<any>"
              },
              "default": "[]",
              "description": "Checkbox group selected values.",
              "fieldName": "value"
            },
            {
              "name": "required",
              "type": {
                "text": "boolean"
              },
              "default": "false",
              "description": "Makes a single selection required.",
              "fieldName": "required"
            },
            {
              "name": "disabled",
              "type": {
                "text": "boolean"
              },
              "default": "false",
              "description": "Checkbox group disabled state.",
              "fieldName": "disabled"
            },
            {
              "name": "invalidText",
              "type": {
                "text": "string"
              },
              "default": "''",
              "description": "Checkbox group invalid text.",
              "fieldName": "invalidText"
            }
          ],
          "superclass": {
            "name": "LitElement",
            "package": "lit"
          },
          "tagName": "kyn-checkbox-group",
          "customElement": true
        }
      ],
      "exports": [
        {
          "kind": "js",
          "name": "CheckboxGroup",
          "declaration": {
            "name": "CheckboxGroup",
            "module": "src/components/reusable/checkbox/checkboxGroup.ts"
          }
        },
        {
          "kind": "custom-element-definition",
          "name": "kyn-checkbox-group",
          "declaration": {
            "name": "CheckboxGroup",
            "module": "src/components/reusable/checkbox/checkboxGroup.ts"
          }
        }
      ]
    },
    {
      "kind": "javascript-module",
      "path": "src/components/reusable/checkbox/index.ts",
      "declarations": [],
      "exports": [
        {
          "kind": "js",
          "name": "Checkbox",
          "declaration": {
            "name": "Checkbox",
            "module": "./checkbox"
          }
        },
        {
          "kind": "js",
          "name": "CheckboxGroup",
          "declaration": {
            "name": "CheckboxGroup",
            "module": "./checkboxGroup"
          }
        }
      ]
    },
    {
      "kind": "javascript-module",
      "path": "src/components/reusable/datePicker/datepicker.ts",
      "declarations": [
        {
          "kind": "class",
          "description": "Datepicker.",
          "name": "DatePicker",
          "slots": [
            {
              "description": "Slot for label text.",
              "name": "unnamed"
            }
          ],
          "members": [
            {
              "kind": "field",
              "name": "size",
              "type": {
                "text": "string"
              },
              "default": "'md'",
              "description": "Datepicker size. \"sm\", \"md\", or \"lg\".",
              "attribute": "size"
            },
            {
              "kind": "field",
              "name": "caption",
              "type": {
                "text": "string"
              },
              "default": "''",
              "description": "Optional text beneath the input.",
              "attribute": "caption"
            },
            {
              "kind": "field",
              "name": "value",
              "type": {
                "text": "string"
              },
              "default": "''",
              "description": "Datepicker value in YYYY-MM-DD or YYYY-MM-DDThh:mm format.",
              "attribute": "value"
            },
            {
              "kind": "field",
              "name": "name",
              "type": {
                "text": "string"
              },
              "default": "''",
              "description": "Datepicker name.",
              "attribute": "name"
            },
            {
              "kind": "field",
              "name": "required",
              "type": {
                "text": "boolean"
              },
              "default": "false",
              "description": "Makes the date required.",
              "attribute": "required"
            },
            {
              "kind": "field",
              "name": "disabled",
              "type": {
                "text": "boolean"
              },
              "default": "false",
              "description": "Date disabled state.",
              "attribute": "disabled"
            },
            {
              "kind": "field",
              "name": "invalidText",
              "type": {
                "text": "string"
              },
              "default": "''",
              "description": "Date invalid text.",
              "attribute": "invalidText"
            },
            {
              "kind": "field",
              "name": "warnText",
              "type": {
                "text": "string"
              },
              "default": "''",
              "description": "Date warning text",
              "attribute": "warnText"
            },
            {
              "kind": "field",
              "name": "maxDate",
              "type": {
                "text": "string"
              },
              "default": "''",
              "description": "Maximum date in YYYY-MM-DD or YYYY-MM-DDThh:mm format. If the value isn't a possible date string in the format, then the element has no maximum date value",
              "attribute": "maxDate"
            },
            {
              "kind": "field",
              "name": "minDate",
              "type": {
                "text": "string"
              },
              "default": "''",
              "description": "Mimimum date in YYYY-MM-DD or YYYY-MM-DDThh:mm format. If the value isn't a possible date string in the format, then the element has no minimum date value.",
              "attribute": "minDate"
            },
            {
              "kind": "field",
              "name": "step",
              "type": {
                "text": "string"
              },
              "default": "''",
              "description": "Specifies the granularity that the value must adhere to, or the special value any,\r\nFor date inputs, the value of step is given in days; and is treated as a number of milliseconds equal to 86,400,000 times the step value.\r\nThe default value of step is 1, indicating 1 day.",
              "attribute": "step"
            },
            {
              "kind": "field",
              "name": "datePickerType",
              "type": {
                "text": "DATE_PICKER_TYPES"
              },
              "description": "Date picker types. Default 'single'",
              "attribute": "datePickerType"
            },
            {
              "kind": "method",
              "name": "handleInput",
              "privacy": "private",
              "parameters": [
                {
                  "name": "e",
                  "type": {
                    "text": "any"
                  }
                }
              ]
            },
            {
              "kind": "method",
              "name": "validateMinDate",
              "privacy": "private",
              "return": {
                "type": {
                  "text": "void"
                }
              }
            },
            {
              "kind": "method",
              "name": "validateMaxDate",
              "privacy": "private",
              "return": {
                "type": {
                  "text": "void"
                }
              }
            },
            {
              "kind": "method",
              "name": "_handleFormdata",
              "privacy": "private",
              "parameters": [
                {
                  "name": "e",
                  "type": {
                    "text": "any"
                  }
                }
              ]
            }
          ],
          "events": [
            {
              "description": "Captures the input event and emits the selected value and original event details.",
              "name": "on-input"
            }
          ],
          "attributes": [
            {
              "name": "size",
              "type": {
                "text": "string"
              },
              "default": "'md'",
              "description": "Datepicker size. \"sm\", \"md\", or \"lg\".",
              "fieldName": "size"
            },
            {
              "name": "caption",
              "type": {
                "text": "string"
              },
              "default": "''",
              "description": "Optional text beneath the input.",
              "fieldName": "caption"
            },
            {
              "name": "value",
              "type": {
                "text": "string"
              },
              "default": "''",
              "description": "Datepicker value in YYYY-MM-DD or YYYY-MM-DDThh:mm format.",
              "fieldName": "value"
            },
            {
              "name": "name",
              "type": {
                "text": "string"
              },
              "default": "''",
              "description": "Datepicker name.",
              "fieldName": "name"
            },
            {
              "name": "required",
              "type": {
                "text": "boolean"
              },
              "default": "false",
              "description": "Makes the date required.",
              "fieldName": "required"
            },
            {
              "name": "disabled",
              "type": {
                "text": "boolean"
              },
              "default": "false",
              "description": "Date disabled state.",
              "fieldName": "disabled"
            },
            {
              "name": "invalidText",
              "type": {
                "text": "string"
              },
              "default": "''",
              "description": "Date invalid text.",
              "fieldName": "invalidText"
            },
            {
              "name": "warnText",
              "type": {
                "text": "string"
              },
              "default": "''",
              "description": "Date warning text",
              "fieldName": "warnText"
            },
            {
              "name": "maxDate",
              "type": {
                "text": "string"
              },
              "default": "''",
              "description": "Maximum date in YYYY-MM-DD or YYYY-MM-DDThh:mm format. If the value isn't a possible date string in the format, then the element has no maximum date value",
              "fieldName": "maxDate"
            },
            {
              "name": "minDate",
              "type": {
                "text": "string"
              },
              "default": "''",
              "description": "Mimimum date in YYYY-MM-DD or YYYY-MM-DDThh:mm format. If the value isn't a possible date string in the format, then the element has no minimum date value.",
              "fieldName": "minDate"
            },
            {
              "name": "step",
              "type": {
                "text": "string"
              },
              "default": "''",
              "description": "Specifies the granularity that the value must adhere to, or the special value any,\r\nFor date inputs, the value of step is given in days; and is treated as a number of milliseconds equal to 86,400,000 times the step value.\r\nThe default value of step is 1, indicating 1 day.",
              "fieldName": "step"
            },
            {
              "name": "datePickerType",
              "type": {
                "text": "DATE_PICKER_TYPES"
              },
              "description": "Date picker types. Default 'single'",
              "fieldName": "datePickerType"
            }
          ],
          "superclass": {
            "name": "LitElement",
            "package": "lit"
          },
          "tagName": "kyn-date-picker",
          "customElement": true
        }
      ],
      "exports": [
        {
          "kind": "js",
          "name": "DatePicker",
          "declaration": {
            "name": "DatePicker",
            "module": "src/components/reusable/datePicker/datepicker.ts"
          }
        },
        {
          "kind": "custom-element-definition",
          "name": "kyn-date-picker",
          "declaration": {
            "name": "DatePicker",
            "module": "src/components/reusable/datePicker/datepicker.ts"
          }
        }
      ]
    },
    {
      "kind": "javascript-module",
      "path": "src/components/reusable/datePicker/defs.ts",
      "declarations": [
        {
          "kind": "variable",
          "name": "regexDateFormat",
          "default": "/^\\d{4}-\\d{2}-\\d{2}$/"
        },
        {
          "kind": "variable",
          "name": "regexDateTimeFormat",
          "default": "/^\\d{4}-\\d{2}-\\d{2}T\\d{2}:\\d{2}$/"
        },
        {
          "kind": "variable",
          "name": "regexDateTimeFormatSec",
          "default": "/^\\d{4}-\\d{2}-\\d{2}T\\d{2}:\\d{2}:\\d{2}$/"
        }
      ],
      "exports": [
        {
          "kind": "js",
          "name": "regexDateFormat",
          "declaration": {
            "name": "regexDateFormat",
            "module": "src/components/reusable/datePicker/defs.ts"
          }
        },
        {
          "kind": "js",
          "name": "regexDateTimeFormat",
          "declaration": {
            "name": "regexDateTimeFormat",
            "module": "src/components/reusable/datePicker/defs.ts"
          }
        },
        {
          "kind": "js",
          "name": "regexDateTimeFormatSec",
          "declaration": {
            "name": "regexDateTimeFormatSec",
            "module": "src/components/reusable/datePicker/defs.ts"
          }
        }
      ]
    },
    {
      "kind": "javascript-module",
      "path": "src/components/reusable/datePicker/index.ts",
      "declarations": [],
      "exports": [
        {
          "kind": "js",
          "name": "DatePicker",
          "declaration": {
            "name": "DatePicker",
            "module": "./datepicker"
          }
        }
      ]
    },
    {
      "kind": "javascript-module",
      "path": "src/components/reusable/daterangepicker/daterangepicker.ts",
      "declarations": [
        {
          "kind": "class",
          "description": "Date-Range picker",
          "name": "DateRangePicker",
          "slots": [
            {
              "description": "Slot for label text.",
              "name": "unnamed"
            }
          ],
          "members": [
            {
              "kind": "field",
              "name": "caption",
              "type": {
                "text": "string"
              },
              "default": "''",
              "description": "Optional text beneath the input.",
              "attribute": "caption"
            },
            {
              "kind": "field",
              "name": "size",
              "type": {
                "text": "string"
              },
              "default": "'md'",
              "description": "Datepicker size. \"sm\", \"md\", or \"lg\".",
              "attribute": "size"
            },
            {
              "kind": "field",
              "name": "startDate",
              "type": {
                "text": "string"
              },
              "default": "''",
              "description": "Datepicker Start date in YYYY-MM-DD format.",
              "attribute": "startDate"
            },
            {
              "kind": "field",
              "name": "endDate",
              "type": {
                "text": "string"
              },
              "default": "''",
              "description": "Datepicker End date in YYYY-MM-DD format.",
              "attribute": "endDate"
            },
            {
              "kind": "field",
              "name": "name",
              "type": {
                "text": "string"
              },
              "default": "''",
              "description": "Datepicker name. Required prop. as there could many fields into single form",
              "attribute": "name"
            },
            {
              "kind": "field",
              "name": "required",
              "type": {
                "text": "boolean"
              },
              "default": "false",
              "description": "Makes the date required.",
              "attribute": "required"
            },
            {
              "kind": "field",
              "name": "disabled",
              "type": {
                "text": "boolean"
              },
              "default": "false",
              "description": "Date disabled state.",
              "attribute": "disabled"
            },
            {
              "kind": "field",
              "name": "invalidText",
              "type": {
                "text": "string"
              },
              "default": "''",
              "description": "Date invalid text.",
              "attribute": "invalidText"
            },
            {
              "kind": "field",
              "name": "warnText",
              "type": {
                "text": "string"
              },
              "default": "''",
              "description": "Date warning text",
              "attribute": "warnText"
            },
            {
              "kind": "field",
              "name": "maxDate",
              "type": {
                "text": "string"
              },
              "default": "''",
              "description": "Maximum date in YYYY-MM-DD format. If the value isn't a possible date string in the format, then the element has no maximum date value.",
              "attribute": "maxDate"
            },
            {
              "kind": "field",
              "name": "minDate",
              "type": {
                "text": "string"
              },
              "default": "''",
              "description": "Mimimum date in YYYY-MM-DD format. If the value isn't a possible date string in the format, then the element has no minimum date value.",
              "attribute": "minDate"
            },
            {
              "kind": "field",
              "name": "step",
              "type": {
                "text": "string"
              },
              "default": "''",
              "description": "Specifies the granularity that the value must adhere to, or the special value any,\r\nFor date inputs, the value of step is given in days; and is treated as a number of milliseconds equal to 86,400,000 times the step value.\r\nThe default value of step is 1, indicating 1 day.",
              "attribute": "step"
            },
            {
              "kind": "method",
              "name": "handleStartDate",
              "privacy": "private",
              "parameters": [
                {
                  "name": "e",
                  "type": {
                    "text": "any"
                  }
                }
              ]
            },
            {
              "kind": "method",
              "name": "handleEndDate",
              "privacy": "private",
              "parameters": [
                {
                  "name": "e",
                  "type": {
                    "text": "any"
                  }
                }
              ]
            },
            {
              "kind": "method",
              "name": "validateAndDispatchEvent",
              "privacy": "private"
            },
            {
              "kind": "method",
              "name": "validateMinDate",
              "privacy": "private",
              "return": {
                "type": {
                  "text": "void"
                }
              },
              "parameters": [
                {
                  "name": "date",
                  "type": {
                    "text": "String"
                  }
                }
              ]
            },
            {
              "kind": "method",
              "name": "validateMaxDate",
              "privacy": "private",
              "return": {
                "type": {
                  "text": "void"
                }
              },
              "parameters": [
                {
                  "name": "date",
                  "type": {
                    "text": "String"
                  }
                }
              ]
            },
            {
              "kind": "method",
              "name": "validateStartEndDate",
              "privacy": "private",
              "return": {
                "type": {
                  "text": "void"
                }
              }
            },
            {
              "kind": "method",
              "name": "_handleFormdata",
              "privacy": "private",
              "parameters": [
                {
                  "name": "e",
                  "type": {
                    "text": "any"
                  }
                }
              ]
            }
          ],
          "events": [
            {
              "description": "Captures the input event and emits the selected values and original event details. (Only if startDate <= endDate)",
              "name": "on-input"
            }
          ],
          "attributes": [
            {
              "name": "caption",
              "type": {
                "text": "string"
              },
              "default": "''",
              "description": "Optional text beneath the input.",
              "fieldName": "caption"
            },
            {
              "name": "size",
              "type": {
                "text": "string"
              },
              "default": "'md'",
              "description": "Datepicker size. \"sm\", \"md\", or \"lg\".",
              "fieldName": "size"
            },
            {
              "name": "startDate",
<<<<<<< HEAD
=======
              "type": {
                "text": "string"
              },
              "default": "''",
              "description": "Datepicker Start date in YYYY-MM-DD format.",
              "fieldName": "startDate"
            },
            {
              "name": "endDate",
              "type": {
                "text": "string"
              },
              "default": "''",
              "description": "Datepicker End date in YYYY-MM-DD format.",
              "fieldName": "endDate"
            },
            {
              "name": "name",
              "type": {
                "text": "string"
              },
              "default": "''",
              "description": "Datepicker name. Required prop. as there could many fields into single form",
              "fieldName": "name"
            },
            {
              "name": "required",
              "type": {
                "text": "boolean"
              },
              "default": "false",
              "description": "Makes the date required.",
              "fieldName": "required"
            },
            {
              "name": "disabled",
              "type": {
                "text": "boolean"
              },
              "default": "false",
              "description": "Date disabled state.",
              "fieldName": "disabled"
            },
            {
              "name": "invalidText",
              "type": {
                "text": "string"
              },
              "default": "''",
              "description": "Date invalid text.",
              "fieldName": "invalidText"
            },
            {
              "name": "warnText",
              "type": {
                "text": "string"
              },
              "default": "''",
              "description": "Date warning text",
              "fieldName": "warnText"
            },
            {
              "name": "maxDate",
>>>>>>> e5075d17
              "type": {
                "text": "string"
              },
              "default": "''",
<<<<<<< HEAD
              "description": "Datepicker Start date in YYYY-MM-DD format.",
              "fieldName": "startDate"
            },
            {
              "name": "endDate",
=======
              "description": "Maximum date in YYYY-MM-DD format. If the value isn't a possible date string in the format, then the element has no maximum date value.",
              "fieldName": "maxDate"
            },
            {
              "name": "minDate",
>>>>>>> e5075d17
              "type": {
                "text": "string"
              },
              "default": "''",
<<<<<<< HEAD
              "description": "Datepicker End date in YYYY-MM-DD format.",
              "fieldName": "endDate"
=======
              "description": "Mimimum date in YYYY-MM-DD format. If the value isn't a possible date string in the format, then the element has no minimum date value.",
              "fieldName": "minDate"
>>>>>>> e5075d17
            },
            {
              "name": "step",
              "type": {
                "text": "string"
              },
              "default": "''",
<<<<<<< HEAD
              "description": "Datepicker name. Required prop. as there could many fields into single form",
              "fieldName": "name"
            },
            {
              "name": "required",
=======
              "description": "Specifies the granularity that the value must adhere to, or the special value any,\r\nFor date inputs, the value of step is given in days; and is treated as a number of milliseconds equal to 86,400,000 times the step value.\r\nThe default value of step is 1, indicating 1 day.",
              "fieldName": "step"
            }
          ],
          "superclass": {
            "name": "LitElement",
            "package": "lit"
          },
          "tagName": "kyn-date-range-picker",
          "customElement": true
        }
      ],
      "exports": [
        {
          "kind": "js",
          "name": "DateRangePicker",
          "declaration": {
            "name": "DateRangePicker",
            "module": "src/components/reusable/daterangepicker/daterangepicker.ts"
          }
        },
        {
          "kind": "custom-element-definition",
          "name": "kyn-date-range-picker",
          "declaration": {
            "name": "DateRangePicker",
            "module": "src/components/reusable/daterangepicker/daterangepicker.ts"
          }
        }
      ]
    },
    {
      "kind": "javascript-module",
      "path": "src/components/reusable/daterangepicker/index.ts",
      "declarations": [],
      "exports": [
        {
          "kind": "js",
          "name": "DateRangePicker",
          "declaration": {
            "name": "DateRangePicker",
            "module": "\"./daterangepicker\""
          }
        }
      ]
    },
    {
      "kind": "javascript-module",
      "path": "src/components/reusable/overflowMenu/index.ts",
      "declarations": [],
      "exports": [
        {
          "kind": "js",
          "name": "OverflowMenu",
          "declaration": {
            "name": "OverflowMenu",
            "module": "./overflowMenu"
          }
        },
        {
          "kind": "js",
          "name": "OverflowMenuItem",
          "declaration": {
            "name": "OverflowMenuItem",
            "module": "./overflowMenuItem"
          }
        }
      ]
    },
    {
      "kind": "javascript-module",
      "path": "src/components/reusable/overflowMenu/overflowMenu.ts",
      "declarations": [
        {
          "kind": "class",
          "description": "Overflow Menu.",
          "name": "OverflowMenu",
          "slots": [
            {
              "description": "Slot for overflow menu items.",
              "name": "unnamed"
            }
          ],
          "members": [
            {
              "kind": "field",
              "name": "open",
>>>>>>> e5075d17
              "type": {
                "text": "boolean"
              },
              "default": "false",
<<<<<<< HEAD
              "description": "Makes the date required.",
              "fieldName": "required"
            },
            {
              "name": "disabled",
=======
              "description": "Menu open state.",
              "attribute": "open"
            },
            {
              "kind": "field",
              "name": "anchorRight",
>>>>>>> e5075d17
              "type": {
                "text": "boolean"
              },
              "default": "false",
<<<<<<< HEAD
              "description": "Date disabled state.",
              "fieldName": "disabled"
            },
            {
              "name": "invalidText",
=======
              "description": "Anchors the menu to the right of the button.",
              "attribute": "anchorRight"
            },
            {
              "kind": "field",
              "name": "fixed",
>>>>>>> e5075d17
              "type": {
                "text": "string"
              },
<<<<<<< HEAD
              "default": "''",
              "description": "Date invalid text.",
              "fieldName": "invalidText"
            },
            {
              "name": "warnText",
              "type": {
                "text": "string"
              },
              "default": "''",
              "description": "Date warning text",
              "fieldName": "warnText"
            },
            {
              "name": "maxDate",
=======
              "default": "false",
              "description": "Use fixed instead of absolute position. Useful when placed within elements with overflow scroll.",
              "attribute": "fixed"
            },
            {
              "kind": "field",
              "name": "assistiveText",
              "type": {
                "text": "string"
              },
              "default": "'Toggle Menu'",
              "description": "Button assistive text..",
              "attribute": "assistiveText"
            },
            {
              "kind": "field",
              "name": "_btnEl",
              "type": {
                "text": "any"
              }
            },
            {
              "kind": "field",
              "name": "_menuEl",
              "type": {
                "text": "any"
              }
            },
            {
              "kind": "method",
              "name": "_emitToggleEvent",
              "privacy": "private"
            },
            {
              "kind": "method",
              "name": "toggleMenu",
              "privacy": "private"
            },
            {
              "kind": "method",
              "name": "handleSlotChange",
              "privacy": "private"
            },
            {
              "kind": "method",
              "name": "handleClickOut",
              "privacy": "private",
              "parameters": [
                {
                  "name": "e",
                  "type": {
                    "text": "Event"
                  }
                }
              ]
            }
          ],
          "events": [
            {
              "description": "Capture the open/close event and emits the new state.",
              "name": "on-toggle"
            }
          ],
          "attributes": [
            {
              "name": "open",
>>>>>>> e5075d17
              "type": {
                "text": "string"
              },
<<<<<<< HEAD
              "default": "''",
              "description": "Maximum date in YYYY-MM-DD format. If the value isn't a possible date string in the format, then the element has no maximum date value.",
              "fieldName": "maxDate"
            },
            {
              "name": "minDate",
=======
              "default": "false",
              "description": "Menu open state.",
              "fieldName": "open"
            },
            {
              "name": "anchorRight",
>>>>>>> e5075d17
              "type": {
                "text": "boolean"
              },
<<<<<<< HEAD
              "default": "''",
              "description": "Mimimum date in YYYY-MM-DD format. If the value isn't a possible date string in the format, then the element has no minimum date value.",
              "fieldName": "minDate"
            },
            {
              "name": "step",
=======
              "default": "false",
              "description": "Anchors the menu to the right of the button.",
              "fieldName": "anchorRight"
            },
            {
              "name": "fixed",
>>>>>>> e5075d17
              "type": {
                "text": "string"
              },
<<<<<<< HEAD
              "default": "''",
              "description": "Specifies the granularity that the value must adhere to, or the special value any,\r\nFor date inputs, the value of step is given in days; and is treated as a number of milliseconds equal to 86,400,000 times the step value.\r\nThe default value of step is 1, indicating 1 day.",
              "fieldName": "step"
=======
              "default": "false",
              "description": "Use fixed instead of absolute position. Useful when placed within elements with overflow scroll.",
              "fieldName": "fixed"
            },
            {
              "name": "assistiveText",
              "type": {
                "text": "string"
              },
              "default": "'Toggle Menu'",
              "description": "Button assistive text..",
              "fieldName": "assistiveText"
>>>>>>> e5075d17
            }
          ],
          "superclass": {
            "name": "LitElement",
            "package": "lit"
          },
<<<<<<< HEAD
          "tagName": "kyn-date-range-picker",
=======
          "tagName": "kyn-overflow-menu",
>>>>>>> e5075d17
          "customElement": true
        }
      ],
      "exports": [
        {
          "kind": "js",
<<<<<<< HEAD
          "name": "DateRangePicker",
          "declaration": {
            "name": "DateRangePicker",
            "module": "src/components/reusable/daterangepicker/daterangepicker.ts"
=======
          "name": "OverflowMenu",
          "declaration": {
            "name": "OverflowMenu",
            "module": "src/components/reusable/overflowMenu/overflowMenu.ts"
>>>>>>> e5075d17
          }
        },
        {
          "kind": "custom-element-definition",
<<<<<<< HEAD
          "name": "kyn-date-range-picker",
          "declaration": {
            "name": "DateRangePicker",
            "module": "src/components/reusable/daterangepicker/daterangepicker.ts"
=======
          "name": "kyn-overflow-menu",
          "declaration": {
            "name": "OverflowMenu",
            "module": "src/components/reusable/overflowMenu/overflowMenu.ts"
>>>>>>> e5075d17
          }
        }
      ]
    },
    {
      "kind": "javascript-module",
<<<<<<< HEAD
      "path": "src/components/reusable/daterangepicker/index.ts",
      "declarations": [],
      "exports": [
        {
          "kind": "js",
          "name": "DateRangePicker",
          "declaration": {
            "name": "DateRangePicker",
            "module": "\"./daterangepicker\""
          }
        }
      ]
    },
    {
      "kind": "javascript-module",
      "path": "src/components/reusable/modal/index.ts",
      "declarations": [],
      "exports": [
        {
          "kind": "js",
          "name": "Modal",
          "declaration": {
            "name": "Modal",
            "module": "./modal"
          }
        }
      ]
    },
    {
      "kind": "javascript-module",
      "path": "src/components/reusable/modal/modal.ts",
      "declarations": [
        {
          "kind": "class",
          "description": "Modal.",
          "name": "Modal",
          "slots": [
            {
              "description": "Slot for modal body content.",
=======
      "path": "src/components/reusable/overflowMenu/overflowMenuItem.ts",
      "declarations": [
        {
          "kind": "class",
          "description": "Overflow Menu.",
          "name": "OverflowMenuItem",
          "slots": [
            {
              "description": "Slot for item text.",
>>>>>>> e5075d17
              "name": "unnamed"
            },
            {
              "description": "Slot for the anchor button content.",
              "name": "anchor"
            },
            {
              "description": "Slot for custom action buttons. Custom action buttons will not trigger the `on-close` event.",
              "name": "actions"
            }
          ],
          "members": [
            {
              "kind": "field",
<<<<<<< HEAD
              "name": "open",
              "type": {
                "text": "boolean"
              },
              "default": "false",
              "description": "Modal open state.",
              "attribute": "open"
            },
            {
              "kind": "field",
              "name": "size",
              "type": {
                "text": "string"
              },
              "default": "'auto'",
              "description": "Modal size. `'auto'`, `'md'`, or `'lg'`.",
              "attribute": "size"
            },
            {
              "kind": "field",
              "name": "titleText",
=======
              "name": "href",
              "type": {
                "text": "string"
              },
              "default": "''",
              "description": "Makes the item a link.",
              "attribute": "href"
            },
            {
              "kind": "field",
              "name": "destructive",
>>>>>>> e5075d17
              "type": {
                "text": "string"
              },
<<<<<<< HEAD
              "default": "''",
              "description": "Title/heading text, required.",
              "attribute": "titleText"
=======
              "default": "false",
              "description": "Adds destructive styles.",
              "attribute": "destructive"
>>>>>>> e5075d17
            },
            {
              "kind": "field",
              "name": "labelText",
              "type": {
                "text": "string"
              },
<<<<<<< HEAD
              "default": "''",
              "description": "Label text, optional.",
              "attribute": "labelText"
            },
            {
              "kind": "field",
              "name": "okText",
              "type": {
                "text": "string"
              },
              "default": "'OK'",
              "description": "OK button text.",
              "attribute": "okText"
            },
            {
              "kind": "field",
              "name": "cancelText",
              "type": {
                "text": "string"
              },
              "default": "'Cancel'",
              "description": "Cancel button text.",
              "attribute": "cancelText"
            },
            {
              "kind": "field",
              "name": "beforeClose",
              "type": {
                "text": "Function"
              },
              "description": "Function to execute before the modal can close. Useful for running checks or validations before closing. Exposes `returnValue` (`'ok'` or `'cancel'`). Must return `true` or `false`."
            },
            {
              "kind": "method",
              "name": "_openModal",
              "privacy": "private"
            },
            {
              "kind": "method",
              "name": "_closeModal",
=======
              "default": "false",
              "description": "Item disabled state.",
              "attribute": "disabled"
            },
            {
              "kind": "method",
              "name": "handleClick",
>>>>>>> e5075d17
              "privacy": "private",
              "parameters": [
                {
                  "name": "e",
                  "type": {
                    "text": "Event"
                  }
                },
                {
                  "name": "returnValue",
                  "type": {
                    "text": "string"
                  }
                }
              ]
<<<<<<< HEAD
            },
            {
              "kind": "method",
              "name": "_emitCloseEvent",
              "privacy": "private",
              "parameters": [
                {
                  "name": "e",
                  "type": {
                    "text": "Event"
                  }
                }
              ]
=======
>>>>>>> e5075d17
            }
          ],
          "events": [
            {
<<<<<<< HEAD
              "description": "Emits the modal close event with `returnValue` (`'ok'` or `'cancel'`).",
              "name": "on-close"
=======
              "description": "Captures the click event and emits the original event details.",
              "name": "on-click"
>>>>>>> e5075d17
            }
          ],
          "attributes": [
            {
<<<<<<< HEAD
              "name": "open",
=======
              "name": "href",
>>>>>>> e5075d17
              "type": {
                "text": "boolean"
              },
<<<<<<< HEAD
              "default": "false",
              "description": "Modal open state.",
              "fieldName": "open"
            },
            {
              "name": "size",
=======
              "default": "''",
              "description": "Makes the item a link.",
              "fieldName": "href"
            },
            {
              "name": "destructive",
>>>>>>> e5075d17
              "type": {
                "text": "string"
              },
<<<<<<< HEAD
              "default": "'auto'",
              "description": "Modal size. `'auto'`, `'md'`, or `'lg'`.",
              "fieldName": "size"
=======
              "default": "false",
              "description": "Adds destructive styles.",
              "fieldName": "destructive"
>>>>>>> e5075d17
            },
            {
              "name": "titleText",
              "type": {
                "text": "string"
              },
<<<<<<< HEAD
              "default": "''",
              "description": "Title/heading text, required.",
              "fieldName": "titleText"
            },
            {
              "name": "labelText",
              "type": {
                "text": "string"
              },
              "default": "''",
              "description": "Label text, optional.",
              "fieldName": "labelText"
            },
            {
              "name": "okText",
              "type": {
                "text": "string"
              },
              "default": "'OK'",
              "description": "OK button text.",
              "fieldName": "okText"
            },
            {
              "name": "cancelText",
              "type": {
                "text": "string"
              },
              "default": "'Cancel'",
              "description": "Cancel button text.",
              "fieldName": "cancelText"
            }
          ],
          "superclass": {
            "name": "LitElement",
            "package": "lit"
          },
          "tagName": "kyn-modal",
          "customElement": true
        }
      ],
      "exports": [
        {
          "kind": "js",
          "name": "Modal",
          "declaration": {
            "name": "Modal",
            "module": "src/components/reusable/modal/modal.ts"
          }
        },
        {
          "kind": "custom-element-definition",
          "name": "kyn-modal",
          "declaration": {
            "name": "Modal",
            "module": "src/components/reusable/modal/modal.ts"
          }
        }
      ]
    },
    {
      "kind": "javascript-module",
      "path": "src/components/reusable/dropdown/dropdown.ts",
      "declarations": [
        {
          "kind": "class",
          "description": "Dropdown, single select.",
          "name": "Dropdown",
          "slots": [
            {
              "description": "Slot for dropdown options.",
              "name": "unnamed"
            },
            {
              "description": "Slot for input label.",
              "name": "label"
            }
          ],
          "members": [
=======
              "default": "false",
              "description": "Item disabled state.",
              "fieldName": "disabled"
            }
          ],
          "superclass": {
            "name": "LitElement",
            "package": "lit"
          },
          "tagName": "kyn-overflow-menu-item",
          "customElement": true
        }
      ],
      "exports": [
        {
          "kind": "js",
          "name": "OverflowMenuItem",
          "declaration": {
            "name": "OverflowMenuItem",
            "module": "src/components/reusable/overflowMenu/overflowMenuItem.ts"
          }
        },
        {
          "kind": "custom-element-definition",
          "name": "kyn-overflow-menu-item",
          "declaration": {
            "name": "OverflowMenuItem",
            "module": "src/components/reusable/overflowMenu/overflowMenuItem.ts"
          }
        }
      ]
    },
    {
      "kind": "javascript-module",
      "path": "src/components/reusable/dropdown/dropdown.ts",
      "declarations": [
        {
          "kind": "class",
          "description": "Dropdown, single select.",
          "name": "Dropdown",
          "slots": [
            {
              "description": "Slot for dropdown options.",
              "name": "unnamed"
            },
            {
              "description": "Slot for input label.",
              "name": "label"
            }
          ],
          "members": [
            {
              "kind": "field",
              "name": "size",
              "type": {
                "text": "string"
              },
              "default": "'md'",
              "description": "Dropdown size/height. \"sm\", \"md\", or \"lg\".",
              "attribute": "size"
            },
            {
              "kind": "field",
              "name": "inline",
              "type": {
                "text": "boolean"
              },
              "default": "false",
              "description": "Dropdown inline style type.",
              "attribute": "inline"
            },
>>>>>>> e5075d17
            {
              "kind": "field",
              "name": "size",
              "type": {
                "text": "string"
              },
              "default": "'md'",
              "description": "Dropdown size/height. \"sm\", \"md\", or \"lg\".",
              "attribute": "size"
            },
            {
              "kind": "field",
<<<<<<< HEAD
              "name": "inline",
=======
              "name": "placeholder",
>>>>>>> e5075d17
              "type": {
                "text": "boolean"
              },
<<<<<<< HEAD
              "default": "false",
              "description": "Dropdown inline style type.",
              "attribute": "inline"
            },
            {
              "kind": "field",
              "name": "caption",
=======
              "default": "''",
              "description": "Dropdown placeholder.",
              "attribute": "placeholder"
            },
            {
              "kind": "field",
              "name": "name",
>>>>>>> e5075d17
              "type": {
                "text": "string"
              },
              "default": "''",
<<<<<<< HEAD
              "description": "Optional text beneath the input.",
              "attribute": "caption"
            },
            {
              "kind": "field",
              "name": "placeholder",
=======
              "description": "Dropdown name.",
              "attribute": "name"
            },
            {
              "kind": "field",
              "name": "open",
>>>>>>> e5075d17
              "type": {
                "text": "boolean"
              },
<<<<<<< HEAD
              "default": "''",
              "description": "Dropdown placeholder.",
              "attribute": "placeholder"
=======
              "default": "false",
              "description": "Listbox/drawer open state.",
              "attribute": "open"
>>>>>>> e5075d17
            },
            {
              "kind": "field",
              "name": "searchable",
              "type": {
                "text": "boolean"
              },
<<<<<<< HEAD
              "default": "''",
              "description": "Dropdown name.",
              "attribute": "name"
=======
              "default": "false",
              "description": "Makes the dropdown searchable.",
              "attribute": "searchable"
            },
            {
              "kind": "field",
              "name": "multiple",
              "type": {
                "text": "boolean"
              },
              "default": "false",
              "description": "Enabled multi-select functionality.",
              "attribute": "multiple"
>>>>>>> e5075d17
            },
            {
              "kind": "field",
              "name": "open",
              "type": {
                "text": "boolean"
              },
              "default": "false",
<<<<<<< HEAD
              "description": "Listbox/drawer open state.",
              "attribute": "open"
=======
              "description": "Makes the dropdown required.",
              "attribute": "required"
>>>>>>> e5075d17
            },
            {
              "kind": "field",
              "name": "searchable",
              "type": {
                "text": "boolean"
              },
              "default": "false",
<<<<<<< HEAD
              "description": "Makes the dropdown searchable.",
              "attribute": "searchable"
=======
              "description": "Dropdown disabled state.",
              "attribute": "disabled"
>>>>>>> e5075d17
            },
            {
              "kind": "field",
              "name": "multiple",
              "type": {
                "text": "boolean"
              },
<<<<<<< HEAD
              "default": "false",
              "description": "Enabled multi-select functionality.",
              "attribute": "multiple"
            },
            {
              "kind": "field",
              "name": "required",
=======
              "default": "''",
              "description": "Dropdown invalid text.",
              "attribute": "invalidText"
            },
            {
              "kind": "field",
              "name": "hideTags",
>>>>>>> e5075d17
              "type": {
                "text": "boolean"
              },
              "default": "false",
<<<<<<< HEAD
              "description": "Makes the dropdown required.",
              "attribute": "required"
            },
            {
              "kind": "field",
              "name": "disabled",
              "type": {
                "text": "boolean"
              },
              "default": "false",
              "description": "Dropdown disabled state.",
              "attribute": "disabled"
            },
            {
              "kind": "field",
              "name": "invalidText",
              "type": {
                "text": "string"
              },
              "default": "''",
              "description": "Dropdown invalid text.",
              "attribute": "invalidText"
            },
            {
              "kind": "field",
              "name": "hideTags",
              "type": {
                "text": "boolean"
              },
              "default": "false",
              "description": "Hide the tags below multi-select.",
              "attribute": "hideTags"
            },
            {
              "kind": "method",
              "name": "handleSlotChange",
              "privacy": "private"
            },
            {
              "kind": "method",
              "name": "resetSelection",
              "privacy": "public",
              "description": "Retrieves the selected values from the list of child options and sets value property."
            },
            {
              "kind": "method",
              "name": "handleClick",
              "privacy": "private"
            },
            {
              "kind": "method",
=======
              "description": "Hide the tags below multi-select.",
              "attribute": "hideTags"
            },
            {
              "kind": "method",
              "name": "handleSlotChange",
              "privacy": "private"
            },
            {
              "kind": "method",
              "name": "resetSelection",
              "privacy": "public",
              "description": "Retrieves the selected values from the list of child options and sets value property."
            },
            {
              "kind": "method",
              "name": "handleClick",
              "privacy": "private"
            },
            {
              "kind": "method",
>>>>>>> e5075d17
              "name": "handleButtonKeydown",
              "privacy": "private",
              "parameters": [
                {
                  "name": "e",
                  "type": {
                    "text": "any"
                  }
                }
              ]
            },
            {
              "kind": "method",
              "name": "handleListKeydown",
              "privacy": "private",
              "parameters": [
                {
                  "name": "e",
                  "type": {
                    "text": "any"
                  }
                }
              ]
            },
            {
              "kind": "method",
              "name": "handleListBlur",
              "privacy": "private",
              "parameters": [
                {
                  "name": "e",
                  "type": {
                    "text": "any"
                  }
                }
              ]
            },
            {
              "kind": "method",
              "name": "handleKeyboard",
              "privacy": "private",
              "parameters": [
                {
                  "name": "e",
                  "type": {
                    "text": "any"
                  }
                },
                {
                  "name": "keyCode",
                  "type": {
                    "text": "number"
                  }
                },
                {
                  "name": "target",
                  "type": {
                    "text": "string"
                  }
                }
              ]
            },
            {
              "kind": "method",
              "name": "handleClearMultiple",
              "privacy": "private",
              "parameters": [
                {
                  "name": "e",
                  "type": {
                    "text": "any"
                  }
                }
              ]
            },
            {
              "kind": "method",
              "name": "handleTagClear",
              "privacy": "private",
              "parameters": [
                {
                  "name": "value",
                  "type": {
                    "text": "string"
                  }
                }
              ]
            },
            {
              "kind": "method",
              "name": "handleClear",
              "privacy": "private",
              "parameters": [
                {
                  "name": "e",
                  "type": {
                    "text": "any"
                  }
                }
              ]
            },
            {
              "kind": "method",
              "name": "handleSearchClick",
              "privacy": "private",
              "parameters": [
                {
                  "name": "e",
                  "type": {
                    "text": "any"
                  }
                }
              ]
            },
            {
              "kind": "method",
              "name": "handleButtonBlur",
              "privacy": "private",
              "parameters": [
                {
                  "name": "e",
                  "type": {
                    "text": "any"
                  }
                }
              ]
            },
            {
              "kind": "method",
              "name": "handleSearchBlur",
              "privacy": "private",
              "parameters": [
                {
                  "name": "e",
                  "type": {
                    "text": "any"
                  }
                }
              ]
            },
            {
              "kind": "method",
              "name": "handleSearchKeydown",
              "privacy": "private",
              "parameters": [
                {
                  "name": "e",
                  "type": {
                    "text": "any"
                  }
                }
              ]
            },
            {
              "kind": "method",
              "name": "handleSearchInput",
              "privacy": "private",
              "parameters": [
                {
                  "name": "e",
                  "type": {
                    "text": "any"
                  }
                }
              ]
            },
            {
              "kind": "method",
              "name": "_handleClick",
              "privacy": "private",
              "parameters": [
                {
                  "name": "e",
                  "type": {
                    "text": "any"
                  }
                }
              ]
            },
            {
              "kind": "method",
              "name": "_handleBlur",
              "privacy": "private",
              "parameters": [
                {
                  "name": "e",
                  "type": {
                    "text": "any"
                  }
                }
              ]
            },
            {
              "kind": "method",
              "name": "_handleFormdata",
              "privacy": "private",
              "parameters": [
                {
                  "name": "e",
                  "type": {
                    "text": "any"
                  }
                }
              ]
            },
            {
              "kind": "method",
              "name": "updateValue",
              "privacy": "private",
              "parameters": [
                {
                  "name": "value",
                  "type": {
                    "text": "string"
                  }
                },
                {
                  "name": "selected",
                  "default": "false"
                }
              ]
            },
            {
              "kind": "method",
              "name": "emitValue",
              "privacy": "private"
            },
            {
              "kind": "method",
              "name": "_updateChildren",
              "privacy": "private"
            }
          ],
          "events": [
            {
              "description": "Captures the input event and emits the selected value and original event details.",
              "name": "on-change"
            }
          ],
          "attributes": [
            {
              "name": "size",
              "type": {
                "text": "string"
              },
              "default": "'md'",
              "description": "Dropdown size/height. \"sm\", \"md\", or \"lg\".",
              "fieldName": "size"
            },
            {
              "name": "inline",
              "type": {
                "text": "boolean"
              },
              "default": "false",
              "description": "Dropdown inline style type.",
              "fieldName": "inline"
            },
            {
              "name": "caption",
              "type": {
                "text": "string"
              },
              "default": "''",
              "description": "Optional text beneath the input.",
              "fieldName": "caption"
            },
            {
              "name": "placeholder",
              "type": {
                "text": "string"
              },
              "default": "''",
              "description": "Dropdown placeholder.",
              "fieldName": "placeholder"
            },
            {
              "name": "name",
              "type": {
                "text": "string"
              },
              "default": "''",
              "description": "Dropdown name.",
              "fieldName": "name"
            },
            {
              "name": "open",
              "type": {
                "text": "boolean"
              },
              "default": "false",
              "description": "Listbox/drawer open state.",
              "fieldName": "open"
            },
<<<<<<< HEAD
            {
              "name": "searchable",
              "type": {
                "text": "boolean"
              },
              "default": "false",
              "description": "Makes the dropdown searchable.",
              "fieldName": "searchable"
            },
            {
              "name": "multiple",
              "type": {
                "text": "boolean"
              },
              "default": "false",
              "description": "Enabled multi-select functionality.",
              "fieldName": "multiple"
            },
            {
              "name": "required",
              "type": {
                "text": "boolean"
              },
              "default": "false",
              "description": "Makes the dropdown required.",
              "fieldName": "required"
            },
=======
>>>>>>> e5075d17
            {
              "name": "searchable",
              "type": {
                "text": "boolean"
              },
              "default": "false",
<<<<<<< HEAD
              "description": "Dropdown disabled state.",
              "fieldName": "disabled"
=======
              "description": "Makes the dropdown searchable.",
              "fieldName": "searchable"
>>>>>>> e5075d17
            },
            {
              "name": "multiple",
              "type": {
                "text": "boolean"
              },
<<<<<<< HEAD
              "default": "''",
              "description": "Dropdown invalid text.",
              "fieldName": "invalidText"
            },
            {
              "name": "hideTags",
              "type": {
                "text": "boolean"
              },
              "default": "false",
              "description": "Hide the tags below multi-select.",
              "fieldName": "hideTags"
            }
          ],
          "superclass": {
            "name": "LitElement",
            "package": "lit"
          },
          "tagName": "kyn-dropdown",
          "customElement": true
        }
      ],
      "exports": [
        {
          "kind": "js",
          "name": "Dropdown",
          "declaration": {
            "name": "Dropdown",
            "module": "src/components/reusable/dropdown/dropdown.ts"
          }
        },
        {
          "kind": "custom-element-definition",
          "name": "kyn-dropdown",
          "declaration": {
            "name": "Dropdown",
            "module": "src/components/reusable/dropdown/dropdown.ts"
          }
        }
      ]
    },
    {
      "kind": "javascript-module",
      "path": "src/components/reusable/dropdown/dropdownOption.ts",
      "declarations": [
        {
          "kind": "class",
          "description": "Dropdown option.",
          "name": "DropdownOption",
          "slots": [
            {
              "description": "Slot for option text.",
              "name": "unnamed"
            }
          ],
          "members": [
            {
              "kind": "field",
              "name": "value",
=======
              "default": "false",
              "description": "Enabled multi-select functionality.",
              "fieldName": "multiple"
            },
            {
              "name": "required",
>>>>>>> e5075d17
              "type": {
                "text": "boolean"
              },
<<<<<<< HEAD
              "default": "''",
              "description": "Option value.",
              "attribute": "value"
            },
            {
              "kind": "field",
              "name": "selected",
=======
              "default": "false",
              "description": "Makes the dropdown required.",
              "fieldName": "required"
            },
            {
              "name": "disabled",
>>>>>>> e5075d17
              "type": {
                "text": "boolean"
              },
              "default": "false",
<<<<<<< HEAD
              "description": "Option selected state.",
              "attribute": "selected",
              "reflects": true
            },
            {
              "kind": "field",
              "name": "disabled",
=======
              "description": "Dropdown disabled state.",
              "fieldName": "disabled"
            },
            {
              "name": "invalidText",
>>>>>>> e5075d17
              "type": {
                "text": "boolean"
              },
<<<<<<< HEAD
              "default": "false",
              "description": "Option disabled state.",
              "attribute": "disabled"
            },
            {
              "kind": "method",
              "name": "handleSlotChange",
              "privacy": "private",
              "parameters": [
                {
                  "name": "e",
                  "type": {
                    "text": "any"
                  }
                }
              ]
            },
            {
              "kind": "method",
              "name": "handleClick",
              "privacy": "private",
              "parameters": [
                {
                  "name": "e",
                  "type": {
                    "text": "Event"
                  }
                }
              ]
            },
            {
              "kind": "method",
              "name": "handleBlur",
              "privacy": "private",
              "parameters": [
                {
                  "name": "e",
                  "type": {
                    "text": "any"
                  }
                }
              ]
            }
          ],
          "events": [
            {
              "description": "Emits the option details to the parent dropdown.",
              "name": "on-click"
            }
          ],
          "attributes": [
            {
              "name": "value",
=======
              "default": "''",
              "description": "Dropdown invalid text.",
              "fieldName": "invalidText"
            },
            {
              "name": "hideTags",
>>>>>>> e5075d17
              "type": {
                "text": "boolean"
              },
<<<<<<< HEAD
              "default": "''",
              "description": "Option value.",
              "fieldName": "value"
            },
            {
              "name": "selected",
              "type": {
                "text": "boolean"
              },
              "default": "false",
              "description": "Option selected state.",
              "fieldName": "selected"
            },
            {
              "name": "disabled",
              "type": {
                "text": "boolean"
              },
              "default": "false",
              "description": "Option disabled state.",
              "fieldName": "disabled"
=======
              "default": "false",
              "description": "Hide the tags below multi-select.",
              "fieldName": "hideTags"
>>>>>>> e5075d17
            }
          ],
          "superclass": {
            "name": "LitElement",
            "package": "lit"
          },
<<<<<<< HEAD
          "tagName": "kyn-dropdown-option",
=======
          "tagName": "kyn-dropdown",
>>>>>>> e5075d17
          "customElement": true
        }
      ],
      "exports": [
        {
          "kind": "js",
<<<<<<< HEAD
          "name": "DropdownOption",
          "declaration": {
            "name": "DropdownOption",
            "module": "src/components/reusable/dropdown/dropdownOption.ts"
=======
          "name": "Dropdown",
          "declaration": {
            "name": "Dropdown",
            "module": "src/components/reusable/dropdown/dropdown.ts"
>>>>>>> e5075d17
          }
        },
        {
          "kind": "custom-element-definition",
<<<<<<< HEAD
          "name": "kyn-dropdown-option",
          "declaration": {
            "name": "DropdownOption",
            "module": "src/components/reusable/dropdown/dropdownOption.ts"
          }
        }
      ]
    },
    {
      "kind": "javascript-module",
      "path": "src/components/reusable/dropdown/index.ts",
      "declarations": [],
      "exports": [
        {
          "kind": "js",
          "name": "Dropdown",
          "declaration": {
            "name": "Dropdown",
            "module": "./dropdown"
          }
        },
        {
          "kind": "js",
          "name": "DropdownOption",
          "declaration": {
            "name": "DropdownOption",
            "module": "./dropdownOption"
          }
        }
      ]
    },
    {
      "kind": "javascript-module",
      "path": "src/components/reusable/dropdown/testDd.ts",
      "declarations": [
        {
          "kind": "class",
          "description": "Test Dd.",
          "name": "TestDd",
          "members": [
            {
              "kind": "field",
              "name": "items",
              "type": {
                "text": "Array<any>"
              },
              "default": "[\r\n    {\r\n      value: 'all',\r\n      text: 'All',\r\n    },\r\n    {\r\n      value: 'option1',\r\n      text: 'Option 1',\r\n    },\r\n    {\r\n      value: 'option2',\r\n      text: 'Option 2',\r\n    },\r\n    {\r\n      value: 'option3',\r\n      text: 'Option 3',\r\n    },\r\n    {\r\n      value: 'option4',\r\n      text: 'Option 4',\r\n    },\r\n  ]",
              "attribute": "items"
            },
            {
              "kind": "method",
              "name": "handleChange",
              "parameters": [
                {
                  "name": "e",
                  "type": {
                    "text": "any"
                  }
                }
              ]
            }
          ],
          "attributes": [
            {
              "name": "items",
              "type": {
                "text": "Array<any>"
              },
              "default": "[\r\n    {\r\n      value: 'all',\r\n      text: 'All',\r\n    },\r\n    {\r\n      value: 'option1',\r\n      text: 'Option 1',\r\n    },\r\n    {\r\n      value: 'option2',\r\n      text: 'Option 2',\r\n    },\r\n    {\r\n      value: 'option3',\r\n      text: 'Option 3',\r\n    },\r\n    {\r\n      value: 'option4',\r\n      text: 'Option 4',\r\n    },\r\n  ]",
              "fieldName": "items"
            }
          ],
          "superclass": {
            "name": "LitElement",
            "package": "lit"
          },
          "tagName": "kyn-test-dd",
          "customElement": true
        }
      ],
      "exports": [
        {
          "kind": "js",
          "name": "TestDd",
          "declaration": {
            "name": "TestDd",
            "module": "src/components/reusable/dropdown/testDd.ts"
          }
        },
        {
          "kind": "custom-element-definition",
          "name": "kyn-test-dd",
          "declaration": {
            "name": "TestDd",
            "module": "src/components/reusable/dropdown/testDd.ts"
          }
        }
      ]
    },
    {
      "kind": "javascript-module",
      "path": "src/components/reusable/overflowMenu/index.ts",
      "declarations": [],
      "exports": [
        {
          "kind": "js",
          "name": "OverflowMenu",
          "declaration": {
            "name": "OverflowMenu",
            "module": "./overflowMenu"
          }
        },
        {
          "kind": "js",
          "name": "OverflowMenuItem",
=======
          "name": "kyn-dropdown",
>>>>>>> e5075d17
          "declaration": {
            "name": "Dropdown",
            "module": "src/components/reusable/dropdown/dropdown.ts"
          }
        }
      ]
    },
    {
      "kind": "javascript-module",
      "path": "src/components/reusable/dropdown/dropdownOption.ts",
      "declarations": [
        {
          "kind": "class",
          "description": "Dropdown option.",
          "name": "DropdownOption",
          "slots": [
            {
              "description": "Slot for option text.",
              "name": "unnamed"
            }
          ],
          "members": [
            {
              "kind": "field",
              "name": "value",
              "type": {
                "text": "string"
              },
              "default": "''",
              "description": "Option value.",
              "attribute": "value"
            },
            {
              "kind": "field",
              "name": "selected",
              "type": {
                "text": "boolean"
              },
              "default": "false",
              "description": "Option selected state.",
              "attribute": "selected",
              "reflects": true
            },
            {
              "kind": "field",
              "name": "disabled",
              "type": {
                "text": "boolean"
              },
              "default": "false",
              "description": "Option disabled state.",
              "attribute": "disabled"
            },
            {
              "kind": "method",
              "name": "handleSlotChange",
              "privacy": "private",
              "parameters": [
                {
                  "name": "e",
                  "type": {
                    "text": "any"
                  }
                }
              ]
            },
            {
              "kind": "method",
              "name": "handleClick",
              "privacy": "private",
              "parameters": [
                {
                  "name": "e",
                  "type": {
                    "text": "Event"
                  }
                }
              ]
            },
            {
              "kind": "method",
              "name": "handleBlur",
              "privacy": "private",
              "parameters": [
                {
                  "name": "e",
                  "type": {
                    "text": "any"
                  }
                }
              ]
            }
          ],
          "events": [
            {
              "description": "Emits the option details to the parent dropdown.",
              "name": "on-click"
            }
          ],
          "attributes": [
            {
              "name": "value",
              "type": {
                "text": "string"
              },
              "default": "''",
              "description": "Option value.",
              "fieldName": "value"
            },
            {
              "name": "selected",
              "type": {
                "text": "boolean"
              },
              "default": "false",
              "description": "Option selected state.",
              "fieldName": "selected"
            },
            {
              "name": "disabled",
              "type": {
                "text": "boolean"
              },
              "default": "false",
              "description": "Option disabled state.",
              "fieldName": "disabled"
            }
          ],
          "superclass": {
            "name": "LitElement",
            "package": "lit"
          },
          "tagName": "kyn-dropdown-option",
          "customElement": true
        }
      ],
      "exports": [
        {
          "kind": "js",
          "name": "DropdownOption",
          "declaration": {
            "name": "DropdownOption",
            "module": "src/components/reusable/dropdown/dropdownOption.ts"
          }
        },
        {
          "kind": "custom-element-definition",
          "name": "kyn-dropdown-option",
          "declaration": {
            "name": "DropdownOption",
            "module": "src/components/reusable/dropdown/dropdownOption.ts"
          }
        }
      ]
    },
    {
      "kind": "javascript-module",
      "path": "src/components/reusable/dropdown/index.ts",
      "declarations": [],
      "exports": [
        {
          "kind": "js",
          "name": "Dropdown",
          "declaration": {
            "name": "Dropdown",
            "module": "./dropdown"
          }
        },
        {
          "kind": "js",
          "name": "DropdownOption",
          "declaration": {
            "name": "DropdownOption",
            "module": "./dropdownOption"
          }
        }
      ]
    },
    {
      "kind": "javascript-module",
      "path": "src/components/reusable/dropdown/testDd.ts",
      "declarations": [
        {
          "kind": "class",
          "description": "Test Dd.",
          "name": "TestDd",
          "members": [
            {
              "kind": "field",
              "name": "items",
              "type": {
                "text": "Array<any>"
              },
              "default": "[\r\n    {\r\n      value: 'all',\r\n      text: 'All',\r\n    },\r\n    {\r\n      value: 'option1',\r\n      text: 'Option 1',\r\n    },\r\n    {\r\n      value: 'option2',\r\n      text: 'Option 2',\r\n    },\r\n    {\r\n      value: 'option3',\r\n      text: 'Option 3',\r\n    },\r\n    {\r\n      value: 'option4',\r\n      text: 'Option 4',\r\n    },\r\n  ]",
              "attribute": "items"
            },
            {
              "kind": "method",
              "name": "handleChange",
              "parameters": [
                {
                  "name": "e",
                  "type": {
                    "text": "any"
                  }
                }
              ]
            }
          ],
          "attributes": [
            {
              "name": "items",
              "type": {
                "text": "Array<any>"
              },
              "default": "[\r\n    {\r\n      value: 'all',\r\n      text: 'All',\r\n    },\r\n    {\r\n      value: 'option1',\r\n      text: 'Option 1',\r\n    },\r\n    {\r\n      value: 'option2',\r\n      text: 'Option 2',\r\n    },\r\n    {\r\n      value: 'option3',\r\n      text: 'Option 3',\r\n    },\r\n    {\r\n      value: 'option4',\r\n      text: 'Option 4',\r\n    },\r\n  ]",
              "fieldName": "items"
            }
          ],
          "superclass": {
            "name": "LitElement",
            "package": "lit"
          },
          "tagName": "kyn-test-dd",
          "customElement": true
        }
      ],
      "exports": [
        {
          "kind": "js",
          "name": "TestDd",
          "declaration": {
            "name": "TestDd",
            "module": "src/components/reusable/dropdown/testDd.ts"
          }
        },
        {
          "kind": "custom-element-definition",
          "name": "kyn-test-dd",
          "declaration": {
            "name": "TestDd",
            "module": "src/components/reusable/dropdown/testDd.ts"
          }
        }
      ]
    },
    {
      "kind": "javascript-module",
      "path": "src/components/reusable/pagination/constants.ts",
      "declarations": [
        {
          "kind": "variable",
          "name": "SHOWING_TEXT",
          "type": {
            "text": "string"
          },
          "default": "'Showing'"
        },
        {
          "kind": "variable",
          "name": "OF_TEXT",
          "type": {
            "text": "string"
          },
          "default": "'of'"
        },
        {
          "kind": "variable",
          "name": "ITEMS_TEXT",
          "type": {
            "text": "string"
          },
          "default": "'items'"
        },
        {
          "kind": "variable",
          "name": "PAGES_TEXT",
          "type": {
            "text": "string"
          },
          "default": "'pages'"
        },
        {
          "kind": "variable",
          "name": "PAGE_SIZE_LABEL",
          "type": {
            "text": "string"
          },
          "default": "'Items Per Page:'"
        },
        {
          "kind": "variable",
          "name": "BREAKPOINT",
          "type": {
            "text": "number"
          },
          "default": "768"
        }
      ],
      "exports": [
        {
          "kind": "js",
          "name": "SHOWING_TEXT",
          "declaration": {
            "name": "SHOWING_TEXT",
            "module": "src/components/reusable/pagination/constants.ts"
          }
        },
        {
          "kind": "js",
          "name": "OF_TEXT",
          "declaration": {
            "name": "OF_TEXT",
            "module": "src/components/reusable/pagination/constants.ts"
          }
        },
        {
          "kind": "js",
          "name": "ITEMS_TEXT",
          "declaration": {
            "name": "ITEMS_TEXT",
            "module": "src/components/reusable/pagination/constants.ts"
          }
        },
        {
          "kind": "js",
          "name": "PAGES_TEXT",
          "declaration": {
            "name": "PAGES_TEXT",
            "module": "src/components/reusable/pagination/constants.ts"
          }
        },
        {
          "kind": "js",
          "name": "PAGE_SIZE_LABEL",
          "declaration": {
            "name": "PAGE_SIZE_LABEL",
            "module": "src/components/reusable/pagination/constants.ts"
          }
        },
        {
          "kind": "js",
          "name": "BREAKPOINT",
          "declaration": {
            "name": "BREAKPOINT",
            "module": "src/components/reusable/pagination/constants.ts"
          }
        }
      ]
    },
    {
      "kind": "javascript-module",
      "path": "src/components/reusable/pagination/index.ts",
      "declarations": [],
      "exports": [
        {
          "kind": "js",
          "name": "Pagination",
          "declaration": {
            "name": "Pagination",
            "module": "./Pagination"
          }
        },
        {
          "kind": "js",
          "name": "PaginationItemsRange",
          "declaration": {
            "name": "PaginationItemsRange",
            "module": "./pagination-items-range"
          }
        },
        {
          "kind": "js",
          "name": "PaginationPageSizeDropdown",
          "declaration": {
            "name": "PaginationPageSizeDropdown",
            "module": "./pagination-page-size-dropdown"
          }
        },
        {
          "kind": "js",
          "name": "PaginationNavigationButtons",
          "declaration": {
            "name": "PaginationNavigationButtons",
            "module": "./pagination-navigation-buttons"
          }
        }
      ]
    },
    {
      "kind": "javascript-module",
      "path": "src/components/reusable/pagination/pagination-items-range.ts",
      "declarations": [
        {
          "kind": "class",
          "description": "`kyn-pagination-items-range` Web Component.\r\n\r\nThis component is responsible for displaying the range of items being displayed\r\nin the context of pagination. It shows which items (by number) are currently visible\r\nand the total number of items.",
          "name": "PaginationItemsRange",
          "members": [
            {
              "kind": "field",
              "name": "count",
              "type": {
                "text": "number"
              },
              "default": "0",
              "description": "Total number of items.",
              "attribute": "count"
            },
            {
              "kind": "field",
              "name": "pageNumber",
              "type": {
                "text": "number"
              },
              "default": "1",
              "description": "Current page number being displayed.",
              "attribute": "pageNumber"
            },
            {
              "kind": "field",
              "name": "pageSize",
              "type": {
                "text": "number"
              },
              "default": "10",
              "description": "Number of items displayed per page.",
              "attribute": "pageSize"
            },
            {
              "kind": "field",
              "name": "itemsRangeText",
              "type": {
                "text": "string"
              },
              "privacy": "private"
            }
          ],
          "attributes": [
            {
              "name": "count",
              "type": {
                "text": "number"
              },
              "default": "0",
              "description": "Total number of items.",
              "fieldName": "count"
            },
            {
              "name": "pageNumber",
              "type": {
                "text": "number"
              },
              "default": "1",
              "description": "Current page number being displayed.",
              "fieldName": "pageNumber"
            },
            {
              "name": "pageSize",
              "type": {
                "text": "number"
              },
              "default": "10",
              "description": "Number of items displayed per page.",
              "fieldName": "pageSize"
            }
          ],
          "superclass": {
            "name": "LitElement",
            "package": "lit"
          },
          "tagName": "kyn-pagination-items-range",
          "customElement": true
        }
      ],
      "exports": [
        {
          "kind": "js",
          "name": "PaginationItemsRange",
          "declaration": {
            "name": "PaginationItemsRange",
            "module": "src/components/reusable/pagination/pagination-items-range.ts"
          }
        },
        {
          "kind": "custom-element-definition",
          "name": "kyn-pagination-items-range",
          "declaration": {
            "name": "PaginationItemsRange",
            "module": "src/components/reusable/pagination/pagination-items-range.ts"
          }
        }
      ]
    },
    {
      "kind": "javascript-module",
      "path": "src/components/reusable/pagination/pagination-navigation-buttons.ts",
      "declarations": [
        {
          "kind": "class",
          "description": "`kyn-pagination-navigation-buttons` Web Component.\r\n\r\nThis component provides navigational controls for pagination.\r\nIt includes back and next buttons, along with displaying the current page and total pages.",
          "name": "PaginationNavigationButtons",
          "members": [
            {
              "kind": "field",
              "name": "pageNumber",
              "type": {
                "text": "number"
              },
              "default": "0",
              "attribute": "pageNumber",
              "reflects": true
            },
            {
              "kind": "field",
              "name": "numberOfPages",
              "type": {
                "text": "number"
              },
              "default": "0",
              "attribute": "numberOfPages",
              "reflects": true
            },
            {
              "kind": "field",
              "name": "SMALLEST_PAGE_NUMBER",
              "type": {
                "text": "number"
              },
              "privacy": "private",
              "default": "1"
            },
            {
              "kind": "method",
              "name": "handleButtonClick",
              "privacy": "private",
              "parameters": [
                {
                  "name": "next",
                  "type": {
                    "text": "boolean"
                  },
                  "description": "If true, will move to the next page, otherwise to the previous page"
                }
              ],
              "description": "Handles the button click event, either moving to the next page or previous page"
            }
          ],
          "events": [
            {
              "name": "on-page-number-change",
              "type": {
                "text": "CustomEvent"
              },
              "description": "Dispatched when the page number is changed."
            }
          ],
          "attributes": [
            {
              "name": "pageNumber",
              "type": {
                "text": "number"
              },
              "default": "0",
              "fieldName": "pageNumber"
            },
            {
              "name": "numberOfPages",
              "type": {
                "text": "number"
              },
              "default": "0",
              "fieldName": "numberOfPages"
            }
          ],
          "superclass": {
            "name": "LitElement",
            "package": "lit"
          },
          "tagName": "kyn-pagination-navigation-buttons",
          "customElement": true
        }
      ],
      "exports": [
        {
          "kind": "js",
          "name": "PaginationNavigationButtons",
          "declaration": {
            "name": "PaginationNavigationButtons",
            "module": "src/components/reusable/pagination/pagination-navigation-buttons.ts"
          }
        },
        {
          "kind": "custom-element-definition",
          "name": "kyn-pagination-navigation-buttons",
          "declaration": {
            "name": "PaginationNavigationButtons",
            "module": "src/components/reusable/pagination/pagination-navigation-buttons.ts"
          }
        }
      ]
    },
    {
      "kind": "javascript-module",
      "path": "src/components/reusable/pagination/pagination-page-size-dropdown.ts",
      "declarations": [
        {
          "kind": "class",
          "description": "`kyn-pagination-page-size-dropdown` Web Component.\r\n\r\nThis component provides a dropdown to select the page size for pagination.\r\nIt emits events when the selected page size changes.",
          "name": "PaginationPageSizeDropdown",
          "members": [
            {
              "kind": "field",
              "name": "pageSize",
              "type": {
                "text": "number"
              },
              "default": "5",
              "description": "Current page size.",
              "attribute": "pageSize"
            },
            {
              "kind": "field",
              "name": "pageSizeLabel",
              "default": "PAGE_SIZE_LABEL",
              "description": "Label for the page size dropdown.",
              "attribute": "pageSizeLabel"
            },
            {
              "kind": "field",
              "name": "pageSizeOptions",
              "type": {
                "text": "Array<number>"
              },
              "default": "[5, 10, 20, 30, 40, 50]",
              "description": "Available options for the page size.",
              "attribute": "pageSizeOptions"
            },
            {
              "kind": "method",
              "name": "handleChange",
              "privacy": "private",
              "parameters": [
                {
                  "name": "event",
                  "type": {
                    "text": "CustomEvent"
                  },
                  "description": "The dropdown change event."
                }
              ],
              "description": "Handles the dropdown change event."
            }
          ],
          "events": [
            {
              "name": "on-page-size-change",
              "type": {
                "text": "CustomEvent"
              },
              "description": "The event fired when the page size changes."
            }
          ],
          "attributes": [
            {
              "name": "pageSize",
              "type": {
                "text": "number"
              },
              "default": "5",
              "description": "Current page size.",
              "fieldName": "pageSize"
            },
            {
              "name": "pageSizeLabel",
              "default": "PAGE_SIZE_LABEL",
              "description": "Label for the page size dropdown.",
              "resolveInitializer": {
                "module": "/src/components/reusable/pagination/constants"
              },
              "fieldName": "pageSizeLabel"
            },
            {
              "name": "pageSizeOptions",
              "type": {
                "text": "Array<number>"
              },
              "default": "[5, 10, 20, 30, 40, 50]",
              "description": "Available options for the page size.",
              "fieldName": "pageSizeOptions"
            }
          ],
          "superclass": {
            "name": "LitElement",
            "package": "lit"
          },
          "tagName": "kyn-pagination-page-size-dropdown",
          "customElement": true
        }
      ],
      "exports": [
        {
          "kind": "js",
          "name": "PaginationPageSizeDropdown",
          "declaration": {
            "name": "PaginationPageSizeDropdown",
            "module": "src/components/reusable/pagination/pagination-page-size-dropdown.ts"
          }
        },
        {
          "kind": "custom-element-definition",
          "name": "kyn-pagination-page-size-dropdown",
          "declaration": {
            "name": "PaginationPageSizeDropdown",
            "module": "src/components/reusable/pagination/pagination-page-size-dropdown.ts"
          }
        }
      ]
    },
    {
      "kind": "javascript-module",
      "path": "src/components/reusable/pagination/Pagination.ts",
      "declarations": [
        {
          "kind": "class",
          "description": "`kyn-pagination` Web Component.\r\n\r\nA component that provides pagination functionality, enabling the user to\r\nnavigate through large datasets by splitting them into discrete chunks.\r\nIntegrates with other utility components like items range display, page size dropdown,\r\nand navigation buttons.",
          "name": "Pagination",
          "members": [
            {
              "kind": "field",
              "name": "count",
              "type": {
                "text": "number"
              },
              "default": "0",
              "description": "Total number of items that need pagination.",
              "attribute": "count"
            },
            {
              "kind": "field",
              "name": "pageNumber",
              "type": {
                "text": "number"
              },
              "default": "1",
              "description": "Current active page number.",
              "attribute": "pageNumber",
              "reflects": true
            },
            {
              "kind": "field",
              "name": "pageSize",
              "type": {
                "text": "number"
              },
              "default": "5",
              "description": "Number of items displayed per page.",
              "attribute": "pageSize"
            },
            {
              "kind": "field",
              "name": "pageSizeOptions",
              "type": {
                "text": "number[]"
              },
              "default": "[5, 10, 20, 30, 40, 50, 100]",
              "description": "Available options for the page size.",
              "attribute": "pageSizeOptions"
            },
            {
              "kind": "field",
              "name": "pageSizeLabel",
              "default": "PAGE_SIZE_LABEL",
              "description": "Label for the page size dropdown.",
              "attribute": "pageSizeLabel"
            },
            {
              "kind": "field",
              "name": "hideItemsRange",
              "type": {
                "text": "boolean"
              },
              "default": "false",
              "description": "Option to hide the items range display.",
              "attribute": "hideItemsRange"
            },
            {
              "kind": "field",
              "name": "hidePageSizeDropdown",
              "type": {
                "text": "boolean"
              },
              "default": "false",
              "description": "Option to hide the page size dropdown.",
              "attribute": "hidePageSizeDropdown"
            },
            {
              "kind": "field",
              "name": "hideNavigationButtons",
              "type": {
                "text": "boolean"
              },
              "default": "false",
              "description": "Option to hide the navigation buttons.",
              "attribute": "hideNavigationButtons"
            },
            {
              "kind": "method",
              "name": "handlePageSizeChange",
              "privacy": "private",
              "parameters": [
                {
                  "name": "e",
                  "type": {
                    "text": "CustomEvent"
                  },
                  "description": "The emitted custom event with the selected page size."
                }
              ],
              "description": "Handler for the event when the page size is changed by the user.\r\nUpdates the `pageSize` and resets the `pageNumber` to 1."
            },
            {
              "kind": "method",
              "name": "handlePageNumberChange",
              "privacy": "private",
              "parameters": [
                {
                  "name": "e",
                  "type": {
                    "text": "CustomEvent"
                  },
                  "description": "The emitted custom event with the selected page number."
                }
              ],
              "description": "Handler for the event when the page number is changed by the user.\r\nUpdates the `pageNumber`."
            }
          ],
          "attributes": [
            {
              "name": "count",
              "type": {
                "text": "number"
              },
              "default": "0",
              "description": "Total number of items that need pagination.",
              "fieldName": "count"
            },
            {
              "name": "pageNumber",
              "type": {
                "text": "number"
              },
              "default": "1",
              "description": "Current active page number.",
              "fieldName": "pageNumber"
            },
            {
              "name": "pageSize",
              "type": {
                "text": "number"
              },
              "default": "5",
              "description": "Number of items displayed per page.",
              "fieldName": "pageSize"
            },
            {
              "name": "pageSizeOptions",
              "type": {
                "text": "number[]"
              },
              "default": "[5, 10, 20, 30, 40, 50, 100]",
              "description": "Available options for the page size.",
              "fieldName": "pageSizeOptions"
            },
            {
              "name": "pageSizeLabel",
              "default": "PAGE_SIZE_LABEL",
              "description": "Label for the page size dropdown.",
              "resolveInitializer": {
                "module": "/src/components/reusable/pagination/constants"
              },
              "fieldName": "pageSizeLabel"
            },
            {
              "name": "hideItemsRange",
              "type": {
                "text": "boolean"
              },
              "default": "false",
              "description": "Option to hide the items range display.",
              "fieldName": "hideItemsRange"
            },
            {
              "name": "hidePageSizeDropdown",
              "type": {
                "text": "boolean"
              },
              "default": "false",
              "description": "Option to hide the page size dropdown.",
              "fieldName": "hidePageSizeDropdown"
            },
            {
              "name": "hideNavigationButtons",
              "type": {
                "text": "boolean"
              },
              "default": "false",
              "description": "Option to hide the navigation buttons.",
              "fieldName": "hideNavigationButtons"
            }
          ],
          "superclass": {
            "name": "LitElement",
            "package": "lit"
          },
          "tagName": "kyn-pagination",
          "customElement": true
        }
      ],
      "exports": [
        {
          "kind": "js",
          "name": "Pagination",
          "declaration": {
            "name": "Pagination",
            "module": "src/components/reusable/pagination/Pagination.ts"
          }
        },
        {
          "kind": "custom-element-definition",
          "name": "kyn-pagination",
          "declaration": {
            "name": "Pagination",
            "module": "src/components/reusable/pagination/Pagination.ts"
          }
        }
      ]
    },
    {
      "kind": "javascript-module",
      "path": "src/components/reusable/radioButton/index.ts",
      "declarations": [],
      "exports": [
        {
          "kind": "js",
          "name": "RadioButton",
          "declaration": {
            "name": "RadioButton",
            "module": "./radioButton"
          }
        },
        {
          "kind": "js",
          "name": "RadioButtonGroup",
          "declaration": {
            "name": "RadioButtonGroup",
            "module": "./radioButtonGroup"
          }
        }
      ]
    },
    {
      "kind": "javascript-module",
      "path": "src/components/reusable/radioButton/radioButton.ts",
      "declarations": [
        {
          "kind": "class",
          "description": "Radio button.",
          "name": "RadioButton",
          "slots": [
            {
              "description": "Slot for label text.",
              "name": "unnamed"
            }
          ],
          "members": [
            {
              "kind": "field",
              "name": "value",
              "type": {
                "text": "string"
              },
              "default": "''",
              "description": "Radio button value.",
              "attribute": "value"
            },
            {
              "kind": "method",
              "name": "handleChange",
              "privacy": "private",
              "parameters": [
                {
                  "name": "e",
                  "type": {
                    "text": "any"
                  }
                }
              ]
            }
          ],
          "events": [
            {
              "description": "Captures the change event and emits the selected value and original event details.",
              "name": "on-radio-change"
            }
          ],
          "attributes": [
            {
              "name": "value",
              "type": {
                "text": "string"
              },
              "default": "''",
              "description": "Radio button value.",
              "fieldName": "value"
            }
          ],
          "superclass": {
            "name": "LitElement",
            "package": "lit"
          },
          "tagName": "kyn-radio-button",
          "customElement": true
        }
      ],
      "exports": [
        {
          "kind": "js",
          "name": "RadioButton",
          "declaration": {
            "name": "RadioButton",
            "module": "src/components/reusable/radioButton/radioButton.ts"
          }
        },
        {
          "kind": "custom-element-definition",
          "name": "kyn-radio-button",
          "declaration": {
            "name": "RadioButton",
            "module": "src/components/reusable/radioButton/radioButton.ts"
          }
        }
      ]
    },
    {
      "kind": "javascript-module",
      "path": "src/components/reusable/radioButton/radioButtonGroup.ts",
      "declarations": [
        {
          "kind": "class",
          "description": "Radio button group container.",
          "name": "RadioButtonGroup",
          "slots": [
            {
              "description": "Slot for individual radio buttons.",
              "name": "unnamed"
            },
            {
              "description": "Slot for label text.",
              "name": "label"
            }
          ],
          "members": [
            {
              "kind": "field",
              "name": "name",
              "type": {
                "text": "string"
              },
              "default": "''",
              "description": "Radio button input name attribute.",
              "attribute": "name"
            },
            {
              "kind": "field",
              "name": "value",
              "type": {
                "text": "string"
              },
              "default": "''",
              "description": "Radio button group selected value.",
              "attribute": "value"
            },
            {
              "kind": "field",
              "name": "required",
              "type": {
                "text": "boolean"
              },
              "default": "false",
              "description": "Makes the input required.",
              "attribute": "required"
            },
            {
              "kind": "field",
              "name": "disabled",
              "type": {
                "text": "boolean"
              },
              "default": "false",
              "description": "Radio button group disabled state.",
              "attribute": "disabled"
            },
            {
              "kind": "field",
              "name": "invalidText",
              "type": {
                "text": "string"
              },
              "default": "''",
              "description": "Radio button group invalid text.",
              "attribute": "invalidText"
            },
            {
              "kind": "method",
              "name": "_handleRadioChange",
              "privacy": "private",
              "parameters": [
                {
                  "name": "e",
                  "type": {
                    "text": "any"
                  }
                }
              ]
            },
            {
              "kind": "method",
              "name": "_handleFormdata",
              "privacy": "private",
              "parameters": [
                {
                  "name": "e",
                  "type": {
                    "text": "any"
                  }
                }
              ]
            }
          ],
          "events": [
            {
              "description": "Captures the change event and emits the selected value.",
              "name": "on-radio-group-change"
            }
          ],
          "attributes": [
            {
              "name": "name",
              "type": {
                "text": "string"
              },
              "default": "''",
              "description": "Radio button input name attribute.",
              "fieldName": "name"
            },
            {
              "name": "value",
              "type": {
                "text": "string"
              },
              "default": "''",
              "description": "Radio button group selected value.",
              "fieldName": "value"
            },
            {
              "name": "required",
              "type": {
                "text": "boolean"
              },
              "default": "false",
              "description": "Makes the input required.",
              "fieldName": "required"
            },
            {
              "name": "disabled",
              "type": {
                "text": "boolean"
              },
              "default": "false",
              "description": "Radio button group disabled state.",
              "fieldName": "disabled"
            },
            {
              "name": "invalidText",
              "type": {
                "text": "string"
              },
              "default": "''",
              "description": "Radio button group invalid text.",
              "fieldName": "invalidText"
            }
          ],
          "superclass": {
            "name": "LitElement",
            "package": "lit"
          },
          "tagName": "kyn-radio-button-group",
          "customElement": true
        }
      ],
      "exports": [
        {
          "kind": "js",
          "name": "RadioButtonGroup",
          "declaration": {
            "name": "RadioButtonGroup",
            "module": "src/components/reusable/radioButton/radioButtonGroup.ts"
          }
        },
        {
          "kind": "custom-element-definition",
          "name": "kyn-radio-button-group",
          "declaration": {
            "name": "RadioButtonGroup",
            "module": "src/components/reusable/radioButton/radioButtonGroup.ts"
          }
        }
      ]
    },
    {
      "kind": "javascript-module",
      "path": "src/components/reusable/table/data-table.ts",
      "declarations": [
        {
          "kind": "class",
          "description": "`kyn-data-table` Web Component.\r\nThis component provides a table with sorting, pagination, and selection capabilities.\r\nIt is designed to be used with the `kyn-table-toolbar` and `kyn-table-container` components.",
          "name": "DataTable",
          "members": [
            {
              "kind": "field",
              "name": "rows",
              "type": {
                "text": "any[]"
              },
              "default": "[]",
              "description": "rows: Array of objects representing each row in the data table.",
              "attribute": "rows"
            },
            {
              "kind": "field",
              "name": "columns",
              "type": {
                "text": "ColumnDefinition[]"
              },
              "default": "[]",
              "description": "columns: Array of objects defining column properties such as\r\nfield name, sorting function, etc.",
              "attribute": "columns"
            },
            {
              "kind": "field",
              "name": "checkboxSelection",
              "type": {
                "text": "boolean"
              },
              "default": "false",
              "description": "checkboxSelection: Boolean indicating whether rows should be\r\nselectable using checkboxes.",
              "attribute": "checkboxSelection"
            },
            {
              "kind": "field",
              "name": "striped",
              "type": {
                "text": "boolean"
              },
              "default": "false",
              "description": "striped: Boolean indicating whether rows should have alternate\r\ncoloring.",
              "attribute": "striped"
            },
            {
              "kind": "field",
              "name": "selectedRows",
              "default": "new Set<number>()",
              "description": "selectedRows: Set of row ids that are currently selected.",
              "attribute": "selectedRows"
            },
            {
              "kind": "field",
              "name": "stickyHeader",
              "type": {
                "text": "boolean"
              },
              "default": "false",
              "description": "stickyHeader: Boolean indicating whether the table header\r\nshould be sticky.",
              "attribute": "stickyHeader"
            },
            {
              "kind": "field",
              "name": "dense",
              "type": {
                "text": "boolean"
              },
              "default": "false",
              "description": "dense: Boolean indicating whether the table should be displayed\r\nin dense mode.",
              "attribute": "dense"
            },
            {
              "kind": "field",
              "name": "paginationModel",
              "type": {
                "text": "object"
              },
              "default": "{\r\n    count: 0,\r\n    pageSize: 5,\r\n    pageNumber: 0,\r\n    pageSizeOptions: [5, 10],\r\n  }",
              "description": "paginationModel: Object holding pagination information such as\r\ncurrent page, page size, etc.",
              "attribute": "paginationModel"
            },
            {
              "kind": "field",
              "name": "hideItemsRange",
              "type": {
                "text": "boolean"
              },
              "default": "false",
              "description": "Option to hide the items range display.",
              "attribute": "hideItemsRange"
            },
            {
              "kind": "field",
              "name": "hidePageSizeDropdown",
              "type": {
                "text": "boolean"
              },
              "default": "false",
              "description": "Option to hide the page size dropdown.",
              "attribute": "hidePageSizeDropdown"
            },
            {
              "kind": "field",
              "name": "hideNavigationButtons",
              "type": {
                "text": "boolean"
              },
              "default": "false",
              "description": "Option to hide the navigation buttons.",
              "attribute": "hideNavigationButtons"
            },
            {
              "kind": "field",
              "name": "fixedLayout",
              "type": {
                "text": "boolean"
              },
              "default": "false",
              "description": "Determines if the table layout is fixed (true) or auto (false).",
              "attribute": "fixedLayout"
            },
            {
              "kind": "method",
              "name": "updateHeaderCheckbox",
              "description": "Updates the state of the header checkbox based on the number of\r\nselected rows."
            },
            {
              "kind": "method",
              "name": "handleRowSelectionChange",
              "parameters": [
                {
                  "name": "rowId",
                  "type": {
                    "text": "number"
                  }
                },
                {
                  "name": "isChecked",
                  "type": {
                    "text": "boolean"
                  }
                }
              ],
              "description": "Handles the change of selection state for a specific row."
            },
            {
              "kind": "method",
              "name": "toggleSelectionAll",
              "description": "Toggles the selection state of all rows in the table."
            },
            {
              "kind": "method",
              "name": "onPageSizeChange",
              "parameters": [
                {
                  "name": "event",
                  "type": {
                    "text": "CustomEvent"
                  }
                }
              ],
              "description": "Handles the change of page size in pagination."
            },
            {
              "kind": "method",
              "name": "onPageNumberChange",
              "parameters": [
                {
                  "name": "event",
                  "type": {
                    "text": "CustomEvent"
                  }
                }
              ],
              "description": "Handles the change of page number in pagination."
            }
          ],
          "events": [
            {
              "name": "on-selected-rows-changed",
              "type": {
                "text": "CustomEvent"
              },
              "description": "Dispatched when the selected rows change."
            },
            {
              "name": "on-page-changed",
              "type": {
                "text": "CustomEvent"
              },
              "description": "Dispatched when the page number or page size changes."
            },
            {
              "description": "Dispatched when the sort order changes.",
              "name": "on-sort-changed"
            }
          ],
          "attributes": [
            {
              "name": "rows",
              "type": {
                "text": "any[]"
              },
              "default": "[]",
              "description": "rows: Array of objects representing each row in the data table.",
              "fieldName": "rows"
            },
            {
              "name": "columns",
              "type": {
                "text": "ColumnDefinition[]"
              },
              "default": "[]",
              "description": "columns: Array of objects defining column properties such as\r\nfield name, sorting function, etc.",
              "fieldName": "columns"
            },
            {
              "name": "checkboxSelection",
              "type": {
                "text": "boolean"
              },
              "default": "false",
              "description": "checkboxSelection: Boolean indicating whether rows should be\r\nselectable using checkboxes.",
              "fieldName": "checkboxSelection"
            },
            {
              "name": "striped",
              "type": {
                "text": "boolean"
              },
              "default": "false",
              "description": "striped: Boolean indicating whether rows should have alternate\r\ncoloring.",
              "fieldName": "striped"
            },
            {
              "name": "selectedRows",
              "default": "new Set<number>()",
              "description": "selectedRows: Set of row ids that are currently selected.",
              "fieldName": "selectedRows"
            },
            {
              "name": "stickyHeader",
              "type": {
                "text": "boolean"
              },
              "default": "false",
              "description": "stickyHeader: Boolean indicating whether the table header\r\nshould be sticky.",
              "fieldName": "stickyHeader"
            },
            {
              "name": "dense",
              "type": {
                "text": "boolean"
              },
              "default": "false",
              "description": "dense: Boolean indicating whether the table should be displayed\r\nin dense mode.",
              "fieldName": "dense"
            },
            {
              "name": "paginationModel",
              "type": {
                "text": "object"
              },
              "default": "{\r\n    count: 0,\r\n    pageSize: 5,\r\n    pageNumber: 0,\r\n    pageSizeOptions: [5, 10],\r\n  }",
              "description": "paginationModel: Object holding pagination information such as\r\ncurrent page, page size, etc.",
              "fieldName": "paginationModel"
            },
            {
              "name": "hideItemsRange",
              "type": {
                "text": "boolean"
              },
              "default": "false",
              "description": "Option to hide the items range display.",
              "fieldName": "hideItemsRange"
            },
            {
              "name": "hidePageSizeDropdown",
              "type": {
                "text": "boolean"
              },
              "default": "false",
              "description": "Option to hide the page size dropdown.",
              "fieldName": "hidePageSizeDropdown"
            },
            {
              "name": "hideNavigationButtons",
              "type": {
                "text": "boolean"
              },
              "default": "false",
              "description": "Option to hide the navigation buttons.",
              "fieldName": "hideNavigationButtons"
            },
            {
              "name": "fixedLayout",
              "type": {
                "text": "boolean"
              },
              "default": "false",
              "description": "Determines if the table layout is fixed (true) or auto (false).",
              "fieldName": "fixedLayout"
            }
          ],
          "superclass": {
            "name": "LitElement",
            "package": "lit"
          },
          "tagName": "kyn-data-table",
          "customElement": true
        }
      ],
      "exports": [
        {
          "kind": "js",
          "name": "DataTable",
          "declaration": {
            "name": "DataTable",
            "module": "src/components/reusable/table/data-table.ts"
          }
        },
        {
          "kind": "custom-element-definition",
          "name": "kyn-data-table",
          "declaration": {
            "name": "DataTable",
            "module": "src/components/reusable/table/data-table.ts"
          }
        }
      ]
    },
    {
      "kind": "javascript-module",
      "path": "src/components/reusable/table/defs.ts",
      "declarations": [],
      "exports": []
    },
    {
      "kind": "javascript-module",
      "path": "src/components/reusable/table/index.ts",
      "declarations": [],
      "exports": [
        {
          "kind": "js",
          "name": "Table",
          "declaration": {
            "name": "Table",
            "module": "./Table"
          }
        },
        {
          "kind": "js",
          "name": "TableCell",
          "declaration": {
            "name": "TableCell",
            "module": "./table-cell"
          }
        },
        {
          "kind": "js",
          "name": "TableRow",
          "declaration": {
            "name": "TableRow",
            "module": "./table-row"
          }
        },
        {
          "kind": "js",
          "name": "TableBody",
          "declaration": {
            "name": "TableBody",
            "module": "./table-body"
          }
        },
        {
          "kind": "js",
          "name": "TableHead",
          "declaration": {
            "name": "TableHead",
            "module": "./table-head"
          }
        },
        {
          "kind": "js",
          "name": "TableHeader",
          "declaration": {
            "name": "TableHeader",
            "module": "./table-header"
          }
        },
        {
          "kind": "js",
          "name": "TableFooter",
          "declaration": {
            "name": "TableFooter",
            "module": "./table-footer"
          }
        },
        {
          "kind": "js",
          "name": "TableToolbar",
          "declaration": {
            "name": "TableToolbar",
            "module": "./table-toolbar"
          }
        },
        {
          "kind": "js",
          "name": "TableContainer",
          "declaration": {
            "name": "TableContainer",
            "module": "./table-container"
          }
        },
        {
          "kind": "js",
          "name": "Pagination",
          "declaration": {
            "name": "Pagination",
            "module": "../pagination"
          }
        }
      ]
    },
    {
      "kind": "javascript-module",
      "path": "src/components/reusable/table/table-body.ts",
      "declarations": [
        {
          "kind": "class",
          "description": "`kyn-tbody` Web Component.\r\n\r\nRepresents the body section of Shidoka's design system tables. Designed to provide\r\na consistent look and feel, and can offer striped rows for enhanced readability.",
          "name": "TableBody",
          "slots": [
            {
              "description": "The content slot for adding rows (`<kyn-tr>`) within the table body.",
              "name": "unnamed"
            }
          ],
          "members": [
            {
              "kind": "field",
              "name": "striped",
              "type": {
                "text": "boolean"
              },
              "default": "false",
              "description": "Determines if the rows in the table body should be striped.",
              "attribute": "striped",
              "reflects": true
            }
          ],
          "attributes": [
            {
              "name": "striped",
              "type": {
                "text": "boolean"
              },
              "default": "false",
              "description": "Determines if the rows in the table body should be striped.",
              "fieldName": "striped"
            }
          ],
          "superclass": {
            "name": "LitElement",
            "package": "lit"
          },
          "tagName": "kyn-tbody",
          "customElement": true
        }
      ],
      "exports": [
        {
          "kind": "js",
          "name": "TableBody",
          "declaration": {
            "name": "TableBody",
            "module": "src/components/reusable/table/table-body.ts"
          }
        },
        {
          "kind": "custom-element-definition",
          "name": "kyn-tbody",
          "declaration": {
            "name": "TableBody",
            "module": "src/components/reusable/table/table-body.ts"
          }
        }
      ]
    },
    {
      "kind": "javascript-module",
      "path": "src/components/reusable/table/table-cell.ts",
      "declarations": [
        {
          "kind": "class",
          "description": "`kyn-td` Web Component.\r\n\r\nRepresents a table cell (data cell) within Shidoka's design system tables.\r\nAllows customization of alignment and can reflect the sort direction when\r\nused within sortable columns.",
          "name": "TableCell",
          "slots": [
            {
              "description": "The content slot for adding table data inside the cell.",
              "name": "unnamed"
            }
          ],
          "members": [
            {
              "kind": "field",
              "name": "dense",
              "type": {
                "text": "boolean"
              },
              "default": "false",
              "attribute": "dense"
            },
            {
              "kind": "field",
              "name": "align",
              "type": {
                "text": "TABLE_CELL_ALIGN"
              },
              "description": "Determines the text alignment of the table cell's content.",
              "attribute": "align",
              "reflects": true
            },
            {
              "kind": "field",
              "name": "sortDirection",
              "type": {
                "text": "SORT_DIRECTION"
              },
              "description": "Reflects the sort direction when used within sortable columns.",
              "attribute": "sortDirection"
            },
            {
              "kind": "field",
              "name": "width",
              "type": {
                "text": "string"
              },
              "default": "''",
              "description": "Sets a fixed width for the cell.\r\nAccepts standard CSS width values (e.g., '150px', '50%').",
              "attribute": "width"
            },
            {
              "kind": "field",
              "name": "maxWidth",
              "type": {
                "text": "string"
              },
              "default": "''",
              "description": "Sets a maximum width for the cell; contents exceeding this limit will be truncated with ellipsis.\r\nAccepts standard CSS width values (e.g., '150px', '50%').",
              "attribute": "maxWidth"
            },
            {
              "kind": "field",
              "name": "ellipsis",
              "type": {
                "text": "boolean"
              },
              "default": "false",
              "description": "Truncates the cell's contents with ellipsis.",
              "attribute": "ellipsis"
            }
          ],
          "attributes": [
            {
              "name": "dense",
              "type": {
                "text": "boolean"
              },
              "default": "false",
              "fieldName": "dense"
            },
            {
              "name": "align",
              "type": {
                "text": "TABLE_CELL_ALIGN"
              },
              "description": "Determines the text alignment of the table cell's content.",
              "fieldName": "align"
            },
            {
              "name": "sortDirection",
              "type": {
                "text": "SORT_DIRECTION"
              },
              "description": "Reflects the sort direction when used within sortable columns.",
              "fieldName": "sortDirection"
            },
            {
              "name": "width",
              "type": {
                "text": "string"
              },
              "default": "''",
              "description": "Sets a fixed width for the cell.\r\nAccepts standard CSS width values (e.g., '150px', '50%').",
              "fieldName": "width"
            },
            {
              "name": "maxWidth",
              "type": {
                "text": "string"
              },
              "default": "''",
              "description": "Sets a maximum width for the cell; contents exceeding this limit will be truncated with ellipsis.\r\nAccepts standard CSS width values (e.g., '150px', '50%').",
              "fieldName": "maxWidth"
            },
            {
              "name": "ellipsis",
              "type": {
                "text": "boolean"
              },
              "default": "false",
              "description": "Truncates the cell's contents with ellipsis.",
              "fieldName": "ellipsis"
            }
          ],
          "superclass": {
            "name": "LitElement",
            "package": "lit"
          },
          "tagName": "kyn-td",
          "customElement": true
        }
      ],
      "exports": [
        {
          "kind": "js",
          "name": "TableCell",
          "declaration": {
            "name": "TableCell",
            "module": "src/components/reusable/table/table-cell.ts"
          }
        },
        {
          "kind": "custom-element-definition",
          "name": "kyn-td",
          "declaration": {
            "name": "TableCell",
            "module": "src/components/reusable/table/table-cell.ts"
          }
        }
      ]
    },
    {
      "kind": "javascript-module",
      "path": "src/components/reusable/table/table-container.ts",
      "declarations": [
        {
          "kind": "class",
          "description": "`kyn-table-container` Web Component.\r\n\r\nProvides a container for Shidoka's design system tables. It's designed to encapsulate\r\nand apply styles uniformly across the table elements.",
          "name": "TableContainer",
          "slots": [
            {
              "description": "The content slot for adding table and related elements.",
              "name": "unnamed"
            }
          ],
          "members": [],
          "superclass": {
            "name": "LitElement",
            "package": "lit"
          },
          "tagName": "kyn-table-container",
          "customElement": true
        }
      ],
      "exports": [
        {
          "kind": "js",
          "name": "TableContainer",
          "declaration": {
            "name": "TableContainer",
            "module": "src/components/reusable/table/table-container.ts"
          }
        },
        {
          "kind": "custom-element-definition",
          "name": "kyn-table-container",
          "declaration": {
            "name": "TableContainer",
            "module": "src/components/reusable/table/table-container.ts"
          }
        }
      ]
    },
    {
      "kind": "javascript-module",
      "path": "src/components/reusable/table/table-footer.ts",
      "declarations": [
        {
          "kind": "class",
          "description": "`kyn-tfoot` Web Component.\r\n\r\nRepresents a custom table footer (`<tfoot>`) for Shidoka's design system tables.\r\nDesigned to contain and style table footer rows (`<tr>`) and footer cells (`<td>`).",
          "name": "TableFooter",
          "slots": [
            {
              "description": "The content slot for adding table footer rows.",
              "name": ""
            }
          ],
          "members": [],
          "superclass": {
            "name": "LitElement",
            "package": "lit"
          },
          "tagName": "kyn-tfoot",
          "customElement": true
        }
      ],
      "exports": [
        {
          "kind": "js",
          "name": "TableFooter",
          "declaration": {
            "name": "TableFooter",
            "module": "src/components/reusable/table/table-footer.ts"
          }
        },
        {
          "kind": "custom-element-definition",
          "name": "kyn-tfoot",
          "declaration": {
            "name": "TableFooter",
            "module": "src/components/reusable/table/table-footer.ts"
          }
        }
      ]
    },
    {
      "kind": "javascript-module",
      "path": "src/components/reusable/table/table-head.ts",
      "declarations": [
        {
          "kind": "class",
          "description": "`kyn-thead` Web Component.\r\n\r\nRepresents a custom table head (`<thead>`) for Shidoka's design system tables.\r\nDesigned to contain and style table header rows (`<tr>`) and header cells (`<th>`).",
          "name": "TableHead",
          "slots": [
            {
              "description": "The content slot for adding table header rows (`<kyn-tr>`).",
              "name": "unnamed"
            }
          ],
          "members": [
            {
              "kind": "field",
              "name": "stickyHeader",
              "type": {
                "text": "boolean"
              },
              "default": "false",
              "attribute": "stickyHeader"
            },
            {
              "kind": "method",
              "name": "handleChildSort",
              "privacy": "private",
              "parameters": [
                {
                  "name": "e",
                  "type": {
                    "text": "CustomEvent"
                  }
                }
              ]
            }
          ],
          "attributes": [
            {
              "name": "stickyHeader",
              "type": {
                "text": "boolean"
              },
              "default": "false",
              "fieldName": "stickyHeader"
            }
          ],
          "superclass": {
            "name": "LitElement",
            "package": "lit"
          },
          "tagName": "kyn-thead",
          "customElement": true
        }
      ],
      "exports": [
        {
          "kind": "js",
          "name": "TableHead",
          "declaration": {
            "name": "TableHead",
            "module": "src/components/reusable/table/table-head.ts"
          }
        },
        {
          "kind": "custom-element-definition",
          "name": "kyn-thead",
          "declaration": {
            "name": "TableHead",
            "module": "src/components/reusable/table/table-head.ts"
          }
        }
      ]
    },
    {
      "kind": "javascript-module",
      "path": "src/components/reusable/table/table-header.ts",
      "declarations": [
        {
          "kind": "class",
          "description": "`kyn-th` Web Component.\r\n\r\nRepresents a custom table header cell (`<th>`) for Shidoka's design system tables.\r\nProvides sorting functionality when enabled and allows alignment customization.",
          "name": "TableHeader",
          "slots": [
            {
              "description": "The content slot for adding header text or content.",
              "name": "unnamed"
            }
          ],
          "members": [
            {
              "kind": "field",
              "name": "dense",
              "type": {
                "text": "boolean"
              },
              "default": "false",
              "attribute": "dense"
            },
            {
              "kind": "field",
              "name": "align",
              "type": {
                "text": "TABLE_CELL_ALIGN"
              },
              "description": "Specifies the alignment of the content within the table header.\r\nOptions: 'left', 'center', 'right'",
              "attribute": "align",
              "reflects": true
            },
            {
              "kind": "field",
              "name": "sortable",
              "type": {
                "text": "boolean"
              },
              "default": "false",
              "description": "Specifies if the column is sortable.\r\nIf set to true, an arrow icon will be displayed unpon hover,\r\nallowing the user to toggle sort directions.",
              "attribute": "sortable",
              "reflects": true
            },
            {
              "kind": "field",
              "name": "sortDirection",
              "type": {
                "text": "SORT_DIRECTION"
              },
              "description": "Specifies the direction of sorting applied to the column.",
              "attribute": "sortDirection",
              "reflects": true
            },
            {
              "kind": "field",
              "name": "headerLabel",
              "type": {
                "text": "string"
              },
              "default": "''",
              "description": "The textual content associated with this component.\r\nRepresents the primary content or label that will be displayed.",
              "attribute": "headerLabel"
            },
            {
              "kind": "field",
              "name": "sortKey",
              "type": {
                "text": "string"
              },
              "default": "''",
              "description": "The unique identifier representing this column header.\r\nUsed to distinguish between different sortable columns and\r\nto ensure that only one column is sorted at a time.",
              "attribute": "sortKey"
            },
            {
              "kind": "field",
              "name": "visiblyHidden",
              "type": {
                "text": "boolean"
              },
              "default": "false",
              "description": "Determines whether the content should be hidden from visual view but remain accessible\r\nto screen readers for accessibility purposes. When set to `true`, the content\r\nwill not be visibly shown, but its content can still be read by screen readers.\r\nThis is especially useful for providing additional context or information to\r\nassistive technologies without cluttering the visual UI.",
              "attribute": "visiblyHidden"
            },
            {
              "kind": "method",
              "name": "resetSort",
              "description": "Resets the sorting direction of the component to its default state.\r\nUseful for initializing or clearing any applied sorting on the element."
            },
            {
              "kind": "method",
              "name": "toggleSortDirection",
              "privacy": "private",
              "description": "Toggles the sort direction between ascending, descending, and default states.\r\nIt also dispatches an event to notify parent components of the sorting change."
            },
            {
              "kind": "method",
              "name": "getTextContent"
            }
          ],
          "events": [
            {
              "name": "on-sort-changed",
              "type": {
                "text": "CustomEvent"
              },
              "description": "Dispatched when the sort direction is changed."
            }
          ],
          "attributes": [
            {
              "name": "dense",
              "type": {
                "text": "boolean"
              },
              "default": "false",
              "fieldName": "dense"
            },
            {
              "name": "align",
              "type": {
                "text": "TABLE_CELL_ALIGN"
              },
              "description": "Specifies the alignment of the content within the table header.\r\nOptions: 'left', 'center', 'right'",
              "fieldName": "align"
            },
            {
              "name": "sortable",
              "type": {
                "text": "boolean"
              },
              "default": "false",
              "description": "Specifies if the column is sortable.\r\nIf set to true, an arrow icon will be displayed unpon hover,\r\nallowing the user to toggle sort directions.",
              "fieldName": "sortable"
            },
            {
              "name": "sortDirection",
              "type": {
                "text": "SORT_DIRECTION"
              },
              "description": "Specifies the direction of sorting applied to the column.",
              "fieldName": "sortDirection"
            },
            {
              "name": "headerLabel",
              "type": {
                "text": "string"
              },
              "default": "''",
              "description": "The textual content associated with this component.\r\nRepresents the primary content or label that will be displayed.",
              "fieldName": "headerLabel"
            },
            {
              "name": "sortKey",
              "type": {
                "text": "string"
              },
              "default": "''",
              "description": "The unique identifier representing this column header.\r\nUsed to distinguish between different sortable columns and\r\nto ensure that only one column is sorted at a time.",
              "fieldName": "sortKey"
            },
            {
              "name": "visiblyHidden",
              "type": {
                "text": "boolean"
              },
              "default": "false",
              "description": "Determines whether the content should be hidden from visual view but remain accessible\r\nto screen readers for accessibility purposes. When set to `true`, the content\r\nwill not be visibly shown, but its content can still be read by screen readers.\r\nThis is especially useful for providing additional context or information to\r\nassistive technologies without cluttering the visual UI.",
              "fieldName": "visiblyHidden"
            }
          ],
          "superclass": {
            "name": "LitElement",
            "package": "lit"
          },
          "tagName": "kyn-th",
          "customElement": true
        }
      ],
      "exports": [
        {
          "kind": "js",
          "name": "TableHeader",
          "declaration": {
            "name": "TableHeader",
            "module": "src/components/reusable/table/table-header.ts"
          }
        },
        {
          "kind": "custom-element-definition",
          "name": "kyn-th",
          "declaration": {
            "name": "TableHeader",
            "module": "src/components/reusable/table/table-header.ts"
          }
        }
      ]
    },
    {
      "kind": "javascript-module",
      "path": "src/components/reusable/table/table-row.ts",
      "declarations": [
        {
          "kind": "class",
          "description": "`kyn-tr` Web Component.\r\n\r\nRepresents a table row (`<tr>`) equivalent for custom tables created with Shidoka's design system.\r\nIt primarily acts as a container for individual table cells and behaves similarly to a native `<tr>` element.",
          "name": "TableRow",
          "slots": [
            {
              "description": "The content slot for adding table cells (`kyn-td` or other relevant cells).",
              "name": "unnamed"
            }
          ],
          "members": [
            {
              "kind": "field",
              "name": "selected",
              "type": {
                "text": "boolean"
              },
              "default": "false",
              "attribute": "selected",
              "reflects": true
            },
            {
              "kind": "field",
              "name": "clickable",
              "type": {
                "text": "boolean"
              },
              "default": "false",
              "attribute": "clickable",
              "reflects": true
            },
            {
              "kind": "field",
              "name": "expanded",
              "type": {
                "text": "boolean"
              },
              "default": "false",
              "attribute": "expanded",
              "reflects": true
            },
            {
              "kind": "method",
              "name": "handleClick"
            }
          ],
          "attributes": [
            {
              "name": "selected",
              "type": {
                "text": "boolean"
              },
              "default": "false",
              "fieldName": "selected"
            },
            {
              "name": "clickable",
              "type": {
                "text": "boolean"
              },
              "default": "false",
              "fieldName": "clickable"
            },
            {
              "name": "expanded",
              "type": {
                "text": "boolean"
              },
              "default": "false",
              "fieldName": "expanded"
            }
          ],
          "superclass": {
            "name": "LitElement",
            "package": "lit"
          },
          "tagName": "kyn-tr",
          "customElement": true
        }
      ],
      "exports": [
        {
          "kind": "js",
          "name": "TableRow",
          "declaration": {
            "name": "TableRow",
            "module": "src/components/reusable/table/table-row.ts"
          }
        },
        {
          "kind": "custom-element-definition",
          "name": "kyn-tr",
          "declaration": {
            "name": "TableRow",
            "module": "src/components/reusable/table/table-row.ts"
          }
        }
      ]
    },
    {
      "kind": "javascript-module",
      "path": "src/components/reusable/table/table-toolbar.ts",
      "declarations": [
        {
          "kind": "class",
          "description": "`kyn-table-toolbar` Web Component.\r\n\r\nThis component provides a toolbar for tables, primarily featuring a title and additional content.\r\nThe title is rendered prominently, while the slot can be used for controls, buttons, or other interactive elements.",
          "name": "TableToolbar",
          "slots": [
            {
              "description": "The primary content slot for controls, buttons, or other toolbar content.",
              "name": "unnamed"
            }
          ],
          "members": [
            {
              "kind": "field",
              "name": "tableTitle",
              "type": {
                "text": "string"
              },
              "default": "''",
              "description": "The title for the toolbar",
              "attribute": "tableTitle"
            }
          ],
          "attributes": [
            {
              "name": "tableTitle",
              "type": {
                "text": "string"
              },
              "default": "''",
              "description": "The title for the toolbar",
              "fieldName": "tableTitle"
            }
          ],
          "superclass": {
            "name": "LitElement",
            "package": "lit"
          },
          "tagName": "kyn-table-toolbar",
          "customElement": true
        }
      ],
      "exports": [
        {
          "kind": "js",
          "name": "TableToolbar",
          "declaration": {
            "name": "TableToolbar",
            "module": "src/components/reusable/table/table-toolbar.ts"
          }
        },
        {
          "kind": "custom-element-definition",
          "name": "kyn-table-toolbar",
          "declaration": {
            "name": "TableToolbar",
            "module": "src/components/reusable/table/table-toolbar.ts"
          }
        }
      ]
    },
    {
      "kind": "javascript-module",
      "path": "src/components/reusable/table/Table.ts",
      "declarations": [
        {
          "kind": "class",
          "description": "`kyn-table` Web Component.\r\n\r\nThis component provides a generic table structure with a slot to allow customization.\r\nYou can use this component to wrap around table rows and cells for a consistent style.",
          "name": "Table",
          "slots": [
            {
              "description": "The primary content slot for rows, headers, and cells.",
              "name": "unnamed"
            }
          ],
          "members": [
            {
              "kind": "field",
              "name": "fixedLayout",
              "type": {
                "text": "boolean"
              },
              "default": "false",
              "description": "Determines if the table layout is fixed (true) or auto (false).",
              "attribute": "fixedLayout"
            }
          ],
          "attributes": [
            {
              "name": "fixedLayout",
              "type": {
                "text": "boolean"
              },
              "default": "false",
              "description": "Determines if the table layout is fixed (true) or auto (false).",
              "fieldName": "fixedLayout"
            }
          ],
          "superclass": {
            "name": "LitElement",
            "package": "lit"
          },
          "tagName": "kyn-table",
          "customElement": true
        }
      ],
      "exports": [
        {
          "kind": "js",
          "name": "Table",
          "declaration": {
            "name": "Table",
            "module": "src/components/reusable/table/Table.ts"
          }
        },
        {
          "kind": "custom-element-definition",
          "name": "kyn-table",
          "declaration": {
            "name": "Table",
            "module": "src/components/reusable/table/Table.ts"
          }
        }
      ]
    },
    {
      "kind": "javascript-module",
      "path": "src/components/reusable/textArea/index.ts",
      "declarations": [],
      "exports": [
        {
          "kind": "js",
          "name": "TextArea",
          "declaration": {
            "name": "TextArea",
            "module": "./textArea"
          }
        }
      ]
    },
    {
      "kind": "javascript-module",
      "path": "src/components/reusable/textArea/textArea.ts",
      "declarations": [
        {
          "kind": "class",
          "description": "Text area.",
          "name": "TextArea",
          "slots": [
            {
              "description": "Slot for label text.",
              "name": "unnamed"
            }
          ],
          "members": [
            {
              "kind": "field",
              "name": "caption",
              "type": {
                "text": "string"
              },
              "default": "''",
              "description": "Optional text beneath the input.",
              "attribute": "caption"
            },
            {
              "kind": "field",
              "name": "value",
              "type": {
                "text": "string"
              },
              "default": "''",
              "description": "Input value.",
              "attribute": "value"
            },
            {
              "kind": "field",
              "name": "placeholder",
              "type": {
                "text": "string"
              },
              "default": "''",
              "description": "Input placeholder.",
              "attribute": "placeholder"
            },
            {
              "kind": "field",
              "name": "name",
              "type": {
                "text": "string"
              },
              "default": "''",
              "description": "Input name.",
              "attribute": "name"
            },
            {
              "kind": "field",
              "name": "required",
              "type": {
                "text": "boolean"
              },
              "default": "false",
              "description": "Makes the input required.",
              "attribute": "required"
            },
            {
              "kind": "field",
              "name": "disabled",
              "type": {
                "text": "boolean"
              },
              "default": "false",
              "description": "Input disabled state.",
              "attribute": "disabled"
            },
            {
              "kind": "field",
              "name": "invalidText",
              "type": {
                "text": "string"
              },
              "default": "''",
              "description": "Input invalid text.",
              "attribute": "invalidText"
            },
            {
              "kind": "field",
              "name": "maxLength",
              "type": {
                "text": "number"
              },
              "default": "null",
              "description": "Maximum number of characters.",
              "attribute": "maxLength"
            },
            {
              "kind": "field",
              "name": "minLength",
              "type": {
                "text": "number"
              },
              "default": "null",
              "description": "Minimum number of characters.",
              "attribute": "minLength"
            },
            {
              "kind": "method",
              "name": "handleInput",
              "privacy": "private",
              "parameters": [
                {
                  "name": "e",
                  "type": {
                    "text": "any"
                  }
                }
              ]
            },
            {
              "kind": "method",
              "name": "_handleFormdata",
              "privacy": "private",
              "parameters": [
                {
                  "name": "e",
                  "type": {
                    "text": "any"
                  }
                }
              ]
            }
          ],
          "events": [
            {
              "description": "Captures the input event and emits the selected value and original event details.",
              "name": "on-input"
            }
          ],
          "attributes": [
            {
              "name": "caption",
              "type": {
                "text": "string"
              },
              "default": "''",
              "description": "Optional text beneath the input.",
              "fieldName": "caption"
            },
            {
              "name": "value",
              "type": {
                "text": "string"
              },
              "default": "''",
              "description": "Input value.",
              "fieldName": "value"
            },
            {
              "name": "placeholder",
              "type": {
                "text": "string"
              },
              "default": "''",
              "description": "Input placeholder.",
              "fieldName": "placeholder"
            },
            {
              "name": "name",
              "type": {
                "text": "string"
              },
              "default": "''",
              "description": "Input name.",
              "fieldName": "name"
            },
            {
              "name": "required",
              "type": {
                "text": "boolean"
              },
              "default": "false",
              "description": "Makes the input required.",
              "fieldName": "required"
            },
            {
              "name": "disabled",
              "type": {
                "text": "boolean"
              },
              "default": "false",
              "description": "Input disabled state.",
              "fieldName": "disabled"
            },
            {
              "name": "invalidText",
              "type": {
                "text": "string"
              },
              "default": "''",
              "description": "Input invalid text.",
              "fieldName": "invalidText"
            },
            {
              "name": "maxLength",
              "type": {
                "text": "number"
              },
              "default": "null",
              "description": "Maximum number of characters.",
              "fieldName": "maxLength"
            },
            {
              "name": "minLength",
              "type": {
                "text": "number"
              },
              "default": "null",
              "description": "Minimum number of characters.",
              "fieldName": "minLength"
            }
          ],
          "superclass": {
            "name": "LitElement",
            "package": "lit"
          },
          "tagName": "kyn-text-area",
          "customElement": true
        }
      ],
      "exports": [
        {
          "kind": "js",
          "name": "TextArea",
          "declaration": {
            "name": "TextArea",
            "module": "src/components/reusable/textArea/textArea.ts"
          }
        },
        {
          "kind": "custom-element-definition",
          "name": "kyn-text-area",
          "declaration": {
            "name": "TextArea",
            "module": "src/components/reusable/textArea/textArea.ts"
          }
        }
      ]
    },
    {
      "kind": "javascript-module",
      "path": "src/components/reusable/textInput/index.ts",
      "declarations": [],
      "exports": [
        {
          "kind": "js",
          "name": "TextInput",
          "declaration": {
            "name": "TextInput",
            "module": "./textInput"
          }
        }
      ]
    },
    {
      "kind": "javascript-module",
      "path": "src/components/reusable/textInput/textInput.ts",
      "declarations": [
        {
          "kind": "class",
          "description": "Text input.",
          "name": "TextInput",
          "slots": [
            {
              "description": "Slot for label text.",
              "name": "unnamed"
            },
            {
              "description": "Slot for contextual icon.",
              "name": "icon"
            }
          ],
          "members": [
            {
              "kind": "field",
              "name": "type",
              "type": {
                "text": "string"
              },
              "default": "'text'",
              "description": "Input type, limited to options that are \"text like\".",
              "attribute": "type"
            },
            {
              "kind": "field",
              "name": "size",
              "type": {
                "text": "string"
              },
              "default": "'md'",
              "description": "Input size. \"sm\", \"md\", or \"lg\".",
              "attribute": "size"
            },
            {
              "kind": "field",
              "name": "caption",
              "type": {
                "text": "string"
              },
              "default": "''",
              "description": "Optional text beneath the input.",
              "attribute": "caption"
            },
            {
              "kind": "field",
              "name": "value",
              "type": {
                "text": "string"
              },
              "default": "''",
              "description": "Input value.",
              "attribute": "value"
            },
            {
              "kind": "field",
              "name": "placeholder",
              "type": {
                "text": "string"
              },
              "default": "''",
              "description": "Input placeholder.",
              "attribute": "placeholder"
            },
            {
              "kind": "field",
              "name": "name",
              "type": {
                "text": "string"
              },
              "default": "''",
              "description": "Input name.",
              "attribute": "name"
            },
            {
              "kind": "field",
              "name": "required",
              "type": {
                "text": "boolean"
              },
              "default": "false",
              "description": "Makes the input required.",
              "attribute": "required"
            },
            {
              "kind": "field",
              "name": "disabled",
              "type": {
                "text": "boolean"
              },
              "default": "false",
              "description": "Input disabled state.",
              "attribute": "disabled"
            },
            {
              "kind": "field",
              "name": "invalidText",
              "type": {
                "text": "string"
              },
              "default": "''",
              "description": "Input invalid text.",
              "attribute": "invalidText"
            },
            {
              "kind": "field",
              "name": "pattern",
              "type": {
                "text": "string"
              },
              "default": "null",
              "description": "RegEx pattern to validate.",
              "attribute": "pattern"
            },
            {
              "kind": "field",
              "name": "maxLength",
              "type": {
                "text": "number"
              },
              "default": "null",
              "description": "Maximum number of characters.",
              "attribute": "maxLength"
            },
            {
              "kind": "field",
              "name": "minLength",
              "type": {
                "text": "number"
              },
              "default": "null",
              "description": "Minimum number of characters.",
              "attribute": "minLength"
            },
            {
              "kind": "field",
              "name": "iconRight",
              "type": {
                "text": "boolean"
              },
              "default": "false",
              "description": "Place icon on the right.",
              "attribute": "iconRight"
            },
            {
              "kind": "method",
              "name": "_handleInput",
              "privacy": "private",
              "parameters": [
                {
                  "name": "e",
                  "type": {
                    "text": "any"
                  }
                }
              ]
            },
            {
              "kind": "method",
              "name": "_handleClear",
              "privacy": "private"
            },
            {
              "kind": "method",
              "name": "_emitValue",
              "privacy": "private",
              "parameters": [
                {
                  "name": "e",
                  "optional": true,
                  "type": {
                    "text": "any"
                  }
                }
              ]
            },
            {
              "kind": "method",
              "name": "determineIfSlotted",
              "privacy": "private"
            },
            {
              "kind": "method",
              "name": "_handleFormdata",
              "privacy": "private",
              "parameters": [
                {
                  "name": "e",
                  "type": {
                    "text": "any"
                  }
                }
              ]
            }
          ],
          "events": [
            {
              "description": "Captures the input event and emits the selected value and original event details.",
              "name": "on-input"
            }
          ],
          "attributes": [
            {
              "name": "type",
              "type": {
                "text": "string"
              },
              "default": "'text'",
              "description": "Input type, limited to options that are \"text like\".",
              "fieldName": "type"
            },
            {
              "name": "size",
              "type": {
                "text": "string"
              },
              "default": "'md'",
              "description": "Input size. \"sm\", \"md\", or \"lg\".",
              "fieldName": "size"
            },
            {
              "name": "caption",
              "type": {
                "text": "string"
              },
              "default": "''",
              "description": "Optional text beneath the input.",
              "fieldName": "caption"
            },
            {
              "name": "value",
              "type": {
                "text": "string"
              },
              "default": "''",
              "description": "Input value.",
              "fieldName": "value"
            },
            {
              "name": "placeholder",
              "type": {
                "text": "string"
              },
              "default": "''",
              "description": "Input placeholder.",
              "fieldName": "placeholder"
            },
            {
              "name": "name",
              "type": {
                "text": "string"
              },
              "default": "''",
              "description": "Input name.",
              "fieldName": "name"
            },
            {
              "name": "required",
              "type": {
                "text": "boolean"
              },
              "default": "false",
              "description": "Makes the input required.",
              "fieldName": "required"
            },
            {
              "name": "disabled",
              "type": {
                "text": "boolean"
              },
              "default": "false",
              "description": "Input disabled state.",
              "fieldName": "disabled"
            },
            {
              "name": "invalidText",
              "type": {
                "text": "string"
              },
              "default": "''",
              "description": "Input invalid text.",
              "fieldName": "invalidText"
            },
            {
              "name": "pattern",
              "type": {
                "text": "string"
              },
              "default": "null",
              "description": "RegEx pattern to validate.",
              "fieldName": "pattern"
            },
            {
              "name": "maxLength",
              "type": {
                "text": "number"
              },
              "default": "null",
              "description": "Maximum number of characters.",
              "fieldName": "maxLength"
            },
            {
              "name": "minLength",
              "type": {
                "text": "number"
              },
              "default": "null",
              "description": "Minimum number of characters.",
              "fieldName": "minLength"
            },
            {
              "name": "iconRight",
              "type": {
                "text": "boolean"
              },
              "default": "false",
              "description": "Place icon on the right.",
              "fieldName": "iconRight"
            }
          ],
          "superclass": {
            "name": "LitElement",
            "package": "lit"
          },
          "tagName": "kyn-text-input",
          "customElement": true
        }
      ],
      "exports": [
        {
          "kind": "js",
          "name": "TextInput",
          "declaration": {
            "name": "TextInput",
            "module": "src/components/reusable/textInput/textInput.ts"
          }
        },
        {
          "kind": "custom-element-definition",
          "name": "kyn-text-input",
          "declaration": {
            "name": "TextInput",
            "module": "src/components/reusable/textInput/textInput.ts"
          }
        }
      ]
    },
    {
      "kind": "javascript-module",
      "path": "src/components/reusable/timepicker/index.ts",
      "declarations": [],
      "exports": [
        {
          "kind": "js",
          "name": "TimePicker",
          "declaration": {
            "name": "TimePicker",
            "module": "./timepicker"
          }
        }
      ]
    },
    {
      "kind": "javascript-module",
      "path": "src/components/reusable/timepicker/timepicker.ts",
      "declarations": [
        {
          "kind": "class",
          "description": "Time picker.",
          "name": "TimePicker",
          "slots": [
            {
              "description": "Slot for label text.",
              "name": "unnamed"
            }
          ],
          "members": [
            {
              "kind": "field",
              "name": "size",
              "type": {
                "text": "string"
              },
              "default": "'md'",
              "description": "Input size. \"sm\", \"md\", or \"lg\".",
              "attribute": "size"
            },
            {
              "kind": "field",
              "name": "caption",
              "type": {
                "text": "string"
              },
              "default": "''",
              "description": "Optional text beneath the input.",
              "attribute": "caption"
            },
            {
              "kind": "field",
              "name": "value",
              "type": {
                "text": "string"
              },
              "default": "''",
              "description": "The value of the time input is always in 24-hour format that includes leading zeros: hh:mm,\r\nregardless of the input format, which is likely to be selected based on the user's locale (or by the user agent).\r\nIf the time includes seconds (by step attribute), the format is always hh:mm:ss",
              "attribute": "value"
            },
            {
              "kind": "field",
              "name": "name",
              "type": {
                "text": "string"
              },
              "default": "''",
              "description": "Time input name.",
              "attribute": "name"
            },
            {
              "kind": "field",
              "name": "required",
              "type": {
                "text": "boolean"
              },
              "default": "false",
              "description": "Makes the input required.",
              "attribute": "required"
            },
            {
              "kind": "field",
              "name": "disabled",
              "type": {
                "text": "boolean"
              },
              "default": "false",
              "description": "Input disabled state.",
              "attribute": "disabled"
            },
            {
              "kind": "field",
              "name": "invalidText",
              "type": {
                "text": "string"
              },
              "default": "''",
              "description": "Time input invalid text.",
              "attribute": "invalidText"
            },
            {
              "kind": "field",
              "name": "warnText",
              "type": {
                "text": "string"
              },
              "default": "''",
              "description": "Time input warn text.",
              "attribute": "warnText"
            },
            {
              "kind": "field",
              "name": "maxTime",
              "type": {
                "text": "string"
              },
              "default": "''",
              "description": "Maximum Time hh:mm format.",
              "attribute": "maxTime"
            },
            {
              "kind": "field",
              "name": "minTime",
              "type": {
                "text": "string"
              },
              "default": "''",
              "description": "Minimum Time in hh:mm format.",
              "attribute": "minTime"
            },
            {
              "kind": "field",
              "name": "step",
              "type": {
                "text": "string"
              },
              "default": "''",
              "description": "Specifies the granularity that the value must adhere to, or the special value any,\r\nIt takes value that equates to the number of seconds you want to increment by;\r\nthe default (60 sec.). If you specify a value of less than 60 sec., the time input will show a seconds input area alongside the hours and minutes",
              "attribute": "step"
            },
            {
              "kind": "method",
              "name": "handleInput",
              "privacy": "private",
              "parameters": [
                {
                  "name": "e",
                  "type": {
                    "text": "any"
                  }
                }
              ]
            },
            {
              "kind": "method",
              "name": "validateMinTime",
              "privacy": "private"
            },
            {
              "kind": "method",
              "name": "validateMaxTime",
              "privacy": "private"
            },
            {
              "kind": "method",
              "name": "timeToSeconds",
              "privacy": "private",
              "parameters": [
                {
                  "name": "timeString",
                  "type": {
                    "text": "String"
                  }
                }
              ]
            },
            {
              "kind": "method",
              "name": "_handleFormdata",
              "privacy": "private",
              "parameters": [
                {
                  "name": "e",
                  "type": {
                    "text": "any"
                  }
                }
              ]
            }
          ],
          "events": [
            {
              "description": "Captures the input event and emits the selected value and original event details.",
              "name": "on-input"
            }
          ],
          "attributes": [
            {
              "name": "size",
              "type": {
                "text": "string"
              },
              "default": "'md'",
              "description": "Input size. \"sm\", \"md\", or \"lg\".",
              "fieldName": "size"
            },
            {
              "name": "caption",
              "type": {
                "text": "string"
              },
              "default": "''",
              "description": "Optional text beneath the input.",
              "fieldName": "caption"
            },
            {
              "name": "value",
              "type": {
                "text": "string"
              },
              "default": "''",
              "description": "The value of the time input is always in 24-hour format that includes leading zeros: hh:mm,\r\nregardless of the input format, which is likely to be selected based on the user's locale (or by the user agent).\r\nIf the time includes seconds (by step attribute), the format is always hh:mm:ss",
              "fieldName": "value"
            },
            {
              "name": "name",
              "type": {
                "text": "string"
              },
              "default": "''",
              "description": "Time input name.",
              "fieldName": "name"
            },
            {
              "name": "required",
              "type": {
                "text": "boolean"
              },
              "default": "false",
              "description": "Makes the input required.",
              "fieldName": "required"
            },
            {
              "name": "disabled",
              "type": {
                "text": "boolean"
              },
              "default": "false",
              "description": "Input disabled state.",
              "fieldName": "disabled"
            },
            {
              "name": "invalidText",
              "type": {
                "text": "string"
              },
              "default": "''",
              "description": "Time input invalid text.",
              "fieldName": "invalidText"
            },
            {
              "name": "warnText",
              "type": {
                "text": "string"
              },
              "default": "''",
              "description": "Time input warn text.",
              "fieldName": "warnText"
            },
            {
              "name": "maxTime",
              "type": {
                "text": "string"
              },
              "default": "''",
              "description": "Maximum Time hh:mm format.",
              "fieldName": "maxTime"
            },
            {
              "name": "minTime",
              "type": {
                "text": "string"
              },
              "default": "''",
              "description": "Minimum Time in hh:mm format.",
              "fieldName": "minTime"
            },
            {
              "name": "step",
              "type": {
                "text": "string"
              },
              "default": "''",
              "description": "Specifies the granularity that the value must adhere to, or the special value any,\r\nIt takes value that equates to the number of seconds you want to increment by;\r\nthe default (60 sec.). If you specify a value of less than 60 sec., the time input will show a seconds input area alongside the hours and minutes",
              "fieldName": "step"
            }
          ],
          "superclass": {
            "name": "LitElement",
            "package": "lit"
          },
          "tagName": "kyn-time-picker",
          "customElement": true
        }
      ],
      "exports": [
        {
          "kind": "js",
          "name": "TimePicker",
          "declaration": {
            "name": "TimePicker",
            "module": "src/components/reusable/timepicker/timepicker.ts"
          }
        },
        {
          "kind": "custom-element-definition",
          "name": "kyn-time-picker",
          "declaration": {
            "name": "TimePicker",
            "module": "src/components/reusable/timepicker/timepicker.ts"
          }
        }
      ]
    },
    {
      "kind": "javascript-module",
      "path": "src/components/reusable/toggleButton/index.ts",
      "declarations": [],
      "exports": [
        {
          "kind": "js",
          "name": "ToggleButton",
          "declaration": {
            "name": "ToggleButton",
            "module": "./toggleButton"
          }
        }
      ]
    },
    {
      "kind": "javascript-module",
      "path": "src/components/reusable/toggleButton/toggleButton.ts",
      "declarations": [
        {
          "kind": "class",
          "description": "Toggle Button.",
          "name": "ToggleButton",
          "slots": [
            {
              "description": "Slot for label text.",
              "name": "unnamed"
            }
          ],
          "members": [
            {
              "kind": "field",
              "name": "name",
              "type": {
                "text": "string"
              },
              "default": "''",
              "description": "Input name.",
              "attribute": "name"
            },
            {
              "kind": "field",
              "name": "value",
              "type": {
                "text": "string"
              },
              "default": "''",
              "description": "Input value.",
              "attribute": "value"
            },
            {
              "kind": "field",
              "name": "checked",
              "type": {
                "text": "boolean"
              },
              "default": "false",
              "description": "Checkbox checked state.",
              "attribute": "checked"
            },
            {
              "kind": "field",
              "name": "checkedText",
              "type": {
                "text": "string"
              },
              "default": "'On'",
              "description": "Checked state text.",
              "attribute": "checkedText"
            },
            {
              "kind": "field",
              "name": "uncheckedText",
              "type": {
                "text": "string"
              },
              "default": "'Off'",
              "description": "Unchecked state text.",
              "attribute": "uncheckedText"
            },
            {
              "kind": "field",
              "name": "small",
              "type": {
                "text": "boolean"
              },
              "default": "false",
              "description": "Option to use small size.",
              "attribute": "small"
            },
            {
              "kind": "field",
              "name": "disabled",
              "type": {
                "text": "boolean"
              },
              "default": "false",
              "description": "Checkbox disabled state.",
              "attribute": "disabled"
            },
            {
              "kind": "method",
              "name": "handleChange",
              "privacy": "private",
              "parameters": [
                {
                  "name": "e",
                  "type": {
                    "text": "any"
                  }
                }
              ]
            },
            {
              "kind": "method",
              "name": "_handleFormdata",
              "privacy": "private",
              "parameters": [
                {
                  "name": "e",
                  "type": {
                    "text": "any"
                  }
                }
              ]
            }
          ],
          "events": [
            {
              "description": "Captures the change event and emits the selected value and original event details.",
              "name": "on-change"
            }
          ],
          "attributes": [
            {
              "name": "name",
              "type": {
                "text": "string"
              },
              "default": "''",
              "description": "Input name.",
              "fieldName": "name"
            },
            {
              "name": "value",
              "type": {
                "text": "string"
              },
              "default": "''",
              "description": "Input value.",
              "fieldName": "value"
            },
            {
              "name": "checked",
              "type": {
                "text": "boolean"
              },
              "default": "false",
              "description": "Checkbox checked state.",
              "fieldName": "checked"
            },
            {
              "name": "checkedText",
              "type": {
                "text": "string"
              },
              "default": "'On'",
              "description": "Checked state text.",
              "fieldName": "checkedText"
            },
            {
              "name": "uncheckedText",
              "type": {
                "text": "string"
              },
              "default": "'Off'",
              "description": "Unchecked state text.",
              "fieldName": "uncheckedText"
            },
            {
              "name": "small",
              "type": {
                "text": "boolean"
              },
              "default": "false",
              "description": "Option to use small size.",
              "fieldName": "small"
            },
            {
              "name": "disabled",
              "type": {
                "text": "boolean"
              },
              "default": "false",
              "description": "Checkbox disabled state.",
              "fieldName": "disabled"
            }
          ],
          "superclass": {
            "name": "LitElement",
            "package": "lit"
          },
          "tagName": "kyn-toggle-button",
          "customElement": true
        }
      ],
      "exports": [
        {
          "kind": "js",
          "name": "ToggleButton",
          "declaration": {
            "name": "ToggleButton",
            "module": "src/components/reusable/toggleButton/toggleButton.ts"
          }
        },
        {
          "kind": "custom-element-definition",
          "name": "kyn-toggle-button",
          "declaration": {
            "name": "ToggleButton",
            "module": "src/components/reusable/toggleButton/toggleButton.ts"
          }
        }
      ]
    },
    {
      "kind": "javascript-module",
      "path": "src/components/reusable/tooltip/index.ts",
      "declarations": [],
      "exports": [
        {
          "kind": "js",
          "name": "Tooltip",
          "declaration": {
            "name": "Tooltip",
            "module": "./tooltip"
          }
        }
      ]
    },
    {
      "kind": "javascript-module",
      "path": "src/components/reusable/tooltip/tooltip.ts",
      "declarations": [
        {
          "kind": "class",
          "description": "Tooltip.",
          "name": "Tooltip",
          "slots": [
            {
              "description": "Slot for tooltip content.",
              "name": "unnamed"
            },
            {
              "description": "Slot for custom anchor button content.",
              "name": "anchor"
            }
          ],
          "members": [
            {
              "kind": "field",
              "name": "open",
              "type": {
                "text": "boolean"
              },
              "default": "false",
              "attribute": "open"
            },
            {
              "kind": "field",
              "name": "anchorPosition",
              "type": {
                "text": "string"
              },
              "default": "'center'",
              "description": "Tooltip anchor position. `'start'`, `'end'`, or `'center'`.",
              "attribute": "anchorPosition"
            },
            {
              "kind": "field",
              "name": "direction",
              "type": {
                "text": "string"
              },
              "default": "'top'",
              "description": "Tooltip direction. `'top'`, `'bottom'`, `'left'`, or `'right'`.",
              "attribute": "direction"
            },
            {
              "kind": "field",
              "name": "assistiveText",
              "type": {
                "text": "string"
              },
              "default": "'Toggle Tooltip'",
              "description": "Assistive text for anchor button.",
              "attribute": "assistiveText"
            },
            {
              "kind": "method",
              "name": "_handleClick",
              "privacy": "private"
            },
            {
              "kind": "method",
              "name": "_handleClickOut",
              "privacy": "private",
              "parameters": [
                {
                  "name": "e",
                  "type": {
                    "text": "Event"
                  }
                }
              ]
            },
            {
              "kind": "method",
              "name": "_handleEsc",
              "privacy": "private",
              "parameters": [
                {
                  "name": "e",
                  "type": {
                    "text": "KeyboardEvent"
                  }
                }
              ]
            }
          ],
          "attributes": [
            {
              "name": "open",
              "type": {
                "text": "boolean"
              },
              "default": "false",
              "fieldName": "open"
            },
            {
              "name": "anchorPosition",
              "type": {
                "text": "string"
              },
              "default": "'center'",
              "description": "Tooltip anchor position. `'start'`, `'end'`, or `'center'`.",
              "fieldName": "anchorPosition"
            },
            {
              "name": "direction",
              "type": {
                "text": "string"
              },
              "default": "'top'",
              "description": "Tooltip direction. `'top'`, `'bottom'`, `'left'`, or `'right'`.",
              "fieldName": "direction"
            },
            {
              "name": "assistiveText",
              "type": {
                "text": "string"
              },
              "default": "'Toggle Tooltip'",
              "description": "Assistive text for anchor button.",
              "fieldName": "assistiveText"
            }
          ],
          "superclass": {
            "name": "LitElement",
            "package": "lit"
          },
          "tagName": "kyn-tooltip",
          "customElement": true
        }
      ],
      "exports": [
        {
          "kind": "js",
          "name": "Tooltip",
          "declaration": {
            "name": "Tooltip",
            "module": "src/components/reusable/tooltip/tooltip.ts"
          }
        },
        {
          "kind": "custom-element-definition",
          "name": "kyn-tooltip",
          "declaration": {
            "name": "Tooltip",
            "module": "src/components/reusable/tooltip/tooltip.ts"
          }
        }
      ]
    },
    {
      "kind": "javascript-module",
      "path": "src/components/reusable/table/story-helpers/action-menu.ts",
      "declarations": [
        {
          "kind": "class",
          "description": "",
          "name": "ActionMenu",
          "members": [
            {
              "kind": "field",
              "name": "opened",
              "type": {
                "text": "boolean"
              },
              "default": "false",
              "attribute": "opened"
            },
            {
              "kind": "field",
              "name": "handleDelete",
              "attribute": "handleDelete"
            },
            {
              "kind": "field",
              "name": "itemId",
              "type": {
                "text": "number"
              },
              "default": "0",
              "attribute": "itemId"
            },
            {
              "kind": "method",
              "name": "toggleMenu"
            },
            {
              "kind": "field",
              "name": "deleteHandler"
            },
            {
              "kind": "field",
              "name": "actionHandler"
            },
            {
              "kind": "field",
              "name": "_handleToggle"
            }
          ],
          "attributes": [
            {
              "name": "opened",
              "type": {
                "text": "boolean"
              },
              "default": "false",
              "fieldName": "opened"
            },
            {
              "name": "handleDelete",
              "fieldName": "handleDelete"
            },
            {
              "name": "itemId",
              "type": {
                "text": "number"
              },
              "default": "0",
              "fieldName": "itemId"
            }
          ],
          "superclass": {
            "name": "LitElement",
            "package": "lit"
          },
          "tagName": "action-menu",
          "customElement": true
        }
      ],
      "exports": [
        {
          "kind": "js",
          "name": "ActionMenu",
          "declaration": {
            "name": "ActionMenu",
            "module": "src/components/reusable/table/story-helpers/action-menu.ts"
          }
        },
        {
          "kind": "custom-element-definition",
          "name": "action-menu",
          "declaration": {
            "name": "ActionMenu",
            "module": "src/components/reusable/table/story-helpers/action-menu.ts"
          }
        }
      ]
    },
    {
      "kind": "javascript-module",
      "path": "src/components/reusable/table/story-helpers/batch-actions.ts",
      "declarations": [
        {
          "kind": "class",
          "description": "",
          "name": "BatchActions",
          "members": [
            {
              "kind": "field",
              "name": "handleDelete",
              "attribute": "handleDelete"
            },
            {
              "kind": "field",
              "name": "opened",
              "type": {
                "text": "boolean"
              },
              "default": "false",
              "attribute": "opened",
              "reflects": true
            },
            {
              "kind": "field",
              "name": "handleClick"
            }
          ],
          "attributes": [
            {
              "name": "handleDelete",
              "fieldName": "handleDelete"
            },
            {
              "name": "opened",
              "type": {
                "text": "boolean"
              },
              "default": "false",
              "fieldName": "opened"
            }
          ],
          "superclass": {
            "name": "LitElement",
            "package": "lit"
          },
          "tagName": "batch-actions",
          "customElement": true
        }
      ],
      "exports": [
        {
          "kind": "js",
          "name": "BatchActions",
          "declaration": {
            "name": "BatchActions",
            "module": "src/components/reusable/table/story-helpers/batch-actions.ts"
          }
        },
        {
          "kind": "custom-element-definition",
          "name": "batch-actions",
          "declaration": {
            "name": "BatchActions",
            "module": "src/components/reusable/table/story-helpers/batch-actions.ts"
          }
        }
      ]
    }
  ]
}<|MERGE_RESOLUTION|>--- conflicted
+++ resolved
@@ -273,17 +273,10 @@
         },
         {
           "kind": "js",
-<<<<<<< HEAD
           "name": "Modal",
           "declaration": {
             "name": "Modal",
             "module": "./components/reusable/modal"
-=======
-          "name": "Tooltip",
-          "declaration": {
-            "name": "Tooltip",
-            "module": "./components/reusable/tooltip"
->>>>>>> e5075d17
           }
         }
       ]
@@ -3282,8 +3275,6 @@
             },
             {
               "name": "startDate",
-<<<<<<< HEAD
-=======
               "type": {
                 "text": "string"
               },
@@ -3347,35 +3338,21 @@
             },
             {
               "name": "maxDate",
->>>>>>> e5075d17
-              "type": {
-                "text": "string"
-              },
-              "default": "''",
-<<<<<<< HEAD
-              "description": "Datepicker Start date in YYYY-MM-DD format.",
-              "fieldName": "startDate"
-            },
-            {
-              "name": "endDate",
-=======
+              "type": {
+                "text": "string"
+              },
+              "default": "''",
               "description": "Maximum date in YYYY-MM-DD format. If the value isn't a possible date string in the format, then the element has no maximum date value.",
               "fieldName": "maxDate"
             },
             {
               "name": "minDate",
->>>>>>> e5075d17
-              "type": {
-                "text": "string"
-              },
-              "default": "''",
-<<<<<<< HEAD
-              "description": "Datepicker End date in YYYY-MM-DD format.",
-              "fieldName": "endDate"
-=======
+              "type": {
+                "text": "string"
+              },
+              "default": "''",
               "description": "Mimimum date in YYYY-MM-DD format. If the value isn't a possible date string in the format, then the element has no minimum date value.",
               "fieldName": "minDate"
->>>>>>> e5075d17
             },
             {
               "name": "step",
@@ -3383,13 +3360,6 @@
                 "text": "string"
               },
               "default": "''",
-<<<<<<< HEAD
-              "description": "Datepicker name. Required prop. as there could many fields into single form",
-              "fieldName": "name"
-            },
-            {
-              "name": "required",
-=======
               "description": "Specifies the granularity that the value must adhere to, or the special value any,\r\nFor date inputs, the value of step is given in days; and is treated as a number of milliseconds equal to 86,400,000 times the step value.\r\nThe default value of step is 1, indicating 1 day.",
               "fieldName": "step"
             }
@@ -3438,593 +3408,6 @@
     },
     {
       "kind": "javascript-module",
-      "path": "src/components/reusable/overflowMenu/index.ts",
-      "declarations": [],
-      "exports": [
-        {
-          "kind": "js",
-          "name": "OverflowMenu",
-          "declaration": {
-            "name": "OverflowMenu",
-            "module": "./overflowMenu"
-          }
-        },
-        {
-          "kind": "js",
-          "name": "OverflowMenuItem",
-          "declaration": {
-            "name": "OverflowMenuItem",
-            "module": "./overflowMenuItem"
-          }
-        }
-      ]
-    },
-    {
-      "kind": "javascript-module",
-      "path": "src/components/reusable/overflowMenu/overflowMenu.ts",
-      "declarations": [
-        {
-          "kind": "class",
-          "description": "Overflow Menu.",
-          "name": "OverflowMenu",
-          "slots": [
-            {
-              "description": "Slot for overflow menu items.",
-              "name": "unnamed"
-            }
-          ],
-          "members": [
-            {
-              "kind": "field",
-              "name": "open",
->>>>>>> e5075d17
-              "type": {
-                "text": "boolean"
-              },
-              "default": "false",
-<<<<<<< HEAD
-              "description": "Makes the date required.",
-              "fieldName": "required"
-            },
-            {
-              "name": "disabled",
-=======
-              "description": "Menu open state.",
-              "attribute": "open"
-            },
-            {
-              "kind": "field",
-              "name": "anchorRight",
->>>>>>> e5075d17
-              "type": {
-                "text": "boolean"
-              },
-              "default": "false",
-<<<<<<< HEAD
-              "description": "Date disabled state.",
-              "fieldName": "disabled"
-            },
-            {
-              "name": "invalidText",
-=======
-              "description": "Anchors the menu to the right of the button.",
-              "attribute": "anchorRight"
-            },
-            {
-              "kind": "field",
-              "name": "fixed",
->>>>>>> e5075d17
-              "type": {
-                "text": "string"
-              },
-<<<<<<< HEAD
-              "default": "''",
-              "description": "Date invalid text.",
-              "fieldName": "invalidText"
-            },
-            {
-              "name": "warnText",
-              "type": {
-                "text": "string"
-              },
-              "default": "''",
-              "description": "Date warning text",
-              "fieldName": "warnText"
-            },
-            {
-              "name": "maxDate",
-=======
-              "default": "false",
-              "description": "Use fixed instead of absolute position. Useful when placed within elements with overflow scroll.",
-              "attribute": "fixed"
-            },
-            {
-              "kind": "field",
-              "name": "assistiveText",
-              "type": {
-                "text": "string"
-              },
-              "default": "'Toggle Menu'",
-              "description": "Button assistive text..",
-              "attribute": "assistiveText"
-            },
-            {
-              "kind": "field",
-              "name": "_btnEl",
-              "type": {
-                "text": "any"
-              }
-            },
-            {
-              "kind": "field",
-              "name": "_menuEl",
-              "type": {
-                "text": "any"
-              }
-            },
-            {
-              "kind": "method",
-              "name": "_emitToggleEvent",
-              "privacy": "private"
-            },
-            {
-              "kind": "method",
-              "name": "toggleMenu",
-              "privacy": "private"
-            },
-            {
-              "kind": "method",
-              "name": "handleSlotChange",
-              "privacy": "private"
-            },
-            {
-              "kind": "method",
-              "name": "handleClickOut",
-              "privacy": "private",
-              "parameters": [
-                {
-                  "name": "e",
-                  "type": {
-                    "text": "Event"
-                  }
-                }
-              ]
-            }
-          ],
-          "events": [
-            {
-              "description": "Capture the open/close event and emits the new state.",
-              "name": "on-toggle"
-            }
-          ],
-          "attributes": [
-            {
-              "name": "open",
->>>>>>> e5075d17
-              "type": {
-                "text": "string"
-              },
-<<<<<<< HEAD
-              "default": "''",
-              "description": "Maximum date in YYYY-MM-DD format. If the value isn't a possible date string in the format, then the element has no maximum date value.",
-              "fieldName": "maxDate"
-            },
-            {
-              "name": "minDate",
-=======
-              "default": "false",
-              "description": "Menu open state.",
-              "fieldName": "open"
-            },
-            {
-              "name": "anchorRight",
->>>>>>> e5075d17
-              "type": {
-                "text": "boolean"
-              },
-<<<<<<< HEAD
-              "default": "''",
-              "description": "Mimimum date in YYYY-MM-DD format. If the value isn't a possible date string in the format, then the element has no minimum date value.",
-              "fieldName": "minDate"
-            },
-            {
-              "name": "step",
-=======
-              "default": "false",
-              "description": "Anchors the menu to the right of the button.",
-              "fieldName": "anchorRight"
-            },
-            {
-              "name": "fixed",
->>>>>>> e5075d17
-              "type": {
-                "text": "string"
-              },
-<<<<<<< HEAD
-              "default": "''",
-              "description": "Specifies the granularity that the value must adhere to, or the special value any,\r\nFor date inputs, the value of step is given in days; and is treated as a number of milliseconds equal to 86,400,000 times the step value.\r\nThe default value of step is 1, indicating 1 day.",
-              "fieldName": "step"
-=======
-              "default": "false",
-              "description": "Use fixed instead of absolute position. Useful when placed within elements with overflow scroll.",
-              "fieldName": "fixed"
-            },
-            {
-              "name": "assistiveText",
-              "type": {
-                "text": "string"
-              },
-              "default": "'Toggle Menu'",
-              "description": "Button assistive text..",
-              "fieldName": "assistiveText"
->>>>>>> e5075d17
-            }
-          ],
-          "superclass": {
-            "name": "LitElement",
-            "package": "lit"
-          },
-<<<<<<< HEAD
-          "tagName": "kyn-date-range-picker",
-=======
-          "tagName": "kyn-overflow-menu",
->>>>>>> e5075d17
-          "customElement": true
-        }
-      ],
-      "exports": [
-        {
-          "kind": "js",
-<<<<<<< HEAD
-          "name": "DateRangePicker",
-          "declaration": {
-            "name": "DateRangePicker",
-            "module": "src/components/reusable/daterangepicker/daterangepicker.ts"
-=======
-          "name": "OverflowMenu",
-          "declaration": {
-            "name": "OverflowMenu",
-            "module": "src/components/reusable/overflowMenu/overflowMenu.ts"
->>>>>>> e5075d17
-          }
-        },
-        {
-          "kind": "custom-element-definition",
-<<<<<<< HEAD
-          "name": "kyn-date-range-picker",
-          "declaration": {
-            "name": "DateRangePicker",
-            "module": "src/components/reusable/daterangepicker/daterangepicker.ts"
-=======
-          "name": "kyn-overflow-menu",
-          "declaration": {
-            "name": "OverflowMenu",
-            "module": "src/components/reusable/overflowMenu/overflowMenu.ts"
->>>>>>> e5075d17
-          }
-        }
-      ]
-    },
-    {
-      "kind": "javascript-module",
-<<<<<<< HEAD
-      "path": "src/components/reusable/daterangepicker/index.ts",
-      "declarations": [],
-      "exports": [
-        {
-          "kind": "js",
-          "name": "DateRangePicker",
-          "declaration": {
-            "name": "DateRangePicker",
-            "module": "\"./daterangepicker\""
-          }
-        }
-      ]
-    },
-    {
-      "kind": "javascript-module",
-      "path": "src/components/reusable/modal/index.ts",
-      "declarations": [],
-      "exports": [
-        {
-          "kind": "js",
-          "name": "Modal",
-          "declaration": {
-            "name": "Modal",
-            "module": "./modal"
-          }
-        }
-      ]
-    },
-    {
-      "kind": "javascript-module",
-      "path": "src/components/reusable/modal/modal.ts",
-      "declarations": [
-        {
-          "kind": "class",
-          "description": "Modal.",
-          "name": "Modal",
-          "slots": [
-            {
-              "description": "Slot for modal body content.",
-=======
-      "path": "src/components/reusable/overflowMenu/overflowMenuItem.ts",
-      "declarations": [
-        {
-          "kind": "class",
-          "description": "Overflow Menu.",
-          "name": "OverflowMenuItem",
-          "slots": [
-            {
-              "description": "Slot for item text.",
->>>>>>> e5075d17
-              "name": "unnamed"
-            },
-            {
-              "description": "Slot for the anchor button content.",
-              "name": "anchor"
-            },
-            {
-              "description": "Slot for custom action buttons. Custom action buttons will not trigger the `on-close` event.",
-              "name": "actions"
-            }
-          ],
-          "members": [
-            {
-              "kind": "field",
-<<<<<<< HEAD
-              "name": "open",
-              "type": {
-                "text": "boolean"
-              },
-              "default": "false",
-              "description": "Modal open state.",
-              "attribute": "open"
-            },
-            {
-              "kind": "field",
-              "name": "size",
-              "type": {
-                "text": "string"
-              },
-              "default": "'auto'",
-              "description": "Modal size. `'auto'`, `'md'`, or `'lg'`.",
-              "attribute": "size"
-            },
-            {
-              "kind": "field",
-              "name": "titleText",
-=======
-              "name": "href",
-              "type": {
-                "text": "string"
-              },
-              "default": "''",
-              "description": "Makes the item a link.",
-              "attribute": "href"
-            },
-            {
-              "kind": "field",
-              "name": "destructive",
->>>>>>> e5075d17
-              "type": {
-                "text": "string"
-              },
-<<<<<<< HEAD
-              "default": "''",
-              "description": "Title/heading text, required.",
-              "attribute": "titleText"
-=======
-              "default": "false",
-              "description": "Adds destructive styles.",
-              "attribute": "destructive"
->>>>>>> e5075d17
-            },
-            {
-              "kind": "field",
-              "name": "labelText",
-              "type": {
-                "text": "string"
-              },
-<<<<<<< HEAD
-              "default": "''",
-              "description": "Label text, optional.",
-              "attribute": "labelText"
-            },
-            {
-              "kind": "field",
-              "name": "okText",
-              "type": {
-                "text": "string"
-              },
-              "default": "'OK'",
-              "description": "OK button text.",
-              "attribute": "okText"
-            },
-            {
-              "kind": "field",
-              "name": "cancelText",
-              "type": {
-                "text": "string"
-              },
-              "default": "'Cancel'",
-              "description": "Cancel button text.",
-              "attribute": "cancelText"
-            },
-            {
-              "kind": "field",
-              "name": "beforeClose",
-              "type": {
-                "text": "Function"
-              },
-              "description": "Function to execute before the modal can close. Useful for running checks or validations before closing. Exposes `returnValue` (`'ok'` or `'cancel'`). Must return `true` or `false`."
-            },
-            {
-              "kind": "method",
-              "name": "_openModal",
-              "privacy": "private"
-            },
-            {
-              "kind": "method",
-              "name": "_closeModal",
-=======
-              "default": "false",
-              "description": "Item disabled state.",
-              "attribute": "disabled"
-            },
-            {
-              "kind": "method",
-              "name": "handleClick",
->>>>>>> e5075d17
-              "privacy": "private",
-              "parameters": [
-                {
-                  "name": "e",
-                  "type": {
-                    "text": "Event"
-                  }
-                },
-                {
-                  "name": "returnValue",
-                  "type": {
-                    "text": "string"
-                  }
-                }
-              ]
-<<<<<<< HEAD
-            },
-            {
-              "kind": "method",
-              "name": "_emitCloseEvent",
-              "privacy": "private",
-              "parameters": [
-                {
-                  "name": "e",
-                  "type": {
-                    "text": "Event"
-                  }
-                }
-              ]
-=======
->>>>>>> e5075d17
-            }
-          ],
-          "events": [
-            {
-<<<<<<< HEAD
-              "description": "Emits the modal close event with `returnValue` (`'ok'` or `'cancel'`).",
-              "name": "on-close"
-=======
-              "description": "Captures the click event and emits the original event details.",
-              "name": "on-click"
->>>>>>> e5075d17
-            }
-          ],
-          "attributes": [
-            {
-<<<<<<< HEAD
-              "name": "open",
-=======
-              "name": "href",
->>>>>>> e5075d17
-              "type": {
-                "text": "boolean"
-              },
-<<<<<<< HEAD
-              "default": "false",
-              "description": "Modal open state.",
-              "fieldName": "open"
-            },
-            {
-              "name": "size",
-=======
-              "default": "''",
-              "description": "Makes the item a link.",
-              "fieldName": "href"
-            },
-            {
-              "name": "destructive",
->>>>>>> e5075d17
-              "type": {
-                "text": "string"
-              },
-<<<<<<< HEAD
-              "default": "'auto'",
-              "description": "Modal size. `'auto'`, `'md'`, or `'lg'`.",
-              "fieldName": "size"
-=======
-              "default": "false",
-              "description": "Adds destructive styles.",
-              "fieldName": "destructive"
->>>>>>> e5075d17
-            },
-            {
-              "name": "titleText",
-              "type": {
-                "text": "string"
-              },
-<<<<<<< HEAD
-              "default": "''",
-              "description": "Title/heading text, required.",
-              "fieldName": "titleText"
-            },
-            {
-              "name": "labelText",
-              "type": {
-                "text": "string"
-              },
-              "default": "''",
-              "description": "Label text, optional.",
-              "fieldName": "labelText"
-            },
-            {
-              "name": "okText",
-              "type": {
-                "text": "string"
-              },
-              "default": "'OK'",
-              "description": "OK button text.",
-              "fieldName": "okText"
-            },
-            {
-              "name": "cancelText",
-              "type": {
-                "text": "string"
-              },
-              "default": "'Cancel'",
-              "description": "Cancel button text.",
-              "fieldName": "cancelText"
-            }
-          ],
-          "superclass": {
-            "name": "LitElement",
-            "package": "lit"
-          },
-          "tagName": "kyn-modal",
-          "customElement": true
-        }
-      ],
-      "exports": [
-        {
-          "kind": "js",
-          "name": "Modal",
-          "declaration": {
-            "name": "Modal",
-            "module": "src/components/reusable/modal/modal.ts"
-          }
-        },
-        {
-          "kind": "custom-element-definition",
-          "name": "kyn-modal",
-          "declaration": {
-            "name": "Modal",
-            "module": "src/components/reusable/modal/modal.ts"
-          }
-        }
-      ]
-    },
-    {
-      "kind": "javascript-module",
       "path": "src/components/reusable/dropdown/dropdown.ts",
       "declarations": [
         {
@@ -4042,58 +3425,6 @@
             }
           ],
           "members": [
-=======
-              "default": "false",
-              "description": "Item disabled state.",
-              "fieldName": "disabled"
-            }
-          ],
-          "superclass": {
-            "name": "LitElement",
-            "package": "lit"
-          },
-          "tagName": "kyn-overflow-menu-item",
-          "customElement": true
-        }
-      ],
-      "exports": [
-        {
-          "kind": "js",
-          "name": "OverflowMenuItem",
-          "declaration": {
-            "name": "OverflowMenuItem",
-            "module": "src/components/reusable/overflowMenu/overflowMenuItem.ts"
-          }
-        },
-        {
-          "kind": "custom-element-definition",
-          "name": "kyn-overflow-menu-item",
-          "declaration": {
-            "name": "OverflowMenuItem",
-            "module": "src/components/reusable/overflowMenu/overflowMenuItem.ts"
-          }
-        }
-      ]
-    },
-    {
-      "kind": "javascript-module",
-      "path": "src/components/reusable/dropdown/dropdown.ts",
-      "declarations": [
-        {
-          "kind": "class",
-          "description": "Dropdown, single select.",
-          "name": "Dropdown",
-          "slots": [
-            {
-              "description": "Slot for dropdown options.",
-              "name": "unnamed"
-            },
-            {
-              "description": "Slot for input label.",
-              "name": "label"
-            }
-          ],
-          "members": [
             {
               "kind": "field",
               "name": "size",
@@ -4114,36 +3445,22 @@
               "description": "Dropdown inline style type.",
               "attribute": "inline"
             },
->>>>>>> e5075d17
-            {
-              "kind": "field",
-              "name": "size",
-              "type": {
-                "text": "string"
-              },
-              "default": "'md'",
-              "description": "Dropdown size/height. \"sm\", \"md\", or \"lg\".",
-              "attribute": "size"
-            },
-            {
-              "kind": "field",
-<<<<<<< HEAD
-              "name": "inline",
-=======
+            {
+              "kind": "field",
+              "name": "caption",
+              "type": {
+                "text": "string"
+              },
+              "default": "''",
+              "description": "Optional text beneath the input.",
+              "attribute": "caption"
+            },
+            {
+              "kind": "field",
               "name": "placeholder",
->>>>>>> e5075d17
-              "type": {
-                "text": "boolean"
-              },
-<<<<<<< HEAD
-              "default": "false",
-              "description": "Dropdown inline style type.",
-              "attribute": "inline"
-            },
-            {
-              "kind": "field",
-              "name": "caption",
-=======
+              "type": {
+                "text": "string"
+              },
               "default": "''",
               "description": "Dropdown placeholder.",
               "attribute": "placeholder"
@@ -4151,38 +3468,22 @@
             {
               "kind": "field",
               "name": "name",
->>>>>>> e5075d17
-              "type": {
-                "text": "string"
-              },
-              "default": "''",
-<<<<<<< HEAD
-              "description": "Optional text beneath the input.",
-              "attribute": "caption"
-            },
-            {
-              "kind": "field",
-              "name": "placeholder",
-=======
+              "type": {
+                "text": "string"
+              },
+              "default": "''",
               "description": "Dropdown name.",
               "attribute": "name"
             },
             {
               "kind": "field",
               "name": "open",
->>>>>>> e5075d17
-              "type": {
-                "text": "boolean"
-              },
-<<<<<<< HEAD
-              "default": "''",
-              "description": "Dropdown placeholder.",
-              "attribute": "placeholder"
-=======
+              "type": {
+                "text": "boolean"
+              },
               "default": "false",
               "description": "Listbox/drawer open state.",
               "attribute": "open"
->>>>>>> e5075d17
             },
             {
               "kind": "field",
@@ -4190,11 +3491,6 @@
               "type": {
                 "text": "boolean"
               },
-<<<<<<< HEAD
-              "default": "''",
-              "description": "Dropdown name.",
-              "attribute": "name"
-=======
               "default": "false",
               "description": "Makes the dropdown searchable.",
               "attribute": "searchable"
@@ -4208,66 +3504,14 @@
               "default": "false",
               "description": "Enabled multi-select functionality.",
               "attribute": "multiple"
->>>>>>> e5075d17
-            },
-            {
-              "kind": "field",
-              "name": "open",
-              "type": {
-                "text": "boolean"
-              },
-              "default": "false",
-<<<<<<< HEAD
-              "description": "Listbox/drawer open state.",
-              "attribute": "open"
-=======
-              "description": "Makes the dropdown required.",
-              "attribute": "required"
->>>>>>> e5075d17
-            },
-            {
-              "kind": "field",
-              "name": "searchable",
-              "type": {
-                "text": "boolean"
-              },
-              "default": "false",
-<<<<<<< HEAD
-              "description": "Makes the dropdown searchable.",
-              "attribute": "searchable"
-=======
-              "description": "Dropdown disabled state.",
-              "attribute": "disabled"
->>>>>>> e5075d17
-            },
-            {
-              "kind": "field",
-              "name": "multiple",
-              "type": {
-                "text": "boolean"
-              },
-<<<<<<< HEAD
-              "default": "false",
-              "description": "Enabled multi-select functionality.",
-              "attribute": "multiple"
             },
             {
               "kind": "field",
               "name": "required",
-=======
-              "default": "''",
-              "description": "Dropdown invalid text.",
-              "attribute": "invalidText"
-            },
-            {
-              "kind": "field",
-              "name": "hideTags",
->>>>>>> e5075d17
-              "type": {
-                "text": "boolean"
-              },
-              "default": "false",
-<<<<<<< HEAD
+              "type": {
+                "text": "boolean"
+              },
+              "default": "false",
               "description": "Makes the dropdown required.",
               "attribute": "required"
             },
@@ -4319,29 +3563,6 @@
             },
             {
               "kind": "method",
-=======
-              "description": "Hide the tags below multi-select.",
-              "attribute": "hideTags"
-            },
-            {
-              "kind": "method",
-              "name": "handleSlotChange",
-              "privacy": "private"
-            },
-            {
-              "kind": "method",
-              "name": "resetSelection",
-              "privacy": "public",
-              "description": "Retrieves the selected values from the list of child options and sets value property."
-            },
-            {
-              "kind": "method",
-              "name": "handleClick",
-              "privacy": "private"
-            },
-            {
-              "kind": "method",
->>>>>>> e5075d17
               "name": "handleButtonKeydown",
               "privacy": "private",
               "parameters": [
@@ -4636,7 +3857,6 @@
               "description": "Listbox/drawer open state.",
               "fieldName": "open"
             },
-<<<<<<< HEAD
             {
               "name": "searchable",
               "type": {
@@ -4664,28 +3884,20 @@
               "description": "Makes the dropdown required.",
               "fieldName": "required"
             },
-=======
->>>>>>> e5075d17
-            {
-              "name": "searchable",
-              "type": {
-                "text": "boolean"
-              },
-              "default": "false",
-<<<<<<< HEAD
+            {
+              "name": "disabled",
+              "type": {
+                "text": "boolean"
+              },
+              "default": "false",
               "description": "Dropdown disabled state.",
               "fieldName": "disabled"
-=======
-              "description": "Makes the dropdown searchable.",
-              "fieldName": "searchable"
->>>>>>> e5075d17
-            },
-            {
-              "name": "multiple",
-              "type": {
-                "text": "boolean"
-              },
-<<<<<<< HEAD
+            },
+            {
+              "name": "invalidText",
+              "type": {
+                "text": "string"
+              },
               "default": "''",
               "description": "Dropdown invalid text.",
               "fieldName": "invalidText"
@@ -4745,18 +3957,9 @@
             {
               "kind": "field",
               "name": "value",
-=======
-              "default": "false",
-              "description": "Enabled multi-select functionality.",
-              "fieldName": "multiple"
-            },
-            {
-              "name": "required",
->>>>>>> e5075d17
-              "type": {
-                "text": "boolean"
-              },
-<<<<<<< HEAD
+              "type": {
+                "text": "string"
+              },
               "default": "''",
               "description": "Option value.",
               "attribute": "value"
@@ -4764,19 +3967,10 @@
             {
               "kind": "field",
               "name": "selected",
-=======
-              "default": "false",
-              "description": "Makes the dropdown required.",
-              "fieldName": "required"
-            },
-            {
-              "name": "disabled",
->>>>>>> e5075d17
-              "type": {
-                "text": "boolean"
-              },
-              "default": "false",
-<<<<<<< HEAD
+              "type": {
+                "text": "boolean"
+              },
+              "default": "false",
               "description": "Option selected state.",
               "attribute": "selected",
               "reflects": true
@@ -4784,17 +3978,9 @@
             {
               "kind": "field",
               "name": "disabled",
-=======
-              "description": "Dropdown disabled state.",
-              "fieldName": "disabled"
-            },
-            {
-              "name": "invalidText",
->>>>>>> e5075d17
-              "type": {
-                "text": "boolean"
-              },
-<<<<<<< HEAD
+              "type": {
+                "text": "boolean"
+              },
               "default": "false",
               "description": "Option disabled state.",
               "attribute": "disabled"
@@ -4848,18 +4034,9 @@
           "attributes": [
             {
               "name": "value",
-=======
-              "default": "''",
-              "description": "Dropdown invalid text.",
-              "fieldName": "invalidText"
-            },
-            {
-              "name": "hideTags",
->>>>>>> e5075d17
-              "type": {
-                "text": "boolean"
-              },
-<<<<<<< HEAD
+              "type": {
+                "text": "string"
+              },
               "default": "''",
               "description": "Option value.",
               "fieldName": "value"
@@ -4881,44 +4058,27 @@
               "default": "false",
               "description": "Option disabled state.",
               "fieldName": "disabled"
-=======
-              "default": "false",
-              "description": "Hide the tags below multi-select.",
-              "fieldName": "hideTags"
->>>>>>> e5075d17
             }
           ],
           "superclass": {
             "name": "LitElement",
             "package": "lit"
           },
-<<<<<<< HEAD
           "tagName": "kyn-dropdown-option",
-=======
-          "tagName": "kyn-dropdown",
->>>>>>> e5075d17
           "customElement": true
         }
       ],
       "exports": [
         {
           "kind": "js",
-<<<<<<< HEAD
           "name": "DropdownOption",
           "declaration": {
             "name": "DropdownOption",
             "module": "src/components/reusable/dropdown/dropdownOption.ts"
-=======
-          "name": "Dropdown",
-          "declaration": {
-            "name": "Dropdown",
-            "module": "src/components/reusable/dropdown/dropdown.ts"
->>>>>>> e5075d17
           }
         },
         {
           "kind": "custom-element-definition",
-<<<<<<< HEAD
           "name": "kyn-dropdown-option",
           "declaration": {
             "name": "DropdownOption",
@@ -5020,88 +4180,473 @@
     },
     {
       "kind": "javascript-module",
-      "path": "src/components/reusable/overflowMenu/index.ts",
+      "path": "src/components/reusable/modal/index.ts",
       "declarations": [],
       "exports": [
         {
           "kind": "js",
-          "name": "OverflowMenu",
-          "declaration": {
-            "name": "OverflowMenu",
-            "module": "./overflowMenu"
-          }
-        },
-        {
-          "kind": "js",
-          "name": "OverflowMenuItem",
-=======
-          "name": "kyn-dropdown",
->>>>>>> e5075d17
-          "declaration": {
-            "name": "Dropdown",
-            "module": "src/components/reusable/dropdown/dropdown.ts"
+          "name": "Modal",
+          "declaration": {
+            "name": "Modal",
+            "module": "./modal"
           }
         }
       ]
     },
     {
       "kind": "javascript-module",
-      "path": "src/components/reusable/dropdown/dropdownOption.ts",
+      "path": "src/components/reusable/modal/modal.ts",
       "declarations": [
         {
           "kind": "class",
-          "description": "Dropdown option.",
-          "name": "DropdownOption",
+          "description": "Modal.",
+          "name": "Modal",
           "slots": [
             {
-              "description": "Slot for option text.",
+              "description": "Slot for modal body content.",
               "name": "unnamed"
+            },
+            {
+              "description": "Slot for the anchor button content.",
+              "name": "anchor"
+            },
+            {
+              "description": "Slot for custom action buttons. Custom action buttons will not trigger the `on-close` event.",
+              "name": "actions"
             }
           ],
           "members": [
             {
               "kind": "field",
-              "name": "value",
-              "type": {
-                "text": "string"
-              },
-              "default": "''",
-              "description": "Option value.",
-              "attribute": "value"
-            },
-            {
-              "kind": "field",
-              "name": "selected",
-              "type": {
-                "text": "boolean"
-              },
-              "default": "false",
-              "description": "Option selected state.",
-              "attribute": "selected",
-              "reflects": true
-            },
-            {
-              "kind": "field",
-              "name": "disabled",
-              "type": {
-                "text": "boolean"
-              },
-              "default": "false",
-              "description": "Option disabled state.",
-              "attribute": "disabled"
-            },
-            {
-              "kind": "method",
-              "name": "handleSlotChange",
+              "name": "open",
+              "type": {
+                "text": "boolean"
+              },
+              "default": "false",
+              "description": "Modal open state.",
+              "attribute": "open"
+            },
+            {
+              "kind": "field",
+              "name": "size",
+              "type": {
+                "text": "string"
+              },
+              "default": "'auto'",
+              "description": "Modal size. `'auto'`, `'md'`, or `'lg'`.",
+              "attribute": "size"
+            },
+            {
+              "kind": "field",
+              "name": "titleText",
+              "type": {
+                "text": "string"
+              },
+              "default": "''",
+              "description": "Title/heading text, required.",
+              "attribute": "titleText"
+            },
+            {
+              "kind": "field",
+              "name": "labelText",
+              "type": {
+                "text": "string"
+              },
+              "default": "''",
+              "description": "Label text, optional.",
+              "attribute": "labelText"
+            },
+            {
+              "kind": "field",
+              "name": "okText",
+              "type": {
+                "text": "string"
+              },
+              "default": "'OK'",
+              "description": "OK button text.",
+              "attribute": "okText"
+            },
+            {
+              "kind": "field",
+              "name": "cancelText",
+              "type": {
+                "text": "string"
+              },
+              "default": "'Cancel'",
+              "description": "Cancel button text.",
+              "attribute": "cancelText"
+            },
+            {
+              "kind": "field",
+              "name": "beforeClose",
+              "type": {
+                "text": "Function"
+              },
+              "description": "Function to execute before the modal can close. Useful for running checks or validations before closing. Exposes `returnValue` (`'ok'` or `'cancel'`). Must return `true` or `false`."
+            },
+            {
+              "kind": "method",
+              "name": "_openModal",
+              "privacy": "private"
+            },
+            {
+              "kind": "method",
+              "name": "_closeModal",
               "privacy": "private",
               "parameters": [
                 {
                   "name": "e",
                   "type": {
-                    "text": "any"
+                    "text": "Event"
+                  }
+                },
+                {
+                  "name": "returnValue",
+                  "type": {
+                    "text": "string"
                   }
                 }
               ]
+            },
+            {
+              "kind": "method",
+              "name": "_emitCloseEvent",
+              "privacy": "private",
+              "parameters": [
+                {
+                  "name": "e",
+                  "type": {
+                    "text": "Event"
+                  }
+                }
+              ]
+            }
+          ],
+          "events": [
+            {
+              "description": "Emits the modal close event with `returnValue` (`'ok'` or `'cancel'`).",
+              "name": "on-close"
+            }
+          ],
+          "attributes": [
+            {
+              "name": "open",
+              "type": {
+                "text": "boolean"
+              },
+              "default": "false",
+              "description": "Modal open state.",
+              "fieldName": "open"
+            },
+            {
+              "name": "size",
+              "type": {
+                "text": "string"
+              },
+              "default": "'auto'",
+              "description": "Modal size. `'auto'`, `'md'`, or `'lg'`.",
+              "fieldName": "size"
+            },
+            {
+              "name": "titleText",
+              "type": {
+                "text": "string"
+              },
+              "default": "''",
+              "description": "Title/heading text, required.",
+              "fieldName": "titleText"
+            },
+            {
+              "name": "labelText",
+              "type": {
+                "text": "string"
+              },
+              "default": "''",
+              "description": "Label text, optional.",
+              "fieldName": "labelText"
+            },
+            {
+              "name": "okText",
+              "type": {
+                "text": "string"
+              },
+              "default": "'OK'",
+              "description": "OK button text.",
+              "fieldName": "okText"
+            },
+            {
+              "name": "cancelText",
+              "type": {
+                "text": "string"
+              },
+              "default": "'Cancel'",
+              "description": "Cancel button text.",
+              "fieldName": "cancelText"
+            }
+          ],
+          "superclass": {
+            "name": "LitElement",
+            "package": "lit"
+          },
+          "tagName": "kyn-modal",
+          "customElement": true
+        }
+      ],
+      "exports": [
+        {
+          "kind": "js",
+          "name": "Modal",
+          "declaration": {
+            "name": "Modal",
+            "module": "src/components/reusable/modal/modal.ts"
+          }
+        },
+        {
+          "kind": "custom-element-definition",
+          "name": "kyn-modal",
+          "declaration": {
+            "name": "Modal",
+            "module": "src/components/reusable/modal/modal.ts"
+          }
+        }
+      ]
+    },
+    {
+      "kind": "javascript-module",
+      "path": "src/components/reusable/overflowMenu/index.ts",
+      "declarations": [],
+      "exports": [
+        {
+          "kind": "js",
+          "name": "OverflowMenu",
+          "declaration": {
+            "name": "OverflowMenu",
+            "module": "./overflowMenu"
+          }
+        },
+        {
+          "kind": "js",
+          "name": "OverflowMenuItem",
+          "declaration": {
+            "name": "OverflowMenuItem",
+            "module": "./overflowMenuItem"
+          }
+        }
+      ]
+    },
+    {
+      "kind": "javascript-module",
+      "path": "src/components/reusable/overflowMenu/overflowMenu.ts",
+      "declarations": [
+        {
+          "kind": "class",
+          "description": "Overflow Menu.",
+          "name": "OverflowMenu",
+          "slots": [
+            {
+              "description": "Slot for overflow menu items.",
+              "name": "unnamed"
+            }
+          ],
+          "members": [
+            {
+              "kind": "field",
+              "name": "open",
+              "type": {
+                "text": "boolean"
+              },
+              "default": "false",
+              "description": "Menu open state.",
+              "attribute": "open"
+            },
+            {
+              "kind": "field",
+              "name": "anchorRight",
+              "type": {
+                "text": "boolean"
+              },
+              "default": "false",
+              "description": "Anchors the menu to the right of the button.",
+              "attribute": "anchorRight"
+            },
+            {
+              "kind": "field",
+              "name": "fixed",
+              "type": {
+                "text": "boolean"
+              },
+              "default": "false",
+              "description": "Use fixed instead of absolute position. Useful when placed within elements with overflow scroll.",
+              "attribute": "fixed"
+            },
+            {
+              "kind": "field",
+              "name": "assistiveText",
+              "type": {
+                "text": "string"
+              },
+              "default": "'Toggle Menu'",
+              "description": "Button assistive text..",
+              "attribute": "assistiveText"
+            },
+            {
+              "kind": "field",
+              "name": "_btnEl",
+              "type": {
+                "text": "any"
+              }
+            },
+            {
+              "kind": "field",
+              "name": "_menuEl",
+              "type": {
+                "text": "any"
+              }
+            },
+            {
+              "kind": "method",
+              "name": "_emitToggleEvent",
+              "privacy": "private"
+            },
+            {
+              "kind": "method",
+              "name": "toggleMenu",
+              "privacy": "private"
+            },
+            {
+              "kind": "method",
+              "name": "handleSlotChange",
+              "privacy": "private"
+            },
+            {
+              "kind": "method",
+              "name": "handleClickOut",
+              "privacy": "private",
+              "parameters": [
+                {
+                  "name": "e",
+                  "type": {
+                    "text": "Event"
+                  }
+                }
+              ]
+            }
+          ],
+          "events": [
+            {
+              "description": "Capture the open/close event and emits the new state.",
+              "name": "on-toggle"
+            }
+          ],
+          "attributes": [
+            {
+              "name": "open",
+              "type": {
+                "text": "boolean"
+              },
+              "default": "false",
+              "description": "Menu open state.",
+              "fieldName": "open"
+            },
+            {
+              "name": "anchorRight",
+              "type": {
+                "text": "boolean"
+              },
+              "default": "false",
+              "description": "Anchors the menu to the right of the button.",
+              "fieldName": "anchorRight"
+            },
+            {
+              "name": "fixed",
+              "type": {
+                "text": "boolean"
+              },
+              "default": "false",
+              "description": "Use fixed instead of absolute position. Useful when placed within elements with overflow scroll.",
+              "fieldName": "fixed"
+            },
+            {
+              "name": "assistiveText",
+              "type": {
+                "text": "string"
+              },
+              "default": "'Toggle Menu'",
+              "description": "Button assistive text..",
+              "fieldName": "assistiveText"
+            }
+          ],
+          "superclass": {
+            "name": "LitElement",
+            "package": "lit"
+          },
+          "tagName": "kyn-overflow-menu",
+          "customElement": true
+        }
+      ],
+      "exports": [
+        {
+          "kind": "js",
+          "name": "OverflowMenu",
+          "declaration": {
+            "name": "OverflowMenu",
+            "module": "src/components/reusable/overflowMenu/overflowMenu.ts"
+          }
+        },
+        {
+          "kind": "custom-element-definition",
+          "name": "kyn-overflow-menu",
+          "declaration": {
+            "name": "OverflowMenu",
+            "module": "src/components/reusable/overflowMenu/overflowMenu.ts"
+          }
+        }
+      ]
+    },
+    {
+      "kind": "javascript-module",
+      "path": "src/components/reusable/overflowMenu/overflowMenuItem.ts",
+      "declarations": [
+        {
+          "kind": "class",
+          "description": "Overflow Menu.",
+          "name": "OverflowMenuItem",
+          "slots": [
+            {
+              "description": "Slot for item text.",
+              "name": "unnamed"
+            }
+          ],
+          "members": [
+            {
+              "kind": "field",
+              "name": "href",
+              "type": {
+                "text": "string"
+              },
+              "default": "''",
+              "description": "Makes the item a link.",
+              "attribute": "href"
+            },
+            {
+              "kind": "field",
+              "name": "destructive",
+              "type": {
+                "text": "boolean"
+              },
+              "default": "false",
+              "description": "Adds destructive styles.",
+              "attribute": "destructive"
+            },
+            {
+              "kind": "field",
+              "name": "disabled",
+              "type": {
+                "text": "boolean"
+              },
+              "default": "false",
+              "description": "Item disabled state.",
+              "attribute": "disabled"
             },
             {
               "kind": "method",
@@ -5115,45 +4660,32 @@
                   }
                 }
               ]
-            },
-            {
-              "kind": "method",
-              "name": "handleBlur",
-              "privacy": "private",
-              "parameters": [
-                {
-                  "name": "e",
-                  "type": {
-                    "text": "any"
-                  }
-                }
-              ]
             }
           ],
           "events": [
             {
-              "description": "Emits the option details to the parent dropdown.",
+              "description": "Captures the click event and emits the original event details.",
               "name": "on-click"
             }
           ],
           "attributes": [
             {
-              "name": "value",
-              "type": {
-                "text": "string"
-              },
-              "default": "''",
-              "description": "Option value.",
-              "fieldName": "value"
-            },
-            {
-              "name": "selected",
-              "type": {
-                "text": "boolean"
-              },
-              "default": "false",
-              "description": "Option selected state.",
-              "fieldName": "selected"
+              "name": "href",
+              "type": {
+                "text": "string"
+              },
+              "default": "''",
+              "description": "Makes the item a link.",
+              "fieldName": "href"
+            },
+            {
+              "name": "destructive",
+              "type": {
+                "text": "boolean"
+              },
+              "default": "false",
+              "description": "Adds destructive styles.",
+              "fieldName": "destructive"
             },
             {
               "name": "disabled",
@@ -5161,7 +4693,7 @@
                 "text": "boolean"
               },
               "default": "false",
-              "description": "Option disabled state.",
+              "description": "Item disabled state.",
               "fieldName": "disabled"
             }
           ],
@@ -5169,116 +4701,25 @@
             "name": "LitElement",
             "package": "lit"
           },
-          "tagName": "kyn-dropdown-option",
+          "tagName": "kyn-overflow-menu-item",
           "customElement": true
         }
       ],
       "exports": [
         {
           "kind": "js",
-          "name": "DropdownOption",
-          "declaration": {
-            "name": "DropdownOption",
-            "module": "src/components/reusable/dropdown/dropdownOption.ts"
+          "name": "OverflowMenuItem",
+          "declaration": {
+            "name": "OverflowMenuItem",
+            "module": "src/components/reusable/overflowMenu/overflowMenuItem.ts"
           }
         },
         {
           "kind": "custom-element-definition",
-          "name": "kyn-dropdown-option",
-          "declaration": {
-            "name": "DropdownOption",
-            "module": "src/components/reusable/dropdown/dropdownOption.ts"
-          }
-        }
-      ]
-    },
-    {
-      "kind": "javascript-module",
-      "path": "src/components/reusable/dropdown/index.ts",
-      "declarations": [],
-      "exports": [
-        {
-          "kind": "js",
-          "name": "Dropdown",
-          "declaration": {
-            "name": "Dropdown",
-            "module": "./dropdown"
-          }
-        },
-        {
-          "kind": "js",
-          "name": "DropdownOption",
-          "declaration": {
-            "name": "DropdownOption",
-            "module": "./dropdownOption"
-          }
-        }
-      ]
-    },
-    {
-      "kind": "javascript-module",
-      "path": "src/components/reusable/dropdown/testDd.ts",
-      "declarations": [
-        {
-          "kind": "class",
-          "description": "Test Dd.",
-          "name": "TestDd",
-          "members": [
-            {
-              "kind": "field",
-              "name": "items",
-              "type": {
-                "text": "Array<any>"
-              },
-              "default": "[\r\n    {\r\n      value: 'all',\r\n      text: 'All',\r\n    },\r\n    {\r\n      value: 'option1',\r\n      text: 'Option 1',\r\n    },\r\n    {\r\n      value: 'option2',\r\n      text: 'Option 2',\r\n    },\r\n    {\r\n      value: 'option3',\r\n      text: 'Option 3',\r\n    },\r\n    {\r\n      value: 'option4',\r\n      text: 'Option 4',\r\n    },\r\n  ]",
-              "attribute": "items"
-            },
-            {
-              "kind": "method",
-              "name": "handleChange",
-              "parameters": [
-                {
-                  "name": "e",
-                  "type": {
-                    "text": "any"
-                  }
-                }
-              ]
-            }
-          ],
-          "attributes": [
-            {
-              "name": "items",
-              "type": {
-                "text": "Array<any>"
-              },
-              "default": "[\r\n    {\r\n      value: 'all',\r\n      text: 'All',\r\n    },\r\n    {\r\n      value: 'option1',\r\n      text: 'Option 1',\r\n    },\r\n    {\r\n      value: 'option2',\r\n      text: 'Option 2',\r\n    },\r\n    {\r\n      value: 'option3',\r\n      text: 'Option 3',\r\n    },\r\n    {\r\n      value: 'option4',\r\n      text: 'Option 4',\r\n    },\r\n  ]",
-              "fieldName": "items"
-            }
-          ],
-          "superclass": {
-            "name": "LitElement",
-            "package": "lit"
-          },
-          "tagName": "kyn-test-dd",
-          "customElement": true
-        }
-      ],
-      "exports": [
-        {
-          "kind": "js",
-          "name": "TestDd",
-          "declaration": {
-            "name": "TestDd",
-            "module": "src/components/reusable/dropdown/testDd.ts"
-          }
-        },
-        {
-          "kind": "custom-element-definition",
-          "name": "kyn-test-dd",
-          "declaration": {
-            "name": "TestDd",
-            "module": "src/components/reusable/dropdown/testDd.ts"
+          "name": "kyn-overflow-menu-item",
+          "declaration": {
+            "name": "OverflowMenuItem",
+            "module": "src/components/reusable/overflowMenu/overflowMenuItem.ts"
           }
         }
       ]
@@ -5970,6 +5411,269 @@
           "declaration": {
             "name": "Pagination",
             "module": "src/components/reusable/pagination/Pagination.ts"
+          }
+        }
+      ]
+    },
+    {
+      "kind": "javascript-module",
+      "path": "src/components/reusable/textArea/index.ts",
+      "declarations": [],
+      "exports": [
+        {
+          "kind": "js",
+          "name": "TextArea",
+          "declaration": {
+            "name": "TextArea",
+            "module": "./textArea"
+          }
+        }
+      ]
+    },
+    {
+      "kind": "javascript-module",
+      "path": "src/components/reusable/textArea/textArea.ts",
+      "declarations": [
+        {
+          "kind": "class",
+          "description": "Text area.",
+          "name": "TextArea",
+          "slots": [
+            {
+              "description": "Slot for label text.",
+              "name": "unnamed"
+            }
+          ],
+          "members": [
+            {
+              "kind": "field",
+              "name": "caption",
+              "type": {
+                "text": "string"
+              },
+              "default": "''",
+              "description": "Optional text beneath the input.",
+              "attribute": "caption"
+            },
+            {
+              "kind": "field",
+              "name": "value",
+              "type": {
+                "text": "string"
+              },
+              "default": "''",
+              "description": "Input value.",
+              "attribute": "value"
+            },
+            {
+              "kind": "field",
+              "name": "placeholder",
+              "type": {
+                "text": "string"
+              },
+              "default": "''",
+              "description": "Input placeholder.",
+              "attribute": "placeholder"
+            },
+            {
+              "kind": "field",
+              "name": "name",
+              "type": {
+                "text": "string"
+              },
+              "default": "''",
+              "description": "Input name.",
+              "attribute": "name"
+            },
+            {
+              "kind": "field",
+              "name": "required",
+              "type": {
+                "text": "boolean"
+              },
+              "default": "false",
+              "description": "Makes the input required.",
+              "attribute": "required"
+            },
+            {
+              "kind": "field",
+              "name": "disabled",
+              "type": {
+                "text": "boolean"
+              },
+              "default": "false",
+              "description": "Input disabled state.",
+              "attribute": "disabled"
+            },
+            {
+              "kind": "field",
+              "name": "invalidText",
+              "type": {
+                "text": "string"
+              },
+              "default": "''",
+              "description": "Input invalid text.",
+              "attribute": "invalidText"
+            },
+            {
+              "kind": "field",
+              "name": "maxLength",
+              "type": {
+                "text": "number"
+              },
+              "default": "null",
+              "description": "Maximum number of characters.",
+              "attribute": "maxLength"
+            },
+            {
+              "kind": "field",
+              "name": "minLength",
+              "type": {
+                "text": "number"
+              },
+              "default": "null",
+              "description": "Minimum number of characters.",
+              "attribute": "minLength"
+            },
+            {
+              "kind": "method",
+              "name": "handleInput",
+              "privacy": "private",
+              "parameters": [
+                {
+                  "name": "e",
+                  "type": {
+                    "text": "any"
+                  }
+                }
+              ]
+            },
+            {
+              "kind": "method",
+              "name": "_handleFormdata",
+              "privacy": "private",
+              "parameters": [
+                {
+                  "name": "e",
+                  "type": {
+                    "text": "any"
+                  }
+                }
+              ]
+            }
+          ],
+          "events": [
+            {
+              "description": "Captures the input event and emits the selected value and original event details.",
+              "name": "on-input"
+            }
+          ],
+          "attributes": [
+            {
+              "name": "caption",
+              "type": {
+                "text": "string"
+              },
+              "default": "''",
+              "description": "Optional text beneath the input.",
+              "fieldName": "caption"
+            },
+            {
+              "name": "value",
+              "type": {
+                "text": "string"
+              },
+              "default": "''",
+              "description": "Input value.",
+              "fieldName": "value"
+            },
+            {
+              "name": "placeholder",
+              "type": {
+                "text": "string"
+              },
+              "default": "''",
+              "description": "Input placeholder.",
+              "fieldName": "placeholder"
+            },
+            {
+              "name": "name",
+              "type": {
+                "text": "string"
+              },
+              "default": "''",
+              "description": "Input name.",
+              "fieldName": "name"
+            },
+            {
+              "name": "required",
+              "type": {
+                "text": "boolean"
+              },
+              "default": "false",
+              "description": "Makes the input required.",
+              "fieldName": "required"
+            },
+            {
+              "name": "disabled",
+              "type": {
+                "text": "boolean"
+              },
+              "default": "false",
+              "description": "Input disabled state.",
+              "fieldName": "disabled"
+            },
+            {
+              "name": "invalidText",
+              "type": {
+                "text": "string"
+              },
+              "default": "''",
+              "description": "Input invalid text.",
+              "fieldName": "invalidText"
+            },
+            {
+              "name": "maxLength",
+              "type": {
+                "text": "number"
+              },
+              "default": "null",
+              "description": "Maximum number of characters.",
+              "fieldName": "maxLength"
+            },
+            {
+              "name": "minLength",
+              "type": {
+                "text": "number"
+              },
+              "default": "null",
+              "description": "Minimum number of characters.",
+              "fieldName": "minLength"
+            }
+          ],
+          "superclass": {
+            "name": "LitElement",
+            "package": "lit"
+          },
+          "tagName": "kyn-text-area",
+          "customElement": true
+        }
+      ],
+      "exports": [
+        {
+          "kind": "js",
+          "name": "TextArea",
+          "declaration": {
+            "name": "TextArea",
+            "module": "src/components/reusable/textArea/textArea.ts"
+          }
+        },
+        {
+          "kind": "custom-element-definition",
+          "name": "kyn-text-area",
+          "declaration": {
+            "name": "TextArea",
+            "module": "src/components/reusable/textArea/textArea.ts"
           }
         }
       ]
@@ -7495,269 +7199,6 @@
     },
     {
       "kind": "javascript-module",
-      "path": "src/components/reusable/textArea/index.ts",
-      "declarations": [],
-      "exports": [
-        {
-          "kind": "js",
-          "name": "TextArea",
-          "declaration": {
-            "name": "TextArea",
-            "module": "./textArea"
-          }
-        }
-      ]
-    },
-    {
-      "kind": "javascript-module",
-      "path": "src/components/reusable/textArea/textArea.ts",
-      "declarations": [
-        {
-          "kind": "class",
-          "description": "Text area.",
-          "name": "TextArea",
-          "slots": [
-            {
-              "description": "Slot for label text.",
-              "name": "unnamed"
-            }
-          ],
-          "members": [
-            {
-              "kind": "field",
-              "name": "caption",
-              "type": {
-                "text": "string"
-              },
-              "default": "''",
-              "description": "Optional text beneath the input.",
-              "attribute": "caption"
-            },
-            {
-              "kind": "field",
-              "name": "value",
-              "type": {
-                "text": "string"
-              },
-              "default": "''",
-              "description": "Input value.",
-              "attribute": "value"
-            },
-            {
-              "kind": "field",
-              "name": "placeholder",
-              "type": {
-                "text": "string"
-              },
-              "default": "''",
-              "description": "Input placeholder.",
-              "attribute": "placeholder"
-            },
-            {
-              "kind": "field",
-              "name": "name",
-              "type": {
-                "text": "string"
-              },
-              "default": "''",
-              "description": "Input name.",
-              "attribute": "name"
-            },
-            {
-              "kind": "field",
-              "name": "required",
-              "type": {
-                "text": "boolean"
-              },
-              "default": "false",
-              "description": "Makes the input required.",
-              "attribute": "required"
-            },
-            {
-              "kind": "field",
-              "name": "disabled",
-              "type": {
-                "text": "boolean"
-              },
-              "default": "false",
-              "description": "Input disabled state.",
-              "attribute": "disabled"
-            },
-            {
-              "kind": "field",
-              "name": "invalidText",
-              "type": {
-                "text": "string"
-              },
-              "default": "''",
-              "description": "Input invalid text.",
-              "attribute": "invalidText"
-            },
-            {
-              "kind": "field",
-              "name": "maxLength",
-              "type": {
-                "text": "number"
-              },
-              "default": "null",
-              "description": "Maximum number of characters.",
-              "attribute": "maxLength"
-            },
-            {
-              "kind": "field",
-              "name": "minLength",
-              "type": {
-                "text": "number"
-              },
-              "default": "null",
-              "description": "Minimum number of characters.",
-              "attribute": "minLength"
-            },
-            {
-              "kind": "method",
-              "name": "handleInput",
-              "privacy": "private",
-              "parameters": [
-                {
-                  "name": "e",
-                  "type": {
-                    "text": "any"
-                  }
-                }
-              ]
-            },
-            {
-              "kind": "method",
-              "name": "_handleFormdata",
-              "privacy": "private",
-              "parameters": [
-                {
-                  "name": "e",
-                  "type": {
-                    "text": "any"
-                  }
-                }
-              ]
-            }
-          ],
-          "events": [
-            {
-              "description": "Captures the input event and emits the selected value and original event details.",
-              "name": "on-input"
-            }
-          ],
-          "attributes": [
-            {
-              "name": "caption",
-              "type": {
-                "text": "string"
-              },
-              "default": "''",
-              "description": "Optional text beneath the input.",
-              "fieldName": "caption"
-            },
-            {
-              "name": "value",
-              "type": {
-                "text": "string"
-              },
-              "default": "''",
-              "description": "Input value.",
-              "fieldName": "value"
-            },
-            {
-              "name": "placeholder",
-              "type": {
-                "text": "string"
-              },
-              "default": "''",
-              "description": "Input placeholder.",
-              "fieldName": "placeholder"
-            },
-            {
-              "name": "name",
-              "type": {
-                "text": "string"
-              },
-              "default": "''",
-              "description": "Input name.",
-              "fieldName": "name"
-            },
-            {
-              "name": "required",
-              "type": {
-                "text": "boolean"
-              },
-              "default": "false",
-              "description": "Makes the input required.",
-              "fieldName": "required"
-            },
-            {
-              "name": "disabled",
-              "type": {
-                "text": "boolean"
-              },
-              "default": "false",
-              "description": "Input disabled state.",
-              "fieldName": "disabled"
-            },
-            {
-              "name": "invalidText",
-              "type": {
-                "text": "string"
-              },
-              "default": "''",
-              "description": "Input invalid text.",
-              "fieldName": "invalidText"
-            },
-            {
-              "name": "maxLength",
-              "type": {
-                "text": "number"
-              },
-              "default": "null",
-              "description": "Maximum number of characters.",
-              "fieldName": "maxLength"
-            },
-            {
-              "name": "minLength",
-              "type": {
-                "text": "number"
-              },
-              "default": "null",
-              "description": "Minimum number of characters.",
-              "fieldName": "minLength"
-            }
-          ],
-          "superclass": {
-            "name": "LitElement",
-            "package": "lit"
-          },
-          "tagName": "kyn-text-area",
-          "customElement": true
-        }
-      ],
-      "exports": [
-        {
-          "kind": "js",
-          "name": "TextArea",
-          "declaration": {
-            "name": "TextArea",
-            "module": "src/components/reusable/textArea/textArea.ts"
-          }
-        },
-        {
-          "kind": "custom-element-definition",
-          "name": "kyn-text-area",
-          "declaration": {
-            "name": "TextArea",
-            "module": "src/components/reusable/textArea/textArea.ts"
-          }
-        }
-      ]
-    },
-    {
-      "kind": "javascript-module",
       "path": "src/components/reusable/textInput/index.ts",
       "declarations": [],
       "exports": [
