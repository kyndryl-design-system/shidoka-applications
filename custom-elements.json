--- conflicted
+++ resolved
@@ -2665,6 +2665,775 @@
           "declaration": {
             "name": "CheckboxGroup",
             "module": "./checkboxGroup"
+          }
+        }
+      ]
+    },
+    {
+      "kind": "javascript-module",
+      "path": "src/components/reusable/datePicker/datepicker.ts",
+      "declarations": [
+        {
+          "kind": "class",
+          "description": "Datepicker.",
+          "name": "DatePicker",
+          "slots": [
+            {
+              "description": "Slot for label text.",
+              "name": "unnamed"
+            }
+          ],
+          "members": [
+            {
+              "kind": "field",
+              "name": "size",
+              "type": {
+                "text": "string"
+              },
+              "default": "'md'",
+              "description": "Datepicker size. \"sm\", \"md\", or \"lg\".",
+              "attribute": "size"
+            },
+            {
+              "kind": "field",
+              "name": "caption",
+              "type": {
+                "text": "string"
+              },
+              "default": "''",
+              "description": "Optional text beneath the input.",
+              "attribute": "caption"
+            },
+            {
+              "kind": "field",
+              "name": "value",
+              "type": {
+                "text": "string"
+              },
+              "default": "''",
+              "description": "Datepicker value in YYYY-MM-DD or YYYY-MM-DDThh:mm format.",
+              "attribute": "value"
+            },
+            {
+              "kind": "field",
+              "name": "name",
+              "type": {
+                "text": "string"
+              },
+              "default": "''",
+              "description": "Datepicker name.",
+              "attribute": "name"
+            },
+            {
+              "kind": "field",
+              "name": "required",
+              "type": {
+                "text": "boolean"
+              },
+              "default": "false",
+              "description": "Makes the date required.",
+              "attribute": "required"
+            },
+            {
+              "kind": "field",
+              "name": "disabled",
+              "type": {
+                "text": "boolean"
+              },
+              "default": "false",
+              "description": "Date disabled state.",
+              "attribute": "disabled"
+            },
+            {
+              "kind": "field",
+              "name": "invalidText",
+              "type": {
+                "text": "string"
+              },
+              "default": "''",
+              "description": "Date invalid text.",
+              "attribute": "invalidText"
+            },
+            {
+              "kind": "field",
+              "name": "warnText",
+              "type": {
+                "text": "string"
+              },
+              "default": "''",
+              "description": "Date warning text",
+              "attribute": "warnText"
+            },
+            {
+              "kind": "field",
+              "name": "maxDate",
+              "type": {
+                "text": "string"
+              },
+              "default": "''",
+              "description": "Maximum date in YYYY-MM-DD or YYYY-MM-DDThh:mm format. If the value isn't a possible date string in the format, then the element has no maximum date value",
+              "attribute": "maxDate"
+            },
+            {
+              "kind": "field",
+              "name": "minDate",
+              "type": {
+                "text": "string"
+              },
+              "default": "''",
+              "description": "Mimimum date in YYYY-MM-DD or YYYY-MM-DDThh:mm format. If the value isn't a possible date string in the format, then the element has no minimum date value.",
+              "attribute": "minDate"
+            },
+            {
+              "kind": "field",
+              "name": "step",
+              "type": {
+                "text": "string"
+              },
+              "default": "''",
+              "description": "Specifies the granularity that the value must adhere to, or the special value any,\r\nFor date inputs, the value of step is given in days; and is treated as a number of milliseconds equal to 86,400,000 times the step value.\r\nThe default value of step is 1, indicating 1 day.",
+              "attribute": "step"
+            },
+            {
+              "kind": "field",
+              "name": "datePickerType",
+              "type": {
+                "text": "DATE_PICKER_TYPES"
+              },
+              "description": "Date picker types. Default 'single'",
+              "attribute": "datePickerType"
+            },
+            {
+              "kind": "method",
+              "name": "handleInput",
+              "privacy": "private",
+              "parameters": [
+                {
+                  "name": "e",
+                  "type": {
+                    "text": "any"
+                  }
+                }
+              ]
+            },
+            {
+              "kind": "method",
+              "name": "validateMinDate",
+              "privacy": "private",
+              "return": {
+                "type": {
+                  "text": "void"
+                }
+              }
+            },
+            {
+              "kind": "method",
+              "name": "validateMaxDate",
+              "privacy": "private",
+              "return": {
+                "type": {
+                  "text": "void"
+                }
+              }
+            },
+            {
+              "kind": "method",
+              "name": "_handleFormdata",
+              "privacy": "private",
+              "parameters": [
+                {
+                  "name": "e",
+                  "type": {
+                    "text": "any"
+                  }
+                }
+              ]
+            }
+          ],
+          "events": [
+            {
+              "description": "Captures the input event and emits the selected value and original event details.",
+              "name": "on-input"
+            }
+          ],
+          "attributes": [
+            {
+              "name": "size",
+              "type": {
+                "text": "string"
+              },
+              "default": "'md'",
+              "description": "Datepicker size. \"sm\", \"md\", or \"lg\".",
+              "fieldName": "size"
+            },
+            {
+              "name": "caption",
+              "type": {
+                "text": "string"
+              },
+              "default": "''",
+              "description": "Optional text beneath the input.",
+              "fieldName": "caption"
+            },
+            {
+              "name": "value",
+              "type": {
+                "text": "string"
+              },
+              "default": "''",
+              "description": "Datepicker value in YYYY-MM-DD or YYYY-MM-DDThh:mm format.",
+              "fieldName": "value"
+            },
+            {
+              "name": "name",
+              "type": {
+                "text": "string"
+              },
+              "default": "''",
+              "description": "Datepicker name.",
+              "fieldName": "name"
+            },
+            {
+              "name": "required",
+              "type": {
+                "text": "boolean"
+              },
+              "default": "false",
+              "description": "Makes the date required.",
+              "fieldName": "required"
+            },
+            {
+              "name": "disabled",
+              "type": {
+                "text": "boolean"
+              },
+              "default": "false",
+              "description": "Date disabled state.",
+              "fieldName": "disabled"
+            },
+            {
+              "name": "invalidText",
+              "type": {
+                "text": "string"
+              },
+              "default": "''",
+              "description": "Date invalid text.",
+              "fieldName": "invalidText"
+            },
+            {
+              "name": "warnText",
+              "type": {
+                "text": "string"
+              },
+              "default": "''",
+              "description": "Date warning text",
+              "fieldName": "warnText"
+            },
+            {
+              "name": "maxDate",
+              "type": {
+                "text": "string"
+              },
+              "default": "''",
+              "description": "Maximum date in YYYY-MM-DD or YYYY-MM-DDThh:mm format. If the value isn't a possible date string in the format, then the element has no maximum date value",
+              "fieldName": "maxDate"
+            },
+            {
+              "name": "minDate",
+              "type": {
+                "text": "string"
+              },
+              "default": "''",
+              "description": "Mimimum date in YYYY-MM-DD or YYYY-MM-DDThh:mm format. If the value isn't a possible date string in the format, then the element has no minimum date value.",
+              "fieldName": "minDate"
+            },
+            {
+              "name": "step",
+              "type": {
+                "text": "string"
+              },
+              "default": "''",
+              "description": "Specifies the granularity that the value must adhere to, or the special value any,\r\nFor date inputs, the value of step is given in days; and is treated as a number of milliseconds equal to 86,400,000 times the step value.\r\nThe default value of step is 1, indicating 1 day.",
+              "fieldName": "step"
+            },
+            {
+              "name": "datePickerType",
+              "type": {
+                "text": "DATE_PICKER_TYPES"
+              },
+              "description": "Date picker types. Default 'single'",
+              "fieldName": "datePickerType"
+            }
+          ],
+          "superclass": {
+            "name": "LitElement",
+            "package": "lit"
+          },
+          "tagName": "kyn-date-picker",
+          "customElement": true
+        }
+      ],
+      "exports": [
+        {
+          "kind": "js",
+          "name": "DatePicker",
+          "declaration": {
+            "name": "DatePicker",
+            "module": "src/components/reusable/datePicker/datepicker.ts"
+          }
+        },
+        {
+          "kind": "custom-element-definition",
+          "name": "kyn-date-picker",
+          "declaration": {
+            "name": "DatePicker",
+            "module": "src/components/reusable/datePicker/datepicker.ts"
+          }
+        }
+      ]
+    },
+    {
+      "kind": "javascript-module",
+      "path": "src/components/reusable/datePicker/defs.ts",
+      "declarations": [
+        {
+          "kind": "variable",
+          "name": "regexDateFormat",
+          "default": "/^\\d{4}-\\d{2}-\\d{2}$/"
+        },
+        {
+          "kind": "variable",
+          "name": "regexDateTimeFormat",
+          "default": "/^\\d{4}-\\d{2}-\\d{2}T\\d{2}:\\d{2}$/"
+        },
+        {
+          "kind": "variable",
+          "name": "regexDateTimeFormatSec",
+          "default": "/^\\d{4}-\\d{2}-\\d{2}T\\d{2}:\\d{2}:\\d{2}$/"
+        }
+      ],
+      "exports": [
+        {
+          "kind": "js",
+          "name": "regexDateFormat",
+          "declaration": {
+            "name": "regexDateFormat",
+            "module": "src/components/reusable/datePicker/defs.ts"
+          }
+        },
+        {
+          "kind": "js",
+          "name": "regexDateTimeFormat",
+          "declaration": {
+            "name": "regexDateTimeFormat",
+            "module": "src/components/reusable/datePicker/defs.ts"
+          }
+        },
+        {
+          "kind": "js",
+          "name": "regexDateTimeFormatSec",
+          "declaration": {
+            "name": "regexDateTimeFormatSec",
+            "module": "src/components/reusable/datePicker/defs.ts"
+          }
+        }
+      ]
+    },
+    {
+      "kind": "javascript-module",
+      "path": "src/components/reusable/datePicker/index.ts",
+      "declarations": [],
+      "exports": [
+        {
+          "kind": "js",
+          "name": "DatePicker",
+          "declaration": {
+            "name": "DatePicker",
+            "module": "./datepicker"
+          }
+        }
+      ]
+    },
+    {
+      "kind": "javascript-module",
+      "path": "src/components/reusable/daterangepicker/daterangepicker.ts",
+      "declarations": [
+        {
+          "kind": "class",
+          "description": "Date-Range picker",
+          "name": "DateRangePicker",
+          "slots": [
+            {
+              "description": "Slot for label text.",
+              "name": "unnamed"
+            }
+          ],
+          "members": [
+            {
+              "kind": "field",
+              "name": "caption",
+              "type": {
+                "text": "string"
+              },
+              "default": "''",
+              "description": "Optional text beneath the input.",
+              "attribute": "caption"
+            },
+            {
+              "kind": "field",
+              "name": "size",
+              "type": {
+                "text": "string"
+              },
+              "default": "'md'",
+              "description": "Datepicker size. \"sm\", \"md\", or \"lg\".",
+              "attribute": "size"
+            },
+            {
+              "kind": "field",
+              "name": "startDate",
+              "type": {
+                "text": "string"
+              },
+              "default": "''",
+              "description": "Datepicker Start date in YYYY-MM-DD format.",
+              "attribute": "startDate"
+            },
+            {
+              "kind": "field",
+              "name": "endDate",
+              "type": {
+                "text": "string"
+              },
+              "default": "''",
+              "description": "Datepicker End date in YYYY-MM-DD format.",
+              "attribute": "endDate"
+            },
+            {
+              "kind": "field",
+              "name": "name",
+              "type": {
+                "text": "string"
+              },
+              "default": "''",
+              "description": "Datepicker name. Required prop. as there could many fields into single form",
+              "attribute": "name"
+            },
+            {
+              "kind": "field",
+              "name": "required",
+              "type": {
+                "text": "boolean"
+              },
+              "default": "false",
+              "description": "Makes the date required.",
+              "attribute": "required"
+            },
+            {
+              "kind": "field",
+              "name": "disabled",
+              "type": {
+                "text": "boolean"
+              },
+              "default": "false",
+              "description": "Date disabled state.",
+              "attribute": "disabled"
+            },
+            {
+              "kind": "field",
+              "name": "invalidText",
+              "type": {
+                "text": "string"
+              },
+              "default": "''",
+              "description": "Date invalid text.",
+              "attribute": "invalidText"
+            },
+            {
+              "kind": "field",
+              "name": "warnText",
+              "type": {
+                "text": "string"
+              },
+              "default": "''",
+              "description": "Date warning text",
+              "attribute": "warnText"
+            },
+            {
+              "kind": "field",
+              "name": "maxDate",
+              "type": {
+                "text": "string"
+              },
+              "default": "''",
+              "description": "Maximum date in YYYY-MM-DD format. If the value isn't a possible date string in the format, then the element has no maximum date value.",
+              "attribute": "maxDate"
+            },
+            {
+              "kind": "field",
+              "name": "minDate",
+              "type": {
+                "text": "string"
+              },
+              "default": "''",
+              "description": "Mimimum date in YYYY-MM-DD format. If the value isn't a possible date string in the format, then the element has no minimum date value.",
+              "attribute": "minDate"
+            },
+            {
+              "kind": "field",
+              "name": "step",
+              "type": {
+                "text": "string"
+              },
+              "default": "''",
+              "description": "Specifies the granularity that the value must adhere to, or the special value any,\r\nFor date inputs, the value of step is given in days; and is treated as a number of milliseconds equal to 86,400,000 times the step value.\r\nThe default value of step is 1, indicating 1 day.",
+              "attribute": "step"
+            },
+            {
+              "kind": "method",
+              "name": "handleStartDate",
+              "privacy": "private",
+              "parameters": [
+                {
+                  "name": "e",
+                  "type": {
+                    "text": "any"
+                  }
+                }
+              ]
+            },
+            {
+              "kind": "method",
+              "name": "handleEndDate",
+              "privacy": "private",
+              "parameters": [
+                {
+                  "name": "e",
+                  "type": {
+                    "text": "any"
+                  }
+                }
+              ]
+            },
+            {
+              "kind": "method",
+              "name": "validateAndDispatchEvent",
+              "privacy": "private"
+            },
+            {
+              "kind": "method",
+              "name": "validateMinDate",
+              "privacy": "private",
+              "return": {
+                "type": {
+                  "text": "void"
+                }
+              },
+              "parameters": [
+                {
+                  "name": "date",
+                  "type": {
+                    "text": "String"
+                  }
+                }
+              ]
+            },
+            {
+              "kind": "method",
+              "name": "validateMaxDate",
+              "privacy": "private",
+              "return": {
+                "type": {
+                  "text": "void"
+                }
+              },
+              "parameters": [
+                {
+                  "name": "date",
+                  "type": {
+                    "text": "String"
+                  }
+                }
+              ]
+            },
+            {
+              "kind": "method",
+              "name": "validateStartEndDate",
+              "privacy": "private",
+              "return": {
+                "type": {
+                  "text": "void"
+                }
+              }
+            },
+            {
+              "kind": "method",
+              "name": "_handleFormdata",
+              "privacy": "private",
+              "parameters": [
+                {
+                  "name": "e",
+                  "type": {
+                    "text": "any"
+                  }
+                }
+              ]
+            }
+          ],
+          "events": [
+            {
+              "description": "Captures the input event and emits the selected values and original event details. (Only if startDate <= endDate)",
+              "name": "on-input"
+            }
+          ],
+          "attributes": [
+            {
+              "name": "caption",
+              "type": {
+                "text": "string"
+              },
+              "default": "''",
+              "description": "Optional text beneath the input.",
+              "fieldName": "caption"
+            },
+            {
+              "name": "size",
+              "type": {
+                "text": "string"
+              },
+              "default": "'md'",
+              "description": "Datepicker size. \"sm\", \"md\", or \"lg\".",
+              "fieldName": "size"
+            },
+            {
+              "name": "startDate",
+              "type": {
+                "text": "string"
+              },
+              "default": "''",
+              "description": "Datepicker Start date in YYYY-MM-DD format.",
+              "fieldName": "startDate"
+            },
+            {
+              "name": "endDate",
+              "type": {
+                "text": "string"
+              },
+              "default": "''",
+              "description": "Datepicker End date in YYYY-MM-DD format.",
+              "fieldName": "endDate"
+            },
+            {
+              "name": "name",
+              "type": {
+                "text": "string"
+              },
+              "default": "''",
+              "description": "Datepicker name. Required prop. as there could many fields into single form",
+              "fieldName": "name"
+            },
+            {
+              "name": "required",
+              "type": {
+                "text": "boolean"
+              },
+              "default": "false",
+              "description": "Makes the date required.",
+              "fieldName": "required"
+            },
+            {
+              "name": "disabled",
+              "type": {
+                "text": "boolean"
+              },
+              "default": "false",
+              "description": "Date disabled state.",
+              "fieldName": "disabled"
+            },
+            {
+              "name": "invalidText",
+              "type": {
+                "text": "string"
+              },
+              "default": "''",
+              "description": "Date invalid text.",
+              "fieldName": "invalidText"
+            },
+            {
+              "name": "warnText",
+              "type": {
+                "text": "string"
+              },
+              "default": "''",
+              "description": "Date warning text",
+              "fieldName": "warnText"
+            },
+            {
+              "name": "maxDate",
+              "type": {
+                "text": "string"
+              },
+              "default": "''",
+              "description": "Maximum date in YYYY-MM-DD format. If the value isn't a possible date string in the format, then the element has no maximum date value.",
+              "fieldName": "maxDate"
+            },
+            {
+              "name": "minDate",
+              "type": {
+                "text": "string"
+              },
+              "default": "''",
+              "description": "Mimimum date in YYYY-MM-DD format. If the value isn't a possible date string in the format, then the element has no minimum date value.",
+              "fieldName": "minDate"
+            },
+            {
+              "name": "step",
+              "type": {
+                "text": "string"
+              },
+              "default": "''",
+              "description": "Specifies the granularity that the value must adhere to, or the special value any,\r\nFor date inputs, the value of step is given in days; and is treated as a number of milliseconds equal to 86,400,000 times the step value.\r\nThe default value of step is 1, indicating 1 day.",
+              "fieldName": "step"
+            }
+          ],
+          "superclass": {
+            "name": "LitElement",
+            "package": "lit"
+          },
+          "tagName": "kyn-date-range-picker",
+          "customElement": true
+        }
+      ],
+      "exports": [
+        {
+          "kind": "js",
+          "name": "DateRangePicker",
+          "declaration": {
+            "name": "DateRangePicker",
+            "module": "src/components/reusable/daterangepicker/daterangepicker.ts"
+          }
+        },
+        {
+          "kind": "custom-element-definition",
+          "name": "kyn-date-range-picker",
+          "declaration": {
+            "name": "DateRangePicker",
+            "module": "src/components/reusable/daterangepicker/daterangepicker.ts"
+          }
+        }
+      ]
+    },
+    {
+      "kind": "javascript-module",
+      "path": "src/components/reusable/daterangepicker/index.ts",
+      "declarations": [],
+      "exports": [
+        {
+          "kind": "js",
+          "name": "DateRangePicker",
+          "declaration": {
+            "name": "DateRangePicker",
+            "module": "\"./daterangepicker\""
           }
         }
       ]
@@ -3375,37 +4144,6 @@
     },
     {
       "kind": "javascript-module",
-<<<<<<< HEAD
-      "path": "src/components/reusable/overflowMenu/index.ts",
-      "declarations": [],
-      "exports": [
-        {
-          "kind": "js",
-          "name": "OverflowMenu",
-          "declaration": {
-            "name": "OverflowMenu",
-            "module": "./overflowMenu"
-          }
-        },
-        {
-          "kind": "js",
-          "name": "OverflowMenuItem",
-          "declaration": {
-            "name": "OverflowMenuItem",
-            "module": "./overflowMenuItem"
-          }
-        }
-      ]
-    },
-    {
-      "kind": "javascript-module",
-      "path": "src/components/reusable/overflowMenu/overflowMenu.ts",
-      "declarations": [
-        {
-          "kind": "class",
-          "description": "Overflow Menu.",
-          "name": "OverflowMenu",
-=======
       "path": "src/components/reusable/dropdown/testDd.ts",
       "declarations": [
         {
@@ -3474,586 +4212,21 @@
     },
     {
       "kind": "javascript-module",
-      "path": "src/components/reusable/datePicker/datepicker.ts",
-      "declarations": [
-        {
-          "kind": "class",
-          "description": "Datepicker.",
-          "name": "DatePicker",
->>>>>>> e93799a7
-          "slots": [
-            {
-              "description": "Slot for overflow menu items.",
-              "name": "unnamed"
-            }
-          ],
-          "members": [
-            {
-              "kind": "field",
-<<<<<<< HEAD
-              "name": "open",
-              "type": {
-                "text": "boolean"
-              },
-              "default": "false",
-              "description": "Menu open state.",
-              "attribute": "open"
-            },
-            {
-              "kind": "field",
-              "name": "anchorRight",
-=======
-              "name": "size",
->>>>>>> e93799a7
-              "type": {
-                "text": "boolean"
-              },
-              "default": "false",
-              "description": "Anchors the menu to the right of the button.",
-              "attribute": "anchorRight"
-            },
-            {
-              "kind": "field",
-<<<<<<< HEAD
-              "name": "fixed",
-=======
-              "name": "caption",
->>>>>>> e93799a7
-              "type": {
-                "text": "boolean"
-              },
-<<<<<<< HEAD
-              "default": "false",
-              "description": "Use fixed instead of absolute position. Useful when placed within elements with overflow scroll.",
-              "attribute": "fixed"
-            },
-            {
-              "kind": "field",
-              "name": "assistiveText",
-              "type": {
-                "text": "string"
-              },
-              "default": "'Toggle Menu'",
-              "description": "Button assistive text..",
-              "attribute": "assistiveText"
-=======
-              "default": "''",
-              "description": "Optional text beneath the input.",
-              "attribute": "caption"
-            },
-            {
-              "kind": "field",
-              "name": "value",
-              "type": {
-                "text": "string"
-              },
-              "default": "''",
-              "description": "Datepicker value in YYYY-MM-DD or YYYY-MM-DDThh:mm format.",
-              "attribute": "value"
->>>>>>> e93799a7
-            },
-            {
-              "kind": "field",
-              "name": "_btnEl",
-              "type": {
-<<<<<<< HEAD
-                "text": "any"
-              }
-=======
-                "text": "string"
-              },
-              "default": "''",
-              "description": "Datepicker name.",
-              "attribute": "name"
->>>>>>> e93799a7
-            },
-            {
-              "kind": "field",
-              "name": "_menuEl",
-              "type": {
-                "text": "any"
-              }
-            },
-            {
-              "kind": "method",
-              "name": "_emitToggleEvent",
-              "privacy": "private"
-            },
-            {
-              "kind": "method",
-              "name": "toggleMenu",
-              "privacy": "private"
-            },
-            {
-              "kind": "method",
-              "name": "handleSlotChange",
-              "privacy": "private"
-            },
-            {
-              "kind": "method",
-              "name": "handleClickOut",
-              "privacy": "private",
-              "parameters": [
-                {
-                  "name": "e",
-                  "type": {
-                    "text": "Event"
-                  }
-                }
-              ]
-            }
-          ],
-          "events": [
-            {
-              "description": "Capture the open/close event and emits the new state.",
-              "name": "on-toggle"
-            }
-          ],
-          "attributes": [
-            {
-              "name": "open",
-              "type": {
-                "text": "boolean"
-              },
-              "default": "false",
-              "description": "Menu open state.",
-              "fieldName": "open"
-            },
-            {
-              "name": "anchorRight",
-              "type": {
-                "text": "boolean"
-              },
-              "default": "false",
-              "description": "Anchors the menu to the right of the button.",
-              "fieldName": "anchorRight"
-            },
-            {
-              "name": "fixed",
-              "type": {
-                "text": "boolean"
-              },
-              "default": "false",
-              "description": "Use fixed instead of absolute position. Useful when placed within elements with overflow scroll.",
-              "fieldName": "fixed"
-            },
-            {
-              "name": "assistiveText",
-              "type": {
-                "text": "string"
-              },
-              "default": "'Toggle Menu'",
-              "description": "Button assistive text..",
-              "fieldName": "assistiveText"
-            }
-          ],
-          "superclass": {
-            "name": "LitElement",
-            "package": "lit"
-          },
-          "tagName": "kyn-overflow-menu",
-          "customElement": true
-        }
-      ],
+      "path": "src/components/reusable/modal/index.ts",
+      "declarations": [],
       "exports": [
         {
           "kind": "js",
-          "name": "OverflowMenu",
-          "declaration": {
-            "name": "OverflowMenu",
-            "module": "src/components/reusable/overflowMenu/overflowMenu.ts"
-          }
-        },
-        {
-          "kind": "custom-element-definition",
-          "name": "kyn-overflow-menu",
-          "declaration": {
-            "name": "OverflowMenu",
-            "module": "src/components/reusable/overflowMenu/overflowMenu.ts"
+          "name": "Modal",
+          "declaration": {
+            "name": "Modal",
+            "module": "./modal"
           }
         }
       ]
     },
     {
       "kind": "javascript-module",
-      "path": "src/components/reusable/overflowMenu/overflowMenuItem.ts",
-      "declarations": [
-        {
-          "kind": "class",
-          "description": "Overflow Menu.",
-          "name": "OverflowMenuItem",
-          "slots": [
-            {
-              "description": "Slot for item text.",
-              "name": "unnamed"
-            }
-          ],
-          "members": [
-            {
-              "kind": "field",
-              "name": "href",
-              "type": {
-                "text": "string"
-              },
-              "default": "''",
-<<<<<<< HEAD
-              "description": "Makes the item a link.",
-              "attribute": "href"
-=======
-              "description": "Maximum date in YYYY-MM-DD or YYYY-MM-DDThh:mm format. If the value isn't a possible date string in the format, then the element has no maximum date value",
-              "attribute": "maxDate"
->>>>>>> e93799a7
-            },
-            {
-              "kind": "field",
-              "name": "destructive",
-              "type": {
-                "text": "boolean"
-              },
-<<<<<<< HEAD
-              "default": "false",
-              "description": "Adds destructive styles.",
-              "attribute": "destructive"
-=======
-              "default": "''",
-              "description": "Mimimum date in YYYY-MM-DD or YYYY-MM-DDThh:mm format. If the value isn't a possible date string in the format, then the element has no minimum date value.",
-              "attribute": "minDate"
->>>>>>> e93799a7
-            },
-            {
-              "kind": "field",
-              "name": "disabled",
-              "type": {
-                "text": "boolean"
-              },
-              "default": "false",
-              "description": "Item disabled state.",
-              "attribute": "disabled"
-            },
-            {
-<<<<<<< HEAD
-              "kind": "method",
-              "name": "handleClick",
-              "privacy": "private",
-              "parameters": [
-                {
-                  "name": "e",
-                  "type": {
-                    "text": "Event"
-                  }
-                }
-              ]
-            }
-          ],
-          "events": [
-            {
-              "description": "Captures the click event and emits the original event details.",
-              "name": "on-click"
-=======
-              "kind": "field",
-              "name": "datePickerType",
-              "type": {
-                "text": "DATE_PICKER_TYPES"
-              },
-              "description": "Date picker types. Default 'single'",
-              "attribute": "datePickerType"
-            },
-            {
-              "kind": "method",
-              "name": "handleInput",
-              "privacy": "private",
-              "parameters": [
-                {
-                  "name": "e",
-                  "type": {
-                    "text": "any"
-                  }
-                }
-              ]
-            },
-            {
-              "kind": "method",
-              "name": "validateMinDate",
-              "privacy": "private",
-              "return": {
-                "type": {
-                  "text": "void"
-                }
-              }
-            },
-            {
-              "kind": "method",
-              "name": "validateMaxDate",
-              "privacy": "private",
-              "return": {
-                "type": {
-                  "text": "void"
-                }
-              }
-            },
-            {
-              "kind": "method",
-              "name": "_handleFormdata",
-              "privacy": "private",
-              "parameters": [
-                {
-                  "name": "e",
-                  "type": {
-                    "text": "any"
-                  }
-                }
-              ]
-            }
-          ],
-          "events": [
-            {
-              "description": "Captures the input event and emits the selected value and original event details.",
-              "name": "on-input"
->>>>>>> e93799a7
-            }
-          ],
-          "attributes": [
-            {
-<<<<<<< HEAD
-              "name": "href",
-=======
-              "name": "size",
-              "type": {
-                "text": "string"
-              },
-              "default": "'md'",
-              "description": "Datepicker size. \"sm\", \"md\", or \"lg\".",
-              "fieldName": "size"
-            },
-            {
-              "name": "caption",
-              "type": {
-                "text": "string"
-              },
-              "default": "''",
-              "description": "Optional text beneath the input.",
-              "fieldName": "caption"
-            },
-            {
-              "name": "value",
-              "type": {
-                "text": "string"
-              },
-              "default": "''",
-              "description": "Datepicker value in YYYY-MM-DD or YYYY-MM-DDThh:mm format.",
-              "fieldName": "value"
-            },
-            {
-              "name": "name",
->>>>>>> e93799a7
-              "type": {
-                "text": "string"
-              },
-              "default": "''",
-<<<<<<< HEAD
-              "description": "Makes the item a link.",
-              "fieldName": "href"
-=======
-              "description": "Datepicker name.",
-              "fieldName": "name"
->>>>>>> e93799a7
-            },
-            {
-              "name": "destructive",
-              "type": {
-                "text": "boolean"
-              },
-              "default": "false",
-              "description": "Adds destructive styles.",
-              "fieldName": "destructive"
-            },
-            {
-              "name": "disabled",
-              "type": {
-                "text": "boolean"
-              },
-              "default": "false",
-              "description": "Item disabled state.",
-              "fieldName": "disabled"
-<<<<<<< HEAD
-=======
-            },
-            {
-              "name": "invalidText",
-              "type": {
-                "text": "string"
-              },
-              "default": "''",
-              "description": "Date invalid text.",
-              "fieldName": "invalidText"
-            },
-            {
-              "name": "warnText",
-              "type": {
-                "text": "string"
-              },
-              "default": "''",
-              "description": "Date warning text",
-              "fieldName": "warnText"
-            },
-            {
-              "name": "maxDate",
-              "type": {
-                "text": "string"
-              },
-              "default": "''",
-              "description": "Maximum date in YYYY-MM-DD or YYYY-MM-DDThh:mm format. If the value isn't a possible date string in the format, then the element has no maximum date value",
-              "fieldName": "maxDate"
-            },
-            {
-              "name": "minDate",
-              "type": {
-                "text": "string"
-              },
-              "default": "''",
-              "description": "Mimimum date in YYYY-MM-DD or YYYY-MM-DDThh:mm format. If the value isn't a possible date string in the format, then the element has no minimum date value.",
-              "fieldName": "minDate"
-            },
-            {
-              "name": "step",
-              "type": {
-                "text": "string"
-              },
-              "default": "''",
-              "description": "Specifies the granularity that the value must adhere to, or the special value any,\r\nFor date inputs, the value of step is given in days; and is treated as a number of milliseconds equal to 86,400,000 times the step value.\r\nThe default value of step is 1, indicating 1 day.",
-              "fieldName": "step"
-            },
-            {
-              "name": "datePickerType",
-              "type": {
-                "text": "DATE_PICKER_TYPES"
-              },
-              "description": "Date picker types. Default 'single'",
-              "fieldName": "datePickerType"
->>>>>>> e93799a7
-            }
-          ],
-          "superclass": {
-            "name": "LitElement",
-            "package": "lit"
-          },
-<<<<<<< HEAD
-          "tagName": "kyn-overflow-menu-item",
-=======
-          "tagName": "kyn-date-picker",
->>>>>>> e93799a7
-          "customElement": true
-        }
-      ],
-      "exports": [
-        {
-          "kind": "js",
-<<<<<<< HEAD
-          "name": "OverflowMenuItem",
-          "declaration": {
-            "name": "OverflowMenuItem",
-            "module": "src/components/reusable/overflowMenu/overflowMenuItem.ts"
-=======
-          "name": "DatePicker",
-          "declaration": {
-            "name": "DatePicker",
-            "module": "src/components/reusable/datePicker/datepicker.ts"
->>>>>>> e93799a7
-          }
-        },
-        {
-          "kind": "custom-element-definition",
-<<<<<<< HEAD
-          "name": "kyn-overflow-menu-item",
-          "declaration": {
-            "name": "OverflowMenuItem",
-            "module": "src/components/reusable/overflowMenu/overflowMenuItem.ts"
-=======
-          "name": "kyn-date-picker",
-          "declaration": {
-            "name": "DatePicker",
-            "module": "src/components/reusable/datePicker/datepicker.ts"
->>>>>>> e93799a7
-          }
-        }
-      ]
-    },
-    {
-      "kind": "javascript-module",
-<<<<<<< HEAD
-      "path": "src/components/reusable/modal/index.ts",
-=======
-      "path": "src/components/reusable/datePicker/defs.ts",
-      "declarations": [
-        {
-          "kind": "variable",
-          "name": "regexDateFormat",
-          "default": "/^\\d{4}-\\d{2}-\\d{2}$/"
-        },
-        {
-          "kind": "variable",
-          "name": "regexDateTimeFormat",
-          "default": "/^\\d{4}-\\d{2}-\\d{2}T\\d{2}:\\d{2}$/"
-        },
-        {
-          "kind": "variable",
-          "name": "regexDateTimeFormatSec",
-          "default": "/^\\d{4}-\\d{2}-\\d{2}T\\d{2}:\\d{2}:\\d{2}$/"
-        }
-      ],
-      "exports": [
-        {
-          "kind": "js",
-          "name": "regexDateFormat",
-          "declaration": {
-            "name": "regexDateFormat",
-            "module": "src/components/reusable/datePicker/defs.ts"
-          }
-        },
-        {
-          "kind": "js",
-          "name": "regexDateTimeFormat",
-          "declaration": {
-            "name": "regexDateTimeFormat",
-            "module": "src/components/reusable/datePicker/defs.ts"
-          }
-        },
-        {
-          "kind": "js",
-          "name": "regexDateTimeFormatSec",
-          "declaration": {
-            "name": "regexDateTimeFormatSec",
-            "module": "src/components/reusable/datePicker/defs.ts"
-          }
-        }
-      ]
-    },
-    {
-      "kind": "javascript-module",
-      "path": "src/components/reusable/datePicker/index.ts",
->>>>>>> e93799a7
-      "declarations": [],
-      "exports": [
-        {
-          "kind": "js",
-<<<<<<< HEAD
-          "name": "Modal",
-          "declaration": {
-            "name": "Modal",
-            "module": "./modal"
-=======
-          "name": "DatePicker",
-          "declaration": {
-            "name": "DatePicker",
-            "module": "./datepicker"
->>>>>>> e93799a7
-          }
-        }
-      ]
-    },
-    {
-      "kind": "javascript-module",
-<<<<<<< HEAD
       "path": "src/components/reusable/modal/modal.ts",
       "declarations": [
         {
@@ -4072,42 +4245,15 @@
             {
               "description": "Slot for custom action buttons. Custom action buttons will not trigger the `on-close` event.",
               "name": "actions"
-=======
-      "path": "src/components/reusable/daterangepicker/daterangepicker.ts",
-      "declarations": [
-        {
-          "kind": "class",
-          "description": "Date-Range picker",
-          "name": "DateRangePicker",
-          "slots": [
-            {
-              "description": "Slot for label text.",
-              "name": "unnamed"
->>>>>>> e93799a7
             }
           ],
           "members": [
             {
               "kind": "field",
-<<<<<<< HEAD
               "name": "open",
-=======
-              "name": "caption",
-              "type": {
-                "text": "string"
-              },
-              "default": "''",
-              "description": "Optional text beneath the input.",
-              "attribute": "caption"
-            },
-            {
-              "kind": "field",
-              "name": "size",
->>>>>>> e93799a7
-              "type": {
-                "text": "string"
-              },
-<<<<<<< HEAD
+              "type": {
+                "text": "boolean"
+              },
               "default": "false",
               "description": "Modal open state.",
               "attribute": "open"
@@ -4125,36 +4271,12 @@
             {
               "kind": "field",
               "name": "titleText",
-=======
-              "default": "'md'",
-              "description": "Datepicker size. \"sm\", \"md\", or \"lg\".",
-              "attribute": "size"
-            },
-            {
-              "kind": "field",
-              "name": "startDate",
-              "type": {
-                "text": "string"
-              },
-              "default": "''",
-              "description": "Datepicker Start date in YYYY-MM-DD format.",
-              "attribute": "startDate"
-            },
-            {
-              "kind": "field",
-              "name": "endDate",
->>>>>>> e93799a7
-              "type": {
-                "text": "string"
-              },
-              "default": "''",
-<<<<<<< HEAD
+              "type": {
+                "text": "string"
+              },
+              "default": "''",
               "description": "Title/heading text, required.",
               "attribute": "titleText"
-=======
-              "description": "Datepicker End date in YYYY-MM-DD format.",
-              "attribute": "endDate"
->>>>>>> e93799a7
             },
             {
               "kind": "field",
@@ -4163,25 +4285,15 @@
                 "text": "string"
               },
               "default": "''",
-<<<<<<< HEAD
               "description": "Label text, optional.",
               "attribute": "labelText"
             },
             {
               "kind": "field",
               "name": "okText",
-=======
-              "description": "Datepicker name. Required prop. as there could many fields into single form",
-              "attribute": "name"
-            },
-            {
-              "kind": "field",
-              "name": "required",
->>>>>>> e93799a7
-              "type": {
-                "text": "string"
-              },
-<<<<<<< HEAD
+              "type": {
+                "text": "string"
+              },
               "default": "'OK'",
               "description": "OK button text.",
               "attribute": "okText"
@@ -4189,22 +4301,22 @@
             {
               "kind": "field",
               "name": "cancelText",
-=======
-              "default": "false",
-              "description": "Makes the date required.",
-              "attribute": "required"
-            },
-            {
-              "kind": "field",
-              "name": "disabled",
->>>>>>> e93799a7
-              "type": {
-                "text": "string"
-              },
-<<<<<<< HEAD
+              "type": {
+                "text": "string"
+              },
               "default": "'Cancel'",
               "description": "Cancel button text.",
               "attribute": "cancelText"
+            },
+            {
+              "kind": "field",
+              "name": "destructive",
+              "type": {
+                "text": "boolean"
+              },
+              "default": "false",
+              "description": "Changes the primary button styles to indicate the action is destructive.",
+              "attribute": "destructive"
             },
             {
               "kind": "field",
@@ -4261,19 +4373,9 @@
           "attributes": [
             {
               "name": "open",
-=======
-              "default": "false",
-              "description": "Date disabled state.",
-              "attribute": "disabled"
-            },
-            {
-              "kind": "field",
-              "name": "invalidText",
->>>>>>> e93799a7
-              "type": {
-                "text": "string"
-              },
-<<<<<<< HEAD
+              "type": {
+                "text": "boolean"
+              },
               "default": "false",
               "description": "Modal open state.",
               "fieldName": "open"
@@ -4322,6 +4424,15 @@
               "default": "'Cancel'",
               "description": "Cancel button text.",
               "fieldName": "cancelText"
+            },
+            {
+              "name": "destructive",
+              "type": {
+                "text": "boolean"
+              },
+              "default": "false",
+              "description": "Changes the primary button styles to indicate the action is destructive.",
+              "fieldName": "destructive"
             }
           ],
           "superclass": {
@@ -4353,781 +4464,114 @@
     },
     {
       "kind": "javascript-module",
-      "path": "src/components/reusable/daterangepicker/daterangepicker.ts",
-      "declarations": [
-        {
-          "kind": "class",
-          "description": "Date-Range picker",
-          "name": "DateRangePicker",
-          "slots": [
-            {
-              "description": "Slot for label text.",
-              "name": "unnamed"
-            }
-          ],
-          "members": [
-            {
-              "kind": "field",
-              "name": "caption",
-              "type": {
-                "text": "string"
-              },
-              "default": "''",
-              "description": "Optional text beneath the input.",
-              "attribute": "caption"
-            },
-            {
-              "kind": "field",
-              "name": "size",
-              "type": {
-                "text": "string"
-              },
-              "default": "'md'",
-              "description": "Datepicker size. \"sm\", \"md\", or \"lg\".",
-              "attribute": "size"
-            },
-            {
-              "kind": "field",
-              "name": "startDate",
-              "type": {
-                "text": "string"
-              },
-              "default": "''",
-              "description": "Datepicker Start date in YYYY-MM-DD format.",
-              "attribute": "startDate"
-            },
-            {
-              "kind": "field",
-              "name": "endDate",
-              "type": {
-                "text": "string"
-              },
-              "default": "''",
-              "description": "Datepicker End date in YYYY-MM-DD format.",
-              "attribute": "endDate"
-            },
-            {
-              "kind": "field",
-              "name": "name",
-              "type": {
-                "text": "string"
-              },
-              "default": "''",
-              "description": "Datepicker name. Required prop. as there could many fields into single form",
-              "attribute": "name"
-=======
-              "default": "''",
-              "description": "Date invalid text.",
-              "attribute": "invalidText"
->>>>>>> e93799a7
-            },
-            {
-              "kind": "field",
-              "name": "warnText",
-              "type": {
-                "text": "string"
-              },
-<<<<<<< HEAD
-              "default": "false",
-              "description": "Makes the date required.",
-              "attribute": "required"
-=======
-              "default": "''",
-              "description": "Date warning text",
-              "attribute": "warnText"
->>>>>>> e93799a7
-            },
-            {
-              "kind": "field",
-              "name": "maxDate",
-              "type": {
-                "text": "string"
-              },
-<<<<<<< HEAD
-              "default": "false",
-              "description": "Date disabled state.",
-              "attribute": "disabled"
-=======
-              "default": "''",
-              "description": "Maximum date in YYYY-MM-DD format. If the value isn't a possible date string in the format, then the element has no maximum date value.",
-              "attribute": "maxDate"
->>>>>>> e93799a7
-            },
-            {
-              "kind": "field",
-              "name": "minDate",
-              "type": {
-                "text": "string"
-              },
-              "default": "''",
-<<<<<<< HEAD
-              "description": "Date invalid text.",
-              "attribute": "invalidText"
-            },
-            {
-              "kind": "field",
-              "name": "warnText",
-=======
-              "description": "Mimimum date in YYYY-MM-DD format. If the value isn't a possible date string in the format, then the element has no minimum date value.",
-              "attribute": "minDate"
-            },
-            {
-              "kind": "field",
-              "name": "step",
->>>>>>> e93799a7
-              "type": {
-                "text": "string"
-              },
-              "default": "''",
-<<<<<<< HEAD
-              "description": "Date warning text",
-              "attribute": "warnText"
-            },
-            {
-              "kind": "field",
-              "name": "maxDate",
-              "type": {
-                "text": "string"
-              },
-              "default": "''",
-              "description": "Maximum date in YYYY-MM-DD format. If the value isn't a possible date string in the format, then the element has no maximum date value.",
-              "attribute": "maxDate"
-            },
-            {
-              "kind": "field",
-              "name": "minDate",
-              "type": {
-                "text": "string"
-              },
-              "default": "''",
-              "description": "Mimimum date in YYYY-MM-DD format. If the value isn't a possible date string in the format, then the element has no minimum date value.",
-              "attribute": "minDate"
-            },
-            {
-              "kind": "field",
-              "name": "step",
-              "type": {
-                "text": "string"
-              },
-              "default": "''",
-=======
->>>>>>> e93799a7
-              "description": "Specifies the granularity that the value must adhere to, or the special value any,\r\nFor date inputs, the value of step is given in days; and is treated as a number of milliseconds equal to 86,400,000 times the step value.\r\nThe default value of step is 1, indicating 1 day.",
-              "attribute": "step"
-            },
-            {
-              "kind": "method",
-              "name": "handleStartDate",
-              "privacy": "private",
-              "parameters": [
-                {
-                  "name": "e",
-                  "type": {
-                    "text": "any"
-                  }
-                }
-              ]
-            },
-            {
-              "kind": "method",
-              "name": "handleEndDate",
-              "privacy": "private",
-              "parameters": [
-                {
-                  "name": "e",
-                  "type": {
-                    "text": "any"
-                  }
-                }
-              ]
-            },
-            {
-              "kind": "method",
-              "name": "validateAndDispatchEvent",
-              "privacy": "private"
-            },
-            {
-              "kind": "method",
-              "name": "validateMinDate",
-              "privacy": "private",
-              "return": {
-                "type": {
-                  "text": "void"
-                }
-              },
-              "parameters": [
-                {
-                  "name": "date",
-                  "type": {
-                    "text": "String"
-                  }
-                }
-              ]
-            },
-            {
-              "kind": "method",
-              "name": "validateMaxDate",
-              "privacy": "private",
-              "return": {
-                "type": {
-                  "text": "void"
-                }
-              },
-              "parameters": [
-                {
-                  "name": "date",
-                  "type": {
-                    "text": "String"
-                  }
-                }
-              ]
-            },
-            {
-              "kind": "method",
-              "name": "validateStartEndDate",
-              "privacy": "private",
-              "return": {
-                "type": {
-                  "text": "void"
-                }
-              }
-            },
-            {
-              "kind": "method",
-              "name": "_handleFormdata",
-              "privacy": "private",
-              "parameters": [
-                {
-                  "name": "e",
-                  "type": {
-                    "text": "any"
-                  }
-                }
-              ]
-            }
-          ],
-          "events": [
-            {
-              "description": "Captures the input event and emits the selected values and original event details. (Only if startDate <= endDate)",
-              "name": "on-input"
-            }
-          ],
-          "attributes": [
-            {
-              "name": "caption",
-              "type": {
-                "text": "string"
-              },
-              "default": "''",
-              "description": "Optional text beneath the input.",
-              "fieldName": "caption"
-            },
-            {
-              "name": "size",
-              "type": {
-                "text": "string"
-              },
-              "default": "'md'",
-              "description": "Datepicker size. \"sm\", \"md\", or \"lg\".",
-              "fieldName": "size"
-            },
-            {
-              "name": "startDate",
-              "type": {
-                "text": "string"
-              },
-              "default": "''",
-              "description": "Datepicker Start date in YYYY-MM-DD format.",
-              "fieldName": "startDate"
-            },
-            {
-              "name": "endDate",
-              "type": {
-                "text": "string"
-              },
-              "default": "''",
-              "description": "Datepicker End date in YYYY-MM-DD format.",
-              "fieldName": "endDate"
-            },
-            {
-              "name": "name",
-              "type": {
-                "text": "string"
-              },
-              "default": "''",
-              "description": "Datepicker name. Required prop. as there could many fields into single form",
-              "fieldName": "name"
-            },
-            {
-              "name": "required",
-<<<<<<< HEAD
-=======
-              "type": {
-                "text": "boolean"
-              },
-              "default": "false",
-              "description": "Makes the date required.",
-              "fieldName": "required"
-            },
-            {
-              "name": "disabled",
-              "type": {
-                "text": "boolean"
-              },
-              "default": "false",
-              "description": "Date disabled state.",
-              "fieldName": "disabled"
-            },
-            {
-              "name": "invalidText",
-              "type": {
-                "text": "string"
-              },
-              "default": "''",
-              "description": "Date invalid text.",
-              "fieldName": "invalidText"
-            },
-            {
-              "name": "warnText",
->>>>>>> e93799a7
-              "type": {
-                "text": "string"
-              },
-<<<<<<< HEAD
-              "default": "false",
-              "description": "Makes the date required.",
-              "fieldName": "required"
-=======
-              "default": "''",
-              "description": "Date warning text",
-              "fieldName": "warnText"
->>>>>>> e93799a7
-            },
-            {
-              "name": "maxDate",
-              "type": {
-                "text": "string"
-              },
-<<<<<<< HEAD
-              "default": "false",
-              "description": "Date disabled state.",
-              "fieldName": "disabled"
-=======
-              "default": "''",
-              "description": "Maximum date in YYYY-MM-DD format. If the value isn't a possible date string in the format, then the element has no maximum date value.",
-              "fieldName": "maxDate"
->>>>>>> e93799a7
-            },
-            {
-              "name": "minDate",
-              "type": {
-                "text": "string"
-              },
-              "default": "''",
-<<<<<<< HEAD
-              "description": "Date invalid text.",
-              "fieldName": "invalidText"
-            },
-            {
-              "name": "warnText",
-=======
-              "description": "Mimimum date in YYYY-MM-DD format. If the value isn't a possible date string in the format, then the element has no minimum date value.",
-              "fieldName": "minDate"
-            },
-            {
-              "name": "step",
->>>>>>> e93799a7
-              "type": {
-                "text": "string"
-              },
-              "default": "''",
-<<<<<<< HEAD
-              "description": "Date warning text",
-              "fieldName": "warnText"
-            },
-            {
-              "name": "maxDate",
-              "type": {
-                "text": "string"
-              },
-              "default": "''",
-              "description": "Maximum date in YYYY-MM-DD format. If the value isn't a possible date string in the format, then the element has no maximum date value.",
-              "fieldName": "maxDate"
-            },
-            {
-              "name": "minDate",
-              "type": {
-                "text": "string"
-              },
-              "default": "''",
-              "description": "Mimimum date in YYYY-MM-DD format. If the value isn't a possible date string in the format, then the element has no minimum date value.",
-              "fieldName": "minDate"
-            },
-            {
-              "name": "step",
-              "type": {
-                "text": "string"
-              },
-              "default": "''",
-=======
->>>>>>> e93799a7
-              "description": "Specifies the granularity that the value must adhere to, or the special value any,\r\nFor date inputs, the value of step is given in days; and is treated as a number of milliseconds equal to 86,400,000 times the step value.\r\nThe default value of step is 1, indicating 1 day.",
-              "fieldName": "step"
-            }
-          ],
-          "superclass": {
-            "name": "LitElement",
-            "package": "lit"
-          },
-          "tagName": "kyn-date-range-picker",
-          "customElement": true
-        }
-      ],
+      "path": "src/components/reusable/overflowMenu/index.ts",
+      "declarations": [],
       "exports": [
         {
           "kind": "js",
-          "name": "DateRangePicker",
-          "declaration": {
-            "name": "DateRangePicker",
-            "module": "src/components/reusable/daterangepicker/daterangepicker.ts"
-          }
-        },
-        {
-          "kind": "custom-element-definition",
-          "name": "kyn-date-range-picker",
-          "declaration": {
-            "name": "DateRangePicker",
-            "module": "src/components/reusable/daterangepicker/daterangepicker.ts"
+          "name": "OverflowMenu",
+          "declaration": {
+            "name": "OverflowMenu",
+            "module": "./overflowMenu"
+          }
+        },
+        {
+          "kind": "js",
+          "name": "OverflowMenuItem",
+          "declaration": {
+            "name": "OverflowMenuItem",
+            "module": "./overflowMenuItem"
           }
         }
       ]
     },
     {
       "kind": "javascript-module",
-      "path": "src/components/reusable/daterangepicker/index.ts",
-      "declarations": [],
-      "exports": [
-        {
-          "kind": "js",
-          "name": "DateRangePicker",
-          "declaration": {
-            "name": "DateRangePicker",
-            "module": "\"./daterangepicker\""
-          }
-        }
-      ]
-    },
-    {
-      "kind": "javascript-module",
-<<<<<<< HEAD
-      "path": "src/components/reusable/dropdown/dropdown.ts",
+      "path": "src/components/reusable/overflowMenu/overflowMenu.ts",
       "declarations": [
         {
           "kind": "class",
-          "description": "Dropdown, single select.",
-          "name": "Dropdown",
+          "description": "Overflow Menu.",
+          "name": "OverflowMenu",
           "slots": [
             {
-              "description": "Slot for dropdown options.",
+              "description": "Slot for overflow menu items.",
               "name": "unnamed"
-            },
-            {
-              "description": "Slot for input label.",
-              "name": "label"
-=======
-      "path": "src/components/reusable/modal/index.ts",
-      "declarations": [],
-      "exports": [
-        {
-          "kind": "js",
-          "name": "Modal",
-          "declaration": {
-            "name": "Modal",
-            "module": "./modal"
-          }
-        }
-      ]
-    },
-    {
-      "kind": "javascript-module",
-      "path": "src/components/reusable/modal/modal.ts",
-      "declarations": [
-        {
-          "kind": "class",
-          "description": "Modal.",
-          "name": "Modal",
-          "slots": [
-            {
-              "description": "Slot for modal body content.",
-              "name": "unnamed"
-            },
-            {
-              "description": "Slot for the anchor button content.",
-              "name": "anchor"
-            },
-            {
-              "description": "Slot for custom action buttons. Custom action buttons will not trigger the `on-close` event.",
-              "name": "actions"
->>>>>>> e93799a7
             }
           ],
           "members": [
             {
               "kind": "field",
-<<<<<<< HEAD
-              "name": "size",
-              "type": {
-                "text": "string"
-              },
-              "default": "'md'",
-              "description": "Dropdown size/height. \"sm\", \"md\", or \"lg\".",
-              "attribute": "size"
-            },
-            {
-              "kind": "field",
-              "name": "inline",
-              "type": {
-                "text": "boolean"
-              },
-              "default": "false",
-              "description": "Dropdown inline style type.",
-              "attribute": "inline"
-            },
-            {
-              "kind": "field",
-              "name": "caption",
-=======
               "name": "open",
               "type": {
                 "text": "boolean"
               },
               "default": "false",
-              "description": "Modal open state.",
+              "description": "Menu open state.",
               "attribute": "open"
             },
             {
               "kind": "field",
-              "name": "size",
-              "type": {
-                "text": "string"
-              },
-              "default": "'auto'",
-              "description": "Modal size. `'auto'`, `'md'`, or `'lg'`.",
-              "attribute": "size"
-            },
-            {
-              "kind": "field",
-              "name": "titleText",
->>>>>>> e93799a7
-              "type": {
-                "text": "string"
-              },
-              "default": "''",
-<<<<<<< HEAD
-              "description": "Optional text beneath the input.",
-              "attribute": "caption"
-            },
-            {
-              "kind": "field",
-              "name": "placeholder",
-              "type": {
-                "text": "string"
-              },
-              "default": "''",
-              "description": "Dropdown placeholder.",
-              "attribute": "placeholder"
-            },
-            {
-              "kind": "field",
-              "name": "name",
-              "type": {
-                "text": "string"
-              },
-              "default": "''",
-              "description": "Dropdown name.",
-              "attribute": "name"
-            },
-            {
-              "kind": "field",
-              "name": "open",
-=======
-              "description": "Title/heading text, required.",
-              "attribute": "titleText"
-            },
-            {
-              "kind": "field",
-              "name": "labelText",
->>>>>>> e93799a7
-              "type": {
-                "text": "string"
-              },
-<<<<<<< HEAD
-              "default": "false",
-              "description": "Listbox/drawer open state.",
-              "attribute": "open"
-            },
-            {
-              "kind": "field",
-              "name": "searchable",
-              "type": {
-                "text": "boolean"
-              },
-              "default": "false",
-              "description": "Makes the dropdown searchable.",
-              "attribute": "searchable"
-            },
-            {
-              "kind": "field",
-              "name": "multiple",
-              "type": {
-                "text": "boolean"
-              },
-              "default": "false",
-              "description": "Enabled multi-select functionality.",
-              "attribute": "multiple"
-            },
-            {
-              "kind": "field",
-              "name": "required",
-              "type": {
-                "text": "boolean"
-              },
-              "default": "false",
-              "description": "Makes the dropdown required.",
-              "attribute": "required"
-=======
-              "default": "''",
-              "description": "Label text, optional.",
-              "attribute": "labelText"
->>>>>>> e93799a7
-            },
-            {
-              "kind": "field",
-              "name": "okText",
-              "type": {
-                "text": "string"
-              },
-              "default": "'OK'",
-              "description": "OK button text.",
-              "attribute": "okText"
-            },
-            {
-              "kind": "field",
-              "name": "cancelText",
-              "type": {
-                "text": "string"
-              },
-              "default": "'Cancel'",
-              "description": "Cancel button text.",
-              "attribute": "cancelText"
-            },
-            {
-              "kind": "field",
-              "name": "destructive",
-              "type": {
-                "text": "boolean"
-              },
-              "default": "false",
-<<<<<<< HEAD
-              "description": "Dropdown disabled state.",
-              "attribute": "disabled"
-=======
-              "description": "Changes the primary button styles to indicate the action is destructive.",
-              "attribute": "destructive"
-            },
-            {
-              "kind": "field",
-              "name": "beforeClose",
-              "type": {
-                "text": "Function"
-              },
-              "description": "Function to execute before the modal can close. Useful for running checks or validations before closing. Exposes `returnValue` (`'ok'` or `'cancel'`). Must return `true` or `false`."
->>>>>>> e93799a7
-            },
-            {
-              "kind": "field",
-              "name": "invalidText",
-              "type": {
-                "text": "string"
-              },
-              "default": "''",
-              "description": "Dropdown invalid text.",
-              "attribute": "invalidText"
-            },
-            {
-              "kind": "field",
-              "name": "hideTags",
-              "type": {
-                "text": "boolean"
-              },
-              "default": "false",
-              "description": "Hide the tags below multi-select.",
-              "attribute": "hideTags"
-            },
-            {
-              "kind": "method",
-<<<<<<< HEAD
+              "name": "anchorRight",
+              "type": {
+                "text": "boolean"
+              },
+              "default": "false",
+              "description": "Anchors the menu to the right of the button.",
+              "attribute": "anchorRight"
+            },
+            {
+              "kind": "field",
+              "name": "fixed",
+              "type": {
+                "text": "boolean"
+              },
+              "default": "false",
+              "description": "Use fixed instead of absolute position. Useful when placed within elements with overflow scroll.",
+              "attribute": "fixed"
+            },
+            {
+              "kind": "field",
+              "name": "assistiveText",
+              "type": {
+                "text": "string"
+              },
+              "default": "'Toggle Menu'",
+              "description": "Button assistive text..",
+              "attribute": "assistiveText"
+            },
+            {
+              "kind": "field",
+              "name": "_btnEl",
+              "type": {
+                "text": "any"
+              }
+            },
+            {
+              "kind": "field",
+              "name": "_menuEl",
+              "type": {
+                "text": "any"
+              }
+            },
+            {
+              "kind": "method",
+              "name": "_emitToggleEvent",
+              "privacy": "private"
+            },
+            {
+              "kind": "method",
+              "name": "toggleMenu",
+              "privacy": "private"
+            },
+            {
+              "kind": "method",
               "name": "handleSlotChange",
               "privacy": "private"
             },
             {
               "kind": "method",
-              "name": "resetSelection",
-              "privacy": "public",
-              "description": "Retrieves the selected values from the list of child options and sets value property."
-            },
-            {
-              "kind": "method",
-              "name": "handleClick",
-              "privacy": "private"
-            },
-            {
-              "kind": "method",
-              "name": "handleButtonKeydown",
-              "privacy": "private",
-              "parameters": [
-                {
-                  "name": "e",
-                  "type": {
-                    "text": "any"
-                  }
-                }
-              ]
-            },
-            {
-              "kind": "method",
-              "name": "handleListKeydown",
-=======
-              "name": "_openModal",
-              "privacy": "private"
-            },
-            {
-              "kind": "method",
-              "name": "_closeModal",
->>>>>>> e93799a7
-              "privacy": "private",
-              "parameters": [
-                {
-                  "name": "e",
-                  "type": {
-                    "text": "any"
-                  }
-                },
-                {
-                  "name": "returnValue",
-                  "type": {
-                    "text": "string"
-                  }
-                }
-              ]
-            },
-            {
-              "kind": "method",
-<<<<<<< HEAD
-              "name": "handleListBlur",
-=======
-              "name": "_emitCloseEvent",
->>>>>>> e93799a7
+              "name": "handleClickOut",
               "privacy": "private",
               "parameters": [
                 {
@@ -5137,208 +4581,12 @@
                   }
                 }
               ]
-            },
-            {
-<<<<<<< HEAD
-              "kind": "method",
-              "name": "handleKeyboard",
-              "privacy": "private",
-              "parameters": [
-                {
-                  "name": "e",
-                  "type": {
-                    "text": "any"
-                  }
-                },
-                {
-                  "name": "keyCode",
-                  "type": {
-                    "text": "number"
-                  }
-                },
-                {
-                  "name": "target",
-                  "type": {
-                    "text": "string"
-                  }
-                }
-              ]
-            },
-            {
-              "kind": "method",
-              "name": "handleClearMultiple",
-              "privacy": "private",
-              "parameters": [
-                {
-                  "name": "e",
-                  "type": {
-                    "text": "any"
-                  }
-                }
-              ]
-            },
-            {
-              "kind": "method",
-              "name": "handleTagClear",
-              "privacy": "private",
-              "parameters": [
-                {
-                  "name": "value",
-                  "type": {
-                    "text": "string"
-                  }
-                }
-              ]
-            },
-            {
-              "kind": "method",
-              "name": "handleClear",
-              "privacy": "private",
-              "parameters": [
-                {
-                  "name": "e",
-                  "type": {
-                    "text": "any"
-                  }
-                }
-              ]
-            },
-            {
-              "kind": "method",
-              "name": "handleSearchClick",
-              "privacy": "private",
-              "parameters": [
-                {
-                  "name": "e",
-                  "type": {
-                    "text": "any"
-                  }
-                }
-              ]
-            },
-            {
-              "kind": "method",
-              "name": "handleButtonBlur",
-              "privacy": "private",
-              "parameters": [
-                {
-                  "name": "e",
-                  "type": {
-                    "text": "any"
-                  }
-                }
-              ]
-            },
-            {
-              "kind": "method",
-              "name": "handleSearchBlur",
-              "privacy": "private",
-              "parameters": [
-                {
-                  "name": "e",
-                  "type": {
-                    "text": "any"
-                  }
-                }
-              ]
-            },
-            {
-              "kind": "method",
-              "name": "handleSearchKeydown",
-              "privacy": "private",
-              "parameters": [
-                {
-                  "name": "e",
-                  "type": {
-                    "text": "any"
-                  }
-                }
-              ]
-            },
-            {
-              "kind": "method",
-              "name": "handleSearchInput",
-              "privacy": "private",
-              "parameters": [
-                {
-                  "name": "e",
-                  "type": {
-                    "text": "any"
-                  }
-                }
-              ]
-            },
-            {
-              "kind": "method",
-              "name": "_handleClick",
-              "privacy": "private",
-              "parameters": [
-                {
-                  "name": "e",
-                  "type": {
-                    "text": "any"
-                  }
-                }
-              ]
-            },
-            {
-              "kind": "method",
-              "name": "_handleBlur",
-              "privacy": "private",
-              "parameters": [
-                {
-                  "name": "e",
-                  "type": {
-                    "text": "any"
-                  }
-                }
-              ]
-            },
-            {
-              "kind": "method",
-              "name": "_handleFormdata",
-              "privacy": "private",
-              "parameters": [
-                {
-                  "name": "e",
-                  "type": {
-                    "text": "any"
-                  }
-                }
-              ]
-            },
-            {
-              "kind": "method",
-              "name": "updateValue",
-              "privacy": "private",
-              "parameters": [
-                {
-                  "name": "value",
-                  "type": {
-                    "text": "string"
-                  }
-                },
-                {
-                  "name": "selected",
-                  "default": "false"
-                }
-              ]
-            },
-            {
-              "kind": "method",
-              "name": "emitValue",
-              "privacy": "private"
-            },
-            {
-              "kind": "method",
-              "name": "_updateChildren",
-              "privacy": "private"
             }
           ],
           "events": [
-=======
-              "description": "Emits the modal close event with `returnValue` (`'ok'` or `'cancel'`).",
-              "name": "on-close"
+            {
+              "description": "Capture the open/close event and emits the new state.",
+              "name": "on-toggle"
             }
           ],
           "attributes": [
@@ -5348,324 +4596,108 @@
                 "text": "boolean"
               },
               "default": "false",
-              "description": "Modal open state.",
+              "description": "Menu open state.",
               "fieldName": "open"
             },
             {
-              "name": "size",
-              "type": {
-                "text": "string"
-              },
-              "default": "'auto'",
-              "description": "Modal size. `'auto'`, `'md'`, or `'lg'`.",
-              "fieldName": "size"
-            },
-            {
-              "name": "titleText",
-              "type": {
-                "text": "string"
-              },
-              "default": "''",
-              "description": "Title/heading text, required.",
-              "fieldName": "titleText"
-            },
-            {
-              "name": "labelText",
-              "type": {
-                "text": "string"
-              },
-              "default": "''",
-              "description": "Label text, optional.",
-              "fieldName": "labelText"
-            },
-            {
-              "name": "okText",
-              "type": {
-                "text": "string"
-              },
-              "default": "'OK'",
-              "description": "OK button text.",
-              "fieldName": "okText"
-            },
-            {
-              "name": "cancelText",
-              "type": {
-                "text": "string"
-              },
-              "default": "'Cancel'",
-              "description": "Cancel button text.",
-              "fieldName": "cancelText"
-            },
-            {
-              "name": "destructive",
-              "type": {
-                "text": "boolean"
-              },
-              "default": "false",
-              "description": "Changes the primary button styles to indicate the action is destructive.",
-              "fieldName": "destructive"
+              "name": "anchorRight",
+              "type": {
+                "text": "boolean"
+              },
+              "default": "false",
+              "description": "Anchors the menu to the right of the button.",
+              "fieldName": "anchorRight"
+            },
+            {
+              "name": "fixed",
+              "type": {
+                "text": "boolean"
+              },
+              "default": "false",
+              "description": "Use fixed instead of absolute position. Useful when placed within elements with overflow scroll.",
+              "fieldName": "fixed"
+            },
+            {
+              "name": "assistiveText",
+              "type": {
+                "text": "string"
+              },
+              "default": "'Toggle Menu'",
+              "description": "Button assistive text..",
+              "fieldName": "assistiveText"
             }
           ],
           "superclass": {
             "name": "LitElement",
             "package": "lit"
           },
-          "tagName": "kyn-modal",
+          "tagName": "kyn-overflow-menu",
           "customElement": true
         }
       ],
       "exports": [
         {
           "kind": "js",
-          "name": "Modal",
-          "declaration": {
-            "name": "Modal",
-            "module": "src/components/reusable/modal/modal.ts"
+          "name": "OverflowMenu",
+          "declaration": {
+            "name": "OverflowMenu",
+            "module": "src/components/reusable/overflowMenu/overflowMenu.ts"
           }
         },
         {
           "kind": "custom-element-definition",
-          "name": "kyn-modal",
-          "declaration": {
-            "name": "Modal",
-            "module": "src/components/reusable/modal/modal.ts"
+          "name": "kyn-overflow-menu",
+          "declaration": {
+            "name": "OverflowMenu",
+            "module": "src/components/reusable/overflowMenu/overflowMenu.ts"
           }
         }
       ]
     },
     {
       "kind": "javascript-module",
-      "path": "src/components/reusable/overflowMenu/index.ts",
-      "declarations": [],
-      "exports": [
-        {
-          "kind": "js",
-          "name": "OverflowMenu",
-          "declaration": {
-            "name": "OverflowMenu",
-            "module": "./overflowMenu"
-          }
-        },
-        {
-          "kind": "js",
-          "name": "OverflowMenuItem",
-          "declaration": {
-            "name": "OverflowMenuItem",
-            "module": "./overflowMenuItem"
-          }
-        }
-      ]
-    },
-    {
-      "kind": "javascript-module",
-      "path": "src/components/reusable/overflowMenu/overflowMenu.ts",
+      "path": "src/components/reusable/overflowMenu/overflowMenuItem.ts",
       "declarations": [
         {
           "kind": "class",
           "description": "Overflow Menu.",
-          "name": "OverflowMenu",
+          "name": "OverflowMenuItem",
           "slots": [
->>>>>>> e93799a7
-            {
-              "description": "Captures the input event and emits the selected value and original event details.",
-              "name": "on-change"
-            }
-          ],
-          "attributes": [
-            {
-              "name": "size",
-              "type": {
-                "text": "string"
-              },
-              "default": "'md'",
-              "description": "Dropdown size/height. \"sm\", \"md\", or \"lg\".",
-              "fieldName": "size"
-            },
-            {
-              "name": "inline",
-              "type": {
-                "text": "boolean"
-              },
-              "default": "false",
-              "description": "Dropdown inline style type.",
-              "fieldName": "inline"
-            },
-            {
-              "name": "caption",
-              "type": {
-                "text": "string"
-              },
-              "default": "''",
-              "description": "Optional text beneath the input.",
-              "fieldName": "caption"
-            },
-            {
-              "name": "placeholder",
-              "type": {
-                "text": "string"
-              },
-              "default": "''",
-              "description": "Dropdown placeholder.",
-              "fieldName": "placeholder"
-            },
-            {
-              "name": "name",
-              "type": {
-                "text": "string"
-              },
-              "default": "''",
-              "description": "Dropdown name.",
-              "fieldName": "name"
-            },
-            {
-              "name": "open",
-              "type": {
-                "text": "boolean"
-              },
-              "default": "false",
-              "description": "Listbox/drawer open state.",
-              "fieldName": "open"
-            },
-            {
-              "name": "searchable",
-              "type": {
-                "text": "boolean"
-              },
-              "default": "false",
-              "description": "Makes the dropdown searchable.",
-              "fieldName": "searchable"
-            },
-            {
-              "name": "multiple",
-              "type": {
-                "text": "boolean"
-              },
-              "default": "false",
-              "description": "Enabled multi-select functionality.",
-              "fieldName": "multiple"
-            },
-            {
-              "name": "required",
-              "type": {
-                "text": "boolean"
-              },
-              "default": "false",
-              "description": "Makes the dropdown required.",
-              "fieldName": "required"
-            },
-            {
+            {
+              "description": "Slot for item text.",
+              "name": "unnamed"
+            }
+          ],
+          "members": [
+            {
+              "kind": "field",
+              "name": "href",
+              "type": {
+                "text": "string"
+              },
+              "default": "''",
+              "description": "Makes the item a link.",
+              "attribute": "href"
+            },
+            {
+              "kind": "field",
+              "name": "destructive",
+              "type": {
+                "text": "boolean"
+              },
+              "default": "false",
+              "description": "Adds destructive styles.",
+              "attribute": "destructive"
+            },
+            {
+              "kind": "field",
               "name": "disabled",
               "type": {
                 "text": "boolean"
               },
               "default": "false",
-              "description": "Dropdown disabled state.",
-              "fieldName": "disabled"
-            },
-            {
-              "name": "invalidText",
-              "type": {
-                "text": "string"
-              },
-              "default": "''",
-              "description": "Dropdown invalid text.",
-              "fieldName": "invalidText"
-            },
-            {
-              "name": "hideTags",
-              "type": {
-                "text": "boolean"
-              },
-              "default": "false",
-              "description": "Hide the tags below multi-select.",
-              "fieldName": "hideTags"
-            }
-          ],
-          "superclass": {
-            "name": "LitElement",
-            "package": "lit"
-          },
-          "tagName": "kyn-dropdown",
-          "customElement": true
-        }
-      ],
-      "exports": [
-        {
-          "kind": "js",
-          "name": "Dropdown",
-          "declaration": {
-            "name": "Dropdown",
-            "module": "src/components/reusable/dropdown/dropdown.ts"
-          }
-        },
-        {
-          "kind": "custom-element-definition",
-          "name": "kyn-dropdown",
-          "declaration": {
-            "name": "Dropdown",
-            "module": "src/components/reusable/dropdown/dropdown.ts"
-          }
-        }
-      ]
-    },
-    {
-      "kind": "javascript-module",
-      "path": "src/components/reusable/dropdown/dropdownOption.ts",
-      "declarations": [
-        {
-          "kind": "class",
-          "description": "Dropdown option.",
-          "name": "DropdownOption",
-          "slots": [
-            {
-              "description": "Slot for option text.",
-              "name": "unnamed"
-            }
-          ],
-          "members": [
-            {
-              "kind": "field",
-              "name": "value",
-              "type": {
-                "text": "string"
-              },
-              "default": "''",
-              "description": "Option value.",
-              "attribute": "value"
-            },
-            {
-              "kind": "field",
-              "name": "selected",
-              "type": {
-                "text": "boolean"
-              },
-              "default": "false",
-              "description": "Option selected state.",
-              "attribute": "selected",
-              "reflects": true
-            },
-            {
-              "kind": "field",
-              "name": "disabled",
-              "type": {
-                "text": "boolean"
-              },
-              "default": "false",
-              "description": "Option disabled state.",
+              "description": "Item disabled state.",
               "attribute": "disabled"
-            },
-            {
-              "kind": "method",
-              "name": "handleSlotChange",
-              "privacy": "private",
-              "parameters": [
-                {
-                  "name": "e",
-                  "type": {
-                    "text": "any"
-                  }
-                }
-              ]
             },
             {
               "kind": "method",
@@ -5679,45 +4711,32 @@
                   }
                 }
               ]
-            },
-            {
-              "kind": "method",
-              "name": "handleBlur",
-              "privacy": "private",
-              "parameters": [
-                {
-                  "name": "e",
-                  "type": {
-                    "text": "any"
-                  }
-                }
-              ]
             }
           ],
           "events": [
             {
-              "description": "Emits the option details to the parent dropdown.",
+              "description": "Captures the click event and emits the original event details.",
               "name": "on-click"
             }
           ],
           "attributes": [
             {
-              "name": "value",
-              "type": {
-                "text": "string"
-              },
-              "default": "''",
-              "description": "Option value.",
-              "fieldName": "value"
-            },
-            {
-              "name": "selected",
-              "type": {
-                "text": "boolean"
-              },
-              "default": "false",
-              "description": "Option selected state.",
-              "fieldName": "selected"
+              "name": "href",
+              "type": {
+                "text": "string"
+              },
+              "default": "''",
+              "description": "Makes the item a link.",
+              "fieldName": "href"
+            },
+            {
+              "name": "destructive",
+              "type": {
+                "text": "boolean"
+              },
+              "default": "false",
+              "description": "Adds destructive styles.",
+              "fieldName": "destructive"
             },
             {
               "name": "disabled",
@@ -5725,7 +4744,7 @@
                 "text": "boolean"
               },
               "default": "false",
-              "description": "Option disabled state.",
+              "description": "Item disabled state.",
               "fieldName": "disabled"
             }
           ],
@@ -5733,34 +4752,31 @@
             "name": "LitElement",
             "package": "lit"
           },
-          "tagName": "kyn-dropdown-option",
+          "tagName": "kyn-overflow-menu-item",
           "customElement": true
         }
       ],
       "exports": [
         {
           "kind": "js",
-          "name": "DropdownOption",
-          "declaration": {
-            "name": "DropdownOption",
-            "module": "src/components/reusable/dropdown/dropdownOption.ts"
+          "name": "OverflowMenuItem",
+          "declaration": {
+            "name": "OverflowMenuItem",
+            "module": "src/components/reusable/overflowMenu/overflowMenuItem.ts"
           }
         },
         {
           "kind": "custom-element-definition",
-          "name": "kyn-dropdown-option",
-          "declaration": {
-            "name": "DropdownOption",
-            "module": "src/components/reusable/dropdown/dropdownOption.ts"
+          "name": "kyn-overflow-menu-item",
+          "declaration": {
+            "name": "OverflowMenuItem",
+            "module": "src/components/reusable/overflowMenu/overflowMenuItem.ts"
           }
         }
       ]
     },
     {
       "kind": "javascript-module",
-<<<<<<< HEAD
-      "path": "src/components/reusable/dropdown/index.ts",
-=======
       "path": "src/components/reusable/pagination/constants.ts",
       "declarations": [
         {
@@ -5866,32 +4882,18 @@
     {
       "kind": "javascript-module",
       "path": "src/components/reusable/pagination/index.ts",
->>>>>>> e93799a7
       "declarations": [],
       "exports": [
         {
           "kind": "js",
-<<<<<<< HEAD
-          "name": "Dropdown",
-          "declaration": {
-            "name": "Dropdown",
-            "module": "./dropdown"
-=======
           "name": "Pagination",
           "declaration": {
             "name": "Pagination",
             "module": "./Pagination"
->>>>>>> e93799a7
-          }
-        },
-        {
-          "kind": "js",
-<<<<<<< HEAD
-          "name": "DropdownOption",
-          "declaration": {
-            "name": "DropdownOption",
-            "module": "./dropdownOption"
-=======
+          }
+        },
+        {
+          "kind": "js",
           "name": "PaginationItemsRange",
           "declaration": {
             "name": "PaginationItemsRange",
@@ -5912,34 +4914,12 @@
           "declaration": {
             "name": "PaginationNavigationButtons",
             "module": "./pagination-navigation-buttons"
->>>>>>> e93799a7
           }
         }
       ]
     },
     {
       "kind": "javascript-module",
-<<<<<<< HEAD
-      "path": "src/components/reusable/dropdown/testDd.ts",
-      "declarations": [
-        {
-          "kind": "class",
-          "description": "Test Dd.",
-          "name": "TestDd",
-          "members": [
-            {
-              "kind": "field",
-              "name": "items",
-              "type": {
-                "text": "Array<any>"
-              },
-              "default": "[\r\n    {\r\n      value: 'all',\r\n      text: 'All',\r\n    },\r\n    {\r\n      value: 'option1',\r\n      text: 'Option 1',\r\n    },\r\n    {\r\n      value: 'option2',\r\n      text: 'Option 2',\r\n    },\r\n    {\r\n      value: 'option3',\r\n      text: 'Option 3',\r\n    },\r\n    {\r\n      value: 'option4',\r\n      text: 'Option 4',\r\n    },\r\n  ]",
-              "attribute": "items"
-            },
-            {
-              "kind": "method",
-              "name": "handleChange",
-=======
       "path": "src/components/reusable/pagination/pagination-items-range.ts",
       "declarations": [
         {
@@ -6084,27 +5064,10 @@
               "kind": "method",
               "name": "handleButtonClick",
               "privacy": "private",
->>>>>>> e93799a7
               "parameters": [
                 {
                   "name": "next",
                   "type": {
-<<<<<<< HEAD
-                    "text": "any"
-                  }
-                }
-              ]
-            }
-          ],
-          "attributes": [
-            {
-              "name": "items",
-              "type": {
-                "text": "Array<any>"
-              },
-              "default": "[\r\n    {\r\n      value: 'all',\r\n      text: 'All',\r\n    },\r\n    {\r\n      value: 'option1',\r\n      text: 'Option 1',\r\n    },\r\n    {\r\n      value: 'option2',\r\n      text: 'Option 2',\r\n    },\r\n    {\r\n      value: 'option3',\r\n      text: 'Option 3',\r\n    },\r\n    {\r\n      value: 'option4',\r\n      text: 'Option 4',\r\n    },\r\n  ]",
-              "fieldName": "items"
-=======
                     "text": "boolean"
                   },
                   "description": "If true, will move to the next page, otherwise to the previous page"
@@ -6138,50 +5101,31 @@
               },
               "default": "0",
               "fieldName": "numberOfPages"
->>>>>>> e93799a7
             }
           ],
           "superclass": {
             "name": "LitElement",
             "package": "lit"
           },
-<<<<<<< HEAD
-          "tagName": "kyn-test-dd",
-=======
           "tagName": "kyn-pagination-navigation-buttons",
->>>>>>> e93799a7
           "customElement": true
         }
       ],
       "exports": [
         {
           "kind": "js",
-<<<<<<< HEAD
-          "name": "TestDd",
-          "declaration": {
-            "name": "TestDd",
-            "module": "src/components/reusable/dropdown/testDd.ts"
-=======
           "name": "PaginationNavigationButtons",
           "declaration": {
             "name": "PaginationNavigationButtons",
             "module": "src/components/reusable/pagination/pagination-navigation-buttons.ts"
->>>>>>> e93799a7
           }
         },
         {
           "kind": "custom-element-definition",
-<<<<<<< HEAD
-          "name": "kyn-test-dd",
-          "declaration": {
-            "name": "TestDd",
-            "module": "src/components/reusable/dropdown/testDd.ts"
-=======
           "name": "kyn-pagination-navigation-buttons",
           "declaration": {
             "name": "PaginationNavigationButtons",
             "module": "src/components/reusable/pagination/pagination-navigation-buttons.ts"
->>>>>>> e93799a7
           }
         }
       ]
@@ -6800,269 +5744,6 @@
           "declaration": {
             "name": "RadioButtonGroup",
             "module": "src/components/reusable/radioButton/radioButtonGroup.ts"
-          }
-        }
-      ]
-    },
-    {
-      "kind": "javascript-module",
-      "path": "src/components/reusable/textArea/index.ts",
-      "declarations": [],
-      "exports": [
-        {
-          "kind": "js",
-          "name": "TextArea",
-          "declaration": {
-            "name": "TextArea",
-            "module": "./textArea"
-          }
-        }
-      ]
-    },
-    {
-      "kind": "javascript-module",
-      "path": "src/components/reusable/textArea/textArea.ts",
-      "declarations": [
-        {
-          "kind": "class",
-          "description": "Text area.",
-          "name": "TextArea",
-          "slots": [
-            {
-              "description": "Slot for label text.",
-              "name": "unnamed"
-            }
-          ],
-          "members": [
-            {
-              "kind": "field",
-              "name": "caption",
-              "type": {
-                "text": "string"
-              },
-              "default": "''",
-              "description": "Optional text beneath the input.",
-              "attribute": "caption"
-            },
-            {
-              "kind": "field",
-              "name": "value",
-              "type": {
-                "text": "string"
-              },
-              "default": "''",
-              "description": "Input value.",
-              "attribute": "value"
-            },
-            {
-              "kind": "field",
-              "name": "placeholder",
-              "type": {
-                "text": "string"
-              },
-              "default": "''",
-              "description": "Input placeholder.",
-              "attribute": "placeholder"
-            },
-            {
-              "kind": "field",
-              "name": "name",
-              "type": {
-                "text": "string"
-              },
-              "default": "''",
-              "description": "Input name.",
-              "attribute": "name"
-            },
-            {
-              "kind": "field",
-              "name": "required",
-              "type": {
-                "text": "boolean"
-              },
-              "default": "false",
-              "description": "Makes the input required.",
-              "attribute": "required"
-            },
-            {
-              "kind": "field",
-              "name": "disabled",
-              "type": {
-                "text": "boolean"
-              },
-              "default": "false",
-              "description": "Input disabled state.",
-              "attribute": "disabled"
-            },
-            {
-              "kind": "field",
-              "name": "invalidText",
-              "type": {
-                "text": "string"
-              },
-              "default": "''",
-              "description": "Input invalid text.",
-              "attribute": "invalidText"
-            },
-            {
-              "kind": "field",
-              "name": "maxLength",
-              "type": {
-                "text": "number"
-              },
-              "default": "null",
-              "description": "Maximum number of characters.",
-              "attribute": "maxLength"
-            },
-            {
-              "kind": "field",
-              "name": "minLength",
-              "type": {
-                "text": "number"
-              },
-              "default": "null",
-              "description": "Minimum number of characters.",
-              "attribute": "minLength"
-            },
-            {
-              "kind": "method",
-              "name": "handleInput",
-              "privacy": "private",
-              "parameters": [
-                {
-                  "name": "e",
-                  "type": {
-                    "text": "any"
-                  }
-                }
-              ]
-            },
-            {
-              "kind": "method",
-              "name": "_handleFormdata",
-              "privacy": "private",
-              "parameters": [
-                {
-                  "name": "e",
-                  "type": {
-                    "text": "any"
-                  }
-                }
-              ]
-            }
-          ],
-          "events": [
-            {
-              "description": "Captures the input event and emits the selected value and original event details.",
-              "name": "on-input"
-            }
-          ],
-          "attributes": [
-            {
-              "name": "caption",
-              "type": {
-                "text": "string"
-              },
-              "default": "''",
-              "description": "Optional text beneath the input.",
-              "fieldName": "caption"
-            },
-            {
-              "name": "value",
-              "type": {
-                "text": "string"
-              },
-              "default": "''",
-              "description": "Input value.",
-              "fieldName": "value"
-            },
-            {
-              "name": "placeholder",
-              "type": {
-                "text": "string"
-              },
-              "default": "''",
-              "description": "Input placeholder.",
-              "fieldName": "placeholder"
-            },
-            {
-              "name": "name",
-              "type": {
-                "text": "string"
-              },
-              "default": "''",
-              "description": "Input name.",
-              "fieldName": "name"
-            },
-            {
-              "name": "required",
-              "type": {
-                "text": "boolean"
-              },
-              "default": "false",
-              "description": "Makes the input required.",
-              "fieldName": "required"
-            },
-            {
-              "name": "disabled",
-              "type": {
-                "text": "boolean"
-              },
-              "default": "false",
-              "description": "Input disabled state.",
-              "fieldName": "disabled"
-            },
-            {
-              "name": "invalidText",
-              "type": {
-                "text": "string"
-              },
-              "default": "''",
-              "description": "Input invalid text.",
-              "fieldName": "invalidText"
-            },
-            {
-              "name": "maxLength",
-              "type": {
-                "text": "number"
-              },
-              "default": "null",
-              "description": "Maximum number of characters.",
-              "fieldName": "maxLength"
-            },
-            {
-              "name": "minLength",
-              "type": {
-                "text": "number"
-              },
-              "default": "null",
-              "description": "Minimum number of characters.",
-              "fieldName": "minLength"
-            }
-          ],
-          "superclass": {
-            "name": "LitElement",
-            "package": "lit"
-          },
-          "tagName": "kyn-text-area",
-          "customElement": true
-        }
-      ],
-      "exports": [
-        {
-          "kind": "js",
-          "name": "TextArea",
-          "declaration": {
-            "name": "TextArea",
-            "module": "src/components/reusable/textArea/textArea.ts"
-          }
-        },
-        {
-          "kind": "custom-element-definition",
-          "name": "kyn-text-area",
-          "declaration": {
-            "name": "TextArea",
-            "module": "src/components/reusable/textArea/textArea.ts"
           }
         }
       ]
@@ -7692,7 +6373,364 @@
             "name": "LitElement",
             "package": "lit"
           },
-<<<<<<< HEAD
+          "tagName": "kyn-td",
+          "customElement": true
+        }
+      ],
+      "exports": [
+        {
+          "kind": "js",
+          "name": "TableCell",
+          "declaration": {
+            "name": "TableCell",
+            "module": "src/components/reusable/table/table-cell.ts"
+          }
+        },
+        {
+          "kind": "custom-element-definition",
+          "name": "kyn-td",
+          "declaration": {
+            "name": "TableCell",
+            "module": "src/components/reusable/table/table-cell.ts"
+          }
+        }
+      ]
+    },
+    {
+      "kind": "javascript-module",
+      "path": "src/components/reusable/table/table-container.ts",
+      "declarations": [
+        {
+          "kind": "class",
+          "description": "`kyn-table-container` Web Component.\r\n\r\nProvides a container for Shidoka's design system tables. It's designed to encapsulate\r\nand apply styles uniformly across the table elements.",
+          "name": "TableContainer",
+          "slots": [
+            {
+              "description": "The content slot for adding table and related elements.",
+              "name": "unnamed"
+            }
+          ],
+          "members": [],
+          "superclass": {
+            "name": "LitElement",
+            "package": "lit"
+          },
+          "tagName": "kyn-table-container",
+          "customElement": true
+        }
+      ],
+      "exports": [
+        {
+          "kind": "js",
+          "name": "TableContainer",
+          "declaration": {
+            "name": "TableContainer",
+            "module": "src/components/reusable/table/table-container.ts"
+          }
+        },
+        {
+          "kind": "custom-element-definition",
+          "name": "kyn-table-container",
+          "declaration": {
+            "name": "TableContainer",
+            "module": "src/components/reusable/table/table-container.ts"
+          }
+        }
+      ]
+    },
+    {
+      "kind": "javascript-module",
+      "path": "src/components/reusable/table/table-footer.ts",
+      "declarations": [
+        {
+          "kind": "class",
+          "description": "`kyn-tfoot` Web Component.\r\n\r\nRepresents a custom table footer (`<tfoot>`) for Shidoka's design system tables.\r\nDesigned to contain and style table footer rows (`<tr>`) and footer cells (`<td>`).",
+          "name": "TableFooter",
+          "slots": [
+            {
+              "description": "The content slot for adding table footer rows.",
+              "name": ""
+            }
+          ],
+          "members": [],
+          "superclass": {
+            "name": "LitElement",
+            "package": "lit"
+          },
+          "tagName": "kyn-tfoot",
+          "customElement": true
+        }
+      ],
+      "exports": [
+        {
+          "kind": "js",
+          "name": "TableFooter",
+          "declaration": {
+            "name": "TableFooter",
+            "module": "src/components/reusable/table/table-footer.ts"
+          }
+        },
+        {
+          "kind": "custom-element-definition",
+          "name": "kyn-tfoot",
+          "declaration": {
+            "name": "TableFooter",
+            "module": "src/components/reusable/table/table-footer.ts"
+          }
+        }
+      ]
+    },
+    {
+      "kind": "javascript-module",
+      "path": "src/components/reusable/table/table-head.ts",
+      "declarations": [
+        {
+          "kind": "class",
+          "description": "`kyn-thead` Web Component.\r\n\r\nRepresents a custom table head (`<thead>`) for Shidoka's design system tables.\r\nDesigned to contain and style table header rows (`<tr>`) and header cells (`<th>`).",
+          "name": "TableHead",
+          "slots": [
+            {
+              "description": "The content slot for adding table header rows (`<kyn-tr>`).",
+              "name": "unnamed"
+            }
+          ],
+          "members": [
+            {
+              "kind": "field",
+              "name": "stickyHeader",
+              "type": {
+                "text": "boolean"
+              },
+              "default": "false",
+              "attribute": "stickyHeader"
+            },
+            {
+              "kind": "method",
+              "name": "handleChildSort",
+              "privacy": "private",
+              "parameters": [
+                {
+                  "name": "e",
+                  "type": {
+                    "text": "CustomEvent"
+                  }
+                }
+              ]
+            }
+          ],
+          "attributes": [
+            {
+              "name": "stickyHeader",
+              "type": {
+                "text": "boolean"
+              },
+              "default": "false",
+              "fieldName": "stickyHeader"
+            }
+          ],
+          "superclass": {
+            "name": "LitElement",
+            "package": "lit"
+          },
+          "tagName": "kyn-thead",
+          "customElement": true
+        }
+      ],
+      "exports": [
+        {
+          "kind": "js",
+          "name": "TableHead",
+          "declaration": {
+            "name": "TableHead",
+            "module": "src/components/reusable/table/table-head.ts"
+          }
+        },
+        {
+          "kind": "custom-element-definition",
+          "name": "kyn-thead",
+          "declaration": {
+            "name": "TableHead",
+            "module": "src/components/reusable/table/table-head.ts"
+          }
+        }
+      ]
+    },
+    {
+      "kind": "javascript-module",
+      "path": "src/components/reusable/table/table-header.ts",
+      "declarations": [
+        {
+          "kind": "class",
+          "description": "`kyn-th` Web Component.\r\n\r\nRepresents a custom table header cell (`<th>`) for Shidoka's design system tables.\r\nProvides sorting functionality when enabled and allows alignment customization.",
+          "name": "TableHeader",
+          "slots": [
+            {
+              "description": "The content slot for adding header text or content.",
+              "name": "unnamed"
+            }
+          ],
+          "members": [
+            {
+              "kind": "field",
+              "name": "dense",
+              "type": {
+                "text": "boolean"
+              },
+              "default": "false",
+              "attribute": "dense"
+            },
+            {
+              "kind": "field",
+              "name": "align",
+              "type": {
+                "text": "TABLE_CELL_ALIGN"
+              },
+              "description": "Specifies the alignment of the content within the table header.\r\nOptions: 'left', 'center', 'right'",
+              "attribute": "align",
+              "reflects": true
+            },
+            {
+              "kind": "field",
+              "name": "sortable",
+              "type": {
+                "text": "boolean"
+              },
+              "default": "false",
+              "description": "Specifies if the column is sortable.\r\nIf set to true, an arrow icon will be displayed unpon hover,\r\nallowing the user to toggle sort directions.",
+              "attribute": "sortable",
+              "reflects": true
+            },
+            {
+              "kind": "field",
+              "name": "sortDirection",
+              "type": {
+                "text": "SORT_DIRECTION"
+              },
+              "description": "Specifies the direction of sorting applied to the column.",
+              "attribute": "sortDirection",
+              "reflects": true
+            },
+            {
+              "kind": "field",
+              "name": "headerLabel",
+              "type": {
+                "text": "string"
+              },
+              "default": "''",
+              "description": "The textual content associated with this component.\r\nRepresents the primary content or label that will be displayed.",
+              "attribute": "headerLabel"
+            },
+            {
+              "kind": "field",
+              "name": "sortKey",
+              "type": {
+                "text": "string"
+              },
+              "default": "''",
+              "description": "The unique identifier representing this column header.\r\nUsed to distinguish between different sortable columns and\r\nto ensure that only one column is sorted at a time.",
+              "attribute": "sortKey"
+            },
+            {
+              "kind": "field",
+              "name": "visiblyHidden",
+              "type": {
+                "text": "boolean"
+              },
+              "default": "false",
+              "description": "Determines whether the content should be hidden from visual view but remain accessible\r\nto screen readers for accessibility purposes. When set to `true`, the content\r\nwill not be visibly shown, but its content can still be read by screen readers.\r\nThis is especially useful for providing additional context or information to\r\nassistive technologies without cluttering the visual UI.",
+              "attribute": "visiblyHidden"
+            },
+            {
+              "kind": "method",
+              "name": "resetSort",
+              "description": "Resets the sorting direction of the component to its default state.\r\nUseful for initializing or clearing any applied sorting on the element."
+            },
+            {
+              "kind": "method",
+              "name": "toggleSortDirection",
+              "privacy": "private",
+              "description": "Toggles the sort direction between ascending, descending, and default states.\r\nIt also dispatches an event to notify parent components of the sorting change."
+            },
+            {
+              "kind": "method",
+              "name": "getTextContent"
+            }
+          ],
+          "events": [
+            {
+              "name": "on-sort-changed",
+              "type": {
+                "text": "CustomEvent"
+              },
+              "description": "Dispatched when the sort direction is changed."
+            }
+          ],
+          "attributes": [
+            {
+              "name": "dense",
+              "type": {
+                "text": "boolean"
+              },
+              "default": "false",
+              "fieldName": "dense"
+            },
+            {
+              "name": "align",
+              "type": {
+                "text": "TABLE_CELL_ALIGN"
+              },
+              "description": "Specifies the alignment of the content within the table header.\r\nOptions: 'left', 'center', 'right'",
+              "fieldName": "align"
+            },
+            {
+              "name": "sortable",
+              "type": {
+                "text": "boolean"
+              },
+              "default": "false",
+              "description": "Specifies if the column is sortable.\r\nIf set to true, an arrow icon will be displayed unpon hover,\r\nallowing the user to toggle sort directions.",
+              "fieldName": "sortable"
+            },
+            {
+              "name": "sortDirection",
+              "type": {
+                "text": "SORT_DIRECTION"
+              },
+              "description": "Specifies the direction of sorting applied to the column.",
+              "fieldName": "sortDirection"
+            },
+            {
+              "name": "headerLabel",
+              "type": {
+                "text": "string"
+              },
+              "default": "''",
+              "description": "The textual content associated with this component.\r\nRepresents the primary content or label that will be displayed.",
+              "fieldName": "headerLabel"
+            },
+            {
+              "name": "sortKey",
+              "type": {
+                "text": "string"
+              },
+              "default": "''",
+              "description": "The unique identifier representing this column header.\r\nUsed to distinguish between different sortable columns and\r\nto ensure that only one column is sorted at a time.",
+              "fieldName": "sortKey"
+            },
+            {
+              "name": "visiblyHidden",
+              "type": {
+                "text": "boolean"
+              },
+              "default": "false",
+              "description": "Determines whether the content should be hidden from visual view but remain accessible\r\nto screen readers for accessibility purposes. When set to `true`, the content\r\nwill not be visibly shown, but its content can still be read by screen readers.\r\nThis is especially useful for providing additional context or information to\r\nassistive technologies without cluttering the visual UI.",
+              "fieldName": "visiblyHidden"
+            }
+          ],
+          "superclass": {
+            "name": "LitElement",
+            "package": "lit"
+          },
           "tagName": "kyn-th",
           "customElement": true
         }
@@ -7925,48 +6963,30 @@
             "package": "lit"
           },
           "tagName": "kyn-table",
-=======
-          "tagName": "kyn-td",
->>>>>>> e93799a7
           "customElement": true
         }
       ],
       "exports": [
         {
           "kind": "js",
-<<<<<<< HEAD
           "name": "Table",
           "declaration": {
             "name": "Table",
             "module": "src/components/reusable/table/Table.ts"
-=======
-          "name": "TableCell",
-          "declaration": {
-            "name": "TableCell",
-            "module": "src/components/reusable/table/table-cell.ts"
->>>>>>> e93799a7
           }
         },
         {
           "kind": "custom-element-definition",
-<<<<<<< HEAD
           "name": "kyn-table",
           "declaration": {
             "name": "Table",
             "module": "src/components/reusable/table/Table.ts"
-=======
-          "name": "kyn-td",
-          "declaration": {
-            "name": "TableCell",
-            "module": "src/components/reusable/table/table-cell.ts"
->>>>>>> e93799a7
           }
         }
       ]
     },
     {
       "kind": "javascript-module",
-<<<<<<< HEAD
       "path": "src/components/reusable/tabs/index.ts",
       "declarations": [],
       "exports": [
@@ -8069,69 +7089,35 @@
               "fieldName": "selected"
             }
           ],
-=======
-      "path": "src/components/reusable/table/table-container.ts",
-      "declarations": [
-        {
-          "kind": "class",
-          "description": "`kyn-table-container` Web Component.\r\n\r\nProvides a container for Shidoka's design system tables. It's designed to encapsulate\r\nand apply styles uniformly across the table elements.",
-          "name": "TableContainer",
-          "slots": [
-            {
-              "description": "The content slot for adding table and related elements.",
-              "name": "unnamed"
-            }
-          ],
-          "members": [],
->>>>>>> e93799a7
           "superclass": {
             "name": "LitElement",
             "package": "lit"
           },
-<<<<<<< HEAD
           "tagName": "kyn-tab",
-=======
-          "tagName": "kyn-table-container",
->>>>>>> e93799a7
           "customElement": true
         }
       ],
       "exports": [
         {
           "kind": "js",
-<<<<<<< HEAD
           "name": "Tab",
           "declaration": {
             "name": "Tab",
             "module": "src/components/reusable/tabs/tab.ts"
-=======
-          "name": "TableContainer",
-          "declaration": {
-            "name": "TableContainer",
-            "module": "src/components/reusable/table/table-container.ts"
->>>>>>> e93799a7
           }
         },
         {
           "kind": "custom-element-definition",
-<<<<<<< HEAD
           "name": "kyn-tab",
           "declaration": {
             "name": "Tab",
             "module": "src/components/reusable/tabs/tab.ts"
-=======
-          "name": "kyn-table-container",
-          "declaration": {
-            "name": "TableContainer",
-            "module": "src/components/reusable/table/table-container.ts"
->>>>>>> e93799a7
           }
         }
       ]
     },
     {
       "kind": "javascript-module",
-<<<<<<< HEAD
       "path": "src/components/reusable/tabs/tabPanel.ts",
       "declarations": [
         {
@@ -8204,69 +7190,37 @@
               "default": "false",
               "description": "Remove padding on tab panel.",
               "fieldName": "noPadding"
-=======
-      "path": "src/components/reusable/table/table-footer.ts",
-      "declarations": [
-        {
-          "kind": "class",
-          "description": "`kyn-tfoot` Web Component.\r\n\r\nRepresents a custom table footer (`<tfoot>`) for Shidoka's design system tables.\r\nDesigned to contain and style table footer rows (`<tr>`) and footer cells (`<td>`).",
-          "name": "TableFooter",
-          "slots": [
-            {
-              "description": "The content slot for adding table footer rows.",
-              "name": ""
->>>>>>> e93799a7
-            }
-          ],
-          "members": [],
+            }
+          ],
           "superclass": {
             "name": "LitElement",
             "package": "lit"
           },
-<<<<<<< HEAD
           "tagName": "kyn-tab-panel",
-=======
-          "tagName": "kyn-tfoot",
->>>>>>> e93799a7
           "customElement": true
         }
       ],
       "exports": [
         {
           "kind": "js",
-<<<<<<< HEAD
           "name": "TabPanel",
           "declaration": {
             "name": "TabPanel",
             "module": "src/components/reusable/tabs/tabPanel.ts"
-=======
-          "name": "TableFooter",
-          "declaration": {
-            "name": "TableFooter",
-            "module": "src/components/reusable/table/table-footer.ts"
->>>>>>> e93799a7
           }
         },
         {
           "kind": "custom-element-definition",
-<<<<<<< HEAD
           "name": "kyn-tab-panel",
           "declaration": {
             "name": "TabPanel",
             "module": "src/components/reusable/tabs/tabPanel.ts"
-=======
-          "name": "kyn-tfoot",
-          "declaration": {
-            "name": "TableFooter",
-            "module": "src/components/reusable/table/table-footer.ts"
->>>>>>> e93799a7
           }
         }
       ]
     },
     {
       "kind": "javascript-module",
-<<<<<<< HEAD
       "path": "src/components/reusable/tabs/tabs.ts",
       "declarations": [
         {
@@ -8276,17 +7230,6 @@
           "slots": [
             {
               "description": "Slot for kyn-tab-panel components.",
-=======
-      "path": "src/components/reusable/table/table-head.ts",
-      "declarations": [
-        {
-          "kind": "class",
-          "description": "`kyn-thead` Web Component.\r\n\r\nRepresents a custom table head (`<thead>`) for Shidoka's design system tables.\r\nDesigned to contain and style table header rows (`<tr>`) and header cells (`<th>`).",
-          "name": "TableHead",
-          "slots": [
-            {
-              "description": "The content slot for adding table header rows (`<kyn-tr>`).",
->>>>>>> e93799a7
               "name": "unnamed"
             },
             {
@@ -8297,16 +7240,11 @@
           "members": [
             {
               "kind": "field",
-<<<<<<< HEAD
               "name": "contained",
-=======
-              "name": "stickyHeader",
->>>>>>> e93799a7
-              "type": {
-                "text": "boolean"
-              },
-              "default": "false",
-<<<<<<< HEAD
+              "type": {
+                "text": "boolean"
+              },
+              "default": "false",
               "description": "Tab contained style type.",
               "attribute": "contained"
             },
@@ -8343,19 +7281,11 @@
             {
               "kind": "method",
               "name": "_handleChange",
-=======
-              "attribute": "stickyHeader"
-            },
-            {
-              "kind": "method",
-              "name": "handleChildSort",
->>>>>>> e93799a7
               "privacy": "private",
               "parameters": [
                 {
                   "name": "e",
                   "type": {
-<<<<<<< HEAD
                     "text": "any"
                   },
                   "description": "The parameter \"e\" is an event object that contains information about the event\r\nthat triggered the handleChange function."
@@ -8425,26 +7355,15 @@
             {
               "description": "Emits the new selected Tab ID when switching tabs.",
               "name": "on-change"
-=======
-                    "text": "CustomEvent"
-                  }
-                }
-              ]
->>>>>>> e93799a7
             }
           ],
           "attributes": [
             {
-<<<<<<< HEAD
               "name": "contained",
-=======
-              "name": "stickyHeader",
->>>>>>> e93799a7
-              "type": {
-                "text": "boolean"
-              },
-              "default": "false",
-<<<<<<< HEAD
+              "type": {
+                "text": "boolean"
+              },
+              "default": "false",
               "description": "Tab contained style type.",
               "fieldName": "contained"
             },
@@ -8465,42 +7384,27 @@
               "default": "false",
               "description": "Vertical orientation.",
               "fieldName": "vertical"
-=======
-              "fieldName": "stickyHeader"
->>>>>>> e93799a7
             }
           ],
           "superclass": {
             "name": "LitElement",
             "package": "lit"
           },
-<<<<<<< HEAD
           "tagName": "kyn-tabs",
-=======
-          "tagName": "kyn-thead",
->>>>>>> e93799a7
           "customElement": true
         }
       ],
       "exports": [
         {
           "kind": "js",
-<<<<<<< HEAD
           "name": "Tabs",
           "declaration": {
             "name": "Tabs",
             "module": "src/components/reusable/tabs/tabs.ts"
-=======
-          "name": "TableHead",
-          "declaration": {
-            "name": "TableHead",
-            "module": "src/components/reusable/table/table-head.ts"
->>>>>>> e93799a7
           }
         },
         {
           "kind": "custom-element-definition",
-<<<<<<< HEAD
           "name": "kyn-tabs",
           "declaration": {
             "name": "Tabs",
@@ -8517,442 +7421,257 @@
         {
           "kind": "js",
           "name": "TextArea",
-=======
-          "name": "kyn-thead",
->>>>>>> e93799a7
-          "declaration": {
-            "name": "TableHead",
-            "module": "src/components/reusable/table/table-head.ts"
+          "declaration": {
+            "name": "TextArea",
+            "module": "./textArea"
           }
         }
       ]
     },
     {
       "kind": "javascript-module",
-      "path": "src/components/reusable/table/table-header.ts",
+      "path": "src/components/reusable/textArea/textArea.ts",
       "declarations": [
         {
           "kind": "class",
-          "description": "`kyn-th` Web Component.\r\n\r\nRepresents a custom table header cell (`<th>`) for Shidoka's design system tables.\r\nProvides sorting functionality when enabled and allows alignment customization.",
-          "name": "TableHeader",
+          "description": "Text area.",
+          "name": "TextArea",
           "slots": [
             {
-              "description": "The content slot for adding header text or content.",
+              "description": "Slot for label text.",
               "name": "unnamed"
             }
           ],
           "members": [
             {
               "kind": "field",
-              "name": "dense",
-              "type": {
-                "text": "boolean"
-              },
-              "default": "false",
-              "attribute": "dense"
-            },
-            {
-              "kind": "field",
-              "name": "align",
-              "type": {
-                "text": "TABLE_CELL_ALIGN"
-              },
-              "description": "Specifies the alignment of the content within the table header.\r\nOptions: 'left', 'center', 'right'",
-              "attribute": "align",
-              "reflects": true
-            },
-            {
-              "kind": "field",
-              "name": "sortable",
-              "type": {
-                "text": "boolean"
-              },
-              "default": "false",
-              "description": "Specifies if the column is sortable.\r\nIf set to true, an arrow icon will be displayed unpon hover,\r\nallowing the user to toggle sort directions.",
-              "attribute": "sortable",
-              "reflects": true
-            },
-            {
-              "kind": "field",
-              "name": "sortDirection",
-              "type": {
-                "text": "SORT_DIRECTION"
-              },
-              "description": "Specifies the direction of sorting applied to the column.",
-              "attribute": "sortDirection",
-              "reflects": true
-            },
-            {
-              "kind": "field",
-              "name": "headerLabel",
-              "type": {
-                "text": "string"
-              },
-              "default": "''",
-              "description": "The textual content associated with this component.\r\nRepresents the primary content or label that will be displayed.",
-              "attribute": "headerLabel"
-            },
-            {
-              "kind": "field",
-              "name": "sortKey",
-              "type": {
-                "text": "string"
-              },
-              "default": "''",
-              "description": "The unique identifier representing this column header.\r\nUsed to distinguish between different sortable columns and\r\nto ensure that only one column is sorted at a time.",
-              "attribute": "sortKey"
-            },
-            {
-              "kind": "field",
-              "name": "visiblyHidden",
-              "type": {
-                "text": "boolean"
-              },
-              "default": "false",
-              "description": "Determines whether the content should be hidden from visual view but remain accessible\r\nto screen readers for accessibility purposes. When set to `true`, the content\r\nwill not be visibly shown, but its content can still be read by screen readers.\r\nThis is especially useful for providing additional context or information to\r\nassistive technologies without cluttering the visual UI.",
-              "attribute": "visiblyHidden"
-            },
-            {
-              "kind": "method",
-              "name": "resetSort",
-              "description": "Resets the sorting direction of the component to its default state.\r\nUseful for initializing or clearing any applied sorting on the element."
-            },
-            {
-              "kind": "method",
-              "name": "toggleSortDirection",
+              "name": "caption",
+              "type": {
+                "text": "string"
+              },
+              "default": "''",
+              "description": "Optional text beneath the input.",
+              "attribute": "caption"
+            },
+            {
+              "kind": "field",
+              "name": "value",
+              "type": {
+                "text": "string"
+              },
+              "default": "''",
+              "description": "Input value.",
+              "attribute": "value"
+            },
+            {
+              "kind": "field",
+              "name": "placeholder",
+              "type": {
+                "text": "string"
+              },
+              "default": "''",
+              "description": "Input placeholder.",
+              "attribute": "placeholder"
+            },
+            {
+              "kind": "field",
+              "name": "name",
+              "type": {
+                "text": "string"
+              },
+              "default": "''",
+              "description": "Input name.",
+              "attribute": "name"
+            },
+            {
+              "kind": "field",
+              "name": "required",
+              "type": {
+                "text": "boolean"
+              },
+              "default": "false",
+              "description": "Makes the input required.",
+              "attribute": "required"
+            },
+            {
+              "kind": "field",
+              "name": "disabled",
+              "type": {
+                "text": "boolean"
+              },
+              "default": "false",
+              "description": "Input disabled state.",
+              "attribute": "disabled"
+            },
+            {
+              "kind": "field",
+              "name": "invalidText",
+              "type": {
+                "text": "string"
+              },
+              "default": "''",
+              "description": "Input invalid text.",
+              "attribute": "invalidText"
+            },
+            {
+              "kind": "field",
+              "name": "maxLength",
+              "type": {
+                "text": "number"
+              },
+              "default": "null",
+              "description": "Maximum number of characters.",
+              "attribute": "maxLength"
+            },
+            {
+              "kind": "field",
+              "name": "minLength",
+              "type": {
+                "text": "number"
+              },
+              "default": "null",
+              "description": "Minimum number of characters.",
+              "attribute": "minLength"
+            },
+            {
+              "kind": "method",
+              "name": "handleInput",
               "privacy": "private",
-              "description": "Toggles the sort direction between ascending, descending, and default states.\r\nIt also dispatches an event to notify parent components of the sorting change."
-            },
-            {
-              "kind": "method",
-              "name": "getTextContent"
+              "parameters": [
+                {
+                  "name": "e",
+                  "type": {
+                    "text": "any"
+                  }
+                }
+              ]
+            },
+            {
+              "kind": "method",
+              "name": "_handleFormdata",
+              "privacy": "private",
+              "parameters": [
+                {
+                  "name": "e",
+                  "type": {
+                    "text": "any"
+                  }
+                }
+              ]
             }
           ],
           "events": [
             {
-              "name": "on-sort-changed",
-              "type": {
-                "text": "CustomEvent"
-              },
-              "description": "Dispatched when the sort direction is changed."
+              "description": "Captures the input event and emits the selected value and original event details.",
+              "name": "on-input"
             }
           ],
           "attributes": [
             {
-              "name": "dense",
-              "type": {
-                "text": "boolean"
-              },
-              "default": "false",
-              "fieldName": "dense"
-            },
-            {
-              "name": "align",
-              "type": {
-                "text": "TABLE_CELL_ALIGN"
-              },
-              "description": "Specifies the alignment of the content within the table header.\r\nOptions: 'left', 'center', 'right'",
-              "fieldName": "align"
-            },
-            {
-              "name": "sortable",
-              "type": {
-                "text": "boolean"
-              },
-              "default": "false",
-              "description": "Specifies if the column is sortable.\r\nIf set to true, an arrow icon will be displayed unpon hover,\r\nallowing the user to toggle sort directions.",
-              "fieldName": "sortable"
-            },
-            {
-              "name": "sortDirection",
-              "type": {
-                "text": "SORT_DIRECTION"
-              },
-              "description": "Specifies the direction of sorting applied to the column.",
-              "fieldName": "sortDirection"
-            },
-            {
-              "name": "headerLabel",
-              "type": {
-                "text": "string"
-              },
-              "default": "''",
-              "description": "The textual content associated with this component.\r\nRepresents the primary content or label that will be displayed.",
-              "fieldName": "headerLabel"
-            },
-            {
-              "name": "sortKey",
-              "type": {
-                "text": "string"
-              },
-              "default": "''",
-              "description": "The unique identifier representing this column header.\r\nUsed to distinguish between different sortable columns and\r\nto ensure that only one column is sorted at a time.",
-              "fieldName": "sortKey"
-            },
-            {
-              "name": "visiblyHidden",
-              "type": {
-                "text": "boolean"
-              },
-              "default": "false",
-              "description": "Determines whether the content should be hidden from visual view but remain accessible\r\nto screen readers for accessibility purposes. When set to `true`, the content\r\nwill not be visibly shown, but its content can still be read by screen readers.\r\nThis is especially useful for providing additional context or information to\r\nassistive technologies without cluttering the visual UI.",
-              "fieldName": "visiblyHidden"
+              "name": "caption",
+              "type": {
+                "text": "string"
+              },
+              "default": "''",
+              "description": "Optional text beneath the input.",
+              "fieldName": "caption"
+            },
+            {
+              "name": "value",
+              "type": {
+                "text": "string"
+              },
+              "default": "''",
+              "description": "Input value.",
+              "fieldName": "value"
+            },
+            {
+              "name": "placeholder",
+              "type": {
+                "text": "string"
+              },
+              "default": "''",
+              "description": "Input placeholder.",
+              "fieldName": "placeholder"
+            },
+            {
+              "name": "name",
+              "type": {
+                "text": "string"
+              },
+              "default": "''",
+              "description": "Input name.",
+              "fieldName": "name"
+            },
+            {
+              "name": "required",
+              "type": {
+                "text": "boolean"
+              },
+              "default": "false",
+              "description": "Makes the input required.",
+              "fieldName": "required"
+            },
+            {
+              "name": "disabled",
+              "type": {
+                "text": "boolean"
+              },
+              "default": "false",
+              "description": "Input disabled state.",
+              "fieldName": "disabled"
+            },
+            {
+              "name": "invalidText",
+              "type": {
+                "text": "string"
+              },
+              "default": "''",
+              "description": "Input invalid text.",
+              "fieldName": "invalidText"
+            },
+            {
+              "name": "maxLength",
+              "type": {
+                "text": "number"
+              },
+              "default": "null",
+              "description": "Maximum number of characters.",
+              "fieldName": "maxLength"
+            },
+            {
+              "name": "minLength",
+              "type": {
+                "text": "number"
+              },
+              "default": "null",
+              "description": "Minimum number of characters.",
+              "fieldName": "minLength"
             }
           ],
           "superclass": {
             "name": "LitElement",
             "package": "lit"
           },
-          "tagName": "kyn-th",
+          "tagName": "kyn-text-area",
           "customElement": true
         }
       ],
       "exports": [
         {
           "kind": "js",
-          "name": "TableHeader",
-          "declaration": {
-            "name": "TableHeader",
-            "module": "src/components/reusable/table/table-header.ts"
+          "name": "TextArea",
+          "declaration": {
+            "name": "TextArea",
+            "module": "src/components/reusable/textArea/textArea.ts"
           }
         },
         {
           "kind": "custom-element-definition",
-          "name": "kyn-th",
-          "declaration": {
-            "name": "TableHeader",
-            "module": "src/components/reusable/table/table-header.ts"
-          }
-        }
-      ]
-    },
-    {
-      "kind": "javascript-module",
-      "path": "src/components/reusable/table/table-row.ts",
-      "declarations": [
-        {
-          "kind": "class",
-          "description": "`kyn-tr` Web Component.\r\n\r\nRepresents a table row (`<tr>`) equivalent for custom tables created with Shidoka's design system.\r\nIt primarily acts as a container for individual table cells and behaves similarly to a native `<tr>` element.",
-          "name": "TableRow",
-          "slots": [
-            {
-              "description": "The content slot for adding table cells (`kyn-td` or other relevant cells).",
-              "name": "unnamed"
-            }
-          ],
-          "members": [
-            {
-              "kind": "field",
-              "name": "selected",
-              "type": {
-                "text": "boolean"
-              },
-              "default": "false",
-              "attribute": "selected",
-              "reflects": true
-            },
-            {
-              "kind": "field",
-              "name": "clickable",
-              "type": {
-                "text": "boolean"
-              },
-              "default": "false",
-              "attribute": "clickable",
-              "reflects": true
-            },
-            {
-              "kind": "field",
-              "name": "expanded",
-              "type": {
-                "text": "boolean"
-              },
-              "default": "false",
-              "attribute": "expanded",
-              "reflects": true
-            },
-            {
-              "kind": "method",
-              "name": "handleClick"
-            }
-          ],
-          "attributes": [
-            {
-              "name": "selected",
-              "type": {
-                "text": "boolean"
-              },
-              "default": "false",
-              "fieldName": "selected"
-            },
-            {
-              "name": "clickable",
-              "type": {
-                "text": "boolean"
-              },
-              "default": "false",
-              "fieldName": "clickable"
-            },
-            {
-              "name": "expanded",
-              "type": {
-                "text": "boolean"
-              },
-              "default": "false",
-              "fieldName": "expanded"
-            }
-          ],
-          "superclass": {
-            "name": "LitElement",
-            "package": "lit"
-          },
-          "tagName": "kyn-tr",
-          "customElement": true
-        }
-      ],
-      "exports": [
-        {
-          "kind": "js",
-          "name": "TableRow",
-          "declaration": {
-            "name": "TableRow",
-            "module": "src/components/reusable/table/table-row.ts"
-          }
-        },
-        {
-          "kind": "custom-element-definition",
-          "name": "kyn-tr",
-          "declaration": {
-            "name": "TableRow",
-            "module": "src/components/reusable/table/table-row.ts"
-          }
-        }
-      ]
-    },
-    {
-      "kind": "javascript-module",
-      "path": "src/components/reusable/table/table-toolbar.ts",
-      "declarations": [
-        {
-          "kind": "class",
-          "description": "`kyn-table-toolbar` Web Component.\r\n\r\nThis component provides a toolbar for tables, primarily featuring a title and additional content.\r\nThe title is rendered prominently, while the slot can be used for controls, buttons, or other interactive elements.",
-          "name": "TableToolbar",
-          "slots": [
-            {
-              "description": "The primary content slot for controls, buttons, or other toolbar content.",
-              "name": "unnamed"
-            }
-          ],
-          "members": [
-            {
-              "kind": "field",
-              "name": "tableTitle",
-              "type": {
-                "text": "string"
-              },
-              "default": "''",
-              "description": "The title for the toolbar",
-              "attribute": "tableTitle"
-            }
-          ],
-          "attributes": [
-            {
-              "name": "tableTitle",
-              "type": {
-                "text": "string"
-              },
-              "default": "''",
-              "description": "The title for the toolbar",
-              "fieldName": "tableTitle"
-            }
-          ],
-          "superclass": {
-            "name": "LitElement",
-            "package": "lit"
-          },
-          "tagName": "kyn-table-toolbar",
-          "customElement": true
-        }
-      ],
-      "exports": [
-        {
-          "kind": "js",
-          "name": "TableToolbar",
-          "declaration": {
-            "name": "TableToolbar",
-            "module": "src/components/reusable/table/table-toolbar.ts"
-          }
-        },
-        {
-          "kind": "custom-element-definition",
-          "name": "kyn-table-toolbar",
-          "declaration": {
-            "name": "TableToolbar",
-            "module": "src/components/reusable/table/table-toolbar.ts"
-          }
-        }
-      ]
-    },
-    {
-      "kind": "javascript-module",
-      "path": "src/components/reusable/table/Table.ts",
-      "declarations": [
-        {
-          "kind": "class",
-          "description": "`kyn-table` Web Component.\r\n\r\nThis component provides a generic table structure with a slot to allow customization.\r\nYou can use this component to wrap around table rows and cells for a consistent style.",
-          "name": "Table",
-          "slots": [
-            {
-              "description": "The primary content slot for rows, headers, and cells.",
-              "name": "unnamed"
-            }
-          ],
-          "members": [
-            {
-              "kind": "field",
-              "name": "fixedLayout",
-              "type": {
-                "text": "boolean"
-              },
-              "default": "false",
-              "description": "Determines if the table layout is fixed (true) or auto (false).",
-              "attribute": "fixedLayout"
-            }
-          ],
-          "attributes": [
-            {
-              "name": "fixedLayout",
-              "type": {
-                "text": "boolean"
-              },
-              "default": "false",
-              "description": "Determines if the table layout is fixed (true) or auto (false).",
-              "fieldName": "fixedLayout"
-            }
-          ],
-          "superclass": {
-            "name": "LitElement",
-            "package": "lit"
-          },
-          "tagName": "kyn-table",
-          "customElement": true
-        }
-      ],
-      "exports": [
-        {
-          "kind": "js",
-          "name": "Table",
-          "declaration": {
-            "name": "Table",
-            "module": "src/components/reusable/table/Table.ts"
-          }
-        },
-        {
-          "kind": "custom-element-definition",
-          "name": "kyn-table",
-          "declaration": {
-            "name": "Table",
-            "module": "src/components/reusable/table/Table.ts"
+          "name": "kyn-text-area",
+          "declaration": {
+            "name": "TextArea",
+            "module": "src/components/reusable/textArea/textArea.ts"
           }
         }
       ]
