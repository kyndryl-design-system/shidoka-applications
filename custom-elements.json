--- conflicted
+++ resolved
@@ -8750,210 +8750,34 @@
               "fieldName": "pageNumber"
             },
             {
-<<<<<<< HEAD
-              "name": "hideNavigationButtons",
-              "type": {
-                "text": "boolean"
-              },
-              "default": "false",
-              "description": "Option to hide the navigation buttons.",
-              "fieldName": "hideNavigationButtons"
+              "name": "numberOfPages",
+              "type": {
+                "text": "number"
+              },
+              "default": "1",
+              "fieldName": "numberOfPages"
             }
           ],
           "superclass": {
             "name": "LitElement",
             "package": "lit"
           },
-          "tagName": "kyn-pagination-skeleton",
+          "tagName": "kyn-pagination-navigation-buttons",
           "customElement": true
         }
       ],
       "exports": [
         {
           "kind": "js",
-          "name": "PaginationSkeleton",
-          "declaration": {
-            "name": "PaginationSkeleton",
-            "module": "src/components/reusable/pagination/pagination.skeleton.ts"
-          }
-        },
-        {
-          "kind": "custom-element-definition",
-          "name": "kyn-pagination-skeleton",
-          "declaration": {
-            "name": "PaginationSkeleton",
-            "module": "src/components/reusable/pagination/pagination.skeleton.ts"
-          }
-        }
-      ]
-    },
-    {
-      "kind": "javascript-module",
-      "path": "src/components/reusable/pagetitle/index.ts",
-      "declarations": [],
-      "exports": [
-        {
-          "kind": "js",
-          "name": "PageTitle",
-          "declaration": {
-            "name": "PageTitle",
-            "module": "./pageTitle"
-          }
-        }
-      ]
-    },
-    {
-      "kind": "javascript-module",
-      "path": "src/components/reusable/pagetitle/pageTitle.ts",
-      "declarations": [
-        {
-          "kind": "class",
-          "description": "Page Title",
-          "name": "PageTitle",
-          "slots": [
-            {
-              "description": "Slot for icon. Use size 56 * 56 as per UX guidelines.",
-              "name": "icon"
-            }
-          ],
-          "members": [
-            {
-              "kind": "field",
-              "name": "headLine",
-              "type": {
-                "text": "string"
-              },
-              "default": "''",
-              "description": "Headline text.",
-              "attribute": "headLine"
-            },
-            {
-              "kind": "field",
-              "name": "pageTitle",
-              "type": {
-                "text": "string"
-              },
-              "default": "''",
-              "description": "Page title text (required).",
-              "attribute": "pageTitle"
-            },
-            {
-              "kind": "field",
-              "name": "subTitle",
-              "type": {
-                "text": "string"
-              },
-              "default": "''",
-              "description": "Page subtitle text.",
-              "attribute": "subTitle"
-            },
-            {
-              "kind": "field",
-              "name": "type",
-              "type": {
-                "text": "string"
-              },
-              "default": "'primary'",
-              "description": "Type of page title `'primary'` & `'secondary'`.",
-              "attribute": "type"
-            }
-          ],
-          "attributes": [
-            {
-              "name": "headLine",
-              "type": {
-                "text": "string"
-              },
-              "default": "''",
-              "description": "Headline text.",
-              "fieldName": "headLine"
-            },
-            {
-              "name": "pageTitle",
-              "type": {
-                "text": "string"
-              },
-              "default": "''",
-              "description": "Page title text (required).",
-              "fieldName": "pageTitle"
-            },
-            {
-              "name": "subTitle",
-              "type": {
-                "text": "string"
-              },
-              "default": "''",
-              "description": "Page subtitle text.",
-              "fieldName": "subTitle"
-            },
-            {
-              "name": "type",
-              "type": {
-                "text": "string"
-              },
-              "default": "'primary'",
-              "description": "Type of page title `'primary'` & `'secondary'`.",
-              "fieldName": "type"
-=======
-              "name": "numberOfPages",
-              "type": {
-                "text": "number"
-              },
-              "default": "1",
-              "fieldName": "numberOfPages"
->>>>>>> e36fb47f
-            }
-          ],
-          "superclass": {
-            "name": "LitElement",
-            "package": "lit"
-          },
-<<<<<<< HEAD
-          "tagName": "kyn-page-title",
-=======
-          "tagName": "kyn-pagination-navigation-buttons",
->>>>>>> e36fb47f
-          "customElement": true
-        }
-      ],
-      "exports": [
-        {
-          "kind": "js",
-<<<<<<< HEAD
-          "name": "PageTitle",
-          "declaration": {
-            "name": "PageTitle",
-            "module": "src/components/reusable/pagetitle/pageTitle.ts"
-=======
           "name": "PaginationNavigationButtons",
           "declaration": {
             "name": "PaginationNavigationButtons",
             "module": "src/components/reusable/pagination/pagination-navigation-buttons.ts"
->>>>>>> e36fb47f
           }
         },
         {
           "kind": "custom-element-definition",
-<<<<<<< HEAD
-          "name": "kyn-page-title",
-          "declaration": {
-            "name": "PageTitle",
-            "module": "src/components/reusable/pagetitle/pageTitle.ts"
-          }
-        }
-      ]
-    },
-    {
-      "kind": "javascript-module",
-      "path": "src/components/reusable/progressBar/index.ts",
-      "declarations": [],
-      "exports": [
-        {
-          "kind": "js",
-          "name": "ProgressBar",
-=======
           "name": "kyn-pagination-navigation-buttons",
->>>>>>> e36fb47f
           "declaration": {
             "name": "PaginationNavigationButtons",
             "module": "src/components/reusable/pagination/pagination-navigation-buttons.ts"
@@ -14391,164 +14215,6 @@
             }
           ],
           "events": [
-<<<<<<< HEAD
-            {
-              "description": "Captures the input event and emits the selected value and original event details.",
-              "name": "on-input"
-            }
-          ],
-          "attributes": [
-            {
-              "name": "label",
-              "type": {
-                "text": "string"
-              },
-              "default": "''",
-              "description": "Label text.",
-              "fieldName": "label"
-            },
-            {
-              "name": "caption",
-              "type": {
-                "text": "string"
-              },
-              "default": "''",
-              "description": "Optional text beneath the input.",
-              "fieldName": "caption"
-            },
-            {
-              "name": "placeholder",
-              "type": {
-                "text": "string"
-              },
-              "default": "''",
-              "description": "Input placeholder.",
-              "fieldName": "placeholder"
-            },
-            {
-              "name": "required",
-              "type": {
-                "text": "boolean"
-              },
-              "default": "false",
-              "description": "Makes the input required.",
-              "fieldName": "required"
-            },
-            {
-              "name": "disabled",
-              "type": {
-                "text": "boolean"
-              },
-              "default": "false",
-              "description": "Input disabled state.",
-              "fieldName": "disabled"
-            },
-            {
-              "name": "maxLength",
-              "type": {
-                "text": "number"
-              },
-              "description": "Maximum number of characters.",
-              "fieldName": "maxLength"
-            },
-            {
-              "name": "minLength",
-              "type": {
-                "text": "number"
-              },
-              "description": "Minimum number of characters.",
-              "fieldName": "minLength"
-            },
-            {
-              "name": "rows",
-              "type": {
-                "text": "number"
-              },
-              "description": "textarea rows attribute. The number of visible text lines.",
-              "fieldName": "rows"
-            },
-            {
-              "name": "textStrings",
-              "default": "_defaultTextStrings",
-              "description": "Customizable text strings.",
-              "fieldName": "textStrings"
-            }
-          ],
-          "mixins": [
-            {
-              "name": "FormMixin",
-              "module": "/src/common/mixins/form-input"
-            }
-          ],
-          "superclass": {
-            "name": "LitElement",
-            "package": "lit"
-          },
-          "tagName": "kyn-text-area",
-          "customElement": true
-        }
-      ],
-      "exports": [
-        {
-          "kind": "js",
-          "name": "TextArea",
-          "declaration": {
-            "name": "TextArea",
-            "module": "src/components/reusable/textArea/textArea.ts"
-          }
-        },
-        {
-          "kind": "custom-element-definition",
-          "name": "kyn-text-area",
-          "declaration": {
-            "name": "TextArea",
-            "module": "src/components/reusable/textArea/textArea.ts"
-          }
-        }
-      ]
-    },
-    {
-      "kind": "javascript-module",
-      "path": "src/components/reusable/tag/index.ts",
-      "declarations": [],
-      "exports": [
-        {
-          "kind": "js",
-          "name": "Tag",
-          "declaration": {
-            "name": "Tag",
-            "module": "./tag"
-          }
-        },
-        {
-          "kind": "js",
-          "name": "TagGroup",
-          "declaration": {
-            "name": "TagGroup",
-            "module": "./tagGroup"
-          }
-        },
-        {
-          "kind": "js",
-          "name": "TagSkeleton",
-          "declaration": {
-            "name": "TagSkeleton",
-            "module": "./tag.skeleton"
-          }
-        }
-      ]
-    },
-    {
-      "kind": "javascript-module",
-      "path": "src/components/reusable/tag/tag.skeleton.ts",
-      "declarations": [
-        {
-          "kind": "class",
-          "description": "",
-          "name": "TagSkeleton",
-          "members": [
-=======
->>>>>>> e36fb47f
             {
               "description": "Emits the new selected Tab ID when switching tabs.",
               "name": "on-change"
@@ -14876,21 +14542,6 @@
               "name": "progressBarId",
               "type": {
                 "text": "string"
-<<<<<<< HEAD
-              },
-              "default": "'spruce'",
-              "description": "Color variants. Default spruce",
-              "fieldName": "tagColor"
-            },
-            {
-              "name": "clearTagText",
-              "type": {
-                "text": "string"
-              },
-              "default": "'Clear Tag'",
-              "description": "Clear Tag Text to improve accessibility",
-              "fieldName": "clearTagText"
-=======
               },
               "default": "''",
               "description": "Sets progress bar html id property for accessibility (ex: `example-progress-bar`).",
@@ -14958,42 +14609,27 @@
               "default": "false",
               "description": "Visually hide the label.",
               "fieldName": "hideLabel"
->>>>>>> e36fb47f
             }
           ],
           "superclass": {
             "name": "LitElement",
             "package": "lit"
           },
-<<<<<<< HEAD
-          "tagName": "kyn-tag",
-=======
           "tagName": "kyn-progress-bar",
->>>>>>> e36fb47f
           "customElement": true
         }
       ],
       "exports": [
         {
           "kind": "js",
-<<<<<<< HEAD
-          "name": "Tag",
-          "declaration": {
-            "name": "Tag",
-            "module": "src/components/reusable/tag/tag.ts"
-=======
           "name": "ProgressBar",
           "declaration": {
             "name": "ProgressBar",
             "module": "src/components/reusable/progressBar/progressBar.ts"
->>>>>>> e36fb47f
           }
         },
         {
           "kind": "custom-element-definition",
-<<<<<<< HEAD
-          "name": "kyn-tag",
-=======
           "name": "kyn-progress-bar",
           "declaration": {
             "name": "ProgressBar",
@@ -15010,7 +14646,6 @@
         {
           "kind": "js",
           "name": "TextArea",
->>>>>>> e36fb47f
           "declaration": {
             "name": "Tag",
             "module": "src/components/reusable/tag/tag.ts"
