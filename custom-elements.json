{
  "schemaVersion": "1.0.0",
  "readme": "",
  "modules": [
    {
      "kind": "javascript-module",
      "path": "src/index.ts",
      "declarations": [],
      "exports": [
        {
          "kind": "js",
          "name": "Header",
          "declaration": {
            "name": "Header",
            "module": "./components/global/header"
          }
        },
        {
          "kind": "js",
          "name": "HeaderNav",
          "declaration": {
            "name": "HeaderNav",
            "module": "./components/global/header"
          }
        },
        {
          "kind": "js",
          "name": "HeaderLink",
          "declaration": {
            "name": "HeaderLink",
            "module": "./components/global/header"
          }
        },
        {
          "kind": "js",
          "name": "HeaderFlyouts",
          "declaration": {
            "name": "HeaderFlyouts",
            "module": "./components/global/header"
          }
        },
        {
          "kind": "js",
          "name": "HeaderFlyout",
          "declaration": {
            "name": "HeaderFlyout",
            "module": "./components/global/header"
          }
        },
        {
          "kind": "js",
          "name": "HeaderAvatar",
          "declaration": {
            "name": "HeaderAvatar",
            "module": "./components/global/header"
          }
        },
        {
          "kind": "js",
          "name": "HeaderPanel",
          "declaration": {
            "name": "HeaderPanel",
            "module": "./components/global/header"
          }
        },
        {
          "kind": "js",
          "name": "HeaderPanelLink",
          "declaration": {
            "name": "HeaderPanelLink",
            "module": "./components/global/header"
          }
        },
        {
          "kind": "js",
          "name": "LocalNav",
          "declaration": {
            "name": "LocalNav",
            "module": "./components/global/localNav"
          }
        },
        {
          "kind": "js",
          "name": "LocalNavLink",
          "declaration": {
            "name": "LocalNavLink",
            "module": "./components/global/localNav"
          }
        },
        {
          "kind": "js",
          "name": "Footer",
          "declaration": {
            "name": "Footer",
            "module": "./components/global/footer"
          }
        },
        {
          "kind": "js",
          "name": "FooterNav",
          "declaration": {
            "name": "FooterNav",
            "module": "./components/global/footer"
          }
        },
        {
          "kind": "js",
          "name": "FooterNavLink",
          "declaration": {
            "name": "FooterNavLink",
            "module": "./components/global/footer"
          }
        },
        {
          "kind": "js",
          "name": "UiShell",
          "declaration": {
            "name": "UiShell",
            "module": "./components/global/uiShell"
          }
        },
        {
          "kind": "js",
          "name": "RadioButton",
          "declaration": {
            "name": "RadioButton",
            "module": "./components/reusable/radioButton"
          }
        },
        {
          "kind": "js",
          "name": "RadioButtonGroup",
          "declaration": {
            "name": "RadioButtonGroup",
            "module": "./components/reusable/radioButton"
          }
        },
        {
          "kind": "js",
          "name": "Checkbox",
          "declaration": {
            "name": "Checkbox",
            "module": "./components/reusable/checkbox"
          }
        },
        {
          "kind": "js",
          "name": "CheckboxGroup",
          "declaration": {
            "name": "CheckboxGroup",
            "module": "./components/reusable/checkbox"
          }
        },
        {
          "kind": "js",
          "name": "TextInput",
          "declaration": {
            "name": "TextInput",
            "module": "./components/reusable/textInput"
          }
        },
        {
          "kind": "js",
          "name": "TextArea",
          "declaration": {
            "name": "TextArea",
            "module": "./components/reusable/textArea"
          }
        },
        {
          "kind": "js",
          "name": "ToggleButton",
          "declaration": {
            "name": "ToggleButton",
            "module": "./components/reusable/toggleButton"
          }
        },
        {
          "kind": "js",
          "name": "TimePicker",
          "declaration": {
            "name": "TimePicker",
            "module": "./components/reusable/timepicker"
          }
        },
        {
          "kind": "js",
          "name": "Dropdown",
          "declaration": {
            "name": "Dropdown",
            "module": "./components/reusable/dropdown"
          }
        },
        {
          "kind": "js",
          "name": "DropdownOption",
          "declaration": {
            "name": "DropdownOption",
            "module": "./components/reusable/dropdown"
          }
        },
        {
          "kind": "js",
          "name": "DatePicker",
          "declaration": {
            "name": "DatePicker",
            "module": "./components/reusable/datePicker"
          }
        },
        {
          "kind": "js",
          "name": "DateRangePicker",
          "declaration": {
            "name": "DateRangePicker",
            "module": "./components/reusable/daterangepicker"
          }
        },
        {
          "kind": "js",
          "name": "Breadcrumbs",
          "declaration": {
            "name": "Breadcrumbs",
            "module": "./components/reusable/breadcrumbs"
          }
        },
        {
          "kind": "js",
          "name": "BreadcrumbItem",
          "declaration": {
            "name": "BreadcrumbItem",
            "module": "./components/reusable/breadcrumbs"
          }
        },
        {
          "kind": "js",
          "name": "Table",
          "declaration": {
            "name": "Table",
            "module": "./components/reusable/table"
          }
        },
        {
          "kind": "js",
          "name": "DataTable",
          "declaration": {
            "name": "DataTable",
            "module": "./components/reusable/table/data-table"
          }
        },
        {
          "kind": "js",
          "name": "Pagination",
          "declaration": {
            "name": "Pagination",
            "module": "./components/reusable/pagination"
          }
        },
        {
          "kind": "js",
          "name": "OverflowMenu",
          "declaration": {
            "name": "OverflowMenu",
            "module": "./components/reusable/overflowMenu"
          }
        },
        {
          "kind": "js",
          "name": "OverflowMenuItem",
          "declaration": {
            "name": "OverflowMenuItem",
            "module": "./components/reusable/overflowMenu"
          }
        },
        {
          "kind": "js",
          "name": "Modal",
          "declaration": {
            "name": "Modal",
            "module": "./components/reusable/modal"
          }
        }
      ]
    },
    {
      "kind": "javascript-module",
      "path": "src/common/helpers/helpers.ts",
      "declarations": [
        {
          "kind": "function",
          "name": "debounce",
          "parameters": [
            {
              "name": "fn",
              "type": {
                "text": "Function"
              }
            },
            {
              "name": "ms",
              "default": "100"
            }
          ]
        },
        {
          "kind": "function",
          "name": "stringToReactHtml",
          "parameters": [
            {
              "name": "string",
              "type": {
                "text": "String"
              }
            }
          ]
        },
        {
          "kind": "function",
          "name": "createOptionsArray",
          "parameters": [
            {
              "name": "options",
              "default": "{}",
              "type": {
                "text": "*"
              },
              "description": " imported enums object"
            }
          ],
          "description": "Convert an object to an array of only its values.\r\nUsed when importing enums in component stories for populating argType dropdowns."
        }
      ],
      "exports": [
        {
          "kind": "js",
          "name": "debounce",
          "declaration": {
            "name": "debounce",
            "module": "src/common/helpers/helpers.ts"
          }
        },
        {
          "kind": "js",
          "name": "stringToReactHtml",
          "declaration": {
            "name": "stringToReactHtml",
            "module": "src/common/helpers/helpers.ts"
          }
        },
        {
          "kind": "js",
          "name": "createOptionsArray",
          "declaration": {
            "name": "createOptionsArray",
            "module": "src/common/helpers/helpers.ts"
          }
        }
      ]
    },
    {
      "kind": "javascript-module",
      "path": "src/components/global/footer/footer.ts",
      "declarations": [
        {
          "kind": "class",
          "description": "The global Footer component.",
          "name": "Footer",
          "slots": [
            {
              "description": "Default slot, for the footer-nav.",
              "name": "unnamed"
            },
            {
              "description": "Slot for the logo, will overwrite the default logo.",
              "name": "logo"
            },
            {
              "description": "Slot for the copyright text.",
              "name": "copyright"
            }
          ],
          "members": [
            {
              "kind": "field",
              "name": "rootUrl",
              "type": {
                "text": "string"
              },
              "default": "'/'",
              "description": "URL for the footer logo link. Should target the application home page.",
              "attribute": "rootUrl"
            },
            {
              "kind": "method",
              "name": "handleRootLinkClick",
              "privacy": "private",
              "parameters": [
                {
                  "name": "e",
                  "type": {
                    "text": "Event"
                  }
                }
              ]
            }
          ],
          "events": [
            {
              "description": "Captures the logo link click event and emits the original event.",
              "name": "on-root-link-click"
            }
          ],
          "attributes": [
            {
              "name": "rootUrl",
              "type": {
                "text": "string"
              },
              "default": "'/'",
              "description": "URL for the footer logo link. Should target the application home page.",
              "fieldName": "rootUrl"
            }
          ],
          "superclass": {
            "name": "LitElement",
            "package": "lit"
          },
          "tagName": "kyn-footer",
          "customElement": true
        }
      ],
      "exports": [
        {
          "kind": "js",
          "name": "Footer",
          "declaration": {
            "name": "Footer",
            "module": "src/components/global/footer/footer.ts"
          }
        },
        {
          "kind": "custom-element-definition",
          "name": "kyn-footer",
          "declaration": {
            "name": "Footer",
            "module": "src/components/global/footer/footer.ts"
          }
        }
      ]
    },
    {
      "kind": "javascript-module",
      "path": "src/components/global/footer/footerLink.ts",
      "declarations": [
        {
          "kind": "class",
          "description": "Component for navigation links within the Footer.",
          "name": "FooterNavLink",
          "slots": [
            {
              "description": "Slot for link text/content.",
              "name": "unnamed"
            }
          ],
          "members": [
            {
              "kind": "field",
              "name": "target",
              "default": "'_self'",
              "type": {
                "text": "'_self'"
              },
              "description": "Defines a target attribute for where to load the URL. Possible options include \"_self\" (default), \"_blank\", \"_parent\", \"_top\"",
              "attribute": "target"
            },
            {
              "kind": "field",
              "name": "rel",
              "type": {
                "text": "string"
              },
              "default": "''",
              "description": "Defines a relationship between a linked resource and the document. An empty string (default) means no particular relationship",
              "attribute": "rel"
            },
            {
              "kind": "field",
              "name": "href",
              "type": {
                "text": "string"
              },
              "default": "''",
              "description": "Link url.",
              "attribute": "href"
            },
            {
              "kind": "method",
              "name": "handleClick",
              "privacy": "private",
              "parameters": [
                {
                  "name": "e",
                  "type": {
                    "text": "Event"
                  }
                }
              ]
            }
          ],
          "events": [
            {
              "description": "Captures the click event and emits the original event details.",
              "name": "on-click"
            }
          ],
          "attributes": [
            {
              "name": "target",
              "default": "'_self'",
              "type": {
                "text": "'_self'"
              },
              "description": "Defines a target attribute for where to load the URL. Possible options include \"_self\" (default), \"_blank\", \"_parent\", \"_top\"",
              "fieldName": "target"
            },
            {
              "name": "rel",
              "type": {
                "text": "string"
              },
              "default": "''",
              "description": "Defines a relationship between a linked resource and the document. An empty string (default) means no particular relationship",
              "fieldName": "rel"
            },
            {
              "name": "href",
              "type": {
                "text": "string"
              },
              "default": "''",
              "description": "Link url.",
              "fieldName": "href"
            }
          ],
          "superclass": {
            "name": "LitElement",
            "package": "lit"
          },
          "tagName": "kyn-footer-link",
          "customElement": true
        }
      ],
      "exports": [
        {
          "kind": "js",
          "name": "FooterNavLink",
          "declaration": {
            "name": "FooterNavLink",
            "module": "src/components/global/footer/footerLink.ts"
          }
        },
        {
          "kind": "custom-element-definition",
          "name": "kyn-footer-link",
          "declaration": {
            "name": "FooterNavLink",
            "module": "src/components/global/footer/footerLink.ts"
          }
        }
      ]
    },
    {
      "kind": "javascript-module",
      "path": "src/components/global/footer/footerNav.ts",
      "declarations": [
        {
          "kind": "class",
          "description": "Container for footer navigation links.",
          "name": "FooterNav",
          "slots": [
            {
              "description": "Slot for footer links.",
              "name": "unnamed"
            }
          ],
          "members": [],
          "superclass": {
            "name": "LitElement",
            "package": "lit"
          },
          "tagName": "kyn-footer-nav",
          "customElement": true
        }
      ],
      "exports": [
        {
          "kind": "js",
          "name": "FooterNav",
          "declaration": {
            "name": "FooterNav",
            "module": "src/components/global/footer/footerNav.ts"
          }
        },
        {
          "kind": "custom-element-definition",
          "name": "kyn-footer-nav",
          "declaration": {
            "name": "FooterNav",
            "module": "src/components/global/footer/footerNav.ts"
          }
        }
      ]
    },
    {
      "kind": "javascript-module",
      "path": "src/components/global/footer/index.ts",
      "declarations": [],
      "exports": [
        {
          "kind": "js",
          "name": "Footer",
          "declaration": {
            "name": "Footer",
            "module": "./footer"
          }
        },
        {
          "kind": "js",
          "name": "FooterNav",
          "declaration": {
            "name": "FooterNav",
            "module": "./footerNav"
          }
        },
        {
          "kind": "js",
          "name": "FooterNavLink",
          "declaration": {
            "name": "FooterNavLink",
            "module": "./footerLink"
          }
        }
      ]
    },
    {
      "kind": "javascript-module",
      "path": "src/components/global/localNav/index.ts",
      "declarations": [],
      "exports": [
        {
          "kind": "js",
          "name": "LocalNav",
          "declaration": {
            "name": "LocalNav",
            "module": "./localNav"
          }
        },
        {
          "kind": "js",
          "name": "LocalNavLink",
          "declaration": {
            "name": "LocalNavLink",
            "module": "./localNavLink"
          }
        }
      ]
    },
    {
      "kind": "javascript-module",
      "path": "src/components/global/localNav/localNav.ts",
      "declarations": [
        {
          "kind": "class",
          "description": "The global Side Navigation component.",
          "name": "LocalNav",
          "slots": [
            {
              "description": "The default slot, for local nav links.",
              "name": "unnamed"
            }
          ],
          "members": [
            {
              "kind": "field",
              "name": "pinned",
              "type": {
                "text": "boolean"
              },
              "default": "false",
              "description": "Local nav pinned state.",
              "attribute": "pinned"
            },
            {
              "kind": "field",
              "name": "pinText",
              "type": {
                "text": "string"
              },
              "default": "'Pin open'",
              "description": "Pin open button assistive text.",
              "attribute": "pinText"
            },
            {
              "kind": "field",
              "name": "unpinText",
              "type": {
                "text": "string"
              },
              "default": "'Unpin'",
              "description": "Unpin button assistive text.",
              "attribute": "unpinText"
            },
            {
              "kind": "method",
              "name": "onNavToggle",
              "privacy": "private",
              "parameters": [
                {
                  "name": "e",
                  "type": {
                    "text": "Event"
                  }
                }
              ]
            },
            {
              "kind": "method",
              "name": "handleMouseenter",
              "privacy": "private"
            },
            {
              "kind": "method",
              "name": "handleMouseleave",
              "privacy": "private"
            },
            {
              "kind": "method",
              "name": "updateChildren",
              "privacy": "private"
            },
            {
              "kind": "method",
              "name": "handleSlotChange",
              "privacy": "private"
            }
          ],
          "events": [
            {
              "description": "Captures the click event and emits the pinned state and original event details.",
              "name": "on-toggle"
            }
          ],
          "attributes": [
            {
              "name": "pinned",
              "type": {
                "text": "boolean"
              },
              "default": "false",
              "description": "Local nav pinned state.",
              "fieldName": "pinned"
            },
            {
              "name": "pinText",
              "type": {
                "text": "string"
              },
              "default": "'Pin open'",
              "description": "Pin open button assistive text.",
              "fieldName": "pinText"
            },
            {
              "name": "unpinText",
              "type": {
                "text": "string"
              },
              "default": "'Unpin'",
              "description": "Unpin button assistive text.",
              "fieldName": "unpinText"
            }
          ],
          "superclass": {
            "name": "LitElement",
            "package": "lit"
          },
          "tagName": "kyn-local-nav",
          "customElement": true
        }
      ],
      "exports": [
        {
          "kind": "js",
          "name": "LocalNav",
          "declaration": {
            "name": "LocalNav",
            "module": "src/components/global/localNav/localNav.ts"
          }
        },
        {
          "kind": "custom-element-definition",
          "name": "kyn-local-nav",
          "declaration": {
            "name": "LocalNav",
            "module": "src/components/global/localNav/localNav.ts"
          }
        }
      ]
    },
    {
      "kind": "javascript-module",
      "path": "src/components/global/localNav/localNavLink.ts",
      "declarations": [
        {
          "kind": "class",
          "description": "Link component for use in the global Side Navigation component.",
          "name": "LocalNavLink",
          "slots": [
            {
              "description": "The default slot, for the link text.",
              "name": "unnamed"
            },
            {
              "description": "Slot for an icon, level 1 links only.",
              "name": "icon"
            },
            {
              "description": "Slot for the next level of links, supports three levels.",
              "name": "links"
            }
          ],
          "members": [
            {
              "kind": "field",
              "name": "href",
              "type": {
                "text": "string"
              },
              "default": "''",
              "description": "Link url.",
              "attribute": "href"
            },
            {
              "kind": "field",
              "name": "expanded",
              "type": {
                "text": "boolean"
              },
              "default": "false",
              "description": "Expanded state.",
              "attribute": "expanded"
            },
            {
              "kind": "field",
              "name": "active",
              "type": {
                "text": "boolean"
              },
              "default": "false",
              "description": "Active state.",
              "attribute": "active"
            },
            {
              "kind": "field",
              "name": "disabled",
              "type": {
                "text": "boolean"
              },
              "default": "false",
              "description": "Disabled state.",
              "attribute": "disabled"
            },
            {
              "kind": "method",
              "name": "_handleSlotChange",
              "privacy": "private"
            },
            {
              "kind": "method",
              "name": "updateChildren",
              "privacy": "private"
            },
            {
              "kind": "method",
              "name": "determineLevel",
              "privacy": "private"
            },
            {
              "kind": "method",
              "name": "handleClick",
              "privacy": "private",
              "parameters": [
                {
                  "name": "e",
                  "type": {
                    "text": "Event"
                  }
                }
              ]
            }
          ],
          "events": [
            {
              "description": "Captures the click event and emits the original event, level, and if default was prevented.",
              "name": "on-click"
            }
          ],
          "attributes": [
            {
              "name": "href",
              "type": {
                "text": "string"
              },
              "default": "''",
              "description": "Link url.",
              "fieldName": "href"
            },
            {
              "name": "expanded",
              "type": {
                "text": "boolean"
              },
              "default": "false",
              "description": "Expanded state.",
              "fieldName": "expanded"
            },
            {
              "name": "active",
              "type": {
                "text": "boolean"
              },
              "default": "false",
              "description": "Active state.",
              "fieldName": "active"
            },
            {
              "name": "disabled",
              "type": {
                "text": "boolean"
              },
              "default": "false",
              "description": "Disabled state.",
              "fieldName": "disabled"
            }
          ],
          "superclass": {
            "name": "LitElement",
            "package": "lit"
          },
          "tagName": "kyn-local-nav-link",
          "customElement": true
        }
      ],
      "exports": [
        {
          "kind": "js",
          "name": "LocalNavLink",
          "declaration": {
            "name": "LocalNavLink",
            "module": "src/components/global/localNav/localNavLink.ts"
          }
        },
        {
          "kind": "custom-element-definition",
          "name": "kyn-local-nav-link",
          "declaration": {
            "name": "LocalNavLink",
            "module": "src/components/global/localNav/localNavLink.ts"
          }
        }
      ]
    },
    {
      "kind": "javascript-module",
      "path": "src/components/global/header/header.ts",
      "declarations": [
        {
          "kind": "class",
          "description": "The global Header component.",
          "name": "Header",
          "slots": [
            {
              "description": "The default slot for all empty space right of the logo/title.",
              "name": "unnamed"
            },
            {
              "description": "Slot for the logo, will overwrite the default logo.",
              "name": "logo"
            },
            {
              "description": "Slot left of the logo, intended for a header panel.",
              "name": "left"
            }
          ],
          "members": [
            {
              "kind": "field",
              "name": "rootUrl",
              "type": {
                "text": "string"
              },
              "default": "'/'",
              "description": "URL for the header logo link. Should target the application home page.",
              "attribute": "rootUrl"
            },
            {
              "kind": "field",
              "name": "appTitle",
              "type": {
                "text": "string"
              },
              "default": "''",
              "description": "App title text next to logo.  Hidden on smaller screens.",
              "attribute": "appTitle"
            },
            {
              "kind": "field",
              "name": "breakpoint",
              "type": {
                "text": "number"
              },
              "default": "672",
              "description": "The breakpoint (in px) to convert the nav to a flyout menu for small screens.",
              "attribute": "breakpoint"
            },
            {
              "kind": "field",
              "name": "divider",
              "type": {
                "text": "boolean"
              },
              "default": "false",
              "description": "Adds a 1px shadow to the bottom of the header, for contrast with  white backgrounds.",
              "attribute": "divider"
            },
            {
              "kind": "method",
              "name": "handleSlotChange",
              "privacy": "private"
            },
            {
              "kind": "method",
              "name": "handleMenuClickOut",
              "privacy": "private",
              "parameters": [
                {
                  "name": "e",
                  "type": {
                    "text": "any"
                  }
                }
              ]
            },
            {
              "kind": "method",
              "name": "testBreakpoint",
              "privacy": "private"
            },
            {
              "kind": "method",
              "name": "handleRootLinkClick",
              "privacy": "private",
              "parameters": [
                {
                  "name": "e",
                  "type": {
                    "text": "Event"
                  }
                }
              ]
            },
            {
              "kind": "method",
              "name": "toggleNavMenu",
              "privacy": "private"
            },
            {
              "kind": "method",
              "name": "emitMenuToggle",
              "privacy": "private"
            }
          ],
          "events": [
            {
              "description": "Captures the menu toggle click event and emits the menu open state in the detail.",
              "name": "on-menu-toggle"
            },
            {
              "description": "Captures the logo link click event and emits the original event details.",
              "name": "on-root-link-click"
            }
          ],
          "attributes": [
            {
              "name": "rootUrl",
              "type": {
                "text": "string"
              },
              "default": "'/'",
              "description": "URL for the header logo link. Should target the application home page.",
              "fieldName": "rootUrl"
            },
            {
              "name": "appTitle",
              "type": {
                "text": "string"
              },
              "default": "''",
              "description": "App title text next to logo.  Hidden on smaller screens.",
              "fieldName": "appTitle"
            },
            {
              "name": "breakpoint",
              "type": {
                "text": "number"
              },
              "default": "672",
              "description": "The breakpoint (in px) to convert the nav to a flyout menu for small screens.",
              "fieldName": "breakpoint"
            },
            {
              "name": "divider",
              "type": {
                "text": "boolean"
              },
              "default": "false",
              "description": "Adds a 1px shadow to the bottom of the header, for contrast with  white backgrounds.",
              "fieldName": "divider"
            }
          ],
          "superclass": {
            "name": "LitElement",
            "package": "lit"
          },
          "tagName": "kyn-header",
          "customElement": true
        }
      ],
      "exports": [
        {
          "kind": "js",
          "name": "Header",
          "declaration": {
            "name": "Header",
            "module": "src/components/global/header/header.ts"
          }
        },
        {
          "kind": "custom-element-definition",
          "name": "kyn-header",
          "declaration": {
            "name": "Header",
            "module": "src/components/global/header/header.ts"
          }
        }
      ]
    },
    {
      "kind": "javascript-module",
      "path": "src/components/global/header/headerAvatar.ts",
      "declarations": [
        {
          "kind": "class",
          "description": "User avatar.",
          "name": "HeaderAvatar",
          "members": [
            {
              "kind": "field",
              "name": "initials",
              "type": {
                "text": "string"
              },
              "default": "''",
              "description": "Two letters, first and last initial, to show in the user avatar circle.",
              "attribute": "initials"
            }
          ],
          "attributes": [
            {
              "name": "initials",
              "type": {
                "text": "string"
              },
              "default": "''",
              "description": "Two letters, first and last initial, to show in the user avatar circle.",
              "fieldName": "initials"
            }
          ],
          "superclass": {
            "name": "LitElement",
            "package": "lit"
          },
          "tagName": "kyn-header-avatar",
          "customElement": true
        }
      ],
      "exports": [
        {
          "kind": "js",
          "name": "HeaderAvatar",
          "declaration": {
            "name": "HeaderAvatar",
            "module": "src/components/global/header/headerAvatar.ts"
          }
        },
        {
          "kind": "custom-element-definition",
          "name": "kyn-header-avatar",
          "declaration": {
            "name": "HeaderAvatar",
            "module": "src/components/global/header/headerAvatar.ts"
          }
        }
      ]
    },
    {
      "kind": "javascript-module",
      "path": "src/components/global/header/headerFlyout.ts",
      "declarations": [
        {
          "kind": "class",
          "description": "Component for header flyout items.",
          "name": "HeaderFlyout",
          "slots": [
            {
              "description": "Slot for flyout menu content.",
              "name": "unnamed"
            },
            {
              "description": "Slot for button/toggle content.",
              "name": "button"
            }
          ],
          "members": [
            {
              "kind": "field",
              "name": "open",
              "type": {
                "text": "boolean"
              },
              "default": "false",
              "description": "Flyout open state.",
              "attribute": "open"
            },
            {
              "kind": "field",
              "name": "anchorLeft",
              "type": {
                "text": "boolean"
              },
              "default": "false",
              "description": "Anchor flyout menu to the left edge of the button instead of the right edge.",
              "attribute": "anchorLeft"
            },
            {
              "kind": "field",
              "name": "hideArrow",
              "type": {
                "text": "boolean"
              },
              "default": "false",
              "description": "Hides the arrow.",
              "attribute": "hideArrow"
            },
            {
              "kind": "field",
              "name": "assistiveText",
              "type": {
                "text": "string"
              },
              "default": "''",
              "description": "Button assistive text, title + aria-label.",
              "attribute": "assistiveText"
            },
            {
              "kind": "field",
              "name": "href",
              "type": {
                "text": "string"
              },
              "default": "''",
              "description": "Turns the button into a link.",
              "attribute": "href"
            },
            {
              "kind": "method",
              "name": "handlePointerEnter",
              "privacy": "private",
              "parameters": [
                {
                  "name": "e",
                  "type": {
                    "text": "PointerEvent"
                  }
                }
              ]
            },
            {
              "kind": "method",
              "name": "handlePointerLeave",
              "privacy": "private",
              "parameters": [
                {
                  "name": "e",
                  "type": {
                    "text": "PointerEvent"
                  }
                }
              ]
            },
            {
              "kind": "method",
              "name": "handleClick",
              "privacy": "private"
            },
            {
              "kind": "method",
              "name": "handleClickOut",
              "privacy": "private",
              "parameters": [
                {
                  "name": "e",
                  "type": {
                    "text": "Event"
                  }
                }
              ]
            },
            {
              "kind": "method",
              "name": "testBreakpoint",
              "privacy": "private"
            }
          ],
          "attributes": [
            {
              "name": "open",
              "type": {
                "text": "boolean"
              },
              "default": "false",
              "description": "Flyout open state.",
              "fieldName": "open"
            },
            {
              "name": "anchorLeft",
              "type": {
                "text": "boolean"
              },
              "default": "false",
              "description": "Anchor flyout menu to the left edge of the button instead of the right edge.",
              "fieldName": "anchorLeft"
            },
            {
              "name": "hideArrow",
              "type": {
                "text": "boolean"
              },
              "default": "false",
              "description": "Hides the arrow.",
              "fieldName": "hideArrow"
            },
            {
              "name": "assistiveText",
              "type": {
                "text": "string"
              },
              "default": "''",
              "description": "Button assistive text, title + aria-label.",
              "fieldName": "assistiveText"
            },
            {
              "name": "href",
              "type": {
                "text": "string"
              },
              "default": "''",
              "description": "Turns the button into a link.",
              "fieldName": "href"
            }
          ],
          "superclass": {
            "name": "LitElement",
            "package": "lit"
          },
          "tagName": "kyn-header-flyout",
          "customElement": true
        }
      ],
      "exports": [
        {
          "kind": "js",
          "name": "HeaderFlyout",
          "declaration": {
            "name": "HeaderFlyout",
            "module": "src/components/global/header/headerFlyout.ts"
          }
        },
        {
          "kind": "custom-element-definition",
          "name": "kyn-header-flyout",
          "declaration": {
            "name": "HeaderFlyout",
            "module": "src/components/global/header/headerFlyout.ts"
          }
        }
      ]
    },
    {
      "kind": "javascript-module",
      "path": "src/components/global/header/headerFlyouts.ts",
      "declarations": [
        {
          "kind": "class",
          "description": "Container for header flyout items, aligns to the right, place last.",
          "name": "HeaderFlyouts",
          "slots": [
            {
              "description": "This element has a slot.",
              "name": "unnamed"
            }
          ],
          "members": [],
          "superclass": {
            "name": "LitElement",
            "package": "lit"
          },
          "tagName": "kyn-header-flyouts",
          "customElement": true
        }
      ],
      "exports": [
        {
          "kind": "js",
          "name": "HeaderFlyouts",
          "declaration": {
            "name": "HeaderFlyouts",
            "module": "src/components/global/header/headerFlyouts.ts"
          }
        },
        {
          "kind": "custom-element-definition",
          "name": "kyn-header-flyouts",
          "declaration": {
            "name": "HeaderFlyouts",
            "module": "src/components/global/header/headerFlyouts.ts"
          }
        }
      ]
    },
    {
      "kind": "javascript-module",
      "path": "src/components/global/header/headerLink.ts",
      "declarations": [
        {
          "kind": "class",
          "description": "Component for navigation links within the Header.",
          "name": "HeaderLink",
          "slots": [
            {
              "description": "Slot for link text/content.",
              "name": "unnamed"
            },
            {
              "description": "Slot for sublinks (up to two levels).",
              "name": "links"
            }
          ],
          "members": [
            {
              "kind": "field",
              "name": "open",
              "type": {
                "text": "boolean"
              },
              "default": "false",
              "description": "Link open state.",
              "attribute": "open"
            },
            {
              "kind": "field",
              "name": "href",
              "type": {
                "text": "string"
              },
              "default": "''",
              "description": "Link url.",
              "attribute": "href"
            },
            {
              "kind": "field",
              "name": "target",
              "default": "'_self'",
              "type": {
                "text": "'_self'"
              },
              "description": "Defines a target attribute for where to load the URL. Possible options include \"_self\" (default), \"_blank\", \"_parent\", \"_top\"",
              "attribute": "target"
            },
            {
              "kind": "field",
              "name": "rel",
              "type": {
                "text": "string"
              },
              "default": "''",
              "description": "Defines a relationship between a linked resource and the document. An empty string (default) means no particular relationship",
              "attribute": "rel"
            },
            {
              "kind": "field",
              "name": "isActive",
              "type": {
                "text": "boolean"
              },
              "default": "false",
              "description": "Link active state, for example when URL path matches link href.",
              "attribute": "isActive"
            },
            {
              "kind": "field",
              "name": "divider",
              "type": {
                "text": "boolean"
              },
              "default": "false",
              "description": "Adds a 1px shadow to the bottom of the link.",
              "attribute": "divider"
            },
            {
              "kind": "method",
              "name": "handlePointerEnter",
              "privacy": "private",
              "parameters": [
                {
                  "name": "e",
                  "type": {
                    "text": "PointerEvent"
                  }
                }
              ]
            },
            {
              "kind": "method",
              "name": "handlePointerLeave",
              "privacy": "private",
              "parameters": [
                {
                  "name": "e",
                  "type": {
                    "text": "PointerEvent"
                  }
                }
              ]
            },
            {
              "kind": "method",
              "name": "handleClick",
              "privacy": "private",
              "parameters": [
                {
                  "name": "e",
                  "type": {
                    "text": "Event"
                  }
                }
              ]
            },
            {
              "kind": "method",
              "name": "handleClickOut",
              "privacy": "private",
              "parameters": [
                {
                  "name": "e",
                  "type": {
                    "text": "Event"
                  }
                }
              ]
            },
            {
              "kind": "method",
              "name": "determineIfSlotted",
              "privacy": "private"
            },
            {
              "kind": "method",
              "name": "determineLevel",
              "privacy": "private"
            },
            {
              "kind": "method",
              "name": "testBreakpoint",
              "privacy": "private"
            }
          ],
          "events": [
            {
              "description": "Captures the click event and emits the original event details.",
              "name": "on-click"
            }
          ],
          "attributes": [
            {
              "name": "open",
              "type": {
                "text": "boolean"
              },
              "default": "false",
              "description": "Link open state.",
              "fieldName": "open"
            },
            {
              "name": "href",
              "type": {
                "text": "string"
              },
              "default": "''",
              "description": "Link url.",
              "fieldName": "href"
            },
            {
              "name": "target",
              "default": "'_self'",
              "type": {
                "text": "'_self'"
              },
              "description": "Defines a target attribute for where to load the URL. Possible options include \"_self\" (default), \"_blank\", \"_parent\", \"_top\"",
              "fieldName": "target"
            },
            {
              "name": "rel",
              "type": {
                "text": "string"
              },
              "default": "''",
              "description": "Defines a relationship between a linked resource and the document. An empty string (default) means no particular relationship",
              "fieldName": "rel"
            },
            {
              "name": "isActive",
              "type": {
                "text": "boolean"
              },
              "default": "false",
              "description": "Link active state, for example when URL path matches link href.",
              "fieldName": "isActive"
            },
            {
              "name": "divider",
              "type": {
                "text": "boolean"
              },
              "default": "false",
              "description": "Adds a 1px shadow to the bottom of the link.",
              "fieldName": "divider"
            }
          ],
          "superclass": {
            "name": "LitElement",
            "package": "lit"
          },
          "tagName": "kyn-header-link",
          "customElement": true
        }
      ],
      "exports": [
        {
          "kind": "js",
          "name": "HeaderLink",
          "declaration": {
            "name": "HeaderLink",
            "module": "src/components/global/header/headerLink.ts"
          }
        },
        {
          "kind": "custom-element-definition",
          "name": "kyn-header-link",
          "declaration": {
            "name": "HeaderLink",
            "module": "src/components/global/header/headerLink.ts"
          }
        }
      ]
    },
    {
      "kind": "javascript-module",
      "path": "src/components/global/header/headerNav.ts",
      "declarations": [
        {
          "kind": "class",
          "description": "Container for header navigation links.",
          "name": "HeaderNav",
          "slots": [
            {
              "description": "This element has a slot.",
              "name": "unnamed"
            }
          ],
          "members": [
            {
              "kind": "method",
              "name": "testBreakpoint",
              "privacy": "private"
            }
          ],
          "superclass": {
            "name": "LitElement",
            "package": "lit"
          },
          "tagName": "kyn-header-nav",
          "customElement": true
        }
      ],
      "exports": [
        {
          "kind": "js",
          "name": "HeaderNav",
          "declaration": {
            "name": "HeaderNav",
            "module": "src/components/global/header/headerNav.ts"
          }
        },
        {
          "kind": "custom-element-definition",
          "name": "kyn-header-nav",
          "declaration": {
            "name": "HeaderNav",
            "module": "src/components/global/header/headerNav.ts"
          }
        }
      ]
    },
    {
      "kind": "javascript-module",
      "path": "src/components/global/header/headerPanel.ts",
      "declarations": [
        {
          "kind": "class",
          "description": "Header fly-out panel.",
          "name": "HeaderPanel",
          "slots": [
            {
              "description": "Slot for panel content.",
              "name": "unnamed"
            },
            {
              "description": "Slot for button icon.",
              "name": "button"
            }
          ],
          "members": [
            {
              "kind": "field",
              "name": "right",
              "type": {
                "text": "boolean"
              },
              "default": "false",
              "description": "Panel extends from right instead of left.",
              "attribute": "right"
            },
            {
              "kind": "field",
              "name": "open",
              "type": {
                "text": "boolean"
              },
              "default": "false",
              "description": "Panel open state.",
              "attribute": "open"
            },
            {
              "kind": "field",
              "name": "heading",
              "type": {
                "text": "string"
              },
              "default": "''",
              "description": "Panel heading.",
              "attribute": "heading"
            },
            {
              "kind": "field",
              "name": "openText",
              "type": {
                "text": "string"
              },
              "default": "'Open Panel'",
              "description": "Open button assistive text.",
              "attribute": "openText"
            },
            {
              "kind": "field",
              "name": "closeText",
              "type": {
                "text": "string"
              },
              "default": "'Close Panel'",
              "description": "Close button assistive text.",
              "attribute": "closeText"
            },
            {
              "kind": "method",
              "name": "togglePanel",
              "privacy": "private"
            },
            {
              "kind": "method",
              "name": "handleClickOut",
              "privacy": "private",
              "parameters": [
                {
                  "name": "e",
                  "type": {
                    "text": "Event"
                  }
                }
              ]
            }
          ],
          "attributes": [
            {
              "name": "right",
              "type": {
                "text": "boolean"
              },
              "default": "false",
              "description": "Panel extends from right instead of left.",
              "fieldName": "right"
            },
            {
              "name": "open",
              "type": {
                "text": "boolean"
              },
              "default": "false",
              "description": "Panel open state.",
              "fieldName": "open"
            },
            {
              "name": "heading",
              "type": {
                "text": "string"
              },
              "default": "''",
              "description": "Panel heading.",
              "fieldName": "heading"
            },
            {
              "name": "openText",
              "type": {
                "text": "string"
              },
              "default": "'Open Panel'",
              "description": "Open button assistive text.",
              "fieldName": "openText"
            },
            {
              "name": "closeText",
              "type": {
                "text": "string"
              },
              "default": "'Close Panel'",
              "description": "Close button assistive text.",
              "fieldName": "closeText"
            }
          ],
          "superclass": {
            "name": "LitElement",
            "package": "lit"
          },
          "tagName": "kyn-header-panel",
          "customElement": true
        }
      ],
      "exports": [
        {
          "kind": "js",
          "name": "HeaderPanel",
          "declaration": {
            "name": "HeaderPanel",
            "module": "src/components/global/header/headerPanel.ts"
          }
        },
        {
          "kind": "custom-element-definition",
          "name": "kyn-header-panel",
          "declaration": {
            "name": "HeaderPanel",
            "module": "src/components/global/header/headerPanel.ts"
          }
        }
      ]
    },
    {
      "kind": "javascript-module",
      "path": "src/components/global/header/headerPanelLink.ts",
      "declarations": [
        {
          "kind": "class",
          "description": "Header fly-out panel link.",
          "name": "HeaderPanelLink",
          "slots": [
            {
              "description": "Slot for link text/content.",
              "name": "unnamed"
            }
          ],
          "members": [
            {
              "kind": "field",
              "name": "href",
              "type": {
                "text": "string"
              },
              "default": "''",
              "description": "Link url.",
              "attribute": "href"
            },
            {
              "kind": "field",
              "name": "target",
              "default": "'_self'",
              "type": {
                "text": "'_self'"
              },
              "description": "Defines a target attribute for where to load the URL. Possible options include \"_self\" (default), \"_blank\", \"_parent\", \"_top\"",
              "attribute": "target"
            },
            {
              "kind": "field",
              "name": "rel",
              "type": {
                "text": "string"
              },
              "default": "''",
              "description": "Defines a relationship between a linked resource and the document. An empty string (default) means no particular relationship",
              "attribute": "rel"
            },
            {
              "kind": "method",
              "name": "handleClick",
              "privacy": "private",
              "parameters": [
                {
                  "name": "e",
                  "type": {
                    "text": "Event"
                  }
                }
              ]
            }
          ],
          "events": [
            {
              "description": "Captures the click event and emits the original event details.",
              "name": "on-click"
            }
          ],
          "attributes": [
            {
              "name": "href",
              "type": {
                "text": "string"
              },
              "default": "''",
              "description": "Link url.",
              "fieldName": "href"
            },
            {
              "name": "target",
              "default": "'_self'",
              "type": {
                "text": "'_self'"
              },
              "description": "Defines a target attribute for where to load the URL. Possible options include \"_self\" (default), \"_blank\", \"_parent\", \"_top\"",
              "fieldName": "target"
            },
            {
              "name": "rel",
              "type": {
                "text": "string"
              },
              "default": "''",
              "description": "Defines a relationship between a linked resource and the document. An empty string (default) means no particular relationship",
              "fieldName": "rel"
            }
          ],
          "superclass": {
            "name": "LitElement",
            "package": "lit"
          },
          "tagName": "kyn-header-panel-link",
          "customElement": true
        }
      ],
      "exports": [
        {
          "kind": "js",
          "name": "HeaderPanelLink",
          "declaration": {
            "name": "HeaderPanelLink",
            "module": "src/components/global/header/headerPanelLink.ts"
          }
        },
        {
          "kind": "custom-element-definition",
          "name": "kyn-header-panel-link",
          "declaration": {
            "name": "HeaderPanelLink",
            "module": "src/components/global/header/headerPanelLink.ts"
          }
        }
      ]
    },
    {
      "kind": "javascript-module",
      "path": "src/components/global/header/index.ts",
      "declarations": [],
      "exports": [
        {
          "kind": "js",
          "name": "Header",
          "declaration": {
            "name": "Header",
            "module": "./header"
          }
        },
        {
          "kind": "js",
          "name": "HeaderNav",
          "declaration": {
            "name": "HeaderNav",
            "module": "./headerNav"
          }
        },
        {
          "kind": "js",
          "name": "HeaderLink",
          "declaration": {
            "name": "HeaderLink",
            "module": "./headerLink"
          }
        },
        {
          "kind": "js",
          "name": "HeaderFlyouts",
          "declaration": {
            "name": "HeaderFlyouts",
            "module": "./headerFlyouts"
          }
        },
        {
          "kind": "js",
          "name": "HeaderFlyout",
          "declaration": {
            "name": "HeaderFlyout",
            "module": "./headerFlyout"
          }
        },
        {
          "kind": "js",
          "name": "HeaderAvatar",
          "declaration": {
            "name": "HeaderAvatar",
            "module": "./headerAvatar"
          }
        },
        {
          "kind": "js",
          "name": "HeaderPanel",
          "declaration": {
            "name": "HeaderPanel",
            "module": "./headerPanel"
          }
        },
        {
          "kind": "js",
          "name": "HeaderPanelLink",
          "declaration": {
            "name": "HeaderPanelLink",
            "module": "./headerPanelLink"
          }
        }
      ]
    },
    {
      "kind": "javascript-module",
      "path": "src/components/global/uiShell/index.ts",
      "declarations": [],
      "exports": [
        {
          "kind": "js",
          "name": "UiShell",
          "declaration": {
            "name": "UiShell",
            "module": "./uiShell"
          }
        }
      ]
    },
    {
      "kind": "javascript-module",
      "path": "src/components/global/uiShell/uiShell.ts",
      "declarations": [
        {
          "kind": "class",
          "description": "Container to help with positioning and padding of the global elements such as: adds padding for the fixed Header and Local Nav, adds main content gutters, and makes Footer sticky. This takes the onus off of the consuming app to configure these values.",
          "name": "UiShell",
          "slots": [
            {
              "description": "Slot for global elements.",
              "name": "unnamed"
            }
          ],
          "members": [
            {
              "kind": "method",
              "name": "handleSlotChange",
              "privacy": "private"
            }
          ],
          "superclass": {
            "name": "LitElement",
            "package": "lit"
          },
          "tagName": "kyn-ui-shell",
          "customElement": true
        }
      ],
      "exports": [
        {
          "kind": "js",
          "name": "UiShell",
          "declaration": {
            "name": "UiShell",
            "module": "src/components/global/uiShell/uiShell.ts"
          }
        },
        {
          "kind": "custom-element-definition",
          "name": "kyn-ui-shell",
          "declaration": {
            "name": "UiShell",
            "module": "src/components/global/uiShell/uiShell.ts"
          }
        }
      ]
    },
    {
      "kind": "javascript-module",
      "path": "src/components/reusable/breadcrumbs/breadcrumbItem.ts",
      "declarations": [
        {
          "kind": "class",
          "description": "Breadcrumb Item",
          "name": "BreadcrumbItem",
          "slots": [
            {
              "description": "Slot for the content of the breadcrumb item, usually the label or text.",
              "name": "unnamed"
            }
          ],
          "members": [
            {
              "kind": "field",
              "name": "href",
              "type": {
                "text": "string"
              },
              "default": "''",
              "attribute": "href"
            }
          ],
          "attributes": [
            {
              "name": "href",
              "type": {
                "text": "string"
              },
              "default": "''",
              "fieldName": "href"
            }
          ],
          "superclass": {
            "name": "LitElement",
            "package": "lit"
          },
          "tagName": "kyn-breadcrumb-item",
          "customElement": true
        }
      ],
      "exports": [
        {
          "kind": "js",
          "name": "BreadcrumbItem",
          "declaration": {
            "name": "BreadcrumbItem",
            "module": "src/components/reusable/breadcrumbs/breadcrumbItem.ts"
          }
        },
        {
          "kind": "custom-element-definition",
          "name": "kyn-breadcrumb-item",
          "declaration": {
            "name": "BreadcrumbItem",
            "module": "src/components/reusable/breadcrumbs/breadcrumbItem.ts"
          }
        }
      ]
    },
    {
      "kind": "javascript-module",
      "path": "src/components/reusable/breadcrumbs/breadcrumbs.ts",
      "declarations": [
        {
          "kind": "class",
          "description": "Breadcrumbs Component.",
          "name": "Breadcrumbs",
          "slots": [
            {
              "description": "Slot for inserting breadcrumb items, typically kyn-breadcrumb-items indicating the navigation path.",
              "name": "unnamed"
            }
          ],
          "members": [],
          "superclass": {
            "name": "LitElement",
            "package": "lit"
          },
          "tagName": "kyn-breadcrumbs",
          "customElement": true
        }
      ],
      "exports": [
        {
          "kind": "js",
          "name": "Breadcrumbs",
          "declaration": {
            "name": "Breadcrumbs",
            "module": "src/components/reusable/breadcrumbs/breadcrumbs.ts"
          }
        },
        {
          "kind": "custom-element-definition",
          "name": "kyn-breadcrumbs",
          "declaration": {
            "name": "Breadcrumbs",
            "module": "src/components/reusable/breadcrumbs/breadcrumbs.ts"
          }
        }
      ]
    },
    {
      "kind": "javascript-module",
      "path": "src/components/reusable/breadcrumbs/index.ts",
      "declarations": [],
      "exports": [
        {
          "kind": "js",
          "name": "BreadcrumbItem",
          "declaration": {
            "name": "BreadcrumbItem",
            "module": "./breadcrumbItem"
          }
        },
        {
          "kind": "js",
          "name": "Breadcrumbs",
          "declaration": {
            "name": "Breadcrumbs",
            "module": "./breadcrumbs"
          }
        }
      ]
    },
    {
      "kind": "javascript-module",
      "path": "src/components/reusable/checkbox/checkbox.ts",
      "declarations": [
        {
          "kind": "class",
          "description": "Checkbox.",
          "name": "Checkbox",
          "slots": [
            {
              "description": "Slot for label text.",
              "name": "unnamed"
            }
          ],
          "members": [
            {
              "kind": "field",
              "name": "value",
              "type": {
                "text": "string"
              },
              "default": "''",
              "description": "Checkbox value.",
              "attribute": "value"
            },
            {
              "kind": "field",
              "name": "checked",
              "type": {
                "text": "boolean"
              },
              "default": "false",
              "description": "Checkbox checked state, inherited from the parent group if value matches.",
              "attribute": "checked"
            },
            {
              "kind": "field",
              "name": "disabled",
              "type": {
                "text": "boolean"
              },
              "default": "false",
              "description": "Checkbox disabled state, inherited from the parent group.",
              "attribute": "disabled"
            },
            {
              "kind": "field",
              "name": "visiblyHidden",
              "type": {
                "text": "boolean"
              },
              "default": "false",
              "description": "Determines whether the label should be hidden from visual view but remain accessible\r\nto screen readers for accessibility purposes.",
              "attribute": "visiblyHidden"
            },
            {
              "kind": "field",
              "name": "indeterminate",
              "type": {
                "text": "boolean"
              },
              "default": "false",
              "description": "Determines whether the checkbox is in an indeterminate state.",
              "attribute": "indeterminate"
            },
            {
              "kind": "method",
              "name": "handleChange",
              "privacy": "private",
              "parameters": [
                {
                  "name": "e",
                  "type": {
                    "text": "any"
                  }
                }
              ]
            }
          ],
          "events": [
            {
              "description": "Captures the change event and emits the selected value and original event details.",
              "name": "on-checkbox-change"
            }
          ],
          "attributes": [
            {
              "name": "value",
              "type": {
                "text": "string"
              },
              "default": "''",
              "description": "Checkbox value.",
              "fieldName": "value"
            },
            {
              "name": "checked",
              "type": {
                "text": "boolean"
              },
              "default": "false",
              "description": "Checkbox checked state, inherited from the parent group if value matches.",
              "fieldName": "checked"
            },
            {
              "name": "disabled",
              "type": {
                "text": "boolean"
              },
              "default": "false",
              "description": "Checkbox disabled state, inherited from the parent group.",
              "fieldName": "disabled"
            },
            {
              "name": "visiblyHidden",
              "type": {
                "text": "boolean"
              },
              "default": "false",
              "description": "Determines whether the label should be hidden from visual view but remain accessible\r\nto screen readers for accessibility purposes.",
              "fieldName": "visiblyHidden"
            },
            {
              "name": "indeterminate",
              "type": {
                "text": "boolean"
              },
              "default": "false",
              "description": "Determines whether the checkbox is in an indeterminate state.",
              "fieldName": "indeterminate"
            }
          ],
          "superclass": {
            "name": "LitElement",
            "package": "lit"
          },
          "tagName": "kyn-checkbox",
          "customElement": true
        }
      ],
      "exports": [
        {
          "kind": "js",
          "name": "Checkbox",
          "declaration": {
            "name": "Checkbox",
            "module": "src/components/reusable/checkbox/checkbox.ts"
          }
        },
        {
          "kind": "custom-element-definition",
          "name": "kyn-checkbox",
          "declaration": {
            "name": "Checkbox",
            "module": "src/components/reusable/checkbox/checkbox.ts"
          }
        }
      ]
    },
    {
      "kind": "javascript-module",
      "path": "src/components/reusable/checkbox/checkboxGroup.ts",
      "declarations": [
        {
          "kind": "class",
          "description": "Checkbox group container.",
          "name": "CheckboxGroup",
          "slots": [
            {
              "description": "Slot for individual checkboxes.",
              "name": "unnamed"
            },
            {
              "description": "Slot for label text.",
              "name": "label"
            }
          ],
          "members": [
            {
              "kind": "field",
              "name": "name",
              "type": {
                "text": "string"
              },
              "default": "''",
              "description": "Checkbox input name attribute.",
              "attribute": "name"
            },
            {
              "kind": "field",
              "name": "value",
              "type": {
                "text": "Array<any>"
              },
              "default": "[]",
              "description": "Checkbox group selected values.",
              "attribute": "value"
            },
            {
              "kind": "field",
              "name": "required",
              "type": {
                "text": "boolean"
              },
              "default": "false",
              "description": "Makes a single selection required.",
              "attribute": "required"
            },
            {
              "kind": "field",
              "name": "disabled",
              "type": {
                "text": "boolean"
              },
              "default": "false",
              "description": "Checkbox group disabled state.",
              "attribute": "disabled"
            },
            {
              "kind": "field",
              "name": "invalidText",
              "type": {
                "text": "string"
              },
              "default": "''",
              "description": "Checkbox group invalid text.",
              "attribute": "invalidText"
            },
            {
              "kind": "method",
              "name": "_validate",
              "privacy": "private"
            },
            {
              "kind": "method",
              "name": "_handleCheckboxChange",
              "privacy": "private",
              "parameters": [
                {
                  "name": "e",
                  "type": {
                    "text": "any"
                  }
                }
              ]
            },
            {
              "kind": "method",
              "name": "_handleFormdata",
              "privacy": "private",
              "parameters": [
                {
                  "name": "e",
                  "type": {
                    "text": "any"
                  }
                }
              ]
            }
          ],
          "events": [
            {
              "description": "Captures the change event and emits the selected values.",
              "name": "on-checkbox-group-change"
            }
          ],
          "attributes": [
            {
              "name": "name",
              "type": {
                "text": "string"
              },
              "default": "''",
              "description": "Checkbox input name attribute.",
              "fieldName": "name"
            },
            {
              "name": "value",
              "type": {
                "text": "Array<any>"
              },
              "default": "[]",
              "description": "Checkbox group selected values.",
              "fieldName": "value"
            },
            {
              "name": "required",
              "type": {
                "text": "boolean"
              },
              "default": "false",
              "description": "Makes a single selection required.",
              "fieldName": "required"
            },
            {
              "name": "disabled",
              "type": {
                "text": "boolean"
              },
              "default": "false",
              "description": "Checkbox group disabled state.",
              "fieldName": "disabled"
            },
            {
              "name": "invalidText",
              "type": {
                "text": "string"
              },
              "default": "''",
              "description": "Checkbox group invalid text.",
              "fieldName": "invalidText"
            }
          ],
          "superclass": {
            "name": "LitElement",
            "package": "lit"
          },
          "tagName": "kyn-checkbox-group",
          "customElement": true
        }
      ],
      "exports": [
        {
          "kind": "js",
          "name": "CheckboxGroup",
          "declaration": {
            "name": "CheckboxGroup",
            "module": "src/components/reusable/checkbox/checkboxGroup.ts"
          }
        },
        {
          "kind": "custom-element-definition",
          "name": "kyn-checkbox-group",
          "declaration": {
            "name": "CheckboxGroup",
            "module": "src/components/reusable/checkbox/checkboxGroup.ts"
          }
        }
      ]
    },
    {
      "kind": "javascript-module",
      "path": "src/components/reusable/checkbox/index.ts",
      "declarations": [],
      "exports": [
        {
          "kind": "js",
          "name": "Checkbox",
          "declaration": {
            "name": "Checkbox",
            "module": "./checkbox"
          }
        },
        {
          "kind": "js",
          "name": "CheckboxGroup",
          "declaration": {
            "name": "CheckboxGroup",
            "module": "./checkboxGroup"
          }
        }
      ]
    },
    {
      "kind": "javascript-module",
      "path": "src/components/reusable/datePicker/datepicker.ts",
      "declarations": [
        {
          "kind": "class",
          "description": "Datepicker.",
          "name": "DatePicker",
          "slots": [
            {
              "description": "Slot for label text.",
              "name": "unnamed"
            }
          ],
          "members": [
            {
              "kind": "field",
              "name": "size",
              "type": {
                "text": "string"
              },
              "default": "'md'",
              "description": "Datepicker size. \"sm\", \"md\", or \"lg\".",
              "attribute": "size"
            },
            {
              "kind": "field",
              "name": "caption",
              "type": {
                "text": "string"
              },
              "default": "''",
              "description": "Optional text beneath the input.",
              "attribute": "caption"
            },
            {
              "kind": "field",
              "name": "value",
              "type": {
                "text": "string"
              },
              "default": "''",
              "description": "Datepicker value in YYYY-MM-DD or YYYY-MM-DDThh:mm format.",
              "attribute": "value"
            },
            {
              "kind": "field",
              "name": "name",
              "type": {
                "text": "string"
              },
              "default": "''",
              "description": "Datepicker name.",
              "attribute": "name"
            },
            {
              "kind": "field",
              "name": "required",
              "type": {
                "text": "boolean"
              },
              "default": "false",
              "description": "Makes the date required.",
              "attribute": "required"
            },
            {
              "kind": "field",
              "name": "disabled",
              "type": {
                "text": "boolean"
              },
              "default": "false",
              "description": "Date disabled state.",
              "attribute": "disabled"
            },
            {
              "kind": "field",
              "name": "invalidText",
              "type": {
                "text": "string"
              },
              "default": "''",
              "description": "Date invalid text.",
              "attribute": "invalidText"
            },
            {
              "kind": "field",
              "name": "warnText",
              "type": {
                "text": "string"
              },
              "default": "''",
              "description": "Date warning text",
              "attribute": "warnText"
            },
            {
              "kind": "field",
              "name": "maxDate",
              "type": {
                "text": "string"
              },
              "default": "''",
              "description": "Maximum date in YYYY-MM-DD or YYYY-MM-DDThh:mm format. If the value isn't a possible date string in the format, then the element has no maximum date value",
              "attribute": "maxDate"
            },
            {
              "kind": "field",
              "name": "minDate",
              "type": {
                "text": "string"
              },
              "default": "''",
              "description": "Mimimum date in YYYY-MM-DD or YYYY-MM-DDThh:mm format. If the value isn't a possible date string in the format, then the element has no minimum date value.",
              "attribute": "minDate"
            },
            {
              "kind": "field",
              "name": "step",
              "type": {
                "text": "string"
              },
              "default": "''",
              "description": "Specifies the granularity that the value must adhere to, or the special value any,\r\nFor date inputs, the value of step is given in days; and is treated as a number of milliseconds equal to 86,400,000 times the step value.\r\nThe default value of step is 1, indicating 1 day.",
              "attribute": "step"
            },
            {
              "kind": "field",
              "name": "datePickerType",
              "type": {
                "text": "DATE_PICKER_TYPES"
              },
              "description": "Date picker types. Default 'single'",
              "attribute": "datePickerType"
            },
            {
              "kind": "method",
              "name": "handleInput",
              "privacy": "private",
              "parameters": [
                {
                  "name": "e",
                  "type": {
                    "text": "any"
                  }
                }
              ]
            },
            {
              "kind": "method",
              "name": "validateMinDate",
              "privacy": "private",
              "return": {
                "type": {
                  "text": "void"
                }
              }
            },
            {
              "kind": "method",
              "name": "validateMaxDate",
              "privacy": "private",
              "return": {
                "type": {
                  "text": "void"
                }
              }
            },
            {
              "kind": "method",
              "name": "_handleFormdata",
              "privacy": "private",
              "parameters": [
                {
                  "name": "e",
                  "type": {
                    "text": "any"
                  }
                }
              ]
            }
          ],
          "events": [
            {
              "description": "Captures the input event and emits the selected value and original event details.",
              "name": "on-input"
            }
          ],
          "attributes": [
            {
              "name": "size",
              "type": {
                "text": "string"
              },
              "default": "'md'",
              "description": "Datepicker size. \"sm\", \"md\", or \"lg\".",
              "fieldName": "size"
            },
            {
              "name": "caption",
              "type": {
                "text": "string"
              },
              "default": "''",
              "description": "Optional text beneath the input.",
              "fieldName": "caption"
            },
            {
              "name": "value",
              "type": {
                "text": "string"
              },
              "default": "''",
              "description": "Datepicker value in YYYY-MM-DD or YYYY-MM-DDThh:mm format.",
              "fieldName": "value"
            },
            {
              "name": "name",
              "type": {
                "text": "string"
              },
              "default": "''",
              "description": "Datepicker name.",
              "fieldName": "name"
            },
            {
              "name": "required",
              "type": {
                "text": "boolean"
              },
              "default": "false",
              "description": "Makes the date required.",
              "fieldName": "required"
            },
            {
              "name": "disabled",
              "type": {
                "text": "boolean"
              },
              "default": "false",
              "description": "Date disabled state.",
              "fieldName": "disabled"
            },
            {
              "name": "invalidText",
              "type": {
                "text": "string"
              },
              "default": "''",
              "description": "Date invalid text.",
              "fieldName": "invalidText"
            },
            {
              "name": "warnText",
              "type": {
                "text": "string"
              },
              "default": "''",
              "description": "Date warning text",
              "fieldName": "warnText"
            },
            {
              "name": "maxDate",
              "type": {
                "text": "string"
              },
              "default": "''",
              "description": "Maximum date in YYYY-MM-DD or YYYY-MM-DDThh:mm format. If the value isn't a possible date string in the format, then the element has no maximum date value",
              "fieldName": "maxDate"
            },
            {
              "name": "minDate",
              "type": {
                "text": "string"
              },
              "default": "''",
              "description": "Mimimum date in YYYY-MM-DD or YYYY-MM-DDThh:mm format. If the value isn't a possible date string in the format, then the element has no minimum date value.",
              "fieldName": "minDate"
            },
            {
              "name": "step",
              "type": {
                "text": "string"
              },
              "default": "''",
              "description": "Specifies the granularity that the value must adhere to, or the special value any,\r\nFor date inputs, the value of step is given in days; and is treated as a number of milliseconds equal to 86,400,000 times the step value.\r\nThe default value of step is 1, indicating 1 day.",
              "fieldName": "step"
            },
            {
              "name": "datePickerType",
              "type": {
                "text": "DATE_PICKER_TYPES"
              },
              "description": "Date picker types. Default 'single'",
              "fieldName": "datePickerType"
            }
          ],
          "superclass": {
            "name": "LitElement",
            "package": "lit"
          },
          "tagName": "kyn-date-picker",
          "customElement": true
        }
      ],
      "exports": [
        {
          "kind": "js",
          "name": "DatePicker",
          "declaration": {
            "name": "DatePicker",
            "module": "src/components/reusable/datePicker/datepicker.ts"
          }
        },
        {
          "kind": "custom-element-definition",
          "name": "kyn-date-picker",
          "declaration": {
            "name": "DatePicker",
            "module": "src/components/reusable/datePicker/datepicker.ts"
          }
        }
      ]
    },
    {
      "kind": "javascript-module",
      "path": "src/components/reusable/datePicker/defs.ts",
      "declarations": [
        {
          "kind": "variable",
          "name": "regexDateFormat",
          "default": "/^\\d{4}-\\d{2}-\\d{2}$/"
        },
        {
          "kind": "variable",
          "name": "regexDateTimeFormat",
          "default": "/^\\d{4}-\\d{2}-\\d{2}T\\d{2}:\\d{2}$/"
        },
        {
          "kind": "variable",
          "name": "regexDateTimeFormatSec",
          "default": "/^\\d{4}-\\d{2}-\\d{2}T\\d{2}:\\d{2}:\\d{2}$/"
        }
      ],
      "exports": [
        {
          "kind": "js",
          "name": "regexDateFormat",
          "declaration": {
            "name": "regexDateFormat",
            "module": "src/components/reusable/datePicker/defs.ts"
          }
        },
        {
          "kind": "js",
          "name": "regexDateTimeFormat",
          "declaration": {
            "name": "regexDateTimeFormat",
            "module": "src/components/reusable/datePicker/defs.ts"
          }
        },
        {
          "kind": "js",
          "name": "regexDateTimeFormatSec",
          "declaration": {
            "name": "regexDateTimeFormatSec",
            "module": "src/components/reusable/datePicker/defs.ts"
          }
        }
      ]
    },
    {
      "kind": "javascript-module",
      "path": "src/components/reusable/datePicker/index.ts",
      "declarations": [],
      "exports": [
        {
          "kind": "js",
          "name": "DatePicker",
          "declaration": {
            "name": "DatePicker",
            "module": "./datepicker"
          }
        }
      ]
    },
    {
      "kind": "javascript-module",
      "path": "src/components/reusable/daterangepicker/daterangepicker.ts",
      "declarations": [
        {
          "kind": "class",
          "description": "Date-Range picker",
          "name": "DateRangePicker",
          "slots": [
            {
              "description": "Slot for label text.",
              "name": "unnamed"
            }
          ],
          "members": [
            {
              "kind": "field",
              "name": "caption",
              "type": {
                "text": "string"
              },
              "default": "''",
              "description": "Optional text beneath the input.",
              "attribute": "caption"
            },
            {
              "kind": "field",
              "name": "size",
              "type": {
                "text": "string"
              },
              "default": "'md'",
              "description": "Datepicker size. \"sm\", \"md\", or \"lg\".",
              "attribute": "size"
            },
            {
              "kind": "field",
              "name": "startDate",
              "type": {
                "text": "string"
              },
              "default": "''",
              "description": "Datepicker Start date in YYYY-MM-DD format.",
              "attribute": "startDate"
            },
            {
              "kind": "field",
              "name": "endDate",
              "type": {
                "text": "string"
              },
              "default": "''",
              "description": "Datepicker End date in YYYY-MM-DD format.",
              "attribute": "endDate"
            },
            {
              "kind": "field",
              "name": "name",
              "type": {
                "text": "string"
              },
              "default": "''",
              "description": "Datepicker name. Required prop. as there could many fields into single form",
              "attribute": "name"
            },
            {
              "kind": "field",
              "name": "required",
              "type": {
                "text": "boolean"
              },
              "default": "false",
              "description": "Makes the date required.",
              "attribute": "required"
            },
            {
              "kind": "field",
              "name": "disabled",
              "type": {
                "text": "boolean"
              },
              "default": "false",
              "description": "Date disabled state.",
              "attribute": "disabled"
            },
            {
              "kind": "field",
              "name": "invalidText",
              "type": {
                "text": "string"
              },
              "default": "''",
              "description": "Date invalid text.",
              "attribute": "invalidText"
            },
            {
              "kind": "field",
              "name": "warnText",
              "type": {
                "text": "string"
              },
              "default": "''",
              "description": "Date warning text",
              "attribute": "warnText"
            },
            {
              "kind": "field",
              "name": "maxDate",
              "type": {
                "text": "string"
              },
              "default": "''",
              "description": "Maximum date in YYYY-MM-DD format. If the value isn't a possible date string in the format, then the element has no maximum date value.",
              "attribute": "maxDate"
            },
            {
              "kind": "field",
              "name": "minDate",
              "type": {
                "text": "string"
              },
              "default": "''",
              "description": "Mimimum date in YYYY-MM-DD format. If the value isn't a possible date string in the format, then the element has no minimum date value.",
              "attribute": "minDate"
            },
            {
              "kind": "field",
              "name": "step",
              "type": {
                "text": "string"
              },
              "default": "''",
              "description": "Specifies the granularity that the value must adhere to, or the special value any,\r\nFor date inputs, the value of step is given in days; and is treated as a number of milliseconds equal to 86,400,000 times the step value.\r\nThe default value of step is 1, indicating 1 day.",
              "attribute": "step"
            },
            {
              "kind": "method",
              "name": "handleStartDate",
              "privacy": "private",
              "parameters": [
                {
                  "name": "e",
                  "type": {
                    "text": "any"
                  }
                }
              ]
            },
            {
              "kind": "method",
              "name": "handleEndDate",
              "privacy": "private",
              "parameters": [
                {
                  "name": "e",
                  "type": {
                    "text": "any"
                  }
                }
              ]
            },
            {
              "kind": "method",
              "name": "validateAndDispatchEvent",
              "privacy": "private"
            },
            {
              "kind": "method",
              "name": "validateMinDate",
              "privacy": "private",
              "return": {
                "type": {
                  "text": "void"
                }
              },
              "parameters": [
                {
                  "name": "date",
                  "type": {
                    "text": "String"
                  }
                }
              ]
            },
            {
              "kind": "method",
              "name": "validateMaxDate",
              "privacy": "private",
              "return": {
                "type": {
                  "text": "void"
                }
              },
              "parameters": [
                {
                  "name": "date",
                  "type": {
                    "text": "String"
                  }
                }
              ]
            },
            {
              "kind": "method",
              "name": "validateStartEndDate",
              "privacy": "private",
              "return": {
                "type": {
                  "text": "void"
                }
              }
            },
            {
              "kind": "method",
              "name": "_handleFormdata",
              "privacy": "private",
              "parameters": [
                {
                  "name": "e",
                  "type": {
                    "text": "any"
                  }
                }
              ]
            }
          ],
          "events": [
            {
              "description": "Captures the input event and emits the selected values and original event details. (Only if startDate <= endDate)",
              "name": "on-input"
            }
          ],
          "attributes": [
            {
              "name": "caption",
              "type": {
                "text": "string"
              },
              "default": "''",
              "description": "Optional text beneath the input.",
              "fieldName": "caption"
            },
            {
              "name": "size",
              "type": {
                "text": "string"
              },
              "default": "'md'",
              "description": "Datepicker size. \"sm\", \"md\", or \"lg\".",
              "fieldName": "size"
            },
            {
              "name": "startDate",
              "type": {
                "text": "string"
              },
              "default": "''",
              "description": "Datepicker Start date in YYYY-MM-DD format.",
              "fieldName": "startDate"
            },
            {
              "name": "endDate",
              "type": {
                "text": "string"
              },
              "default": "''",
              "description": "Datepicker End date in YYYY-MM-DD format.",
              "fieldName": "endDate"
            },
            {
              "name": "name",
              "type": {
                "text": "string"
              },
              "default": "''",
              "description": "Datepicker name. Required prop. as there could many fields into single form",
              "fieldName": "name"
            },
            {
              "name": "required",
              "type": {
                "text": "boolean"
              },
              "default": "false",
              "description": "Makes the date required.",
              "fieldName": "required"
            },
            {
              "name": "disabled",
              "type": {
                "text": "boolean"
              },
              "default": "false",
              "description": "Date disabled state.",
              "fieldName": "disabled"
            },
            {
              "name": "invalidText",
              "type": {
                "text": "string"
              },
              "default": "''",
              "description": "Date invalid text.",
              "fieldName": "invalidText"
            },
            {
              "name": "warnText",
              "type": {
                "text": "string"
              },
              "default": "''",
              "description": "Date warning text",
              "fieldName": "warnText"
            },
            {
              "name": "maxDate",
              "type": {
                "text": "string"
              },
              "default": "''",
              "description": "Maximum date in YYYY-MM-DD format. If the value isn't a possible date string in the format, then the element has no maximum date value.",
              "fieldName": "maxDate"
            },
            {
              "name": "minDate",
              "type": {
                "text": "string"
              },
              "default": "''",
              "description": "Mimimum date in YYYY-MM-DD format. If the value isn't a possible date string in the format, then the element has no minimum date value.",
              "fieldName": "minDate"
            },
            {
              "name": "step",
              "type": {
                "text": "string"
              },
              "default": "''",
              "description": "Specifies the granularity that the value must adhere to, or the special value any,\r\nFor date inputs, the value of step is given in days; and is treated as a number of milliseconds equal to 86,400,000 times the step value.\r\nThe default value of step is 1, indicating 1 day.",
              "fieldName": "step"
            }
          ],
          "superclass": {
            "name": "LitElement",
            "package": "lit"
          },
          "tagName": "kyn-date-range-picker",
          "customElement": true
        }
      ],
      "exports": [
        {
          "kind": "js",
          "name": "DateRangePicker",
          "declaration": {
            "name": "DateRangePicker",
            "module": "src/components/reusable/daterangepicker/daterangepicker.ts"
          }
        },
        {
          "kind": "custom-element-definition",
          "name": "kyn-date-range-picker",
          "declaration": {
            "name": "DateRangePicker",
            "module": "src/components/reusable/daterangepicker/daterangepicker.ts"
          }
        }
      ]
    },
    {
      "kind": "javascript-module",
      "path": "src/components/reusable/daterangepicker/index.ts",
      "declarations": [],
      "exports": [
        {
          "kind": "js",
          "name": "DateRangePicker",
          "declaration": {
            "name": "DateRangePicker",
            "module": "\"./daterangepicker\""
          }
        }
      ]
    },
    {
      "kind": "javascript-module",
      "path": "src/components/reusable/dropdown/dropdown.ts",
      "declarations": [
        {
          "kind": "class",
          "description": "Dropdown, single select.",
          "name": "Dropdown",
          "slots": [
            {
              "description": "Slot for dropdown options.",
              "name": "unnamed"
            },
            {
              "description": "Slot for input label.",
              "name": "label"
            }
          ],
          "members": [
            {
              "kind": "field",
              "name": "size",
              "type": {
                "text": "string"
              },
              "default": "'md'",
              "description": "Dropdown size/height. \"sm\", \"md\", or \"lg\".",
              "attribute": "size"
            },
            {
              "kind": "field",
              "name": "inline",
              "type": {
                "text": "boolean"
              },
              "default": "false",
              "description": "Dropdown inline style type.",
              "attribute": "inline"
            },
            {
              "kind": "field",
              "name": "caption",
              "type": {
                "text": "string"
              },
              "default": "''",
              "description": "Optional text beneath the input.",
              "attribute": "caption"
            },
            {
              "kind": "field",
              "name": "placeholder",
              "type": {
                "text": "string"
              },
              "default": "''",
              "description": "Dropdown placeholder.",
              "attribute": "placeholder"
            },
            {
              "kind": "field",
              "name": "name",
              "type": {
                "text": "string"
              },
              "default": "''",
              "description": "Dropdown name.",
              "attribute": "name"
            },
            {
              "kind": "field",
              "name": "open",
              "type": {
                "text": "boolean"
              },
              "default": "false",
              "description": "Listbox/drawer open state.",
              "attribute": "open"
            },
            {
              "kind": "field",
              "name": "searchable",
              "type": {
                "text": "boolean"
              },
              "default": "false",
              "description": "Makes the dropdown searchable.",
              "attribute": "searchable"
            },
            {
              "kind": "field",
              "name": "multiple",
              "type": {
                "text": "boolean"
              },
              "default": "false",
              "description": "Enabled multi-select functionality.",
              "attribute": "multiple"
            },
            {
              "kind": "field",
              "name": "required",
              "type": {
                "text": "boolean"
              },
              "default": "false",
              "description": "Makes the dropdown required.",
              "attribute": "required"
            },
            {
              "kind": "field",
              "name": "disabled",
              "type": {
                "text": "boolean"
              },
              "default": "false",
              "description": "Dropdown disabled state.",
              "attribute": "disabled"
            },
            {
              "kind": "field",
              "name": "invalidText",
              "type": {
                "text": "string"
              },
              "default": "''",
              "description": "Dropdown invalid text.",
              "attribute": "invalidText"
            },
            {
              "kind": "field",
              "name": "hideTags",
              "type": {
                "text": "boolean"
              },
              "default": "false",
              "description": "Hide the tags below multi-select.",
              "attribute": "hideTags"
            },
            {
              "kind": "method",
              "name": "handleSlotChange",
              "privacy": "private"
            },
            {
              "kind": "method",
              "name": "resetSelection",
              "privacy": "public",
              "description": "Retrieves the selected values from the list of child options and sets value property."
            },
            {
              "kind": "method",
              "name": "handleClick",
              "privacy": "private"
            },
            {
              "kind": "method",
              "name": "handleButtonKeydown",
              "privacy": "private",
              "parameters": [
                {
                  "name": "e",
                  "type": {
                    "text": "any"
                  }
                }
              ]
            },
            {
              "kind": "method",
              "name": "handleListKeydown",
              "privacy": "private",
              "parameters": [
                {
                  "name": "e",
                  "type": {
                    "text": "any"
                  }
                }
              ]
            },
            {
              "kind": "method",
              "name": "handleListBlur",
              "privacy": "private",
              "parameters": [
                {
                  "name": "e",
                  "type": {
                    "text": "any"
                  }
                }
              ]
            },
            {
              "kind": "method",
              "name": "handleKeyboard",
              "privacy": "private",
              "parameters": [
                {
                  "name": "e",
                  "type": {
                    "text": "any"
                  }
                },
                {
                  "name": "keyCode",
                  "type": {
                    "text": "number"
                  }
                },
                {
                  "name": "target",
                  "type": {
                    "text": "string"
                  }
                }
              ]
            },
            {
              "kind": "method",
              "name": "handleClearMultiple",
              "privacy": "private",
              "parameters": [
                {
                  "name": "e",
                  "type": {
                    "text": "any"
                  }
                }
              ]
            },
            {
              "kind": "method",
              "name": "handleTagClear",
              "privacy": "private",
              "parameters": [
                {
                  "name": "value",
                  "type": {
                    "text": "string"
                  }
                }
              ]
            },
            {
              "kind": "method",
              "name": "handleClear",
              "privacy": "private",
              "parameters": [
                {
                  "name": "e",
                  "type": {
                    "text": "any"
                  }
                }
              ]
            },
            {
              "kind": "method",
              "name": "handleSearchClick",
              "privacy": "private",
              "parameters": [
                {
                  "name": "e",
                  "type": {
                    "text": "any"
                  }
                }
              ]
            },
            {
              "kind": "method",
              "name": "handleButtonBlur",
              "privacy": "private",
              "parameters": [
                {
                  "name": "e",
                  "type": {
                    "text": "any"
                  }
                }
              ]
            },
            {
              "kind": "method",
              "name": "handleSearchBlur",
              "privacy": "private",
              "parameters": [
                {
                  "name": "e",
                  "type": {
                    "text": "any"
                  }
                }
              ]
            },
            {
              "kind": "method",
              "name": "handleSearchKeydown",
              "privacy": "private",
              "parameters": [
                {
                  "name": "e",
                  "type": {
                    "text": "any"
                  }
                }
              ]
            },
            {
              "kind": "method",
              "name": "handleSearchInput",
              "privacy": "private",
              "parameters": [
                {
                  "name": "e",
                  "type": {
                    "text": "any"
                  }
                }
              ]
            },
            {
              "kind": "method",
              "name": "_handleClick",
              "privacy": "private",
              "parameters": [
                {
                  "name": "e",
                  "type": {
                    "text": "any"
                  }
                }
              ]
            },
            {
              "kind": "method",
              "name": "_handleBlur",
              "privacy": "private",
              "parameters": [
                {
                  "name": "e",
                  "type": {
                    "text": "any"
                  }
                }
              ]
            },
            {
              "kind": "method",
              "name": "_handleFormdata",
              "privacy": "private",
              "parameters": [
                {
                  "name": "e",
                  "type": {
                    "text": "any"
                  }
                }
              ]
            },
            {
              "kind": "method",
              "name": "updateValue",
              "privacy": "private",
              "parameters": [
                {
                  "name": "value",
                  "type": {
                    "text": "string"
                  }
                },
                {
                  "name": "selected",
                  "default": "false"
                }
              ]
            },
            {
              "kind": "method",
              "name": "emitValue",
              "privacy": "private"
            },
            {
              "kind": "method",
              "name": "_updateChildren",
              "privacy": "private"
            }
          ],
          "events": [
            {
              "description": "Captures the input event and emits the selected value and original event details.",
              "name": "on-change"
            }
          ],
          "attributes": [
            {
              "name": "size",
              "type": {
                "text": "string"
              },
              "default": "'md'",
              "description": "Dropdown size/height. \"sm\", \"md\", or \"lg\".",
              "fieldName": "size"
            },
            {
              "name": "inline",
              "type": {
                "text": "boolean"
              },
              "default": "false",
              "description": "Dropdown inline style type.",
              "fieldName": "inline"
            },
            {
              "name": "caption",
              "type": {
                "text": "string"
              },
              "default": "''",
              "description": "Optional text beneath the input.",
              "fieldName": "caption"
            },
            {
              "name": "placeholder",
              "type": {
                "text": "string"
              },
              "default": "''",
              "description": "Dropdown placeholder.",
              "fieldName": "placeholder"
            },
            {
              "name": "name",
              "type": {
                "text": "string"
              },
              "default": "''",
              "description": "Dropdown name.",
              "fieldName": "name"
            },
            {
              "name": "open",
              "type": {
                "text": "boolean"
              },
              "default": "false",
              "description": "Listbox/drawer open state.",
              "fieldName": "open"
            },
            {
              "name": "searchable",
              "type": {
                "text": "boolean"
              },
              "default": "false",
              "description": "Makes the dropdown searchable.",
              "fieldName": "searchable"
            },
            {
              "name": "multiple",
              "type": {
                "text": "boolean"
              },
              "default": "false",
              "description": "Enabled multi-select functionality.",
              "fieldName": "multiple"
            },
            {
              "name": "required",
              "type": {
                "text": "boolean"
              },
              "default": "false",
              "description": "Makes the dropdown required.",
              "fieldName": "required"
            },
            {
              "name": "disabled",
              "type": {
                "text": "boolean"
              },
              "default": "false",
              "description": "Dropdown disabled state.",
              "fieldName": "disabled"
            },
            {
              "name": "invalidText",
              "type": {
                "text": "string"
              },
              "default": "''",
              "description": "Dropdown invalid text.",
              "fieldName": "invalidText"
            },
            {
              "name": "hideTags",
              "type": {
                "text": "boolean"
              },
              "default": "false",
              "description": "Hide the tags below multi-select.",
              "fieldName": "hideTags"
            }
          ],
          "superclass": {
            "name": "LitElement",
            "package": "lit"
          },
          "tagName": "kyn-dropdown",
          "customElement": true
        }
      ],
      "exports": [
        {
          "kind": "js",
          "name": "Dropdown",
          "declaration": {
            "name": "Dropdown",
            "module": "src/components/reusable/dropdown/dropdown.ts"
          }
        },
        {
          "kind": "custom-element-definition",
          "name": "kyn-dropdown",
          "declaration": {
            "name": "Dropdown",
            "module": "src/components/reusable/dropdown/dropdown.ts"
          }
        }
      ]
    },
    {
      "kind": "javascript-module",
      "path": "src/components/reusable/dropdown/dropdownOption.ts",
      "declarations": [
        {
          "kind": "class",
          "description": "Dropdown option.",
          "name": "DropdownOption",
          "slots": [
            {
              "description": "Slot for option text.",
              "name": "unnamed"
            }
          ],
          "members": [
            {
              "kind": "field",
              "name": "value",
              "type": {
                "text": "string"
              },
              "default": "''",
              "description": "Option value.",
              "attribute": "value"
            },
            {
              "kind": "field",
              "name": "selected",
              "type": {
                "text": "boolean"
              },
              "default": "false",
              "description": "Option selected state.",
              "attribute": "selected",
              "reflects": true
            },
            {
              "kind": "field",
              "name": "disabled",
              "type": {
                "text": "boolean"
              },
              "default": "false",
              "description": "Option disabled state.",
              "attribute": "disabled"
            },
            {
              "kind": "method",
              "name": "handleSlotChange",
              "privacy": "private",
              "parameters": [
                {
                  "name": "e",
                  "type": {
                    "text": "any"
                  }
                }
              ]
            },
            {
              "kind": "method",
              "name": "handleClick",
              "privacy": "private",
              "parameters": [
                {
                  "name": "e",
                  "type": {
                    "text": "Event"
                  }
                }
              ]
            },
            {
              "kind": "method",
              "name": "handleBlur",
              "privacy": "private",
              "parameters": [
                {
                  "name": "e",
                  "type": {
                    "text": "any"
                  }
                }
              ]
            }
          ],
          "events": [
            {
              "description": "Emits the option details to the parent dropdown.",
              "name": "on-click"
            }
          ],
          "attributes": [
            {
              "name": "value",
              "type": {
                "text": "string"
              },
              "default": "''",
              "description": "Option value.",
              "fieldName": "value"
            },
            {
              "name": "selected",
              "type": {
                "text": "boolean"
              },
              "default": "false",
              "description": "Option selected state.",
              "fieldName": "selected"
            },
            {
              "name": "disabled",
              "type": {
                "text": "boolean"
              },
              "default": "false",
              "description": "Option disabled state.",
              "fieldName": "disabled"
            }
          ],
          "superclass": {
            "name": "LitElement",
            "package": "lit"
          },
          "tagName": "kyn-dropdown-option",
          "customElement": true
        }
      ],
      "exports": [
        {
          "kind": "js",
          "name": "DropdownOption",
          "declaration": {
            "name": "DropdownOption",
            "module": "src/components/reusable/dropdown/dropdownOption.ts"
          }
        },
        {
          "kind": "custom-element-definition",
          "name": "kyn-dropdown-option",
          "declaration": {
            "name": "DropdownOption",
            "module": "src/components/reusable/dropdown/dropdownOption.ts"
          }
        }
      ]
    },
    {
      "kind": "javascript-module",
      "path": "src/components/reusable/dropdown/index.ts",
      "declarations": [],
      "exports": [
        {
          "kind": "js",
          "name": "Dropdown",
          "declaration": {
            "name": "Dropdown",
            "module": "./dropdown"
          }
        },
        {
          "kind": "js",
          "name": "DropdownOption",
          "declaration": {
            "name": "DropdownOption",
            "module": "./dropdownOption"
          }
        }
      ]
    },
    {
      "kind": "javascript-module",
      "path": "src/components/reusable/dropdown/testDd.ts",
      "declarations": [
        {
          "kind": "class",
          "description": "Test Dd.",
          "name": "TestDd",
          "members": [
            {
              "kind": "field",
              "name": "items",
              "type": {
                "text": "Array<any>"
              },
              "default": "[\r\n    {\r\n      value: 'all',\r\n      text: 'All',\r\n    },\r\n    {\r\n      value: 'option1',\r\n      text: 'Option 1',\r\n    },\r\n    {\r\n      value: 'option2',\r\n      text: 'Option 2',\r\n    },\r\n    {\r\n      value: 'option3',\r\n      text: 'Option 3',\r\n    },\r\n    {\r\n      value: 'option4',\r\n      text: 'Option 4',\r\n    },\r\n  ]",
              "attribute": "items"
            },
            {
              "kind": "method",
              "name": "handleChange",
              "parameters": [
                {
                  "name": "e",
                  "type": {
                    "text": "any"
                  }
                }
              ]
            }
          ],
          "attributes": [
            {
              "name": "items",
              "type": {
                "text": "Array<any>"
              },
              "default": "[\r\n    {\r\n      value: 'all',\r\n      text: 'All',\r\n    },\r\n    {\r\n      value: 'option1',\r\n      text: 'Option 1',\r\n    },\r\n    {\r\n      value: 'option2',\r\n      text: 'Option 2',\r\n    },\r\n    {\r\n      value: 'option3',\r\n      text: 'Option 3',\r\n    },\r\n    {\r\n      value: 'option4',\r\n      text: 'Option 4',\r\n    },\r\n  ]",
              "fieldName": "items"
            }
          ],
          "superclass": {
            "name": "LitElement",
            "package": "lit"
          },
          "tagName": "kyn-test-dd",
          "customElement": true
        }
      ],
      "exports": [
        {
          "kind": "js",
          "name": "TestDd",
          "declaration": {
            "name": "TestDd",
            "module": "src/components/reusable/dropdown/testDd.ts"
          }
        },
        {
          "kind": "custom-element-definition",
          "name": "kyn-test-dd",
          "declaration": {
            "name": "TestDd",
            "module": "src/components/reusable/dropdown/testDd.ts"
          }
        }
      ]
    },
    {
      "kind": "javascript-module",
      "path": "src/components/reusable/modal/index.ts",
      "declarations": [],
      "exports": [
        {
          "kind": "js",
          "name": "Modal",
          "declaration": {
            "name": "Modal",
            "module": "./modal"
          }
        }
      ]
    },
    {
      "kind": "javascript-module",
      "path": "src/components/reusable/modal/modal.ts",
      "declarations": [
        {
          "kind": "class",
          "description": "Modal.",
          "name": "Modal",
          "slots": [
            {
              "description": "Slot for modal body content.",
              "name": "unnamed"
            },
            {
              "description": "Slot for the anchor button content.",
              "name": "anchor"
            },
            {
              "description": "Slot for custom action buttons. Custom action buttons will not trigger the `on-close` event.",
              "name": "actions"
            }
          ],
          "members": [
            {
              "kind": "field",
              "name": "open",
              "type": {
                "text": "boolean"
              },
              "default": "false",
              "description": "Modal open state.",
              "attribute": "open"
            },
            {
              "kind": "field",
              "name": "size",
              "type": {
                "text": "string"
              },
              "default": "'auto'",
              "description": "Modal size. `'auto'`, `'md'`, or `'lg'`.",
              "attribute": "size"
            },
            {
              "kind": "field",
              "name": "titleText",
              "type": {
                "text": "string"
              },
              "default": "''",
              "description": "Title/heading text, required.",
              "attribute": "titleText"
            },
            {
              "kind": "field",
              "name": "labelText",
              "type": {
                "text": "string"
              },
              "default": "''",
              "description": "Label text, optional.",
              "attribute": "labelText"
            },
            {
              "kind": "field",
              "name": "okText",
              "type": {
                "text": "string"
              },
              "default": "'OK'",
              "description": "OK button text.",
              "attribute": "okText"
            },
            {
              "kind": "field",
              "name": "cancelText",
              "type": {
                "text": "string"
              },
              "default": "'Cancel'",
              "description": "Cancel button text.",
              "attribute": "cancelText"
            },
            {
              "kind": "field",
              "name": "beforeClose",
              "type": {
                "text": "Function"
              },
              "description": "Function to execute before the modal can close. Useful for running checks or validations before closing. Exposes `returnValue` (`'ok'` or `'cancel'`). Must return `true` or `false`."
            },
            {
              "kind": "method",
              "name": "_openModal",
              "privacy": "private"
            },
            {
              "kind": "method",
              "name": "_closeModal",
              "privacy": "private",
              "parameters": [
                {
                  "name": "e",
                  "type": {
                    "text": "Event"
                  }
                },
                {
                  "name": "returnValue",
                  "type": {
                    "text": "string"
                  }
                }
              ]
            },
            {
              "kind": "method",
              "name": "_emitCloseEvent",
              "privacy": "private",
              "parameters": [
                {
                  "name": "e",
                  "type": {
                    "text": "Event"
                  }
                }
              ]
            }
          ],
          "events": [
            {
              "description": "Emits the modal close event with `returnValue` (`'ok'` or `'cancel'`).",
              "name": "on-close"
            }
          ],
          "attributes": [
            {
              "name": "open",
              "type": {
                "text": "boolean"
              },
              "default": "false",
              "description": "Modal open state.",
              "fieldName": "open"
            },
            {
              "name": "size",
              "type": {
                "text": "string"
              },
              "default": "'auto'",
              "description": "Modal size. `'auto'`, `'md'`, or `'lg'`.",
              "fieldName": "size"
            },
            {
              "name": "titleText",
              "type": {
                "text": "string"
              },
              "default": "''",
              "description": "Title/heading text, required.",
              "fieldName": "titleText"
            },
            {
              "name": "labelText",
              "type": {
                "text": "string"
              },
              "default": "''",
              "description": "Label text, optional.",
              "fieldName": "labelText"
            },
            {
              "name": "okText",
              "type": {
                "text": "string"
              },
              "default": "'OK'",
              "description": "OK button text.",
              "fieldName": "okText"
            },
            {
              "name": "cancelText",
              "type": {
                "text": "string"
              },
              "default": "'Cancel'",
              "description": "Cancel button text.",
              "fieldName": "cancelText"
            }
          ],
          "superclass": {
            "name": "LitElement",
            "package": "lit"
          },
          "tagName": "kyn-modal",
          "customElement": true
        }
      ],
      "exports": [
        {
          "kind": "js",
          "name": "Modal",
          "declaration": {
            "name": "Modal",
            "module": "src/components/reusable/modal/modal.ts"
          }
        },
        {
          "kind": "custom-element-definition",
          "name": "kyn-modal",
          "declaration": {
            "name": "Modal",
            "module": "src/components/reusable/modal/modal.ts"
          }
        }
      ]
    },
    {
      "kind": "javascript-module",
      "path": "src/components/reusable/overflowMenu/index.ts",
      "declarations": [],
      "exports": [
        {
          "kind": "js",
          "name": "OverflowMenu",
          "declaration": {
            "name": "OverflowMenu",
            "module": "./overflowMenu"
          }
        },
        {
          "kind": "js",
          "name": "OverflowMenuItem",
          "declaration": {
            "name": "OverflowMenuItem",
            "module": "./overflowMenuItem"
          }
        }
      ]
    },
    {
      "kind": "javascript-module",
      "path": "src/components/reusable/overflowMenu/overflowMenu.ts",
      "declarations": [
        {
          "kind": "class",
          "description": "Overflow Menu.",
          "name": "OverflowMenu",
          "slots": [
            {
              "description": "Slot for overflow menu items.",
              "name": "unnamed"
            }
          ],
          "members": [
            {
              "kind": "field",
              "name": "open",
              "type": {
                "text": "boolean"
              },
              "default": "false",
              "description": "Menu open state.",
              "attribute": "open"
            },
            {
              "kind": "field",
              "name": "anchorRight",
              "type": {
                "text": "boolean"
              },
              "default": "false",
              "description": "Anchors the menu to the right of the button.",
              "attribute": "anchorRight"
            },
            {
              "kind": "field",
              "name": "fixed",
              "type": {
                "text": "boolean"
              },
              "default": "false",
              "description": "Use fixed instead of absolute position. Useful when placed within elements with overflow scroll.",
              "attribute": "fixed"
            },
            {
              "kind": "field",
              "name": "assistiveText",
              "type": {
                "text": "string"
              },
              "default": "'Toggle Menu'",
              "description": "Button assistive text..",
              "attribute": "assistiveText"
            },
            {
              "kind": "field",
              "name": "_btnEl",
              "type": {
                "text": "any"
              }
            },
            {
              "kind": "field",
              "name": "_menuEl",
              "type": {
                "text": "any"
              }
            },
            {
              "kind": "method",
              "name": "_emitToggleEvent",
              "privacy": "private"
            },
            {
              "kind": "method",
              "name": "toggleMenu",
              "privacy": "private"
            },
            {
              "kind": "method",
              "name": "handleSlotChange",
              "privacy": "private"
            },
            {
              "kind": "method",
              "name": "handleClickOut",
              "privacy": "private",
              "parameters": [
                {
                  "name": "e",
                  "type": {
                    "text": "Event"
                  }
                }
              ]
            }
          ],
          "events": [
            {
              "description": "Capture the open/close event and emits the new state.",
              "name": "on-toggle"
            }
          ],
          "attributes": [
            {
              "name": "open",
              "type": {
                "text": "boolean"
              },
              "default": "false",
              "description": "Menu open state.",
              "fieldName": "open"
            },
            {
              "name": "anchorRight",
              "type": {
                "text": "boolean"
              },
              "default": "false",
              "description": "Anchors the menu to the right of the button.",
              "fieldName": "anchorRight"
            },
            {
              "name": "fixed",
              "type": {
                "text": "boolean"
              },
              "default": "false",
              "description": "Use fixed instead of absolute position. Useful when placed within elements with overflow scroll.",
              "fieldName": "fixed"
            },
            {
              "name": "assistiveText",
              "type": {
                "text": "string"
              },
              "default": "'Toggle Menu'",
              "description": "Button assistive text..",
              "fieldName": "assistiveText"
            }
          ],
          "superclass": {
            "name": "LitElement",
            "package": "lit"
          },
          "tagName": "kyn-overflow-menu",
          "customElement": true
        }
      ],
      "exports": [
        {
          "kind": "js",
          "name": "OverflowMenu",
          "declaration": {
            "name": "OverflowMenu",
            "module": "src/components/reusable/overflowMenu/overflowMenu.ts"
          }
        },
        {
          "kind": "custom-element-definition",
          "name": "kyn-overflow-menu",
          "declaration": {
            "name": "OverflowMenu",
            "module": "src/components/reusable/overflowMenu/overflowMenu.ts"
          }
        }
      ]
    },
    {
      "kind": "javascript-module",
      "path": "src/components/reusable/overflowMenu/overflowMenuItem.ts",
      "declarations": [
        {
          "kind": "class",
          "description": "Overflow Menu.",
          "name": "OverflowMenuItem",
          "slots": [
            {
              "description": "Slot for item text.",
              "name": "unnamed"
            }
          ],
          "members": [
            {
              "kind": "field",
              "name": "href",
              "type": {
                "text": "string"
              },
              "default": "''",
              "description": "Makes the item a link.",
              "attribute": "href"
            },
            {
              "kind": "field",
              "name": "destructive",
              "type": {
                "text": "boolean"
              },
              "default": "false",
              "description": "Adds destructive styles.",
              "attribute": "destructive"
            },
            {
              "kind": "field",
              "name": "disabled",
              "type": {
                "text": "boolean"
              },
              "default": "false",
              "description": "Item disabled state.",
              "attribute": "disabled"
            },
            {
              "kind": "method",
              "name": "handleClick",
              "privacy": "private",
              "parameters": [
                {
                  "name": "e",
                  "type": {
                    "text": "Event"
                  }
                }
              ]
            }
          ],
          "events": [
            {
              "description": "Captures the click event and emits the original event details.",
              "name": "on-click"
            }
          ],
          "attributes": [
            {
              "name": "href",
              "type": {
                "text": "string"
              },
              "default": "''",
              "description": "Makes the item a link.",
              "fieldName": "href"
            },
            {
              "name": "destructive",
              "type": {
                "text": "boolean"
              },
              "default": "false",
              "description": "Adds destructive styles.",
              "fieldName": "destructive"
            },
            {
              "name": "disabled",
              "type": {
                "text": "boolean"
              },
              "default": "false",
              "description": "Item disabled state.",
              "fieldName": "disabled"
            }
          ],
          "superclass": {
            "name": "LitElement",
            "package": "lit"
          },
          "tagName": "kyn-overflow-menu-item",
          "customElement": true
        }
      ],
      "exports": [
        {
          "kind": "js",
          "name": "OverflowMenuItem",
          "declaration": {
            "name": "OverflowMenuItem",
            "module": "src/components/reusable/overflowMenu/overflowMenuItem.ts"
          }
        },
        {
          "kind": "custom-element-definition",
          "name": "kyn-overflow-menu-item",
          "declaration": {
            "name": "OverflowMenuItem",
            "module": "src/components/reusable/overflowMenu/overflowMenuItem.ts"
          }
        }
      ]
    },
    {
      "kind": "javascript-module",
      "path": "src/components/reusable/pagination/constants.ts",
      "declarations": [
        {
          "kind": "variable",
          "name": "SHOWING_TEXT",
          "type": {
            "text": "string"
          },
          "default": "'Showing'"
        },
        {
          "kind": "variable",
          "name": "OF_TEXT",
          "type": {
            "text": "string"
          },
          "default": "'of'"
        },
        {
          "kind": "variable",
          "name": "ITEMS_TEXT",
          "type": {
            "text": "string"
          },
          "default": "'items'"
        },
        {
          "kind": "variable",
          "name": "PAGES_TEXT",
          "type": {
            "text": "string"
          },
          "default": "'pages'"
        },
        {
          "kind": "variable",
          "name": "PAGE_SIZE_LABEL",
          "type": {
            "text": "string"
          },
          "default": "'Items Per Page:'"
        },
        {
          "kind": "variable",
          "name": "BREAKPOINT",
          "type": {
            "text": "number"
          },
          "default": "768"
        }
      ],
      "exports": [
        {
          "kind": "js",
          "name": "SHOWING_TEXT",
          "declaration": {
            "name": "SHOWING_TEXT",
            "module": "src/components/reusable/pagination/constants.ts"
          }
        },
        {
          "kind": "js",
          "name": "OF_TEXT",
          "declaration": {
            "name": "OF_TEXT",
            "module": "src/components/reusable/pagination/constants.ts"
          }
        },
        {
          "kind": "js",
          "name": "ITEMS_TEXT",
          "declaration": {
            "name": "ITEMS_TEXT",
            "module": "src/components/reusable/pagination/constants.ts"
          }
        },
        {
          "kind": "js",
          "name": "PAGES_TEXT",
          "declaration": {
            "name": "PAGES_TEXT",
            "module": "src/components/reusable/pagination/constants.ts"
          }
        },
        {
          "kind": "js",
          "name": "PAGE_SIZE_LABEL",
          "declaration": {
            "name": "PAGE_SIZE_LABEL",
            "module": "src/components/reusable/pagination/constants.ts"
          }
        },
        {
          "kind": "js",
          "name": "BREAKPOINT",
          "declaration": {
            "name": "BREAKPOINT",
            "module": "src/components/reusable/pagination/constants.ts"
          }
        }
      ]
    },
    {
      "kind": "javascript-module",
      "path": "src/components/reusable/pagination/index.ts",
      "declarations": [],
      "exports": [
        {
          "kind": "js",
          "name": "Pagination",
          "declaration": {
            "name": "Pagination",
            "module": "./Pagination"
          }
        },
        {
          "kind": "js",
          "name": "PaginationItemsRange",
          "declaration": {
            "name": "PaginationItemsRange",
            "module": "./pagination-items-range"
          }
        },
        {
          "kind": "js",
          "name": "PaginationPageSizeDropdown",
          "declaration": {
            "name": "PaginationPageSizeDropdown",
            "module": "./pagination-page-size-dropdown"
          }
        },
        {
          "kind": "js",
          "name": "PaginationNavigationButtons",
          "declaration": {
            "name": "PaginationNavigationButtons",
            "module": "./pagination-navigation-buttons"
          }
        }
      ]
    },
    {
      "kind": "javascript-module",
      "path": "src/components/reusable/pagination/pagination-items-range.ts",
      "declarations": [
        {
          "kind": "class",
          "description": "`kyn-pagination-items-range` Web Component.\r\n\r\nThis component is responsible for displaying the range of items being displayed\r\nin the context of pagination. It shows which items (by number) are currently visible\r\nand the total number of items.",
          "name": "PaginationItemsRange",
          "members": [
            {
              "kind": "field",
              "name": "count",
              "type": {
                "text": "number"
              },
              "default": "0",
              "description": "Total number of items.",
              "attribute": "count"
            },
            {
              "kind": "field",
              "name": "pageNumber",
              "type": {
                "text": "number"
              },
              "default": "1",
              "description": "Current page number being displayed.",
              "attribute": "pageNumber"
            },
            {
              "kind": "field",
              "name": "pageSize",
              "type": {
                "text": "number"
              },
              "default": "10",
              "description": "Number of items displayed per page.",
              "attribute": "pageSize"
            },
            {
              "kind": "field",
              "name": "itemsRangeText",
              "type": {
                "text": "string"
              },
              "privacy": "private"
            }
          ],
          "attributes": [
            {
              "name": "count",
              "type": {
                "text": "number"
              },
              "default": "0",
              "description": "Total number of items.",
              "fieldName": "count"
            },
            {
              "name": "pageNumber",
              "type": {
                "text": "number"
              },
              "default": "1",
              "description": "Current page number being displayed.",
              "fieldName": "pageNumber"
            },
            {
              "name": "pageSize",
              "type": {
                "text": "number"
              },
              "default": "10",
              "description": "Number of items displayed per page.",
              "fieldName": "pageSize"
            }
          ],
          "superclass": {
            "name": "LitElement",
            "package": "lit"
          },
          "tagName": "kyn-pagination-items-range",
          "customElement": true
        }
      ],
      "exports": [
        {
          "kind": "js",
          "name": "PaginationItemsRange",
          "declaration": {
            "name": "PaginationItemsRange",
            "module": "src/components/reusable/pagination/pagination-items-range.ts"
          }
        },
        {
          "kind": "custom-element-definition",
          "name": "kyn-pagination-items-range",
          "declaration": {
            "name": "PaginationItemsRange",
            "module": "src/components/reusable/pagination/pagination-items-range.ts"
          }
        }
      ]
    },
    {
      "kind": "javascript-module",
      "path": "src/components/reusable/pagination/pagination-navigation-buttons.ts",
      "declarations": [
        {
          "kind": "class",
          "description": "`kyn-pagination-navigation-buttons` Web Component.\r\n\r\nThis component provides navigational controls for pagination.\r\nIt includes back and next buttons, along with displaying the current page and total pages.",
          "name": "PaginationNavigationButtons",
          "members": [
            {
              "kind": "field",
              "name": "pageNumber",
              "type": {
                "text": "number"
              },
              "default": "0",
              "attribute": "pageNumber",
              "reflects": true
            },
            {
              "kind": "field",
              "name": "numberOfPages",
              "type": {
                "text": "number"
              },
              "default": "0",
              "attribute": "numberOfPages",
              "reflects": true
            },
            {
              "kind": "field",
              "name": "SMALLEST_PAGE_NUMBER",
              "type": {
                "text": "number"
              },
              "privacy": "private",
              "default": "1"
            },
            {
              "kind": "method",
              "name": "handleButtonClick",
              "privacy": "private",
              "parameters": [
                {
                  "name": "next",
                  "type": {
                    "text": "boolean"
                  },
                  "description": "If true, will move to the next page, otherwise to the previous page"
                }
              ],
              "description": "Handles the button click event, either moving to the next page or previous page"
            }
          ],
          "events": [
            {
              "name": "on-page-number-change",
              "type": {
                "text": "CustomEvent"
              },
              "description": "Dispatched when the page number is changed."
            }
          ],
          "attributes": [
            {
              "name": "pageNumber",
              "type": {
                "text": "number"
              },
              "default": "0",
              "fieldName": "pageNumber"
            },
            {
              "name": "numberOfPages",
              "type": {
                "text": "number"
              },
              "default": "0",
              "fieldName": "numberOfPages"
            }
          ],
          "superclass": {
            "name": "LitElement",
            "package": "lit"
          },
          "tagName": "kyn-pagination-navigation-buttons",
          "customElement": true
        }
      ],
      "exports": [
        {
          "kind": "js",
          "name": "PaginationNavigationButtons",
          "declaration": {
            "name": "PaginationNavigationButtons",
            "module": "src/components/reusable/pagination/pagination-navigation-buttons.ts"
          }
        },
        {
          "kind": "custom-element-definition",
          "name": "kyn-pagination-navigation-buttons",
          "declaration": {
            "name": "PaginationNavigationButtons",
            "module": "src/components/reusable/pagination/pagination-navigation-buttons.ts"
          }
        }
      ]
    },
    {
      "kind": "javascript-module",
      "path": "src/components/reusable/pagination/pagination-page-size-dropdown.ts",
      "declarations": [
        {
          "kind": "class",
          "description": "`kyn-pagination-page-size-dropdown` Web Component.\r\n\r\nThis component provides a dropdown to select the page size for pagination.\r\nIt emits events when the selected page size changes.",
          "name": "PaginationPageSizeDropdown",
          "members": [
            {
              "kind": "field",
              "name": "pageSize",
              "type": {
                "text": "number"
              },
              "default": "5",
              "description": "Current page size.",
              "attribute": "pageSize"
            },
            {
              "kind": "field",
              "name": "pageSizeLabel",
              "default": "PAGE_SIZE_LABEL",
              "description": "Label for the page size dropdown.",
              "attribute": "pageSizeLabel"
            },
            {
              "kind": "field",
              "name": "pageSizeOptions",
              "type": {
                "text": "Array<number>"
              },
              "default": "[5, 10, 20, 30, 40, 50]",
              "description": "Available options for the page size.",
              "attribute": "pageSizeOptions"
            },
            {
              "kind": "method",
              "name": "handleChange",
              "privacy": "private",
              "parameters": [
                {
                  "name": "event",
                  "type": {
                    "text": "CustomEvent"
                  },
                  "description": "The dropdown change event."
                }
              ],
              "description": "Handles the dropdown change event."
            }
          ],
          "events": [
            {
              "name": "on-page-size-change",
              "type": {
                "text": "CustomEvent"
              },
              "description": "The event fired when the page size changes."
            }
          ],
          "attributes": [
            {
              "name": "pageSize",
              "type": {
                "text": "number"
              },
              "default": "5",
              "description": "Current page size.",
              "fieldName": "pageSize"
            },
            {
              "name": "pageSizeLabel",
              "default": "PAGE_SIZE_LABEL",
              "description": "Label for the page size dropdown.",
              "resolveInitializer": {
                "module": "/src/components/reusable/pagination/constants"
              },
              "fieldName": "pageSizeLabel"
            },
            {
              "name": "pageSizeOptions",
              "type": {
                "text": "Array<number>"
              },
              "default": "[5, 10, 20, 30, 40, 50]",
              "description": "Available options for the page size.",
              "fieldName": "pageSizeOptions"
            }
          ],
          "superclass": {
            "name": "LitElement",
            "package": "lit"
          },
          "tagName": "kyn-pagination-page-size-dropdown",
          "customElement": true
        }
      ],
      "exports": [
        {
          "kind": "js",
          "name": "PaginationPageSizeDropdown",
          "declaration": {
            "name": "PaginationPageSizeDropdown",
            "module": "src/components/reusable/pagination/pagination-page-size-dropdown.ts"
          }
        },
        {
          "kind": "custom-element-definition",
          "name": "kyn-pagination-page-size-dropdown",
          "declaration": {
            "name": "PaginationPageSizeDropdown",
            "module": "src/components/reusable/pagination/pagination-page-size-dropdown.ts"
          }
        }
      ]
    },
    {
      "kind": "javascript-module",
      "path": "src/components/reusable/pagination/Pagination.ts",
      "declarations": [
        {
          "kind": "class",
          "description": "`kyn-pagination` Web Component.\r\n\r\nA component that provides pagination functionality, enabling the user to\r\nnavigate through large datasets by splitting them into discrete chunks.\r\nIntegrates with other utility components like items range display, page size dropdown,\r\nand navigation buttons.",
          "name": "Pagination",
          "members": [
            {
              "kind": "field",
              "name": "count",
              "type": {
                "text": "number"
              },
              "default": "0",
              "description": "Total number of items that need pagination.",
              "attribute": "count"
            },
            {
              "kind": "field",
              "name": "pageNumber",
              "type": {
                "text": "number"
              },
              "default": "1",
              "description": "Current active page number.",
              "attribute": "pageNumber",
              "reflects": true
            },
            {
              "kind": "field",
              "name": "pageSize",
              "type": {
                "text": "number"
              },
              "default": "5",
              "description": "Number of items displayed per page.",
              "attribute": "pageSize"
            },
            {
              "kind": "field",
              "name": "pageSizeOptions",
              "type": {
                "text": "number[]"
              },
              "default": "[5, 10, 20, 30, 40, 50, 100]",
              "description": "Available options for the page size.",
              "attribute": "pageSizeOptions"
            },
            {
              "kind": "field",
              "name": "pageSizeLabel",
              "default": "PAGE_SIZE_LABEL",
              "description": "Label for the page size dropdown.",
              "attribute": "pageSizeLabel"
            },
            {
              "kind": "field",
              "name": "hideItemsRange",
              "type": {
                "text": "boolean"
              },
              "default": "false",
              "description": "Option to hide the items range display.",
              "attribute": "hideItemsRange"
            },
            {
              "kind": "field",
              "name": "hidePageSizeDropdown",
              "type": {
                "text": "boolean"
              },
              "default": "false",
              "description": "Option to hide the page size dropdown.",
              "attribute": "hidePageSizeDropdown"
            },
            {
              "kind": "field",
              "name": "hideNavigationButtons",
              "type": {
                "text": "boolean"
              },
              "default": "false",
              "description": "Option to hide the navigation buttons.",
              "attribute": "hideNavigationButtons"
            },
            {
              "kind": "method",
              "name": "handlePageSizeChange",
              "privacy": "private",
              "parameters": [
                {
                  "name": "e",
                  "type": {
                    "text": "CustomEvent"
                  },
                  "description": "The emitted custom event with the selected page size."
                }
              ],
              "description": "Handler for the event when the page size is changed by the user.\r\nUpdates the `pageSize` and resets the `pageNumber` to 1."
            },
            {
              "kind": "method",
              "name": "handlePageNumberChange",
              "privacy": "private",
              "parameters": [
                {
                  "name": "e",
                  "type": {
                    "text": "CustomEvent"
                  },
                  "description": "The emitted custom event with the selected page number."
                }
              ],
              "description": "Handler for the event when the page number is changed by the user.\r\nUpdates the `pageNumber`."
            }
          ],
          "attributes": [
            {
              "name": "count",
              "type": {
                "text": "number"
              },
              "default": "0",
              "description": "Total number of items that need pagination.",
              "fieldName": "count"
            },
            {
              "name": "pageNumber",
              "type": {
                "text": "number"
              },
              "default": "1",
              "description": "Current active page number.",
              "fieldName": "pageNumber"
            },
            {
              "name": "pageSize",
              "type": {
                "text": "number"
              },
              "default": "5",
              "description": "Number of items displayed per page.",
              "fieldName": "pageSize"
            },
            {
              "name": "pageSizeOptions",
              "type": {
                "text": "number[]"
              },
              "default": "[5, 10, 20, 30, 40, 50, 100]",
              "description": "Available options for the page size.",
              "fieldName": "pageSizeOptions"
            },
            {
              "name": "pageSizeLabel",
              "default": "PAGE_SIZE_LABEL",
              "description": "Label for the page size dropdown.",
              "resolveInitializer": {
                "module": "/src/components/reusable/pagination/constants"
              },
              "fieldName": "pageSizeLabel"
            },
            {
              "name": "hideItemsRange",
              "type": {
                "text": "boolean"
              },
              "default": "false",
              "description": "Option to hide the items range display.",
              "fieldName": "hideItemsRange"
            },
            {
              "name": "hidePageSizeDropdown",
              "type": {
                "text": "boolean"
              },
              "default": "false",
              "description": "Option to hide the page size dropdown.",
              "fieldName": "hidePageSizeDropdown"
            },
            {
              "name": "hideNavigationButtons",
              "type": {
                "text": "boolean"
              },
              "default": "false",
              "description": "Option to hide the navigation buttons.",
              "fieldName": "hideNavigationButtons"
            }
          ],
          "superclass": {
            "name": "LitElement",
            "package": "lit"
          },
          "tagName": "kyn-pagination",
          "customElement": true
        }
      ],
      "exports": [
        {
          "kind": "js",
          "name": "Pagination",
          "declaration": {
            "name": "Pagination",
            "module": "src/components/reusable/pagination/Pagination.ts"
          }
        },
        {
          "kind": "custom-element-definition",
          "name": "kyn-pagination",
          "declaration": {
            "name": "Pagination",
            "module": "src/components/reusable/pagination/Pagination.ts"
          }
        }
      ]
    },
    {
      "kind": "javascript-module",
      "path": "src/components/reusable/radioButton/index.ts",
      "declarations": [],
      "exports": [
        {
          "kind": "js",
          "name": "RadioButton",
          "declaration": {
            "name": "RadioButton",
            "module": "./radioButton"
          }
        },
        {
          "kind": "js",
          "name": "RadioButtonGroup",
          "declaration": {
            "name": "RadioButtonGroup",
            "module": "./radioButtonGroup"
          }
        }
      ]
    },
    {
      "kind": "javascript-module",
      "path": "src/components/reusable/radioButton/radioButton.ts",
      "declarations": [
        {
          "kind": "class",
          "description": "Radio button.",
          "name": "RadioButton",
          "slots": [
            {
              "description": "Slot for label text.",
              "name": "unnamed"
            }
          ],
          "members": [
            {
              "kind": "field",
              "name": "value",
              "type": {
                "text": "string"
              },
              "default": "''",
              "description": "Radio button value.",
              "attribute": "value"
            },
            {
              "kind": "method",
              "name": "handleChange",
              "privacy": "private",
              "parameters": [
                {
                  "name": "e",
                  "type": {
                    "text": "any"
                  }
                }
              ]
            }
          ],
          "events": [
            {
              "description": "Captures the change event and emits the selected value and original event details.",
              "name": "on-radio-change"
            }
          ],
          "attributes": [
            {
              "name": "value",
              "type": {
                "text": "string"
              },
              "default": "''",
              "description": "Radio button value.",
              "fieldName": "value"
            }
          ],
          "superclass": {
            "name": "LitElement",
            "package": "lit"
          },
          "tagName": "kyn-radio-button",
          "customElement": true
        }
      ],
      "exports": [
        {
          "kind": "js",
          "name": "RadioButton",
          "declaration": {
            "name": "RadioButton",
            "module": "src/components/reusable/radioButton/radioButton.ts"
          }
        },
        {
          "kind": "custom-element-definition",
          "name": "kyn-radio-button",
          "declaration": {
            "name": "RadioButton",
            "module": "src/components/reusable/radioButton/radioButton.ts"
          }
        }
      ]
    },
    {
      "kind": "javascript-module",
      "path": "src/components/reusable/radioButton/radioButtonGroup.ts",
      "declarations": [
        {
          "kind": "class",
          "description": "Radio button group container.",
          "name": "RadioButtonGroup",
          "slots": [
            {
              "description": "Slot for individual radio buttons.",
              "name": "unnamed"
            },
            {
              "description": "Slot for label text.",
              "name": "label"
            }
          ],
          "members": [
            {
              "kind": "field",
              "name": "name",
              "type": {
                "text": "string"
              },
              "default": "''",
              "description": "Radio button input name attribute.",
              "attribute": "name"
            },
            {
              "kind": "field",
              "name": "value",
              "type": {
                "text": "string"
              },
              "default": "''",
              "description": "Radio button group selected value.",
              "attribute": "value"
            },
            {
              "kind": "field",
              "name": "required",
              "type": {
                "text": "boolean"
              },
              "default": "false",
              "description": "Makes the input required.",
              "attribute": "required"
            },
            {
              "kind": "field",
              "name": "disabled",
              "type": {
                "text": "boolean"
              },
              "default": "false",
              "description": "Radio button group disabled state.",
              "attribute": "disabled"
            },
            {
              "kind": "field",
              "name": "invalidText",
              "type": {
                "text": "string"
              },
              "default": "''",
              "description": "Radio button group invalid text.",
              "attribute": "invalidText"
            },
            {
              "kind": "method",
              "name": "_handleRadioChange",
              "privacy": "private",
              "parameters": [
                {
                  "name": "e",
                  "type": {
                    "text": "any"
                  }
                }
              ]
            },
            {
              "kind": "method",
              "name": "_handleFormdata",
              "privacy": "private",
              "parameters": [
                {
                  "name": "e",
                  "type": {
                    "text": "any"
                  }
                }
              ]
            }
          ],
          "events": [
            {
              "description": "Captures the change event and emits the selected value.",
              "name": "on-radio-group-change"
            }
          ],
          "attributes": [
            {
              "name": "name",
              "type": {
                "text": "string"
              },
              "default": "''",
              "description": "Radio button input name attribute.",
              "fieldName": "name"
            },
            {
              "name": "value",
              "type": {
                "text": "string"
              },
              "default": "''",
              "description": "Radio button group selected value.",
              "fieldName": "value"
            },
            {
              "name": "required",
              "type": {
                "text": "boolean"
              },
              "default": "false",
              "description": "Makes the input required.",
              "fieldName": "required"
            },
            {
              "name": "disabled",
              "type": {
                "text": "boolean"
              },
              "default": "false",
              "description": "Radio button group disabled state.",
              "fieldName": "disabled"
            },
            {
              "name": "invalidText",
              "type": {
                "text": "string"
              },
              "default": "''",
              "description": "Radio button group invalid text.",
              "fieldName": "invalidText"
            }
          ],
          "superclass": {
            "name": "LitElement",
            "package": "lit"
          },
          "tagName": "kyn-radio-button-group",
          "customElement": true
        }
      ],
      "exports": [
        {
          "kind": "js",
          "name": "RadioButtonGroup",
          "declaration": {
            "name": "RadioButtonGroup",
            "module": "src/components/reusable/radioButton/radioButtonGroup.ts"
          }
        },
        {
          "kind": "custom-element-definition",
          "name": "kyn-radio-button-group",
          "declaration": {
            "name": "RadioButtonGroup",
            "module": "src/components/reusable/radioButton/radioButtonGroup.ts"
          }
        }
      ]
    },
    {
      "kind": "javascript-module",
      "path": "src/components/reusable/table/data-table.stories.ts",
      "declarations": [
        {
          "kind": "variable",
          "name": "meta",
          "type": {
            "text": "Meta"
          },
          "default": "{\r\n  title: 'Components/Data Table',\r\n  component: 'kyn-data-table',\r\n  argTypes: {\r\n    checkboxSelection: { control: 'boolean', table: { position: 1 } },\r\n    fixedLayout: { control: 'boolean' },\r\n    dense: { control: 'boolean', table: { position: 2 } },\r\n    stickyHeader: { control: 'boolean', table: { position: 3 } },\r\n    striped: { control: 'boolean', table: { position: 4 } },\r\n    count: { control: 'number' },\r\n    pageSize: { control: 'select', options: [5, 10, 20, 30, 40, 50, 100] },\r\n    pageNumber: { control: 'number' },\r\n    pageSizeOptions: { control: 'array' },\r\n    hideItemsRange: { control: 'boolean' },\r\n    hidePageSizeDropdown: { control: 'boolean' },\r\n    hideNavigationButtons: { control: 'boolean' },\r\n  },\r\n  subcomponents: {\r\n    'kyn-table': 'kyn-table',\r\n    'kyn-th': 'kyn-th',\r\n    'kyn-tr': 'kyn-tr',\r\n    'kyn-td': 'kyn-td',\r\n    'kyn-thead': 'kyn-thead',\r\n    'kyn-tbody': 'kyn-tbody',\r\n    'kyn-pagination': 'kyn-pagination',\r\n    'kyn-table-container': 'kyn-table-container',\r\n  },\r\n  parameters: {\r\n    design: {\r\n      type: 'figma',\r\n      url: 'https://www.figma.com/file/6AovH7Iay9Y7BkpoL5975s/Applications-with-Specs?node-id=828%3A4607&mode=dev',\r\n    },\r\n  },\r\n}"
        },
        {
          "kind": "function",
          "name": "BasicTable",
          "parameters": [
            {
              "name": "args",
              "type": {
                "text": "any"
              }
            }
          ]
        },
        {
          "kind": "variable",
          "name": "Sorting",
          "type": {
            "text": "Story"
          },
          "default": "{\r\n  args: {\r\n    rows: allData.slice(0, 5),\r\n  },\r\n  render: (args) => {\r\n    const [, updateArgs] = useArgs();\r\n    return tableRenderer(args, updateArgs, 'Sorting', false);\r\n  },\r\n}"
        },
        {
          "kind": "variable",
          "name": "Selecting",
          "type": {
            "text": "Story"
          },
          "default": "{\r\n  args: {\r\n    rows: allData.slice(0, 5),\r\n    checkboxSelection: true,\r\n  },\r\n  render: (args) => {\r\n    const [, updateArgs] = useArgs();\r\n    return tableRenderer(args, updateArgs, 'Selecting', true);\r\n  },\r\n}"
        },
        {
          "kind": "variable",
          "name": "StickyHeader",
          "type": {
            "text": "Story"
          },
          "default": "{\r\n  args: {\r\n    stickyHeader: true,\r\n    rows: allData,\r\n  },\r\n  render: (args) => {\r\n    const [, updateArgs] = useArgs();\r\n    return tableRenderer(args, updateArgs, 'Sticky Header', false);\r\n  },\r\n}"
        },
        {
          "kind": "variable",
          "name": "DataTable",
          "type": {
            "text": "Story"
          },
          "default": "{\r\n  args: {\r\n    count: allData.length,\r\n    rows: allData,\r\n    pageSize: 10,\r\n    pageNumber: 1,\r\n    pageSizeOptions: [5, 10, 20, 30, 40, 50, 100],\r\n    selectedRows: [],\r\n    checkboxSelection: true,\r\n  },\r\n  render: (args) => {\r\n    const [, updateArgs] = useArgs();\r\n    return tableRenderer(args, updateArgs, 'Data Table', true);\r\n  },\r\n}"
        }
      ],
      "exports": [
        {
          "kind": "js",
          "name": "default",
          "declaration": {
            "name": "meta",
            "module": "src/components/reusable/table/data-table.stories.ts"
          }
        },
        {
          "kind": "js",
          "name": "BasicTable",
          "declaration": {
            "name": "BasicTable",
            "module": "src/components/reusable/table/data-table.stories.ts"
          }
        },
        {
          "kind": "js",
          "name": "Sorting",
          "declaration": {
            "name": "Sorting",
            "module": "src/components/reusable/table/data-table.stories.ts"
          }
        },
        {
          "kind": "js",
          "name": "Selecting",
          "declaration": {
            "name": "Selecting",
            "module": "src/components/reusable/table/data-table.stories.ts"
          }
<<<<<<< HEAD
        },
        {
          "kind": "js",
          "name": "StickyHeader",
          "declaration": {
            "name": "StickyHeader",
            "module": "src/components/reusable/table/data-table.stories.ts"
          }
        },
        {
          "kind": "js",
          "name": "DataTable",
          "declaration": {
            "name": "DataTable",
            "module": "src/components/reusable/table/data-table.stories.ts"
          }
=======
>>>>>>> fc0dedc5
        }
      ]
    },
    {
      "kind": "javascript-module",
      "path": "src/components/reusable/table/data-table.ts",
      "declarations": [
        {
          "kind": "class",
          "description": "`kyn-data-table` Web Component.\r\nThis component provides a table with sorting, pagination, and selection capabilities.\r\nIt is designed to be used with the `kyn-table-toolbar` and `kyn-table-container` components.",
          "name": "DataTable",
          "members": [
            {
              "kind": "field",
              "name": "rows",
              "type": {
                "text": "any[]"
              },
              "default": "[]",
              "description": "rows: Array of objects representing each row in the data table.",
              "attribute": "rows"
            },
            {
              "kind": "field",
              "name": "columns",
              "type": {
                "text": "ColumnDefinition[]"
              },
              "default": "[]",
              "description": "columns: Array of objects defining column properties such as\r\nfield name, sorting function, etc.",
              "attribute": "columns"
            },
            {
              "kind": "field",
              "name": "checkboxSelection",
              "type": {
                "text": "boolean"
              },
              "default": "false",
              "description": "checkboxSelection: Boolean indicating whether rows should be\r\nselectable using checkboxes.",
              "attribute": "checkboxSelection"
            },
            {
              "kind": "field",
              "name": "striped",
              "type": {
                "text": "boolean"
              },
              "default": "false",
              "description": "striped: Boolean indicating whether rows should have alternate\r\ncoloring.",
              "attribute": "striped"
            },
            {
              "kind": "field",
              "name": "selectedRows",
              "default": "new Set<number>()",
              "description": "selectedRows: Set of row ids that are currently selected.",
              "attribute": "selectedRows"
            },
            {
              "kind": "field",
              "name": "stickyHeader",
              "type": {
                "text": "boolean"
              },
              "default": "false",
              "description": "stickyHeader: Boolean indicating whether the table header\r\nshould be sticky.",
              "attribute": "stickyHeader"
            },
            {
              "kind": "field",
              "name": "dense",
              "type": {
                "text": "boolean"
              },
              "default": "false",
              "description": "dense: Boolean indicating whether the table should be displayed\r\nin dense mode.",
              "attribute": "dense"
            },
            {
              "kind": "field",
              "name": "paginationModel",
              "type": {
                "text": "object"
              },
              "default": "{\r\n    count: 0,\r\n    pageSize: 5,\r\n    pageNumber: 0,\r\n    pageSizeOptions: [5, 10],\r\n  }",
              "description": "paginationModel: Object holding pagination information such as\r\ncurrent page, page size, etc.",
              "attribute": "paginationModel"
            },
            {
              "kind": "field",
              "name": "hideItemsRange",
              "type": {
                "text": "boolean"
              },
              "default": "false",
              "description": "Option to hide the items range display.",
              "attribute": "hideItemsRange"
            },
            {
              "kind": "field",
              "name": "hidePageSizeDropdown",
              "type": {
                "text": "boolean"
              },
              "default": "false",
              "description": "Option to hide the page size dropdown.",
              "attribute": "hidePageSizeDropdown"
            },
            {
              "kind": "field",
              "name": "hideNavigationButtons",
              "type": {
                "text": "boolean"
              },
              "default": "false",
              "description": "Option to hide the navigation buttons.",
              "attribute": "hideNavigationButtons"
            },
            {
              "kind": "field",
              "name": "fixedLayout",
              "type": {
                "text": "boolean"
              },
              "default": "false",
              "description": "Determines if the table layout is fixed (true) or auto (false).",
              "attribute": "fixedLayout"
            },
            {
              "kind": "method",
              "name": "updateHeaderCheckbox",
              "description": "Updates the state of the header checkbox based on the number of\r\nselected rows."
            },
            {
              "kind": "method",
              "name": "handleRowSelectionChange",
              "parameters": [
                {
                  "name": "rowId",
                  "type": {
                    "text": "number"
                  }
                },
                {
                  "name": "isChecked",
                  "type": {
                    "text": "boolean"
                  }
                }
              ],
              "description": "Handles the change of selection state for a specific row."
            },
            {
              "kind": "method",
              "name": "toggleSelectionAll",
              "description": "Toggles the selection state of all rows in the table."
            },
            {
              "kind": "method",
              "name": "onPageSizeChange",
              "parameters": [
                {
                  "name": "event",
                  "type": {
                    "text": "CustomEvent"
                  }
                }
              ],
              "description": "Handles the change of page size in pagination."
            },
<<<<<<< HEAD
            {
              "kind": "method",
              "name": "onPageNumberChange",
              "parameters": [
                {
                  "name": "event",
                  "type": {
                    "text": "CustomEvent"
                  }
                }
              ],
              "description": "Handles the change of page number in pagination."
            }
          ],
          "events": [
            {
              "name": "on-selected-rows-changed",
              "type": {
                "text": "CustomEvent"
              },
              "description": "Dispatched when the selected rows change."
            },
            {
              "name": "on-page-changed",
              "type": {
                "text": "CustomEvent"
              },
              "description": "Dispatched when the page number or page size changes."
            },
            {
              "description": "Dispatched when the sort order changes.",
              "name": "on-sort-changed"
=======
            {
              "kind": "method",
              "name": "onPageNumberChange",
              "parameters": [
                {
                  "name": "event",
                  "type": {
                    "text": "CustomEvent"
                  }
                }
              ],
              "description": "Handles the change of page number in pagination."
>>>>>>> fc0dedc5
            }
          ],
          "events": [
            {
<<<<<<< HEAD
              "name": "rows",
              "type": {
                "text": "any[]"
              },
              "default": "[]",
              "description": "rows: Array of objects representing each row in the data table.",
              "fieldName": "rows"
            },
            {
              "name": "columns",
              "type": {
                "text": "ColumnDefinition[]"
              },
              "default": "[]",
              "description": "columns: Array of objects defining column properties such as\r\nfield name, sorting function, etc.",
              "fieldName": "columns"
            },
            {
              "name": "checkboxSelection",
              "type": {
                "text": "boolean"
              },
              "default": "false",
              "description": "checkboxSelection: Boolean indicating whether rows should be\r\nselectable using checkboxes.",
              "fieldName": "checkboxSelection"
            },
            {
              "name": "striped",
              "type": {
                "text": "boolean"
              },
              "default": "false",
              "description": "striped: Boolean indicating whether rows should have alternate\r\ncoloring.",
              "fieldName": "striped"
            },
            {
              "name": "selectedRows",
              "default": "new Set<number>()",
              "description": "selectedRows: Set of row ids that are currently selected.",
              "fieldName": "selectedRows"
            },
            {
              "name": "stickyHeader",
              "type": {
                "text": "boolean"
              },
              "default": "false",
              "description": "stickyHeader: Boolean indicating whether the table header\r\nshould be sticky.",
              "fieldName": "stickyHeader"
            },
            {
              "name": "dense",
=======
              "name": "on-selected-rows-changed",
              "type": {
                "text": "CustomEvent"
              },
              "description": "Dispatched when the selected rows change."
            },
            {
              "name": "on-page-changed",
              "type": {
                "text": "CustomEvent"
              },
              "description": "Dispatched when the page number or page size changes."
            },
            {
              "description": "Dispatched when the sort order changes.",
              "name": "on-sort-changed"
            }
          ],
          "attributes": [
            {
              "name": "rows",
              "type": {
                "text": "any[]"
              },
              "default": "[]",
              "description": "rows: Array of objects representing each row in the data table.",
              "fieldName": "rows"
            },
            {
              "name": "columns",
              "type": {
                "text": "ColumnDefinition[]"
              },
              "default": "[]",
              "description": "columns: Array of objects defining column properties such as\r\nfield name, sorting function, etc.",
              "fieldName": "columns"
            },
            {
              "name": "checkboxSelection",
>>>>>>> fc0dedc5
              "type": {
                "text": "boolean"
              },
              "default": "false",
<<<<<<< HEAD
              "description": "dense: Boolean indicating whether the table should be displayed\r\nin dense mode.",
              "fieldName": "dense"
            },
            {
              "name": "paginationModel",
              "type": {
                "text": "object"
              },
              "default": "{\r\n    count: 0,\r\n    pageSize: 5,\r\n    pageNumber: 0,\r\n    pageSizeOptions: [5, 10],\r\n  }",
              "description": "paginationModel: Object holding pagination information such as\r\ncurrent page, page size, etc.",
              "fieldName": "paginationModel"
            },
            {
              "name": "hideItemsRange",
=======
              "description": "checkboxSelection: Boolean indicating whether rows should be\r\nselectable using checkboxes.",
              "fieldName": "checkboxSelection"
            },
            {
              "name": "striped",
>>>>>>> fc0dedc5
              "type": {
                "text": "boolean"
              },
              "default": "false",
<<<<<<< HEAD
              "description": "Option to hide the items range display.",
              "fieldName": "hideItemsRange"
            },
            {
              "name": "hidePageSizeDropdown",
=======
              "description": "striped: Boolean indicating whether rows should have alternate\r\ncoloring.",
              "fieldName": "striped"
            },
            {
              "name": "selectedRows",
              "default": "new Set<number>()",
              "description": "selectedRows: Set of row ids that are currently selected.",
              "fieldName": "selectedRows"
            },
            {
              "name": "stickyHeader",
>>>>>>> fc0dedc5
              "type": {
                "text": "boolean"
              },
              "default": "false",
<<<<<<< HEAD
              "description": "Option to hide the page size dropdown.",
              "fieldName": "hidePageSizeDropdown"
            },
            {
              "name": "hideNavigationButtons",
=======
              "description": "stickyHeader: Boolean indicating whether the table header\r\nshould be sticky.",
              "fieldName": "stickyHeader"
            },
            {
              "name": "dense",
>>>>>>> fc0dedc5
              "type": {
                "text": "boolean"
              },
              "default": "false",
<<<<<<< HEAD
              "description": "Option to hide the navigation buttons.",
              "fieldName": "hideNavigationButtons"
            },
            {
              "name": "fixedLayout",
              "type": {
                "text": "boolean"
              },
=======
              "description": "dense: Boolean indicating whether the table should be displayed\r\nin dense mode.",
              "fieldName": "dense"
            },
            {
              "name": "paginationModel",
              "type": {
                "text": "object"
              },
              "default": "{\r\n    count: 0,\r\n    pageSize: 5,\r\n    pageNumber: 0,\r\n    pageSizeOptions: [5, 10],\r\n  }",
              "description": "paginationModel: Object holding pagination information such as\r\ncurrent page, page size, etc.",
              "fieldName": "paginationModel"
            },
            {
              "name": "hideItemsRange",
              "type": {
                "text": "boolean"
              },
              "default": "false",
              "description": "Option to hide the items range display.",
              "fieldName": "hideItemsRange"
            },
            {
              "name": "hidePageSizeDropdown",
              "type": {
                "text": "boolean"
              },
              "default": "false",
              "description": "Option to hide the page size dropdown.",
              "fieldName": "hidePageSizeDropdown"
            },
            {
              "name": "hideNavigationButtons",
              "type": {
                "text": "boolean"
              },
              "default": "false",
              "description": "Option to hide the navigation buttons.",
              "fieldName": "hideNavigationButtons"
            },
            {
              "name": "fixedLayout",
              "type": {
                "text": "boolean"
              },
>>>>>>> fc0dedc5
              "default": "false",
              "description": "Determines if the table layout is fixed (true) or auto (false).",
              "fieldName": "fixedLayout"
            }
          ],
          "superclass": {
            "name": "LitElement",
            "package": "lit"
          },
          "tagName": "kyn-data-table",
          "customElement": true
        }
      ],
      "exports": [
        {
          "kind": "js",
          "name": "DataTable",
          "declaration": {
            "name": "DataTable",
            "module": "src/components/reusable/table/data-table.ts"
          }
        },
        {
          "kind": "custom-element-definition",
          "name": "kyn-data-table",
          "declaration": {
            "name": "DataTable",
            "module": "src/components/reusable/table/data-table.ts"
          }
        }
      ]
    },
    {
      "kind": "javascript-module",
      "path": "src/components/reusable/table/defs.ts",
      "declarations": [],
      "exports": []
    },
    {
      "kind": "javascript-module",
      "path": "src/components/reusable/table/index.ts",
      "declarations": [],
      "exports": [
<<<<<<< HEAD
        {
          "kind": "js",
          "name": "Table",
          "declaration": {
            "name": "Table",
            "module": "./Table"
          }
        },
        {
          "kind": "js",
          "name": "TableCell",
          "declaration": {
            "name": "TableCell",
            "module": "./table-cell"
=======
        {
          "kind": "js",
          "name": "Table",
          "declaration": {
            "name": "Table",
            "module": "./Table"
>>>>>>> fc0dedc5
          }
        },
        {
          "kind": "js",
<<<<<<< HEAD
          "name": "TableRow",
          "declaration": {
            "name": "TableRow",
            "module": "./table-row"
=======
          "name": "TableCell",
          "declaration": {
            "name": "TableCell",
            "module": "./table-cell"
>>>>>>> fc0dedc5
          }
        },
        {
          "kind": "js",
<<<<<<< HEAD
          "name": "TableBody",
          "declaration": {
            "name": "TableBody",
            "module": "./table-body"
=======
          "name": "TableRow",
          "declaration": {
            "name": "TableRow",
            "module": "./table-row"
>>>>>>> fc0dedc5
          }
        },
        {
          "kind": "js",
<<<<<<< HEAD
          "name": "TableHead",
          "declaration": {
            "name": "TableHead",
            "module": "./table-head"
=======
          "name": "TableBody",
          "declaration": {
            "name": "TableBody",
            "module": "./table-body"
>>>>>>> fc0dedc5
          }
        },
        {
          "kind": "js",
<<<<<<< HEAD
          "name": "TableHeader",
          "declaration": {
            "name": "TableHeader",
            "module": "./table-header"
=======
          "name": "TableHead",
          "declaration": {
            "name": "TableHead",
            "module": "./table-head"
>>>>>>> fc0dedc5
          }
        },
        {
          "kind": "js",
<<<<<<< HEAD
          "name": "TableFooter",
          "declaration": {
            "name": "TableFooter",
            "module": "./table-footer"
=======
          "name": "TableHeader",
          "declaration": {
            "name": "TableHeader",
            "module": "./table-header"
>>>>>>> fc0dedc5
          }
        },
        {
          "kind": "js",
<<<<<<< HEAD
          "name": "TableToolbar",
          "declaration": {
            "name": "TableToolbar",
            "module": "./table-toolbar"
=======
          "name": "TableFooter",
          "declaration": {
            "name": "TableFooter",
            "module": "./table-footer"
>>>>>>> fc0dedc5
          }
        },
        {
          "kind": "js",
<<<<<<< HEAD
          "name": "TableContainer",
          "declaration": {
            "name": "TableContainer",
            "module": "./table-container"
=======
          "name": "TableToolbar",
          "declaration": {
            "name": "TableToolbar",
            "module": "./table-toolbar"
>>>>>>> fc0dedc5
          }
        },
        {
          "kind": "js",
<<<<<<< HEAD
          "name": "Pagination",
          "declaration": {
            "name": "Pagination",
            "module": "../pagination"
          }
        }
      ]
    },
    {
      "kind": "javascript-module",
      "path": "src/components/reusable/table/table-body.ts",
      "declarations": [
        {
          "kind": "class",
          "description": "`kyn-tbody` Web Component.\r\n\r\nRepresents the body section of Shidoka's design system tables. Designed to provide\r\na consistent look and feel, and can offer striped rows for enhanced readability.",
          "name": "TableBody",
          "slots": [
            {
              "description": "The content slot for adding rows (`<kyn-tr>`) within the table body.",
              "name": "unnamed"
            }
          ],
          "members": [
            {
              "kind": "field",
              "name": "striped",
              "type": {
                "text": "boolean"
              },
              "default": "false",
              "description": "Determines if the rows in the table body should be striped.",
              "attribute": "striped",
              "reflects": true
            }
          ],
          "attributes": [
            {
              "name": "striped",
              "type": {
                "text": "boolean"
              },
              "default": "false",
              "description": "Determines if the rows in the table body should be striped.",
              "fieldName": "striped"
            }
          ],
          "superclass": {
            "name": "LitElement",
            "package": "lit"
          },
          "tagName": "kyn-tbody",
          "customElement": true
        }
      ],
      "exports": [
        {
          "kind": "js",
          "name": "TableBody",
          "declaration": {
            "name": "TableBody",
            "module": "src/components/reusable/table/table-body.ts"
          }
        },
        {
          "kind": "custom-element-definition",
          "name": "kyn-tbody",
          "declaration": {
            "name": "TableBody",
            "module": "src/components/reusable/table/table-body.ts"
=======
          "name": "TableContainer",
          "declaration": {
            "name": "TableContainer",
            "module": "./table-container"
          }
        },
        {
          "kind": "js",
          "name": "Pagination",
          "declaration": {
            "name": "Pagination",
            "module": "../pagination"
>>>>>>> fc0dedc5
          }
        }
      ]
    },
    {
      "kind": "javascript-module",
<<<<<<< HEAD
      "path": "src/components/reusable/table/table-cell.ts",
      "declarations": [
        {
          "kind": "class",
          "description": "`kyn-td` Web Component.\r\n\r\nRepresents a table cell (data cell) within Shidoka's design system tables.\r\nAllows customization of alignment and can reflect the sort direction when\r\nused within sortable columns.",
          "name": "TableCell",
          "slots": [
            {
=======
      "path": "src/components/reusable/table/table-body.ts",
      "declarations": [
        {
          "kind": "class",
          "description": "`kyn-tbody` Web Component.\r\n\r\nRepresents the body section of Shidoka's design system tables. Designed to provide\r\na consistent look and feel, and can offer striped rows for enhanced readability.",
          "name": "TableBody",
          "slots": [
            {
              "description": "The content slot for adding rows (`<kyn-tr>`) within the table body.",
              "name": "unnamed"
            }
          ],
          "members": [
            {
              "kind": "field",
              "name": "striped",
              "type": {
                "text": "boolean"
              },
              "default": "false",
              "description": "Determines if the rows in the table body should be striped.",
              "attribute": "striped",
              "reflects": true
            }
          ],
          "attributes": [
            {
              "name": "striped",
              "type": {
                "text": "boolean"
              },
              "default": "false",
              "description": "Determines if the rows in the table body should be striped.",
              "fieldName": "striped"
            }
          ],
          "superclass": {
            "name": "LitElement",
            "package": "lit"
          },
          "tagName": "kyn-tbody",
          "customElement": true
        }
      ],
      "exports": [
        {
          "kind": "js",
          "name": "TableBody",
          "declaration": {
            "name": "TableBody",
            "module": "src/components/reusable/table/table-body.ts"
          }
        },
        {
          "kind": "custom-element-definition",
          "name": "kyn-tbody",
          "declaration": {
            "name": "TableBody",
            "module": "src/components/reusable/table/table-body.ts"
          }
        }
      ]
    },
    {
      "kind": "javascript-module",
      "path": "src/components/reusable/table/table-cell.ts",
      "declarations": [
        {
          "kind": "class",
          "description": "`kyn-td` Web Component.\r\n\r\nRepresents a table cell (data cell) within Shidoka's design system tables.\r\nAllows customization of alignment and can reflect the sort direction when\r\nused within sortable columns.",
          "name": "TableCell",
          "slots": [
            {
>>>>>>> fc0dedc5
              "description": "The content slot for adding table data inside the cell.",
              "name": "unnamed"
            }
          ],
          "members": [
            {
              "kind": "field",
              "name": "dense",
              "type": {
                "text": "boolean"
              },
              "default": "false",
              "attribute": "dense"
            },
            {
              "kind": "field",
              "name": "align",
<<<<<<< HEAD
              "type": {
                "text": "TABLE_CELL_ALIGN"
              },
              "description": "Determines the text alignment of the table cell's content.",
              "attribute": "align",
              "reflects": true
            },
            {
              "kind": "field",
              "name": "sortDirection",
              "type": {
                "text": "SORT_DIRECTION"
              },
              "description": "Reflects the sort direction when used within sortable columns.",
              "attribute": "sortDirection"
            },
            {
              "kind": "field",
              "name": "width",
=======
              "type": {
                "text": "TABLE_CELL_ALIGN"
              },
              "description": "Determines the text alignment of the table cell's content.",
              "attribute": "align",
              "reflects": true
            },
            {
              "kind": "field",
              "name": "sortDirection",
              "type": {
                "text": "SORT_DIRECTION"
              },
              "description": "Reflects the sort direction when used within sortable columns.",
              "attribute": "sortDirection"
            },
            {
              "kind": "field",
              "name": "width",
              "type": {
                "text": "string"
              },
              "default": "''",
              "description": "Sets a fixed width for the cell.\r\nAccepts standard CSS width values (e.g., '150px', '50%').",
              "attribute": "width"
            },
            {
              "kind": "field",
              "name": "maxWidth",
>>>>>>> fc0dedc5
              "type": {
                "text": "string"
              },
              "default": "''",
<<<<<<< HEAD
              "description": "Sets a fixed width for the cell.\r\nAccepts standard CSS width values (e.g., '150px', '50%').",
              "attribute": "width"
            },
            {
              "kind": "field",
              "name": "maxWidth",
              "type": {
                "text": "string"
              },
              "default": "''",
              "description": "Sets a maximum width for the cell; contents exceeding this limit will be truncated with ellipsis.\r\nAccepts standard CSS width values (e.g., '150px', '50%').",
              "attribute": "maxWidth"
            },
            {
              "kind": "field",
=======
              "description": "Sets a maximum width for the cell; contents exceeding this limit will be truncated with ellipsis.\r\nAccepts standard CSS width values (e.g., '150px', '50%').",
              "attribute": "maxWidth"
            },
            {
              "kind": "field",
>>>>>>> fc0dedc5
              "name": "ellipsis",
              "type": {
                "text": "boolean"
              },
              "default": "false",
              "description": "Truncates the cell's contents with ellipsis.",
              "attribute": "ellipsis"
            }
          ],
          "attributes": [
            {
              "name": "dense",
              "type": {
                "text": "boolean"
              },
              "default": "false",
              "fieldName": "dense"
            },
            {
              "name": "align",
              "type": {
                "text": "TABLE_CELL_ALIGN"
              },
              "description": "Determines the text alignment of the table cell's content.",
              "fieldName": "align"
            },
            {
              "name": "sortDirection",
              "type": {
                "text": "SORT_DIRECTION"
              },
              "description": "Reflects the sort direction when used within sortable columns.",
              "fieldName": "sortDirection"
            },
            {
              "name": "width",
              "type": {
                "text": "string"
              },
              "default": "''",
              "description": "Sets a fixed width for the cell.\r\nAccepts standard CSS width values (e.g., '150px', '50%').",
              "fieldName": "width"
            },
            {
              "name": "maxWidth",
              "type": {
                "text": "string"
              },
              "default": "''",
              "description": "Sets a maximum width for the cell; contents exceeding this limit will be truncated with ellipsis.\r\nAccepts standard CSS width values (e.g., '150px', '50%').",
              "fieldName": "maxWidth"
            },
            {
              "name": "ellipsis",
              "type": {
                "text": "boolean"
              },
              "default": "false",
              "description": "Truncates the cell's contents with ellipsis.",
              "fieldName": "ellipsis"
            }
          ],
          "superclass": {
            "name": "LitElement",
            "package": "lit"
          },
          "tagName": "kyn-td",
          "customElement": true
        }
      ],
      "exports": [
        {
          "kind": "js",
          "name": "TableCell",
          "declaration": {
            "name": "TableCell",
            "module": "src/components/reusable/table/table-cell.ts"
          }
        },
        {
          "kind": "custom-element-definition",
          "name": "kyn-td",
          "declaration": {
            "name": "TableCell",
            "module": "src/components/reusable/table/table-cell.ts"
          }
        }
      ]
    },
    {
      "kind": "javascript-module",
      "path": "src/components/reusable/table/table-container.ts",
      "declarations": [
        {
          "kind": "class",
          "description": "`kyn-table-container` Web Component.\r\n\r\nProvides a container for Shidoka's design system tables. It's designed to encapsulate\r\nand apply styles uniformly across the table elements.",
          "name": "TableContainer",
          "slots": [
            {
              "description": "The content slot for adding table and related elements.",
              "name": "unnamed"
            }
          ],
          "members": [],
          "superclass": {
            "name": "LitElement",
            "package": "lit"
          },
          "tagName": "kyn-table-container",
          "customElement": true
        }
      ],
      "exports": [
        {
          "kind": "js",
          "name": "TableContainer",
          "declaration": {
            "name": "TableContainer",
            "module": "src/components/reusable/table/table-container.ts"
          }
        },
        {
          "kind": "custom-element-definition",
          "name": "kyn-table-container",
          "declaration": {
            "name": "TableContainer",
            "module": "src/components/reusable/table/table-container.ts"
          }
        }
      ]
    },
    {
      "kind": "javascript-module",
      "path": "src/components/reusable/table/table-footer.ts",
      "declarations": [
        {
          "kind": "class",
          "description": "`kyn-tfoot` Web Component.\r\n\r\nRepresents a custom table footer (`<tfoot>`) for Shidoka's design system tables.\r\nDesigned to contain and style table footer rows (`<tr>`) and footer cells (`<td>`).",
          "name": "TableFooter",
          "slots": [
            {
              "description": "The content slot for adding table footer rows.",
              "name": ""
            }
          ],
          "members": [],
          "superclass": {
            "name": "LitElement",
            "package": "lit"
          },
          "tagName": "kyn-tfoot",
          "customElement": true
        }
      ],
      "exports": [
        {
          "kind": "js",
          "name": "TableFooter",
          "declaration": {
            "name": "TableFooter",
            "module": "src/components/reusable/table/table-footer.ts"
          }
        },
        {
          "kind": "custom-element-definition",
          "name": "kyn-tfoot",
          "declaration": {
            "name": "TableFooter",
            "module": "src/components/reusable/table/table-footer.ts"
          }
        }
      ]
    },
    {
      "kind": "javascript-module",
      "path": "src/components/reusable/table/table-head.ts",
      "declarations": [
        {
          "kind": "class",
          "description": "`kyn-thead` Web Component.\r\n\r\nRepresents a custom table head (`<thead>`) for Shidoka's design system tables.\r\nDesigned to contain and style table header rows (`<tr>`) and header cells (`<th>`).",
          "name": "TableHead",
          "slots": [
            {
              "description": "The content slot for adding table header rows (`<kyn-tr>`).",
              "name": "unnamed"
            }
          ],
          "members": [
            {
              "kind": "field",
              "name": "stickyHeader",
              "type": {
                "text": "boolean"
              },
              "default": "false",
              "attribute": "stickyHeader"
            },
            {
              "kind": "method",
              "name": "handleChildSort",
              "privacy": "private",
              "parameters": [
                {
                  "name": "e",
                  "type": {
                    "text": "CustomEvent"
                  }
                }
              ]
            }
          ],
          "attributes": [
            {
              "name": "stickyHeader",
              "type": {
                "text": "boolean"
              },
              "default": "false",
              "fieldName": "stickyHeader"
            }
          ],
          "superclass": {
            "name": "LitElement",
            "package": "lit"
          },
          "tagName": "kyn-thead",
          "customElement": true
        }
      ],
      "exports": [
        {
          "kind": "js",
          "name": "TableHead",
          "declaration": {
            "name": "TableHead",
            "module": "src/components/reusable/table/table-head.ts"
          }
        },
        {
          "kind": "custom-element-definition",
          "name": "kyn-thead",
          "declaration": {
            "name": "TableHead",
            "module": "src/components/reusable/table/table-head.ts"
          }
        }
      ]
    },
    {
      "kind": "javascript-module",
      "path": "src/components/reusable/table/table-header.ts",
      "declarations": [
        {
          "kind": "class",
          "description": "`kyn-th` Web Component.\r\n\r\nRepresents a custom table header cell (`<th>`) for Shidoka's design system tables.\r\nProvides sorting functionality when enabled and allows alignment customization.",
          "name": "TableHeader",
          "slots": [
            {
              "description": "The content slot for adding header text or content.",
              "name": "unnamed"
            }
          ],
          "members": [
            {
              "kind": "field",
              "name": "dense",
              "type": {
                "text": "boolean"
              },
              "default": "false",
              "attribute": "dense"
            },
            {
              "kind": "field",
              "name": "align",
              "type": {
                "text": "TABLE_CELL_ALIGN"
              },
              "description": "Specifies the alignment of the content within the table header.\r\nOptions: 'left', 'center', 'right'",
              "attribute": "align",
              "reflects": true
            },
            {
              "kind": "field",
              "name": "sortable",
              "type": {
                "text": "boolean"
              },
              "default": "false",
              "description": "Specifies if the column is sortable.\r\nIf set to true, an arrow icon will be displayed unpon hover,\r\nallowing the user to toggle sort directions.",
              "attribute": "sortable",
              "reflects": true
            },
            {
              "kind": "field",
              "name": "sortDirection",
              "type": {
                "text": "SORT_DIRECTION"
              },
              "description": "Specifies the direction of sorting applied to the column.",
              "attribute": "sortDirection",
              "reflects": true
            },
            {
              "kind": "field",
              "name": "headerLabel",
              "type": {
                "text": "string"
              },
              "default": "''",
              "description": "The textual content associated with this component.\r\nRepresents the primary content or label that will be displayed.",
              "attribute": "headerLabel"
            },
            {
              "kind": "field",
              "name": "sortKey",
              "type": {
                "text": "string"
              },
              "default": "''",
              "description": "The unique identifier representing this column header.\r\nUsed to distinguish between different sortable columns and\r\nto ensure that only one column is sorted at a time.",
              "attribute": "sortKey"
            },
            {
              "kind": "field",
              "name": "visiblyHidden",
              "type": {
                "text": "boolean"
              },
              "default": "false",
              "description": "Determines whether the content should be hidden from visual view but remain accessible\r\nto screen readers for accessibility purposes. When set to `true`, the content\r\nwill not be visibly shown, but its content can still be read by screen readers.\r\nThis is especially useful for providing additional context or information to\r\nassistive technologies without cluttering the visual UI.",
              "attribute": "visiblyHidden"
            },
            {
              "kind": "method",
              "name": "resetSort",
              "description": "Resets the sorting direction of the component to its default state.\r\nUseful for initializing or clearing any applied sorting on the element."
            },
            {
              "kind": "method",
              "name": "toggleSortDirection",
              "privacy": "private",
              "description": "Toggles the sort direction between ascending, descending, and default states.\r\nIt also dispatches an event to notify parent components of the sorting change."
            },
            {
              "kind": "method",
              "name": "getTextContent"
            }
          ],
          "events": [
            {
              "name": "on-sort-changed",
              "type": {
                "text": "CustomEvent"
              },
              "description": "Dispatched when the sort direction is changed."
            }
          ],
          "attributes": [
            {
              "name": "dense",
              "type": {
                "text": "boolean"
              },
              "default": "false",
              "fieldName": "dense"
            },
            {
              "name": "align",
              "type": {
                "text": "TABLE_CELL_ALIGN"
              },
              "description": "Specifies the alignment of the content within the table header.\r\nOptions: 'left', 'center', 'right'",
              "fieldName": "align"
            },
            {
              "name": "sortable",
              "type": {
                "text": "boolean"
              },
              "default": "false",
              "description": "Specifies if the column is sortable.\r\nIf set to true, an arrow icon will be displayed unpon hover,\r\nallowing the user to toggle sort directions.",
              "fieldName": "sortable"
            },
            {
              "name": "sortDirection",
              "type": {
                "text": "SORT_DIRECTION"
              },
              "description": "Specifies the direction of sorting applied to the column.",
              "fieldName": "sortDirection"
            },
            {
              "name": "headerLabel",
              "type": {
                "text": "string"
              },
              "default": "''",
              "description": "The textual content associated with this component.\r\nRepresents the primary content or label that will be displayed.",
              "fieldName": "headerLabel"
            },
            {
              "name": "sortKey",
              "type": {
                "text": "string"
              },
              "default": "''",
              "description": "The unique identifier representing this column header.\r\nUsed to distinguish between different sortable columns and\r\nto ensure that only one column is sorted at a time.",
              "fieldName": "sortKey"
            },
            {
              "name": "visiblyHidden",
              "type": {
                "text": "boolean"
              },
              "default": "false",
              "description": "Determines whether the content should be hidden from visual view but remain accessible\r\nto screen readers for accessibility purposes. When set to `true`, the content\r\nwill not be visibly shown, but its content can still be read by screen readers.\r\nThis is especially useful for providing additional context or information to\r\nassistive technologies without cluttering the visual UI.",
              "fieldName": "visiblyHidden"
            }
          ],
          "superclass": {
            "name": "LitElement",
            "package": "lit"
          },
          "tagName": "kyn-th",
          "customElement": true
        }
      ],
      "exports": [
        {
          "kind": "js",
          "name": "TableHeader",
          "declaration": {
            "name": "TableHeader",
            "module": "src/components/reusable/table/table-header.ts"
          }
        },
        {
          "kind": "custom-element-definition",
          "name": "kyn-th",
          "declaration": {
            "name": "TableHeader",
            "module": "src/components/reusable/table/table-header.ts"
          }
        }
      ]
    },
    {
      "kind": "javascript-module",
      "path": "src/components/reusable/table/table-row.ts",
      "declarations": [
        {
          "kind": "class",
          "description": "`kyn-tr` Web Component.\r\n\r\nRepresents a table row (`<tr>`) equivalent for custom tables created with Shidoka's design system.\r\nIt primarily acts as a container for individual table cells and behaves similarly to a native `<tr>` element.",
          "name": "TableRow",
          "slots": [
            {
              "description": "The content slot for adding table cells (`kyn-td` or other relevant cells).",
              "name": "unnamed"
            }
          ],
          "members": [
            {
              "kind": "field",
              "name": "selected",
              "type": {
                "text": "boolean"
              },
              "default": "false",
              "attribute": "selected",
              "reflects": true
            },
            {
              "kind": "field",
              "name": "clickable",
              "type": {
                "text": "boolean"
              },
              "default": "false",
              "attribute": "clickable",
              "reflects": true
            },
            {
              "kind": "field",
              "name": "expanded",
              "type": {
                "text": "boolean"
              },
              "default": "false",
              "attribute": "expanded",
              "reflects": true
            },
            {
              "kind": "method",
              "name": "handleClick"
            }
          ],
          "attributes": [
            {
              "name": "selected",
              "type": {
                "text": "boolean"
              },
              "default": "false",
              "fieldName": "selected"
            },
            {
              "name": "clickable",
              "type": {
                "text": "boolean"
              },
              "default": "false",
              "fieldName": "clickable"
            },
            {
              "name": "expanded",
              "type": {
                "text": "boolean"
              },
              "default": "false",
              "fieldName": "expanded"
            }
          ],
          "superclass": {
            "name": "LitElement",
            "package": "lit"
          },
          "tagName": "kyn-tr",
          "customElement": true
        }
      ],
      "exports": [
        {
          "kind": "js",
          "name": "TableRow",
          "declaration": {
            "name": "TableRow",
            "module": "src/components/reusable/table/table-row.ts"
          }
        },
        {
          "kind": "custom-element-definition",
          "name": "kyn-tr",
          "declaration": {
            "name": "TableRow",
            "module": "src/components/reusable/table/table-row.ts"
          }
        }
      ]
    },
    {
      "kind": "javascript-module",
      "path": "src/components/reusable/table/table-toolbar.ts",
      "declarations": [
        {
          "kind": "class",
          "description": "`kyn-table-toolbar` Web Component.\r\n\r\nThis component provides a toolbar for tables, primarily featuring a title and additional content.\r\nThe title is rendered prominently, while the slot can be used for controls, buttons, or other interactive elements.",
          "name": "TableToolbar",
          "slots": [
            {
              "description": "The primary content slot for controls, buttons, or other toolbar content.",
              "name": "unnamed"
            }
          ],
          "members": [
            {
              "kind": "field",
              "name": "tableTitle",
              "type": {
                "text": "string"
              },
              "default": "''",
              "description": "The title for the toolbar",
              "attribute": "tableTitle"
            }
          ],
          "attributes": [
            {
              "name": "tableTitle",
              "type": {
                "text": "string"
              },
              "default": "''",
              "description": "The title for the toolbar",
              "fieldName": "tableTitle"
            }
          ],
          "superclass": {
            "name": "LitElement",
            "package": "lit"
          },
          "tagName": "kyn-table-toolbar",
          "customElement": true
        }
      ],
      "exports": [
        {
          "kind": "js",
          "name": "TableToolbar",
          "declaration": {
            "name": "TableToolbar",
            "module": "src/components/reusable/table/table-toolbar.ts"
          }
        },
        {
          "kind": "custom-element-definition",
          "name": "kyn-table-toolbar",
          "declaration": {
            "name": "TableToolbar",
            "module": "src/components/reusable/table/table-toolbar.ts"
          }
        }
      ]
    },
    {
      "kind": "javascript-module",
      "path": "src/components/reusable/table/Table.ts",
      "declarations": [
        {
          "kind": "class",
          "description": "`kyn-table` Web Component.\r\n\r\nThis component provides a generic table structure with a slot to allow customization.\r\nYou can use this component to wrap around table rows and cells for a consistent style.",
          "name": "Table",
          "slots": [
            {
              "description": "The primary content slot for rows, headers, and cells.",
              "name": "unnamed"
            }
          ],
          "members": [
            {
              "kind": "field",
              "name": "fixedLayout",
              "type": {
                "text": "boolean"
              },
              "default": "false",
              "description": "Determines if the table layout is fixed (true) or auto (false).",
              "attribute": "fixedLayout"
            }
          ],
          "attributes": [
            {
              "name": "fixedLayout",
              "type": {
                "text": "boolean"
              },
              "default": "false",
              "description": "Determines if the table layout is fixed (true) or auto (false).",
              "fieldName": "fixedLayout"
            }
          ],
          "superclass": {
            "name": "LitElement",
            "package": "lit"
          },
          "tagName": "kyn-table",
          "customElement": true
        }
      ],
      "exports": [
        {
          "kind": "js",
          "name": "Table",
          "declaration": {
            "name": "Table",
            "module": "src/components/reusable/table/Table.ts"
          }
        },
        {
          "kind": "custom-element-definition",
          "name": "kyn-table",
          "declaration": {
            "name": "Table",
            "module": "src/components/reusable/table/Table.ts"
          }
        }
      ]
    },
    {
      "kind": "javascript-module",
      "path": "src/components/reusable/textArea/index.ts",
      "declarations": [],
      "exports": [
        {
          "kind": "js",
          "name": "TextArea",
          "declaration": {
            "name": "TextArea",
            "module": "./textArea"
          }
        }
      ]
    },
    {
      "kind": "javascript-module",
      "path": "src/components/reusable/textArea/textArea.ts",
      "declarations": [
        {
          "kind": "class",
          "description": "Text area.",
          "name": "TextArea",
          "slots": [
            {
              "description": "Slot for label text.",
              "name": "unnamed"
            }
          ],
          "members": [
            {
              "kind": "field",
              "name": "caption",
              "type": {
                "text": "string"
              },
              "default": "''",
              "description": "Optional text beneath the input.",
              "attribute": "caption"
            },
            {
              "kind": "field",
              "name": "value",
              "type": {
                "text": "string"
              },
              "default": "''",
              "description": "Input value.",
              "attribute": "value"
            },
            {
              "kind": "field",
              "name": "placeholder",
              "type": {
                "text": "string"
              },
              "default": "''",
              "description": "Input placeholder.",
              "attribute": "placeholder"
            },
            {
              "kind": "field",
              "name": "name",
              "type": {
                "text": "string"
              },
              "default": "''",
              "description": "Input name.",
              "attribute": "name"
            },
            {
              "kind": "field",
              "name": "required",
              "type": {
                "text": "boolean"
              },
              "default": "false",
              "description": "Makes the input required.",
              "attribute": "required"
            },
            {
              "kind": "field",
              "name": "disabled",
              "type": {
                "text": "boolean"
              },
              "default": "false",
              "description": "Input disabled state.",
              "attribute": "disabled"
            },
            {
              "kind": "field",
              "name": "invalidText",
              "type": {
                "text": "string"
              },
              "default": "''",
              "description": "Input invalid text.",
              "attribute": "invalidText"
            },
            {
              "kind": "field",
              "name": "maxLength",
              "type": {
                "text": "number"
              },
              "default": "null",
              "description": "Maximum number of characters.",
              "attribute": "maxLength"
            },
            {
              "kind": "field",
              "name": "minLength",
              "type": {
                "text": "number"
              },
              "default": "null",
              "description": "Minimum number of characters.",
              "attribute": "minLength"
            },
            {
              "kind": "method",
              "name": "handleInput",
              "privacy": "private",
              "parameters": [
                {
                  "name": "e",
                  "type": {
                    "text": "any"
                  }
                }
              ]
            },
            {
              "kind": "method",
              "name": "_handleFormdata",
              "privacy": "private",
              "parameters": [
                {
                  "name": "e",
                  "type": {
                    "text": "any"
                  }
                }
              ]
            }
          ],
          "events": [
            {
              "description": "Captures the input event and emits the selected value and original event details.",
              "name": "on-input"
            }
          ],
          "attributes": [
            {
              "name": "caption",
              "type": {
                "text": "string"
              },
              "default": "''",
              "description": "Optional text beneath the input.",
              "fieldName": "caption"
            },
            {
              "name": "value",
              "type": {
                "text": "string"
              },
              "default": "''",
              "description": "Input value.",
              "fieldName": "value"
            },
            {
              "name": "placeholder",
              "type": {
                "text": "string"
              },
              "default": "''",
              "description": "Input placeholder.",
              "fieldName": "placeholder"
            },
            {
              "name": "name",
              "type": {
                "text": "string"
              },
              "default": "''",
              "description": "Input name.",
              "fieldName": "name"
            },
            {
              "name": "required",
              "type": {
                "text": "boolean"
              },
              "default": "false",
              "description": "Makes the input required.",
              "fieldName": "required"
            },
            {
              "name": "disabled",
              "type": {
                "text": "boolean"
              },
              "default": "false",
              "description": "Input disabled state.",
              "fieldName": "disabled"
            },
            {
              "name": "invalidText",
              "type": {
                "text": "string"
              },
              "default": "''",
              "description": "Input invalid text.",
              "fieldName": "invalidText"
            },
            {
              "name": "maxLength",
              "type": {
                "text": "number"
              },
              "default": "null",
              "description": "Maximum number of characters.",
              "fieldName": "maxLength"
            },
            {
              "name": "minLength",
              "type": {
                "text": "number"
              },
              "default": "null",
              "description": "Minimum number of characters.",
              "fieldName": "minLength"
            }
          ],
          "superclass": {
            "name": "LitElement",
            "package": "lit"
          },
          "tagName": "kyn-text-area",
          "customElement": true
        }
      ],
      "exports": [
        {
          "kind": "js",
          "name": "TextArea",
          "declaration": {
            "name": "TextArea",
            "module": "src/components/reusable/textArea/textArea.ts"
          }
        },
        {
          "kind": "custom-element-definition",
          "name": "kyn-text-area",
          "declaration": {
            "name": "TextArea",
            "module": "src/components/reusable/textArea/textArea.ts"
          }
        }
      ]
    },
    {
      "kind": "javascript-module",
      "path": "src/components/reusable/textInput/index.ts",
      "declarations": [],
      "exports": [
        {
          "kind": "js",
          "name": "TextInput",
          "declaration": {
            "name": "TextInput",
            "module": "./textInput"
          }
        }
      ]
    },
    {
      "kind": "javascript-module",
      "path": "src/components/reusable/textInput/textInput.ts",
      "declarations": [
        {
          "kind": "class",
          "description": "Text input.",
          "name": "TextInput",
          "slots": [
            {
              "description": "Slot for label text.",
              "name": "unnamed"
            },
            {
              "description": "Slot for contextual icon.",
              "name": "icon"
            }
          ],
          "members": [
            {
              "kind": "field",
              "name": "type",
              "type": {
                "text": "string"
              },
              "default": "'text'",
              "description": "Input type, limited to options that are \"text like\".",
              "attribute": "type"
            },
            {
              "kind": "field",
              "name": "size",
              "type": {
                "text": "string"
              },
              "default": "'md'",
              "description": "Input size. \"sm\", \"md\", or \"lg\".",
              "attribute": "size"
            },
            {
              "kind": "field",
              "name": "caption",
              "type": {
                "text": "string"
              },
              "default": "''",
              "description": "Optional text beneath the input.",
              "attribute": "caption"
            },
            {
              "kind": "field",
              "name": "value",
              "type": {
                "text": "string"
              },
              "default": "''",
              "description": "Input value.",
              "attribute": "value"
            },
            {
              "kind": "field",
              "name": "placeholder",
              "type": {
                "text": "string"
              },
              "default": "''",
              "description": "Input placeholder.",
              "attribute": "placeholder"
            },
            {
              "kind": "field",
              "name": "name",
              "type": {
                "text": "string"
              },
              "default": "''",
              "description": "Input name.",
              "attribute": "name"
            },
            {
              "kind": "field",
              "name": "required",
              "type": {
                "text": "boolean"
              },
              "default": "false",
              "description": "Makes the input required.",
              "attribute": "required"
            },
            {
              "kind": "field",
              "name": "disabled",
              "type": {
                "text": "boolean"
              },
              "default": "false",
              "description": "Input disabled state.",
              "attribute": "disabled"
            },
            {
              "kind": "field",
              "name": "invalidText",
              "type": {
                "text": "string"
              },
              "default": "''",
              "description": "Input invalid text.",
              "attribute": "invalidText"
            },
            {
              "kind": "field",
              "name": "pattern",
              "type": {
                "text": "string"
              },
              "default": "null",
              "description": "RegEx pattern to validate.",
              "attribute": "pattern"
            },
            {
              "kind": "field",
              "name": "maxLength",
              "type": {
                "text": "number"
              },
              "default": "null",
              "description": "Maximum number of characters.",
              "attribute": "maxLength"
            },
            {
              "kind": "field",
              "name": "minLength",
              "type": {
                "text": "number"
              },
              "default": "null",
              "description": "Minimum number of characters.",
              "attribute": "minLength"
            },
            {
              "kind": "field",
              "name": "iconRight",
              "type": {
                "text": "boolean"
              },
              "default": "false",
              "description": "Place icon on the right.",
              "attribute": "iconRight"
            },
            {
              "kind": "method",
              "name": "_handleInput",
              "privacy": "private",
              "parameters": [
                {
                  "name": "e",
                  "type": {
                    "text": "any"
                  }
                }
              ]
            },
            {
              "kind": "method",
              "name": "_handleClear",
              "privacy": "private"
            },
            {
              "kind": "method",
              "name": "_emitValue",
              "privacy": "private",
              "parameters": [
                {
                  "name": "e",
                  "optional": true,
                  "type": {
                    "text": "any"
                  }
                }
              ]
            },
            {
              "kind": "method",
              "name": "determineIfSlotted",
              "privacy": "private"
            },
            {
              "kind": "method",
              "name": "_handleFormdata",
              "privacy": "private",
              "parameters": [
                {
                  "name": "e",
                  "type": {
                    "text": "any"
                  }
                }
              ]
            }
          ],
          "events": [
            {
              "description": "Captures the input event and emits the selected value and original event details.",
              "name": "on-input"
            }
          ],
          "attributes": [
            {
              "name": "type",
              "type": {
                "text": "string"
              },
              "default": "'text'",
              "description": "Input type, limited to options that are \"text like\".",
              "fieldName": "type"
            },
            {
              "name": "size",
              "type": {
                "text": "string"
              },
              "default": "'md'",
              "description": "Input size. \"sm\", \"md\", or \"lg\".",
              "fieldName": "size"
            },
            {
              "name": "caption",
              "type": {
                "text": "string"
              },
              "default": "''",
              "description": "Optional text beneath the input.",
              "fieldName": "caption"
            },
            {
              "name": "value",
              "type": {
                "text": "string"
              },
              "default": "''",
              "description": "Input value.",
              "fieldName": "value"
            },
            {
              "name": "placeholder",
              "type": {
                "text": "string"
              },
              "default": "''",
              "description": "Input placeholder.",
              "fieldName": "placeholder"
            },
            {
              "name": "name",
              "type": {
                "text": "string"
              },
              "default": "''",
              "description": "Input name.",
              "fieldName": "name"
            },
            {
              "name": "required",
              "type": {
                "text": "boolean"
              },
              "default": "false",
              "description": "Makes the input required.",
              "fieldName": "required"
            },
            {
              "name": "disabled",
              "type": {
                "text": "boolean"
              },
              "default": "false",
              "description": "Input disabled state.",
              "fieldName": "disabled"
            },
            {
              "name": "invalidText",
              "type": {
                "text": "string"
              },
              "default": "''",
              "description": "Input invalid text.",
              "fieldName": "invalidText"
            },
            {
              "name": "pattern",
              "type": {
                "text": "string"
              },
              "default": "null",
              "description": "RegEx pattern to validate.",
              "fieldName": "pattern"
            },
            {
              "name": "maxLength",
              "type": {
                "text": "number"
              },
              "default": "null",
              "description": "Maximum number of characters.",
              "fieldName": "maxLength"
            },
            {
              "name": "minLength",
              "type": {
                "text": "number"
              },
              "default": "null",
              "description": "Minimum number of characters.",
              "fieldName": "minLength"
            },
            {
              "name": "iconRight",
              "type": {
                "text": "boolean"
              },
              "default": "false",
              "description": "Place icon on the right.",
              "fieldName": "iconRight"
            }
          ],
          "superclass": {
            "name": "LitElement",
            "package": "lit"
          },
          "tagName": "kyn-text-input",
          "customElement": true
        }
      ],
      "exports": [
        {
          "kind": "js",
          "name": "TextInput",
          "declaration": {
            "name": "TextInput",
            "module": "src/components/reusable/textInput/textInput.ts"
          }
        },
        {
          "kind": "custom-element-definition",
          "name": "kyn-text-input",
          "declaration": {
            "name": "TextInput",
            "module": "src/components/reusable/textInput/textInput.ts"
          }
        }
      ]
    },
    {
      "kind": "javascript-module",
      "path": "src/components/reusable/timepicker/index.ts",
      "declarations": [],
      "exports": [
        {
          "kind": "js",
          "name": "TimePicker",
          "declaration": {
            "name": "TimePicker",
            "module": "./timepicker"
          }
        }
      ]
    },
    {
      "kind": "javascript-module",
      "path": "src/components/reusable/timepicker/timepicker.ts",
      "declarations": [
        {
          "kind": "class",
          "description": "Time picker.",
          "name": "TimePicker",
          "slots": [
            {
              "description": "Slot for label text.",
              "name": "unnamed"
            }
          ],
          "members": [
            {
              "kind": "field",
              "name": "size",
              "type": {
                "text": "string"
              },
              "default": "'md'",
              "description": "Input size. \"sm\", \"md\", or \"lg\".",
              "attribute": "size"
            },
            {
              "kind": "field",
              "name": "caption",
              "type": {
                "text": "string"
              },
              "default": "''",
              "description": "Optional text beneath the input.",
              "attribute": "caption"
            },
            {
              "kind": "field",
              "name": "value",
              "type": {
                "text": "string"
              },
              "default": "''",
              "description": "The value of the time input is always in 24-hour format that includes leading zeros: hh:mm,\r\nregardless of the input format, which is likely to be selected based on the user's locale (or by the user agent).\r\nIf the time includes seconds (by step attribute), the format is always hh:mm:ss",
              "attribute": "value"
            },
            {
              "kind": "field",
              "name": "name",
              "type": {
                "text": "string"
              },
              "default": "''",
              "description": "Time input name.",
              "attribute": "name"
            },
            {
              "kind": "field",
              "name": "required",
              "type": {
                "text": "boolean"
              },
              "default": "false",
              "description": "Makes the input required.",
              "attribute": "required"
            },
            {
              "kind": "field",
              "name": "disabled",
              "type": {
                "text": "boolean"
              },
              "default": "false",
              "description": "Input disabled state.",
              "attribute": "disabled"
            },
            {
              "kind": "field",
              "name": "invalidText",
              "type": {
                "text": "string"
              },
              "default": "''",
              "description": "Time input invalid text.",
              "attribute": "invalidText"
            },
            {
              "kind": "field",
              "name": "warnText",
              "type": {
                "text": "string"
              },
              "default": "''",
              "description": "Time input warn text.",
              "attribute": "warnText"
            },
            {
              "kind": "field",
              "name": "maxTime",
              "type": {
                "text": "string"
              },
              "default": "''",
              "description": "Maximum Time hh:mm format.",
              "attribute": "maxTime"
            },
            {
              "kind": "field",
              "name": "minTime",
              "type": {
                "text": "string"
              },
              "default": "''",
              "description": "Minimum Time in hh:mm format.",
              "attribute": "minTime"
            },
            {
              "kind": "field",
              "name": "step",
              "type": {
                "text": "string"
              },
              "default": "''",
              "description": "Specifies the granularity that the value must adhere to, or the special value any,\r\nIt takes value that equates to the number of seconds you want to increment by;\r\nthe default (60 sec.). If you specify a value of less than 60 sec., the time input will show a seconds input area alongside the hours and minutes",
              "attribute": "step"
            },
            {
              "kind": "method",
              "name": "handleInput",
              "privacy": "private",
              "parameters": [
                {
                  "name": "e",
                  "type": {
                    "text": "any"
                  }
                }
              ]
            },
            {
              "kind": "method",
              "name": "validateMinTime",
              "privacy": "private"
            },
            {
              "kind": "method",
              "name": "validateMaxTime",
              "privacy": "private"
            },
            {
              "kind": "method",
              "name": "timeToSeconds",
              "privacy": "private",
              "parameters": [
                {
                  "name": "timeString",
                  "type": {
                    "text": "String"
                  }
                }
              ]
            },
            {
              "kind": "method",
              "name": "_handleFormdata",
              "privacy": "private",
              "parameters": [
                {
                  "name": "e",
                  "type": {
                    "text": "any"
                  }
                }
              ]
            }
          ],
          "events": [
            {
              "description": "Captures the input event and emits the selected value and original event details.",
              "name": "on-input"
            }
          ],
          "attributes": [
            {
              "name": "size",
              "type": {
                "text": "string"
              },
              "default": "'md'",
              "description": "Input size. \"sm\", \"md\", or \"lg\".",
              "fieldName": "size"
            },
            {
              "name": "caption",
              "type": {
                "text": "string"
              },
              "default": "''",
              "description": "Optional text beneath the input.",
              "fieldName": "caption"
            },
            {
              "name": "value",
              "type": {
                "text": "string"
              },
              "default": "''",
              "description": "The value of the time input is always in 24-hour format that includes leading zeros: hh:mm,\r\nregardless of the input format, which is likely to be selected based on the user's locale (or by the user agent).\r\nIf the time includes seconds (by step attribute), the format is always hh:mm:ss",
              "fieldName": "value"
            },
            {
              "name": "name",
              "type": {
                "text": "string"
              },
              "default": "''",
              "description": "Time input name.",
              "fieldName": "name"
            },
            {
              "name": "required",
              "type": {
                "text": "boolean"
              },
              "default": "false",
              "description": "Makes the input required.",
              "fieldName": "required"
            },
            {
              "name": "disabled",
              "type": {
                "text": "boolean"
              },
              "default": "false",
              "description": "Input disabled state.",
              "fieldName": "disabled"
            },
            {
              "name": "invalidText",
              "type": {
                "text": "string"
              },
              "default": "''",
              "description": "Time input invalid text.",
              "fieldName": "invalidText"
            },
            {
              "name": "warnText",
              "type": {
                "text": "string"
              },
              "default": "''",
              "description": "Time input warn text.",
              "fieldName": "warnText"
            },
            {
              "name": "maxTime",
              "type": {
                "text": "string"
              },
              "default": "''",
              "description": "Maximum Time hh:mm format.",
              "fieldName": "maxTime"
            },
            {
              "name": "minTime",
              "type": {
                "text": "string"
              },
              "default": "''",
              "description": "Minimum Time in hh:mm format.",
              "fieldName": "minTime"
            },
            {
              "name": "step",
              "type": {
                "text": "string"
              },
              "default": "''",
              "description": "Specifies the granularity that the value must adhere to, or the special value any,\r\nIt takes value that equates to the number of seconds you want to increment by;\r\nthe default (60 sec.). If you specify a value of less than 60 sec., the time input will show a seconds input area alongside the hours and minutes",
              "fieldName": "step"
            }
          ],
          "superclass": {
            "name": "LitElement",
            "package": "lit"
          },
          "tagName": "kyn-time-picker",
          "customElement": true
        }
      ],
      "exports": [
        {
          "kind": "js",
          "name": "TimePicker",
          "declaration": {
            "name": "TimePicker",
            "module": "src/components/reusable/timepicker/timepicker.ts"
          }
        },
        {
          "kind": "custom-element-definition",
          "name": "kyn-time-picker",
          "declaration": {
            "name": "TimePicker",
            "module": "src/components/reusable/timepicker/timepicker.ts"
          }
        }
      ]
    },
    {
      "kind": "javascript-module",
      "path": "src/components/reusable/toggleButton/index.ts",
      "declarations": [],
      "exports": [
        {
          "kind": "js",
          "name": "ToggleButton",
          "declaration": {
            "name": "ToggleButton",
            "module": "./toggleButton"
          }
        }
      ]
    },
    {
      "kind": "javascript-module",
      "path": "src/components/reusable/toggleButton/toggleButton.ts",
      "declarations": [
        {
          "kind": "class",
          "description": "Toggle Button.",
          "name": "ToggleButton",
          "slots": [
            {
              "description": "Slot for label text.",
              "name": "unnamed"
            }
          ],
          "members": [
            {
              "kind": "field",
              "name": "name",
              "type": {
                "text": "string"
              },
              "default": "''",
              "description": "Input name.",
              "attribute": "name"
            },
            {
              "kind": "field",
              "name": "value",
              "type": {
                "text": "string"
              },
              "default": "''",
              "description": "Input value.",
              "attribute": "value"
            },
            {
              "kind": "field",
              "name": "checked",
              "type": {
                "text": "boolean"
              },
              "default": "false",
              "description": "Checkbox checked state.",
              "attribute": "checked"
            },
            {
              "kind": "field",
              "name": "checkedText",
              "type": {
                "text": "string"
              },
              "default": "'On'",
              "description": "Checked state text.",
              "attribute": "checkedText"
            },
            {
              "kind": "field",
              "name": "uncheckedText",
              "type": {
                "text": "string"
              },
              "default": "'Off'",
              "description": "Unchecked state text.",
              "attribute": "uncheckedText"
            },
            {
              "kind": "field",
              "name": "small",
              "type": {
                "text": "boolean"
              },
              "default": "false",
              "description": "Option to use small size.",
              "attribute": "small"
            },
            {
              "kind": "field",
              "name": "disabled",
              "type": {
                "text": "boolean"
              },
              "default": "false",
              "description": "Checkbox disabled state.",
              "attribute": "disabled"
            },
            {
              "kind": "method",
              "name": "handleChange",
              "privacy": "private",
              "parameters": [
                {
                  "name": "e",
                  "type": {
                    "text": "any"
                  }
                }
              ]
            },
            {
              "kind": "method",
              "name": "_handleFormdata",
              "privacy": "private",
              "parameters": [
                {
                  "name": "e",
                  "type": {
                    "text": "any"
                  }
                }
              ]
            }
          ],
          "events": [
            {
              "description": "Captures the change event and emits the selected value and original event details.",
              "name": "on-change"
            }
          ],
          "attributes": [
            {
              "name": "name",
              "type": {
                "text": "string"
              },
              "default": "''",
              "description": "Input name.",
              "fieldName": "name"
            },
            {
              "name": "value",
              "type": {
                "text": "string"
              },
              "default": "''",
              "description": "Input value.",
              "fieldName": "value"
            },
            {
              "name": "checked",
              "type": {
                "text": "boolean"
              },
              "default": "false",
              "description": "Checkbox checked state.",
              "fieldName": "checked"
            },
            {
              "name": "checkedText",
              "type": {
                "text": "string"
              },
              "default": "'On'",
              "description": "Checked state text.",
              "fieldName": "checkedText"
            },
            {
              "name": "uncheckedText",
              "type": {
                "text": "string"
              },
              "default": "'Off'",
              "description": "Unchecked state text.",
              "fieldName": "uncheckedText"
            },
            {
              "name": "small",
              "type": {
                "text": "boolean"
              },
              "default": "false",
              "description": "Option to use small size.",
              "fieldName": "small"
            },
            {
              "name": "disabled",
              "type": {
                "text": "boolean"
              },
              "default": "false",
              "description": "Checkbox disabled state.",
              "fieldName": "disabled"
            }
          ],
          "superclass": {
            "name": "LitElement",
            "package": "lit"
          },
          "tagName": "kyn-toggle-button",
          "customElement": true
        }
      ],
      "exports": [
        {
          "kind": "js",
          "name": "ToggleButton",
          "declaration": {
            "name": "ToggleButton",
            "module": "src/components/reusable/toggleButton/toggleButton.ts"
          }
        },
        {
          "kind": "custom-element-definition",
          "name": "kyn-toggle-button",
          "declaration": {
            "name": "ToggleButton",
            "module": "src/components/reusable/toggleButton/toggleButton.ts"
          }
        }
      ]
    },
    {
      "kind": "javascript-module",
      "path": "src/components/reusable/table/story-helpers/action-menu.ts",
      "declarations": [
        {
          "kind": "class",
          "description": "",
          "name": "ActionMenu",
          "members": [
            {
              "kind": "field",
              "name": "opened",
              "type": {
                "text": "boolean"
              },
              "default": "false",
              "attribute": "opened"
            },
            {
              "kind": "field",
              "name": "handleDelete",
              "attribute": "handleDelete"
            },
            {
              "kind": "field",
              "name": "itemId",
              "type": {
                "text": "number"
              },
              "default": "0",
              "attribute": "itemId"
            },
            {
              "kind": "method",
              "name": "toggleMenu"
            },
            {
              "kind": "field",
              "name": "deleteHandler"
            },
            {
              "kind": "field",
              "name": "actionHandler"
            },
            {
              "kind": "field",
              "name": "_handleToggle"
            }
          ],
          "attributes": [
            {
              "name": "opened",
              "type": {
                "text": "boolean"
              },
              "default": "false",
              "fieldName": "opened"
            },
            {
              "name": "handleDelete",
              "fieldName": "handleDelete"
            },
            {
              "name": "itemId",
              "type": {
                "text": "number"
              },
              "default": "0",
              "fieldName": "itemId"
            }
          ],
          "superclass": {
            "name": "LitElement",
            "package": "lit"
          },
          "tagName": "action-menu",
          "customElement": true
        }
      ],
      "exports": [
        {
          "kind": "js",
          "name": "ActionMenu",
          "declaration": {
            "name": "ActionMenu",
            "module": "src/components/reusable/table/story-helpers/action-menu.ts"
          }
        },
        {
          "kind": "custom-element-definition",
          "name": "action-menu",
          "declaration": {
            "name": "ActionMenu",
            "module": "src/components/reusable/table/story-helpers/action-menu.ts"
          }
        }
      ]
    },
    {
      "kind": "javascript-module",
      "path": "src/components/reusable/table/story-helpers/batch-actions.ts",
      "declarations": [
        {
          "kind": "class",
          "description": "",
          "name": "BatchActions",
          "members": [
            {
              "kind": "field",
              "name": "handleDelete",
              "attribute": "handleDelete"
            },
            {
              "kind": "field",
              "name": "opened",
              "type": {
                "text": "boolean"
              },
              "default": "false",
              "attribute": "opened",
              "reflects": true
            },
            {
              "kind": "field",
              "name": "handleClick"
            }
          ],
          "attributes": [
            {
              "name": "handleDelete",
              "fieldName": "handleDelete"
            },
            {
              "name": "opened",
              "type": {
                "text": "boolean"
              },
              "default": "false",
              "fieldName": "opened"
            }
          ],
          "superclass": {
            "name": "LitElement",
            "package": "lit"
          },
          "tagName": "batch-actions",
          "customElement": true
        }
      ],
      "exports": [
        {
          "kind": "js",
          "name": "BatchActions",
          "declaration": {
            "name": "BatchActions",
            "module": "src/components/reusable/table/story-helpers/batch-actions.ts"
          }
        },
        {
          "kind": "custom-element-definition",
          "name": "batch-actions",
          "declaration": {
            "name": "BatchActions",
            "module": "src/components/reusable/table/story-helpers/batch-actions.ts"
          }
        }
      ]
    }
  ]
}<|MERGE_RESOLUTION|>--- conflicted
+++ resolved
@@ -643,6 +643,1122 @@
     },
     {
       "kind": "javascript-module",
+      "path": "src/components/global/header/header.ts",
+      "declarations": [
+        {
+          "kind": "class",
+          "description": "The global Header component.",
+          "name": "Header",
+          "slots": [
+            {
+              "description": "The default slot for all empty space right of the logo/title.",
+              "name": "unnamed"
+            },
+            {
+              "description": "Slot for the logo, will overwrite the default logo.",
+              "name": "logo"
+            },
+            {
+              "description": "Slot left of the logo, intended for a header panel.",
+              "name": "left"
+            }
+          ],
+          "members": [
+            {
+              "kind": "field",
+              "name": "rootUrl",
+              "type": {
+                "text": "string"
+              },
+              "default": "'/'",
+              "description": "URL for the header logo link. Should target the application home page.",
+              "attribute": "rootUrl"
+            },
+            {
+              "kind": "field",
+              "name": "appTitle",
+              "type": {
+                "text": "string"
+              },
+              "default": "''",
+              "description": "App title text next to logo.  Hidden on smaller screens.",
+              "attribute": "appTitle"
+            },
+            {
+              "kind": "field",
+              "name": "breakpoint",
+              "type": {
+                "text": "number"
+              },
+              "default": "672",
+              "description": "The breakpoint (in px) to convert the nav to a flyout menu for small screens.",
+              "attribute": "breakpoint"
+            },
+            {
+              "kind": "field",
+              "name": "divider",
+              "type": {
+                "text": "boolean"
+              },
+              "default": "false",
+              "description": "Adds a 1px shadow to the bottom of the header, for contrast with  white backgrounds.",
+              "attribute": "divider"
+            },
+            {
+              "kind": "method",
+              "name": "handleSlotChange",
+              "privacy": "private"
+            },
+            {
+              "kind": "method",
+              "name": "handleMenuClickOut",
+              "privacy": "private",
+              "parameters": [
+                {
+                  "name": "e",
+                  "type": {
+                    "text": "any"
+                  }
+                }
+              ]
+            },
+            {
+              "kind": "method",
+              "name": "testBreakpoint",
+              "privacy": "private"
+            },
+            {
+              "kind": "method",
+              "name": "handleRootLinkClick",
+              "privacy": "private",
+              "parameters": [
+                {
+                  "name": "e",
+                  "type": {
+                    "text": "Event"
+                  }
+                }
+              ]
+            },
+            {
+              "kind": "method",
+              "name": "toggleNavMenu",
+              "privacy": "private"
+            },
+            {
+              "kind": "method",
+              "name": "emitMenuToggle",
+              "privacy": "private"
+            }
+          ],
+          "events": [
+            {
+              "description": "Captures the menu toggle click event and emits the menu open state in the detail.",
+              "name": "on-menu-toggle"
+            },
+            {
+              "description": "Captures the logo link click event and emits the original event details.",
+              "name": "on-root-link-click"
+            }
+          ],
+          "attributes": [
+            {
+              "name": "rootUrl",
+              "type": {
+                "text": "string"
+              },
+              "default": "'/'",
+              "description": "URL for the header logo link. Should target the application home page.",
+              "fieldName": "rootUrl"
+            },
+            {
+              "name": "appTitle",
+              "type": {
+                "text": "string"
+              },
+              "default": "''",
+              "description": "App title text next to logo.  Hidden on smaller screens.",
+              "fieldName": "appTitle"
+            },
+            {
+              "name": "breakpoint",
+              "type": {
+                "text": "number"
+              },
+              "default": "672",
+              "description": "The breakpoint (in px) to convert the nav to a flyout menu for small screens.",
+              "fieldName": "breakpoint"
+            },
+            {
+              "name": "divider",
+              "type": {
+                "text": "boolean"
+              },
+              "default": "false",
+              "description": "Adds a 1px shadow to the bottom of the header, for contrast with  white backgrounds.",
+              "fieldName": "divider"
+            }
+          ],
+          "superclass": {
+            "name": "LitElement",
+            "package": "lit"
+          },
+          "tagName": "kyn-header",
+          "customElement": true
+        }
+      ],
+      "exports": [
+        {
+          "kind": "js",
+          "name": "Header",
+          "declaration": {
+            "name": "Header",
+            "module": "src/components/global/header/header.ts"
+          }
+        },
+        {
+          "kind": "custom-element-definition",
+          "name": "kyn-header",
+          "declaration": {
+            "name": "Header",
+            "module": "src/components/global/header/header.ts"
+          }
+        }
+      ]
+    },
+    {
+      "kind": "javascript-module",
+      "path": "src/components/global/header/headerAvatar.ts",
+      "declarations": [
+        {
+          "kind": "class",
+          "description": "User avatar.",
+          "name": "HeaderAvatar",
+          "members": [
+            {
+              "kind": "field",
+              "name": "initials",
+              "type": {
+                "text": "string"
+              },
+              "default": "''",
+              "description": "Two letters, first and last initial, to show in the user avatar circle.",
+              "attribute": "initials"
+            }
+          ],
+          "attributes": [
+            {
+              "name": "initials",
+              "type": {
+                "text": "string"
+              },
+              "default": "''",
+              "description": "Two letters, first and last initial, to show in the user avatar circle.",
+              "fieldName": "initials"
+            }
+          ],
+          "superclass": {
+            "name": "LitElement",
+            "package": "lit"
+          },
+          "tagName": "kyn-header-avatar",
+          "customElement": true
+        }
+      ],
+      "exports": [
+        {
+          "kind": "js",
+          "name": "HeaderAvatar",
+          "declaration": {
+            "name": "HeaderAvatar",
+            "module": "src/components/global/header/headerAvatar.ts"
+          }
+        },
+        {
+          "kind": "custom-element-definition",
+          "name": "kyn-header-avatar",
+          "declaration": {
+            "name": "HeaderAvatar",
+            "module": "src/components/global/header/headerAvatar.ts"
+          }
+        }
+      ]
+    },
+    {
+      "kind": "javascript-module",
+      "path": "src/components/global/header/headerFlyout.ts",
+      "declarations": [
+        {
+          "kind": "class",
+          "description": "Component for header flyout items.",
+          "name": "HeaderFlyout",
+          "slots": [
+            {
+              "description": "Slot for flyout menu content.",
+              "name": "unnamed"
+            },
+            {
+              "description": "Slot for button/toggle content.",
+              "name": "button"
+            }
+          ],
+          "members": [
+            {
+              "kind": "field",
+              "name": "open",
+              "type": {
+                "text": "boolean"
+              },
+              "default": "false",
+              "description": "Flyout open state.",
+              "attribute": "open"
+            },
+            {
+              "kind": "field",
+              "name": "anchorLeft",
+              "type": {
+                "text": "boolean"
+              },
+              "default": "false",
+              "description": "Anchor flyout menu to the left edge of the button instead of the right edge.",
+              "attribute": "anchorLeft"
+            },
+            {
+              "kind": "field",
+              "name": "hideArrow",
+              "type": {
+                "text": "boolean"
+              },
+              "default": "false",
+              "description": "Hides the arrow.",
+              "attribute": "hideArrow"
+            },
+            {
+              "kind": "field",
+              "name": "assistiveText",
+              "type": {
+                "text": "string"
+              },
+              "default": "''",
+              "description": "Button assistive text, title + aria-label.",
+              "attribute": "assistiveText"
+            },
+            {
+              "kind": "field",
+              "name": "href",
+              "type": {
+                "text": "string"
+              },
+              "default": "''",
+              "description": "Turns the button into a link.",
+              "attribute": "href"
+            },
+            {
+              "kind": "method",
+              "name": "handlePointerEnter",
+              "privacy": "private",
+              "parameters": [
+                {
+                  "name": "e",
+                  "type": {
+                    "text": "PointerEvent"
+                  }
+                }
+              ]
+            },
+            {
+              "kind": "method",
+              "name": "handlePointerLeave",
+              "privacy": "private",
+              "parameters": [
+                {
+                  "name": "e",
+                  "type": {
+                    "text": "PointerEvent"
+                  }
+                }
+              ]
+            },
+            {
+              "kind": "method",
+              "name": "handleClick",
+              "privacy": "private"
+            },
+            {
+              "kind": "method",
+              "name": "handleClickOut",
+              "privacy": "private",
+              "parameters": [
+                {
+                  "name": "e",
+                  "type": {
+                    "text": "Event"
+                  }
+                }
+              ]
+            },
+            {
+              "kind": "method",
+              "name": "testBreakpoint",
+              "privacy": "private"
+            }
+          ],
+          "attributes": [
+            {
+              "name": "open",
+              "type": {
+                "text": "boolean"
+              },
+              "default": "false",
+              "description": "Flyout open state.",
+              "fieldName": "open"
+            },
+            {
+              "name": "anchorLeft",
+              "type": {
+                "text": "boolean"
+              },
+              "default": "false",
+              "description": "Anchor flyout menu to the left edge of the button instead of the right edge.",
+              "fieldName": "anchorLeft"
+            },
+            {
+              "name": "hideArrow",
+              "type": {
+                "text": "boolean"
+              },
+              "default": "false",
+              "description": "Hides the arrow.",
+              "fieldName": "hideArrow"
+            },
+            {
+              "name": "assistiveText",
+              "type": {
+                "text": "string"
+              },
+              "default": "''",
+              "description": "Button assistive text, title + aria-label.",
+              "fieldName": "assistiveText"
+            },
+            {
+              "name": "href",
+              "type": {
+                "text": "string"
+              },
+              "default": "''",
+              "description": "Turns the button into a link.",
+              "fieldName": "href"
+            }
+          ],
+          "superclass": {
+            "name": "LitElement",
+            "package": "lit"
+          },
+          "tagName": "kyn-header-flyout",
+          "customElement": true
+        }
+      ],
+      "exports": [
+        {
+          "kind": "js",
+          "name": "HeaderFlyout",
+          "declaration": {
+            "name": "HeaderFlyout",
+            "module": "src/components/global/header/headerFlyout.ts"
+          }
+        },
+        {
+          "kind": "custom-element-definition",
+          "name": "kyn-header-flyout",
+          "declaration": {
+            "name": "HeaderFlyout",
+            "module": "src/components/global/header/headerFlyout.ts"
+          }
+        }
+      ]
+    },
+    {
+      "kind": "javascript-module",
+      "path": "src/components/global/header/headerFlyouts.ts",
+      "declarations": [
+        {
+          "kind": "class",
+          "description": "Container for header flyout items, aligns to the right, place last.",
+          "name": "HeaderFlyouts",
+          "slots": [
+            {
+              "description": "This element has a slot.",
+              "name": "unnamed"
+            }
+          ],
+          "members": [],
+          "superclass": {
+            "name": "LitElement",
+            "package": "lit"
+          },
+          "tagName": "kyn-header-flyouts",
+          "customElement": true
+        }
+      ],
+      "exports": [
+        {
+          "kind": "js",
+          "name": "HeaderFlyouts",
+          "declaration": {
+            "name": "HeaderFlyouts",
+            "module": "src/components/global/header/headerFlyouts.ts"
+          }
+        },
+        {
+          "kind": "custom-element-definition",
+          "name": "kyn-header-flyouts",
+          "declaration": {
+            "name": "HeaderFlyouts",
+            "module": "src/components/global/header/headerFlyouts.ts"
+          }
+        }
+      ]
+    },
+    {
+      "kind": "javascript-module",
+      "path": "src/components/global/header/headerLink.ts",
+      "declarations": [
+        {
+          "kind": "class",
+          "description": "Component for navigation links within the Header.",
+          "name": "HeaderLink",
+          "slots": [
+            {
+              "description": "Slot for link text/content.",
+              "name": "unnamed"
+            },
+            {
+              "description": "Slot for sublinks (up to two levels).",
+              "name": "links"
+            }
+          ],
+          "members": [
+            {
+              "kind": "field",
+              "name": "open",
+              "type": {
+                "text": "boolean"
+              },
+              "default": "false",
+              "description": "Link open state.",
+              "attribute": "open"
+            },
+            {
+              "kind": "field",
+              "name": "href",
+              "type": {
+                "text": "string"
+              },
+              "default": "''",
+              "description": "Link url.",
+              "attribute": "href"
+            },
+            {
+              "kind": "field",
+              "name": "target",
+              "default": "'_self'",
+              "type": {
+                "text": "'_self'"
+              },
+              "description": "Defines a target attribute for where to load the URL. Possible options include \"_self\" (default), \"_blank\", \"_parent\", \"_top\"",
+              "attribute": "target"
+            },
+            {
+              "kind": "field",
+              "name": "rel",
+              "type": {
+                "text": "string"
+              },
+              "default": "''",
+              "description": "Defines a relationship between a linked resource and the document. An empty string (default) means no particular relationship",
+              "attribute": "rel"
+            },
+            {
+              "kind": "field",
+              "name": "isActive",
+              "type": {
+                "text": "boolean"
+              },
+              "default": "false",
+              "description": "Link active state, for example when URL path matches link href.",
+              "attribute": "isActive"
+            },
+            {
+              "kind": "field",
+              "name": "divider",
+              "type": {
+                "text": "boolean"
+              },
+              "default": "false",
+              "description": "Adds a 1px shadow to the bottom of the link.",
+              "attribute": "divider"
+            },
+            {
+              "kind": "method",
+              "name": "handlePointerEnter",
+              "privacy": "private",
+              "parameters": [
+                {
+                  "name": "e",
+                  "type": {
+                    "text": "PointerEvent"
+                  }
+                }
+              ]
+            },
+            {
+              "kind": "method",
+              "name": "handlePointerLeave",
+              "privacy": "private",
+              "parameters": [
+                {
+                  "name": "e",
+                  "type": {
+                    "text": "PointerEvent"
+                  }
+                }
+              ]
+            },
+            {
+              "kind": "method",
+              "name": "handleClick",
+              "privacy": "private",
+              "parameters": [
+                {
+                  "name": "e",
+                  "type": {
+                    "text": "Event"
+                  }
+                }
+              ]
+            },
+            {
+              "kind": "method",
+              "name": "handleClickOut",
+              "privacy": "private",
+              "parameters": [
+                {
+                  "name": "e",
+                  "type": {
+                    "text": "Event"
+                  }
+                }
+              ]
+            },
+            {
+              "kind": "method",
+              "name": "determineIfSlotted",
+              "privacy": "private"
+            },
+            {
+              "kind": "method",
+              "name": "determineLevel",
+              "privacy": "private"
+            },
+            {
+              "kind": "method",
+              "name": "testBreakpoint",
+              "privacy": "private"
+            }
+          ],
+          "events": [
+            {
+              "description": "Captures the click event and emits the original event details.",
+              "name": "on-click"
+            }
+          ],
+          "attributes": [
+            {
+              "name": "open",
+              "type": {
+                "text": "boolean"
+              },
+              "default": "false",
+              "description": "Link open state.",
+              "fieldName": "open"
+            },
+            {
+              "name": "href",
+              "type": {
+                "text": "string"
+              },
+              "default": "''",
+              "description": "Link url.",
+              "fieldName": "href"
+            },
+            {
+              "name": "target",
+              "default": "'_self'",
+              "type": {
+                "text": "'_self'"
+              },
+              "description": "Defines a target attribute for where to load the URL. Possible options include \"_self\" (default), \"_blank\", \"_parent\", \"_top\"",
+              "fieldName": "target"
+            },
+            {
+              "name": "rel",
+              "type": {
+                "text": "string"
+              },
+              "default": "''",
+              "description": "Defines a relationship between a linked resource and the document. An empty string (default) means no particular relationship",
+              "fieldName": "rel"
+            },
+            {
+              "name": "isActive",
+              "type": {
+                "text": "boolean"
+              },
+              "default": "false",
+              "description": "Link active state, for example when URL path matches link href.",
+              "fieldName": "isActive"
+            },
+            {
+              "name": "divider",
+              "type": {
+                "text": "boolean"
+              },
+              "default": "false",
+              "description": "Adds a 1px shadow to the bottom of the link.",
+              "fieldName": "divider"
+            }
+          ],
+          "superclass": {
+            "name": "LitElement",
+            "package": "lit"
+          },
+          "tagName": "kyn-header-link",
+          "customElement": true
+        }
+      ],
+      "exports": [
+        {
+          "kind": "js",
+          "name": "HeaderLink",
+          "declaration": {
+            "name": "HeaderLink",
+            "module": "src/components/global/header/headerLink.ts"
+          }
+        },
+        {
+          "kind": "custom-element-definition",
+          "name": "kyn-header-link",
+          "declaration": {
+            "name": "HeaderLink",
+            "module": "src/components/global/header/headerLink.ts"
+          }
+        }
+      ]
+    },
+    {
+      "kind": "javascript-module",
+      "path": "src/components/global/header/headerNav.ts",
+      "declarations": [
+        {
+          "kind": "class",
+          "description": "Container for header navigation links.",
+          "name": "HeaderNav",
+          "slots": [
+            {
+              "description": "This element has a slot.",
+              "name": "unnamed"
+            }
+          ],
+          "members": [
+            {
+              "kind": "method",
+              "name": "testBreakpoint",
+              "privacy": "private"
+            }
+          ],
+          "superclass": {
+            "name": "LitElement",
+            "package": "lit"
+          },
+          "tagName": "kyn-header-nav",
+          "customElement": true
+        }
+      ],
+      "exports": [
+        {
+          "kind": "js",
+          "name": "HeaderNav",
+          "declaration": {
+            "name": "HeaderNav",
+            "module": "src/components/global/header/headerNav.ts"
+          }
+        },
+        {
+          "kind": "custom-element-definition",
+          "name": "kyn-header-nav",
+          "declaration": {
+            "name": "HeaderNav",
+            "module": "src/components/global/header/headerNav.ts"
+          }
+        }
+      ]
+    },
+    {
+      "kind": "javascript-module",
+      "path": "src/components/global/header/headerPanel.ts",
+      "declarations": [
+        {
+          "kind": "class",
+          "description": "Header fly-out panel.",
+          "name": "HeaderPanel",
+          "slots": [
+            {
+              "description": "Slot for panel content.",
+              "name": "unnamed"
+            },
+            {
+              "description": "Slot for button icon.",
+              "name": "button"
+            }
+          ],
+          "members": [
+            {
+              "kind": "field",
+              "name": "right",
+              "type": {
+                "text": "boolean"
+              },
+              "default": "false",
+              "description": "Panel extends from right instead of left.",
+              "attribute": "right"
+            },
+            {
+              "kind": "field",
+              "name": "open",
+              "type": {
+                "text": "boolean"
+              },
+              "default": "false",
+              "description": "Panel open state.",
+              "attribute": "open"
+            },
+            {
+              "kind": "field",
+              "name": "heading",
+              "type": {
+                "text": "string"
+              },
+              "default": "''",
+              "description": "Panel heading.",
+              "attribute": "heading"
+            },
+            {
+              "kind": "field",
+              "name": "openText",
+              "type": {
+                "text": "string"
+              },
+              "default": "'Open Panel'",
+              "description": "Open button assistive text.",
+              "attribute": "openText"
+            },
+            {
+              "kind": "field",
+              "name": "closeText",
+              "type": {
+                "text": "string"
+              },
+              "default": "'Close Panel'",
+              "description": "Close button assistive text.",
+              "attribute": "closeText"
+            },
+            {
+              "kind": "method",
+              "name": "togglePanel",
+              "privacy": "private"
+            },
+            {
+              "kind": "method",
+              "name": "handleClickOut",
+              "privacy": "private",
+              "parameters": [
+                {
+                  "name": "e",
+                  "type": {
+                    "text": "Event"
+                  }
+                }
+              ]
+            }
+          ],
+          "attributes": [
+            {
+              "name": "right",
+              "type": {
+                "text": "boolean"
+              },
+              "default": "false",
+              "description": "Panel extends from right instead of left.",
+              "fieldName": "right"
+            },
+            {
+              "name": "open",
+              "type": {
+                "text": "boolean"
+              },
+              "default": "false",
+              "description": "Panel open state.",
+              "fieldName": "open"
+            },
+            {
+              "name": "heading",
+              "type": {
+                "text": "string"
+              },
+              "default": "''",
+              "description": "Panel heading.",
+              "fieldName": "heading"
+            },
+            {
+              "name": "openText",
+              "type": {
+                "text": "string"
+              },
+              "default": "'Open Panel'",
+              "description": "Open button assistive text.",
+              "fieldName": "openText"
+            },
+            {
+              "name": "closeText",
+              "type": {
+                "text": "string"
+              },
+              "default": "'Close Panel'",
+              "description": "Close button assistive text.",
+              "fieldName": "closeText"
+            }
+          ],
+          "superclass": {
+            "name": "LitElement",
+            "package": "lit"
+          },
+          "tagName": "kyn-header-panel",
+          "customElement": true
+        }
+      ],
+      "exports": [
+        {
+          "kind": "js",
+          "name": "HeaderPanel",
+          "declaration": {
+            "name": "HeaderPanel",
+            "module": "src/components/global/header/headerPanel.ts"
+          }
+        },
+        {
+          "kind": "custom-element-definition",
+          "name": "kyn-header-panel",
+          "declaration": {
+            "name": "HeaderPanel",
+            "module": "src/components/global/header/headerPanel.ts"
+          }
+        }
+      ]
+    },
+    {
+      "kind": "javascript-module",
+      "path": "src/components/global/header/headerPanelLink.ts",
+      "declarations": [
+        {
+          "kind": "class",
+          "description": "Header fly-out panel link.",
+          "name": "HeaderPanelLink",
+          "slots": [
+            {
+              "description": "Slot for link text/content.",
+              "name": "unnamed"
+            }
+          ],
+          "members": [
+            {
+              "kind": "field",
+              "name": "href",
+              "type": {
+                "text": "string"
+              },
+              "default": "''",
+              "description": "Link url.",
+              "attribute": "href"
+            },
+            {
+              "kind": "field",
+              "name": "target",
+              "default": "'_self'",
+              "type": {
+                "text": "'_self'"
+              },
+              "description": "Defines a target attribute for where to load the URL. Possible options include \"_self\" (default), \"_blank\", \"_parent\", \"_top\"",
+              "attribute": "target"
+            },
+            {
+              "kind": "field",
+              "name": "rel",
+              "type": {
+                "text": "string"
+              },
+              "default": "''",
+              "description": "Defines a relationship between a linked resource and the document. An empty string (default) means no particular relationship",
+              "attribute": "rel"
+            },
+            {
+              "kind": "method",
+              "name": "handleClick",
+              "privacy": "private",
+              "parameters": [
+                {
+                  "name": "e",
+                  "type": {
+                    "text": "Event"
+                  }
+                }
+              ]
+            }
+          ],
+          "events": [
+            {
+              "description": "Captures the click event and emits the original event details.",
+              "name": "on-click"
+            }
+          ],
+          "attributes": [
+            {
+              "name": "href",
+              "type": {
+                "text": "string"
+              },
+              "default": "''",
+              "description": "Link url.",
+              "fieldName": "href"
+            },
+            {
+              "name": "target",
+              "default": "'_self'",
+              "type": {
+                "text": "'_self'"
+              },
+              "description": "Defines a target attribute for where to load the URL. Possible options include \"_self\" (default), \"_blank\", \"_parent\", \"_top\"",
+              "fieldName": "target"
+            },
+            {
+              "name": "rel",
+              "type": {
+                "text": "string"
+              },
+              "default": "''",
+              "description": "Defines a relationship between a linked resource and the document. An empty string (default) means no particular relationship",
+              "fieldName": "rel"
+            }
+          ],
+          "superclass": {
+            "name": "LitElement",
+            "package": "lit"
+          },
+          "tagName": "kyn-header-panel-link",
+          "customElement": true
+        }
+      ],
+      "exports": [
+        {
+          "kind": "js",
+          "name": "HeaderPanelLink",
+          "declaration": {
+            "name": "HeaderPanelLink",
+            "module": "src/components/global/header/headerPanelLink.ts"
+          }
+        },
+        {
+          "kind": "custom-element-definition",
+          "name": "kyn-header-panel-link",
+          "declaration": {
+            "name": "HeaderPanelLink",
+            "module": "src/components/global/header/headerPanelLink.ts"
+          }
+        }
+      ]
+    },
+    {
+      "kind": "javascript-module",
+      "path": "src/components/global/header/index.ts",
+      "declarations": [],
+      "exports": [
+        {
+          "kind": "js",
+          "name": "Header",
+          "declaration": {
+            "name": "Header",
+            "module": "./header"
+          }
+        },
+        {
+          "kind": "js",
+          "name": "HeaderNav",
+          "declaration": {
+            "name": "HeaderNav",
+            "module": "./headerNav"
+          }
+        },
+        {
+          "kind": "js",
+          "name": "HeaderLink",
+          "declaration": {
+            "name": "HeaderLink",
+            "module": "./headerLink"
+          }
+        },
+        {
+          "kind": "js",
+          "name": "HeaderFlyouts",
+          "declaration": {
+            "name": "HeaderFlyouts",
+            "module": "./headerFlyouts"
+          }
+        },
+        {
+          "kind": "js",
+          "name": "HeaderFlyout",
+          "declaration": {
+            "name": "HeaderFlyout",
+            "module": "./headerFlyout"
+          }
+        },
+        {
+          "kind": "js",
+          "name": "HeaderAvatar",
+          "declaration": {
+            "name": "HeaderAvatar",
+            "module": "./headerAvatar"
+          }
+        },
+        {
+          "kind": "js",
+          "name": "HeaderPanel",
+          "declaration": {
+            "name": "HeaderPanel",
+            "module": "./headerPanel"
+          }
+        },
+        {
+          "kind": "js",
+          "name": "HeaderPanelLink",
+          "declaration": {
+            "name": "HeaderPanelLink",
+            "module": "./headerPanelLink"
+          }
+        }
+      ]
+    },
+    {
+      "kind": "javascript-module",
       "path": "src/components/global/localNav/index.ts",
       "declarations": [],
       "exports": [
@@ -970,1122 +2086,6 @@
     },
     {
       "kind": "javascript-module",
-      "path": "src/components/global/header/header.ts",
-      "declarations": [
-        {
-          "kind": "class",
-          "description": "The global Header component.",
-          "name": "Header",
-          "slots": [
-            {
-              "description": "The default slot for all empty space right of the logo/title.",
-              "name": "unnamed"
-            },
-            {
-              "description": "Slot for the logo, will overwrite the default logo.",
-              "name": "logo"
-            },
-            {
-              "description": "Slot left of the logo, intended for a header panel.",
-              "name": "left"
-            }
-          ],
-          "members": [
-            {
-              "kind": "field",
-              "name": "rootUrl",
-              "type": {
-                "text": "string"
-              },
-              "default": "'/'",
-              "description": "URL for the header logo link. Should target the application home page.",
-              "attribute": "rootUrl"
-            },
-            {
-              "kind": "field",
-              "name": "appTitle",
-              "type": {
-                "text": "string"
-              },
-              "default": "''",
-              "description": "App title text next to logo.  Hidden on smaller screens.",
-              "attribute": "appTitle"
-            },
-            {
-              "kind": "field",
-              "name": "breakpoint",
-              "type": {
-                "text": "number"
-              },
-              "default": "672",
-              "description": "The breakpoint (in px) to convert the nav to a flyout menu for small screens.",
-              "attribute": "breakpoint"
-            },
-            {
-              "kind": "field",
-              "name": "divider",
-              "type": {
-                "text": "boolean"
-              },
-              "default": "false",
-              "description": "Adds a 1px shadow to the bottom of the header, for contrast with  white backgrounds.",
-              "attribute": "divider"
-            },
-            {
-              "kind": "method",
-              "name": "handleSlotChange",
-              "privacy": "private"
-            },
-            {
-              "kind": "method",
-              "name": "handleMenuClickOut",
-              "privacy": "private",
-              "parameters": [
-                {
-                  "name": "e",
-                  "type": {
-                    "text": "any"
-                  }
-                }
-              ]
-            },
-            {
-              "kind": "method",
-              "name": "testBreakpoint",
-              "privacy": "private"
-            },
-            {
-              "kind": "method",
-              "name": "handleRootLinkClick",
-              "privacy": "private",
-              "parameters": [
-                {
-                  "name": "e",
-                  "type": {
-                    "text": "Event"
-                  }
-                }
-              ]
-            },
-            {
-              "kind": "method",
-              "name": "toggleNavMenu",
-              "privacy": "private"
-            },
-            {
-              "kind": "method",
-              "name": "emitMenuToggle",
-              "privacy": "private"
-            }
-          ],
-          "events": [
-            {
-              "description": "Captures the menu toggle click event and emits the menu open state in the detail.",
-              "name": "on-menu-toggle"
-            },
-            {
-              "description": "Captures the logo link click event and emits the original event details.",
-              "name": "on-root-link-click"
-            }
-          ],
-          "attributes": [
-            {
-              "name": "rootUrl",
-              "type": {
-                "text": "string"
-              },
-              "default": "'/'",
-              "description": "URL for the header logo link. Should target the application home page.",
-              "fieldName": "rootUrl"
-            },
-            {
-              "name": "appTitle",
-              "type": {
-                "text": "string"
-              },
-              "default": "''",
-              "description": "App title text next to logo.  Hidden on smaller screens.",
-              "fieldName": "appTitle"
-            },
-            {
-              "name": "breakpoint",
-              "type": {
-                "text": "number"
-              },
-              "default": "672",
-              "description": "The breakpoint (in px) to convert the nav to a flyout menu for small screens.",
-              "fieldName": "breakpoint"
-            },
-            {
-              "name": "divider",
-              "type": {
-                "text": "boolean"
-              },
-              "default": "false",
-              "description": "Adds a 1px shadow to the bottom of the header, for contrast with  white backgrounds.",
-              "fieldName": "divider"
-            }
-          ],
-          "superclass": {
-            "name": "LitElement",
-            "package": "lit"
-          },
-          "tagName": "kyn-header",
-          "customElement": true
-        }
-      ],
-      "exports": [
-        {
-          "kind": "js",
-          "name": "Header",
-          "declaration": {
-            "name": "Header",
-            "module": "src/components/global/header/header.ts"
-          }
-        },
-        {
-          "kind": "custom-element-definition",
-          "name": "kyn-header",
-          "declaration": {
-            "name": "Header",
-            "module": "src/components/global/header/header.ts"
-          }
-        }
-      ]
-    },
-    {
-      "kind": "javascript-module",
-      "path": "src/components/global/header/headerAvatar.ts",
-      "declarations": [
-        {
-          "kind": "class",
-          "description": "User avatar.",
-          "name": "HeaderAvatar",
-          "members": [
-            {
-              "kind": "field",
-              "name": "initials",
-              "type": {
-                "text": "string"
-              },
-              "default": "''",
-              "description": "Two letters, first and last initial, to show in the user avatar circle.",
-              "attribute": "initials"
-            }
-          ],
-          "attributes": [
-            {
-              "name": "initials",
-              "type": {
-                "text": "string"
-              },
-              "default": "''",
-              "description": "Two letters, first and last initial, to show in the user avatar circle.",
-              "fieldName": "initials"
-            }
-          ],
-          "superclass": {
-            "name": "LitElement",
-            "package": "lit"
-          },
-          "tagName": "kyn-header-avatar",
-          "customElement": true
-        }
-      ],
-      "exports": [
-        {
-          "kind": "js",
-          "name": "HeaderAvatar",
-          "declaration": {
-            "name": "HeaderAvatar",
-            "module": "src/components/global/header/headerAvatar.ts"
-          }
-        },
-        {
-          "kind": "custom-element-definition",
-          "name": "kyn-header-avatar",
-          "declaration": {
-            "name": "HeaderAvatar",
-            "module": "src/components/global/header/headerAvatar.ts"
-          }
-        }
-      ]
-    },
-    {
-      "kind": "javascript-module",
-      "path": "src/components/global/header/headerFlyout.ts",
-      "declarations": [
-        {
-          "kind": "class",
-          "description": "Component for header flyout items.",
-          "name": "HeaderFlyout",
-          "slots": [
-            {
-              "description": "Slot for flyout menu content.",
-              "name": "unnamed"
-            },
-            {
-              "description": "Slot for button/toggle content.",
-              "name": "button"
-            }
-          ],
-          "members": [
-            {
-              "kind": "field",
-              "name": "open",
-              "type": {
-                "text": "boolean"
-              },
-              "default": "false",
-              "description": "Flyout open state.",
-              "attribute": "open"
-            },
-            {
-              "kind": "field",
-              "name": "anchorLeft",
-              "type": {
-                "text": "boolean"
-              },
-              "default": "false",
-              "description": "Anchor flyout menu to the left edge of the button instead of the right edge.",
-              "attribute": "anchorLeft"
-            },
-            {
-              "kind": "field",
-              "name": "hideArrow",
-              "type": {
-                "text": "boolean"
-              },
-              "default": "false",
-              "description": "Hides the arrow.",
-              "attribute": "hideArrow"
-            },
-            {
-              "kind": "field",
-              "name": "assistiveText",
-              "type": {
-                "text": "string"
-              },
-              "default": "''",
-              "description": "Button assistive text, title + aria-label.",
-              "attribute": "assistiveText"
-            },
-            {
-              "kind": "field",
-              "name": "href",
-              "type": {
-                "text": "string"
-              },
-              "default": "''",
-              "description": "Turns the button into a link.",
-              "attribute": "href"
-            },
-            {
-              "kind": "method",
-              "name": "handlePointerEnter",
-              "privacy": "private",
-              "parameters": [
-                {
-                  "name": "e",
-                  "type": {
-                    "text": "PointerEvent"
-                  }
-                }
-              ]
-            },
-            {
-              "kind": "method",
-              "name": "handlePointerLeave",
-              "privacy": "private",
-              "parameters": [
-                {
-                  "name": "e",
-                  "type": {
-                    "text": "PointerEvent"
-                  }
-                }
-              ]
-            },
-            {
-              "kind": "method",
-              "name": "handleClick",
-              "privacy": "private"
-            },
-            {
-              "kind": "method",
-              "name": "handleClickOut",
-              "privacy": "private",
-              "parameters": [
-                {
-                  "name": "e",
-                  "type": {
-                    "text": "Event"
-                  }
-                }
-              ]
-            },
-            {
-              "kind": "method",
-              "name": "testBreakpoint",
-              "privacy": "private"
-            }
-          ],
-          "attributes": [
-            {
-              "name": "open",
-              "type": {
-                "text": "boolean"
-              },
-              "default": "false",
-              "description": "Flyout open state.",
-              "fieldName": "open"
-            },
-            {
-              "name": "anchorLeft",
-              "type": {
-                "text": "boolean"
-              },
-              "default": "false",
-              "description": "Anchor flyout menu to the left edge of the button instead of the right edge.",
-              "fieldName": "anchorLeft"
-            },
-            {
-              "name": "hideArrow",
-              "type": {
-                "text": "boolean"
-              },
-              "default": "false",
-              "description": "Hides the arrow.",
-              "fieldName": "hideArrow"
-            },
-            {
-              "name": "assistiveText",
-              "type": {
-                "text": "string"
-              },
-              "default": "''",
-              "description": "Button assistive text, title + aria-label.",
-              "fieldName": "assistiveText"
-            },
-            {
-              "name": "href",
-              "type": {
-                "text": "string"
-              },
-              "default": "''",
-              "description": "Turns the button into a link.",
-              "fieldName": "href"
-            }
-          ],
-          "superclass": {
-            "name": "LitElement",
-            "package": "lit"
-          },
-          "tagName": "kyn-header-flyout",
-          "customElement": true
-        }
-      ],
-      "exports": [
-        {
-          "kind": "js",
-          "name": "HeaderFlyout",
-          "declaration": {
-            "name": "HeaderFlyout",
-            "module": "src/components/global/header/headerFlyout.ts"
-          }
-        },
-        {
-          "kind": "custom-element-definition",
-          "name": "kyn-header-flyout",
-          "declaration": {
-            "name": "HeaderFlyout",
-            "module": "src/components/global/header/headerFlyout.ts"
-          }
-        }
-      ]
-    },
-    {
-      "kind": "javascript-module",
-      "path": "src/components/global/header/headerFlyouts.ts",
-      "declarations": [
-        {
-          "kind": "class",
-          "description": "Container for header flyout items, aligns to the right, place last.",
-          "name": "HeaderFlyouts",
-          "slots": [
-            {
-              "description": "This element has a slot.",
-              "name": "unnamed"
-            }
-          ],
-          "members": [],
-          "superclass": {
-            "name": "LitElement",
-            "package": "lit"
-          },
-          "tagName": "kyn-header-flyouts",
-          "customElement": true
-        }
-      ],
-      "exports": [
-        {
-          "kind": "js",
-          "name": "HeaderFlyouts",
-          "declaration": {
-            "name": "HeaderFlyouts",
-            "module": "src/components/global/header/headerFlyouts.ts"
-          }
-        },
-        {
-          "kind": "custom-element-definition",
-          "name": "kyn-header-flyouts",
-          "declaration": {
-            "name": "HeaderFlyouts",
-            "module": "src/components/global/header/headerFlyouts.ts"
-          }
-        }
-      ]
-    },
-    {
-      "kind": "javascript-module",
-      "path": "src/components/global/header/headerLink.ts",
-      "declarations": [
-        {
-          "kind": "class",
-          "description": "Component for navigation links within the Header.",
-          "name": "HeaderLink",
-          "slots": [
-            {
-              "description": "Slot for link text/content.",
-              "name": "unnamed"
-            },
-            {
-              "description": "Slot for sublinks (up to two levels).",
-              "name": "links"
-            }
-          ],
-          "members": [
-            {
-              "kind": "field",
-              "name": "open",
-              "type": {
-                "text": "boolean"
-              },
-              "default": "false",
-              "description": "Link open state.",
-              "attribute": "open"
-            },
-            {
-              "kind": "field",
-              "name": "href",
-              "type": {
-                "text": "string"
-              },
-              "default": "''",
-              "description": "Link url.",
-              "attribute": "href"
-            },
-            {
-              "kind": "field",
-              "name": "target",
-              "default": "'_self'",
-              "type": {
-                "text": "'_self'"
-              },
-              "description": "Defines a target attribute for where to load the URL. Possible options include \"_self\" (default), \"_blank\", \"_parent\", \"_top\"",
-              "attribute": "target"
-            },
-            {
-              "kind": "field",
-              "name": "rel",
-              "type": {
-                "text": "string"
-              },
-              "default": "''",
-              "description": "Defines a relationship between a linked resource and the document. An empty string (default) means no particular relationship",
-              "attribute": "rel"
-            },
-            {
-              "kind": "field",
-              "name": "isActive",
-              "type": {
-                "text": "boolean"
-              },
-              "default": "false",
-              "description": "Link active state, for example when URL path matches link href.",
-              "attribute": "isActive"
-            },
-            {
-              "kind": "field",
-              "name": "divider",
-              "type": {
-                "text": "boolean"
-              },
-              "default": "false",
-              "description": "Adds a 1px shadow to the bottom of the link.",
-              "attribute": "divider"
-            },
-            {
-              "kind": "method",
-              "name": "handlePointerEnter",
-              "privacy": "private",
-              "parameters": [
-                {
-                  "name": "e",
-                  "type": {
-                    "text": "PointerEvent"
-                  }
-                }
-              ]
-            },
-            {
-              "kind": "method",
-              "name": "handlePointerLeave",
-              "privacy": "private",
-              "parameters": [
-                {
-                  "name": "e",
-                  "type": {
-                    "text": "PointerEvent"
-                  }
-                }
-              ]
-            },
-            {
-              "kind": "method",
-              "name": "handleClick",
-              "privacy": "private",
-              "parameters": [
-                {
-                  "name": "e",
-                  "type": {
-                    "text": "Event"
-                  }
-                }
-              ]
-            },
-            {
-              "kind": "method",
-              "name": "handleClickOut",
-              "privacy": "private",
-              "parameters": [
-                {
-                  "name": "e",
-                  "type": {
-                    "text": "Event"
-                  }
-                }
-              ]
-            },
-            {
-              "kind": "method",
-              "name": "determineIfSlotted",
-              "privacy": "private"
-            },
-            {
-              "kind": "method",
-              "name": "determineLevel",
-              "privacy": "private"
-            },
-            {
-              "kind": "method",
-              "name": "testBreakpoint",
-              "privacy": "private"
-            }
-          ],
-          "events": [
-            {
-              "description": "Captures the click event and emits the original event details.",
-              "name": "on-click"
-            }
-          ],
-          "attributes": [
-            {
-              "name": "open",
-              "type": {
-                "text": "boolean"
-              },
-              "default": "false",
-              "description": "Link open state.",
-              "fieldName": "open"
-            },
-            {
-              "name": "href",
-              "type": {
-                "text": "string"
-              },
-              "default": "''",
-              "description": "Link url.",
-              "fieldName": "href"
-            },
-            {
-              "name": "target",
-              "default": "'_self'",
-              "type": {
-                "text": "'_self'"
-              },
-              "description": "Defines a target attribute for where to load the URL. Possible options include \"_self\" (default), \"_blank\", \"_parent\", \"_top\"",
-              "fieldName": "target"
-            },
-            {
-              "name": "rel",
-              "type": {
-                "text": "string"
-              },
-              "default": "''",
-              "description": "Defines a relationship between a linked resource and the document. An empty string (default) means no particular relationship",
-              "fieldName": "rel"
-            },
-            {
-              "name": "isActive",
-              "type": {
-                "text": "boolean"
-              },
-              "default": "false",
-              "description": "Link active state, for example when URL path matches link href.",
-              "fieldName": "isActive"
-            },
-            {
-              "name": "divider",
-              "type": {
-                "text": "boolean"
-              },
-              "default": "false",
-              "description": "Adds a 1px shadow to the bottom of the link.",
-              "fieldName": "divider"
-            }
-          ],
-          "superclass": {
-            "name": "LitElement",
-            "package": "lit"
-          },
-          "tagName": "kyn-header-link",
-          "customElement": true
-        }
-      ],
-      "exports": [
-        {
-          "kind": "js",
-          "name": "HeaderLink",
-          "declaration": {
-            "name": "HeaderLink",
-            "module": "src/components/global/header/headerLink.ts"
-          }
-        },
-        {
-          "kind": "custom-element-definition",
-          "name": "kyn-header-link",
-          "declaration": {
-            "name": "HeaderLink",
-            "module": "src/components/global/header/headerLink.ts"
-          }
-        }
-      ]
-    },
-    {
-      "kind": "javascript-module",
-      "path": "src/components/global/header/headerNav.ts",
-      "declarations": [
-        {
-          "kind": "class",
-          "description": "Container for header navigation links.",
-          "name": "HeaderNav",
-          "slots": [
-            {
-              "description": "This element has a slot.",
-              "name": "unnamed"
-            }
-          ],
-          "members": [
-            {
-              "kind": "method",
-              "name": "testBreakpoint",
-              "privacy": "private"
-            }
-          ],
-          "superclass": {
-            "name": "LitElement",
-            "package": "lit"
-          },
-          "tagName": "kyn-header-nav",
-          "customElement": true
-        }
-      ],
-      "exports": [
-        {
-          "kind": "js",
-          "name": "HeaderNav",
-          "declaration": {
-            "name": "HeaderNav",
-            "module": "src/components/global/header/headerNav.ts"
-          }
-        },
-        {
-          "kind": "custom-element-definition",
-          "name": "kyn-header-nav",
-          "declaration": {
-            "name": "HeaderNav",
-            "module": "src/components/global/header/headerNav.ts"
-          }
-        }
-      ]
-    },
-    {
-      "kind": "javascript-module",
-      "path": "src/components/global/header/headerPanel.ts",
-      "declarations": [
-        {
-          "kind": "class",
-          "description": "Header fly-out panel.",
-          "name": "HeaderPanel",
-          "slots": [
-            {
-              "description": "Slot for panel content.",
-              "name": "unnamed"
-            },
-            {
-              "description": "Slot for button icon.",
-              "name": "button"
-            }
-          ],
-          "members": [
-            {
-              "kind": "field",
-              "name": "right",
-              "type": {
-                "text": "boolean"
-              },
-              "default": "false",
-              "description": "Panel extends from right instead of left.",
-              "attribute": "right"
-            },
-            {
-              "kind": "field",
-              "name": "open",
-              "type": {
-                "text": "boolean"
-              },
-              "default": "false",
-              "description": "Panel open state.",
-              "attribute": "open"
-            },
-            {
-              "kind": "field",
-              "name": "heading",
-              "type": {
-                "text": "string"
-              },
-              "default": "''",
-              "description": "Panel heading.",
-              "attribute": "heading"
-            },
-            {
-              "kind": "field",
-              "name": "openText",
-              "type": {
-                "text": "string"
-              },
-              "default": "'Open Panel'",
-              "description": "Open button assistive text.",
-              "attribute": "openText"
-            },
-            {
-              "kind": "field",
-              "name": "closeText",
-              "type": {
-                "text": "string"
-              },
-              "default": "'Close Panel'",
-              "description": "Close button assistive text.",
-              "attribute": "closeText"
-            },
-            {
-              "kind": "method",
-              "name": "togglePanel",
-              "privacy": "private"
-            },
-            {
-              "kind": "method",
-              "name": "handleClickOut",
-              "privacy": "private",
-              "parameters": [
-                {
-                  "name": "e",
-                  "type": {
-                    "text": "Event"
-                  }
-                }
-              ]
-            }
-          ],
-          "attributes": [
-            {
-              "name": "right",
-              "type": {
-                "text": "boolean"
-              },
-              "default": "false",
-              "description": "Panel extends from right instead of left.",
-              "fieldName": "right"
-            },
-            {
-              "name": "open",
-              "type": {
-                "text": "boolean"
-              },
-              "default": "false",
-              "description": "Panel open state.",
-              "fieldName": "open"
-            },
-            {
-              "name": "heading",
-              "type": {
-                "text": "string"
-              },
-              "default": "''",
-              "description": "Panel heading.",
-              "fieldName": "heading"
-            },
-            {
-              "name": "openText",
-              "type": {
-                "text": "string"
-              },
-              "default": "'Open Panel'",
-              "description": "Open button assistive text.",
-              "fieldName": "openText"
-            },
-            {
-              "name": "closeText",
-              "type": {
-                "text": "string"
-              },
-              "default": "'Close Panel'",
-              "description": "Close button assistive text.",
-              "fieldName": "closeText"
-            }
-          ],
-          "superclass": {
-            "name": "LitElement",
-            "package": "lit"
-          },
-          "tagName": "kyn-header-panel",
-          "customElement": true
-        }
-      ],
-      "exports": [
-        {
-          "kind": "js",
-          "name": "HeaderPanel",
-          "declaration": {
-            "name": "HeaderPanel",
-            "module": "src/components/global/header/headerPanel.ts"
-          }
-        },
-        {
-          "kind": "custom-element-definition",
-          "name": "kyn-header-panel",
-          "declaration": {
-            "name": "HeaderPanel",
-            "module": "src/components/global/header/headerPanel.ts"
-          }
-        }
-      ]
-    },
-    {
-      "kind": "javascript-module",
-      "path": "src/components/global/header/headerPanelLink.ts",
-      "declarations": [
-        {
-          "kind": "class",
-          "description": "Header fly-out panel link.",
-          "name": "HeaderPanelLink",
-          "slots": [
-            {
-              "description": "Slot for link text/content.",
-              "name": "unnamed"
-            }
-          ],
-          "members": [
-            {
-              "kind": "field",
-              "name": "href",
-              "type": {
-                "text": "string"
-              },
-              "default": "''",
-              "description": "Link url.",
-              "attribute": "href"
-            },
-            {
-              "kind": "field",
-              "name": "target",
-              "default": "'_self'",
-              "type": {
-                "text": "'_self'"
-              },
-              "description": "Defines a target attribute for where to load the URL. Possible options include \"_self\" (default), \"_blank\", \"_parent\", \"_top\"",
-              "attribute": "target"
-            },
-            {
-              "kind": "field",
-              "name": "rel",
-              "type": {
-                "text": "string"
-              },
-              "default": "''",
-              "description": "Defines a relationship between a linked resource and the document. An empty string (default) means no particular relationship",
-              "attribute": "rel"
-            },
-            {
-              "kind": "method",
-              "name": "handleClick",
-              "privacy": "private",
-              "parameters": [
-                {
-                  "name": "e",
-                  "type": {
-                    "text": "Event"
-                  }
-                }
-              ]
-            }
-          ],
-          "events": [
-            {
-              "description": "Captures the click event and emits the original event details.",
-              "name": "on-click"
-            }
-          ],
-          "attributes": [
-            {
-              "name": "href",
-              "type": {
-                "text": "string"
-              },
-              "default": "''",
-              "description": "Link url.",
-              "fieldName": "href"
-            },
-            {
-              "name": "target",
-              "default": "'_self'",
-              "type": {
-                "text": "'_self'"
-              },
-              "description": "Defines a target attribute for where to load the URL. Possible options include \"_self\" (default), \"_blank\", \"_parent\", \"_top\"",
-              "fieldName": "target"
-            },
-            {
-              "name": "rel",
-              "type": {
-                "text": "string"
-              },
-              "default": "''",
-              "description": "Defines a relationship between a linked resource and the document. An empty string (default) means no particular relationship",
-              "fieldName": "rel"
-            }
-          ],
-          "superclass": {
-            "name": "LitElement",
-            "package": "lit"
-          },
-          "tagName": "kyn-header-panel-link",
-          "customElement": true
-        }
-      ],
-      "exports": [
-        {
-          "kind": "js",
-          "name": "HeaderPanelLink",
-          "declaration": {
-            "name": "HeaderPanelLink",
-            "module": "src/components/global/header/headerPanelLink.ts"
-          }
-        },
-        {
-          "kind": "custom-element-definition",
-          "name": "kyn-header-panel-link",
-          "declaration": {
-            "name": "HeaderPanelLink",
-            "module": "src/components/global/header/headerPanelLink.ts"
-          }
-        }
-      ]
-    },
-    {
-      "kind": "javascript-module",
-      "path": "src/components/global/header/index.ts",
-      "declarations": [],
-      "exports": [
-        {
-          "kind": "js",
-          "name": "Header",
-          "declaration": {
-            "name": "Header",
-            "module": "./header"
-          }
-        },
-        {
-          "kind": "js",
-          "name": "HeaderNav",
-          "declaration": {
-            "name": "HeaderNav",
-            "module": "./headerNav"
-          }
-        },
-        {
-          "kind": "js",
-          "name": "HeaderLink",
-          "declaration": {
-            "name": "HeaderLink",
-            "module": "./headerLink"
-          }
-        },
-        {
-          "kind": "js",
-          "name": "HeaderFlyouts",
-          "declaration": {
-            "name": "HeaderFlyouts",
-            "module": "./headerFlyouts"
-          }
-        },
-        {
-          "kind": "js",
-          "name": "HeaderFlyout",
-          "declaration": {
-            "name": "HeaderFlyout",
-            "module": "./headerFlyout"
-          }
-        },
-        {
-          "kind": "js",
-          "name": "HeaderAvatar",
-          "declaration": {
-            "name": "HeaderAvatar",
-            "module": "./headerAvatar"
-          }
-        },
-        {
-          "kind": "js",
-          "name": "HeaderPanel",
-          "declaration": {
-            "name": "HeaderPanel",
-            "module": "./headerPanel"
-          }
-        },
-        {
-          "kind": "js",
-          "name": "HeaderPanelLink",
-          "declaration": {
-            "name": "HeaderPanelLink",
-            "module": "./headerPanelLink"
-          }
-        }
-      ]
-    },
-    {
-      "kind": "javascript-module",
       "path": "src/components/global/uiShell/index.ts",
       "declarations": [],
       "exports": [
@@ -3402,6 +3402,239 @@
           "declaration": {
             "name": "DateRangePicker",
             "module": "\"./daterangepicker\""
+          }
+        }
+      ]
+    },
+    {
+      "kind": "javascript-module",
+      "path": "src/components/reusable/modal/index.ts",
+      "declarations": [],
+      "exports": [
+        {
+          "kind": "js",
+          "name": "Modal",
+          "declaration": {
+            "name": "Modal",
+            "module": "./modal"
+          }
+        }
+      ]
+    },
+    {
+      "kind": "javascript-module",
+      "path": "src/components/reusable/modal/modal.ts",
+      "declarations": [
+        {
+          "kind": "class",
+          "description": "Modal.",
+          "name": "Modal",
+          "slots": [
+            {
+              "description": "Slot for modal body content.",
+              "name": "unnamed"
+            },
+            {
+              "description": "Slot for the anchor button content.",
+              "name": "anchor"
+            },
+            {
+              "description": "Slot for custom action buttons. Custom action buttons will not trigger the `on-close` event.",
+              "name": "actions"
+            }
+          ],
+          "members": [
+            {
+              "kind": "field",
+              "name": "open",
+              "type": {
+                "text": "boolean"
+              },
+              "default": "false",
+              "description": "Modal open state.",
+              "attribute": "open"
+            },
+            {
+              "kind": "field",
+              "name": "size",
+              "type": {
+                "text": "string"
+              },
+              "default": "'auto'",
+              "description": "Modal size. `'auto'`, `'md'`, or `'lg'`.",
+              "attribute": "size"
+            },
+            {
+              "kind": "field",
+              "name": "titleText",
+              "type": {
+                "text": "string"
+              },
+              "default": "''",
+              "description": "Title/heading text, required.",
+              "attribute": "titleText"
+            },
+            {
+              "kind": "field",
+              "name": "labelText",
+              "type": {
+                "text": "string"
+              },
+              "default": "''",
+              "description": "Label text, optional.",
+              "attribute": "labelText"
+            },
+            {
+              "kind": "field",
+              "name": "okText",
+              "type": {
+                "text": "string"
+              },
+              "default": "'OK'",
+              "description": "OK button text.",
+              "attribute": "okText"
+            },
+            {
+              "kind": "field",
+              "name": "cancelText",
+              "type": {
+                "text": "string"
+              },
+              "default": "'Cancel'",
+              "description": "Cancel button text.",
+              "attribute": "cancelText"
+            },
+            {
+              "kind": "field",
+              "name": "beforeClose",
+              "type": {
+                "text": "Function"
+              },
+              "description": "Function to execute before the modal can close. Useful for running checks or validations before closing. Exposes `returnValue` (`'ok'` or `'cancel'`). Must return `true` or `false`."
+            },
+            {
+              "kind": "method",
+              "name": "_openModal",
+              "privacy": "private"
+            },
+            {
+              "kind": "method",
+              "name": "_closeModal",
+              "privacy": "private",
+              "parameters": [
+                {
+                  "name": "e",
+                  "type": {
+                    "text": "Event"
+                  }
+                },
+                {
+                  "name": "returnValue",
+                  "type": {
+                    "text": "string"
+                  }
+                }
+              ]
+            },
+            {
+              "kind": "method",
+              "name": "_emitCloseEvent",
+              "privacy": "private",
+              "parameters": [
+                {
+                  "name": "e",
+                  "type": {
+                    "text": "Event"
+                  }
+                }
+              ]
+            }
+          ],
+          "events": [
+            {
+              "description": "Emits the modal close event with `returnValue` (`'ok'` or `'cancel'`).",
+              "name": "on-close"
+            }
+          ],
+          "attributes": [
+            {
+              "name": "open",
+              "type": {
+                "text": "boolean"
+              },
+              "default": "false",
+              "description": "Modal open state.",
+              "fieldName": "open"
+            },
+            {
+              "name": "size",
+              "type": {
+                "text": "string"
+              },
+              "default": "'auto'",
+              "description": "Modal size. `'auto'`, `'md'`, or `'lg'`.",
+              "fieldName": "size"
+            },
+            {
+              "name": "titleText",
+              "type": {
+                "text": "string"
+              },
+              "default": "''",
+              "description": "Title/heading text, required.",
+              "fieldName": "titleText"
+            },
+            {
+              "name": "labelText",
+              "type": {
+                "text": "string"
+              },
+              "default": "''",
+              "description": "Label text, optional.",
+              "fieldName": "labelText"
+            },
+            {
+              "name": "okText",
+              "type": {
+                "text": "string"
+              },
+              "default": "'OK'",
+              "description": "OK button text.",
+              "fieldName": "okText"
+            },
+            {
+              "name": "cancelText",
+              "type": {
+                "text": "string"
+              },
+              "default": "'Cancel'",
+              "description": "Cancel button text.",
+              "fieldName": "cancelText"
+            }
+          ],
+          "superclass": {
+            "name": "LitElement",
+            "package": "lit"
+          },
+          "tagName": "kyn-modal",
+          "customElement": true
+        }
+      ],
+      "exports": [
+        {
+          "kind": "js",
+          "name": "Modal",
+          "declaration": {
+            "name": "Modal",
+            "module": "src/components/reusable/modal/modal.ts"
+          }
+        },
+        {
+          "kind": "custom-element-definition",
+          "name": "kyn-modal",
+          "declaration": {
+            "name": "Modal",
+            "module": "src/components/reusable/modal/modal.ts"
           }
         }
       ]
@@ -4180,239 +4413,6 @@
     },
     {
       "kind": "javascript-module",
-      "path": "src/components/reusable/modal/index.ts",
-      "declarations": [],
-      "exports": [
-        {
-          "kind": "js",
-          "name": "Modal",
-          "declaration": {
-            "name": "Modal",
-            "module": "./modal"
-          }
-        }
-      ]
-    },
-    {
-      "kind": "javascript-module",
-      "path": "src/components/reusable/modal/modal.ts",
-      "declarations": [
-        {
-          "kind": "class",
-          "description": "Modal.",
-          "name": "Modal",
-          "slots": [
-            {
-              "description": "Slot for modal body content.",
-              "name": "unnamed"
-            },
-            {
-              "description": "Slot for the anchor button content.",
-              "name": "anchor"
-            },
-            {
-              "description": "Slot for custom action buttons. Custom action buttons will not trigger the `on-close` event.",
-              "name": "actions"
-            }
-          ],
-          "members": [
-            {
-              "kind": "field",
-              "name": "open",
-              "type": {
-                "text": "boolean"
-              },
-              "default": "false",
-              "description": "Modal open state.",
-              "attribute": "open"
-            },
-            {
-              "kind": "field",
-              "name": "size",
-              "type": {
-                "text": "string"
-              },
-              "default": "'auto'",
-              "description": "Modal size. `'auto'`, `'md'`, or `'lg'`.",
-              "attribute": "size"
-            },
-            {
-              "kind": "field",
-              "name": "titleText",
-              "type": {
-                "text": "string"
-              },
-              "default": "''",
-              "description": "Title/heading text, required.",
-              "attribute": "titleText"
-            },
-            {
-              "kind": "field",
-              "name": "labelText",
-              "type": {
-                "text": "string"
-              },
-              "default": "''",
-              "description": "Label text, optional.",
-              "attribute": "labelText"
-            },
-            {
-              "kind": "field",
-              "name": "okText",
-              "type": {
-                "text": "string"
-              },
-              "default": "'OK'",
-              "description": "OK button text.",
-              "attribute": "okText"
-            },
-            {
-              "kind": "field",
-              "name": "cancelText",
-              "type": {
-                "text": "string"
-              },
-              "default": "'Cancel'",
-              "description": "Cancel button text.",
-              "attribute": "cancelText"
-            },
-            {
-              "kind": "field",
-              "name": "beforeClose",
-              "type": {
-                "text": "Function"
-              },
-              "description": "Function to execute before the modal can close. Useful for running checks or validations before closing. Exposes `returnValue` (`'ok'` or `'cancel'`). Must return `true` or `false`."
-            },
-            {
-              "kind": "method",
-              "name": "_openModal",
-              "privacy": "private"
-            },
-            {
-              "kind": "method",
-              "name": "_closeModal",
-              "privacy": "private",
-              "parameters": [
-                {
-                  "name": "e",
-                  "type": {
-                    "text": "Event"
-                  }
-                },
-                {
-                  "name": "returnValue",
-                  "type": {
-                    "text": "string"
-                  }
-                }
-              ]
-            },
-            {
-              "kind": "method",
-              "name": "_emitCloseEvent",
-              "privacy": "private",
-              "parameters": [
-                {
-                  "name": "e",
-                  "type": {
-                    "text": "Event"
-                  }
-                }
-              ]
-            }
-          ],
-          "events": [
-            {
-              "description": "Emits the modal close event with `returnValue` (`'ok'` or `'cancel'`).",
-              "name": "on-close"
-            }
-          ],
-          "attributes": [
-            {
-              "name": "open",
-              "type": {
-                "text": "boolean"
-              },
-              "default": "false",
-              "description": "Modal open state.",
-              "fieldName": "open"
-            },
-            {
-              "name": "size",
-              "type": {
-                "text": "string"
-              },
-              "default": "'auto'",
-              "description": "Modal size. `'auto'`, `'md'`, or `'lg'`.",
-              "fieldName": "size"
-            },
-            {
-              "name": "titleText",
-              "type": {
-                "text": "string"
-              },
-              "default": "''",
-              "description": "Title/heading text, required.",
-              "fieldName": "titleText"
-            },
-            {
-              "name": "labelText",
-              "type": {
-                "text": "string"
-              },
-              "default": "''",
-              "description": "Label text, optional.",
-              "fieldName": "labelText"
-            },
-            {
-              "name": "okText",
-              "type": {
-                "text": "string"
-              },
-              "default": "'OK'",
-              "description": "OK button text.",
-              "fieldName": "okText"
-            },
-            {
-              "name": "cancelText",
-              "type": {
-                "text": "string"
-              },
-              "default": "'Cancel'",
-              "description": "Cancel button text.",
-              "fieldName": "cancelText"
-            }
-          ],
-          "superclass": {
-            "name": "LitElement",
-            "package": "lit"
-          },
-          "tagName": "kyn-modal",
-          "customElement": true
-        }
-      ],
-      "exports": [
-        {
-          "kind": "js",
-          "name": "Modal",
-          "declaration": {
-            "name": "Modal",
-            "module": "src/components/reusable/modal/modal.ts"
-          }
-        },
-        {
-          "kind": "custom-element-definition",
-          "name": "kyn-modal",
-          "declaration": {
-            "name": "Modal",
-            "module": "src/components/reusable/modal/modal.ts"
-          }
-        }
-      ]
-    },
-    {
-      "kind": "javascript-module",
       "path": "src/components/reusable/overflowMenu/index.ts",
       "declarations": [],
       "exports": [
@@ -5694,117 +5694,6 @@
             "name": "RadioButtonGroup",
             "module": "src/components/reusable/radioButton/radioButtonGroup.ts"
           }
-        }
-      ]
-    },
-    {
-      "kind": "javascript-module",
-      "path": "src/components/reusable/table/data-table.stories.ts",
-      "declarations": [
-        {
-          "kind": "variable",
-          "name": "meta",
-          "type": {
-            "text": "Meta"
-          },
-          "default": "{\r\n  title: 'Components/Data Table',\r\n  component: 'kyn-data-table',\r\n  argTypes: {\r\n    checkboxSelection: { control: 'boolean', table: { position: 1 } },\r\n    fixedLayout: { control: 'boolean' },\r\n    dense: { control: 'boolean', table: { position: 2 } },\r\n    stickyHeader: { control: 'boolean', table: { position: 3 } },\r\n    striped: { control: 'boolean', table: { position: 4 } },\r\n    count: { control: 'number' },\r\n    pageSize: { control: 'select', options: [5, 10, 20, 30, 40, 50, 100] },\r\n    pageNumber: { control: 'number' },\r\n    pageSizeOptions: { control: 'array' },\r\n    hideItemsRange: { control: 'boolean' },\r\n    hidePageSizeDropdown: { control: 'boolean' },\r\n    hideNavigationButtons: { control: 'boolean' },\r\n  },\r\n  subcomponents: {\r\n    'kyn-table': 'kyn-table',\r\n    'kyn-th': 'kyn-th',\r\n    'kyn-tr': 'kyn-tr',\r\n    'kyn-td': 'kyn-td',\r\n    'kyn-thead': 'kyn-thead',\r\n    'kyn-tbody': 'kyn-tbody',\r\n    'kyn-pagination': 'kyn-pagination',\r\n    'kyn-table-container': 'kyn-table-container',\r\n  },\r\n  parameters: {\r\n    design: {\r\n      type: 'figma',\r\n      url: 'https://www.figma.com/file/6AovH7Iay9Y7BkpoL5975s/Applications-with-Specs?node-id=828%3A4607&mode=dev',\r\n    },\r\n  },\r\n}"
-        },
-        {
-          "kind": "function",
-          "name": "BasicTable",
-          "parameters": [
-            {
-              "name": "args",
-              "type": {
-                "text": "any"
-              }
-            }
-          ]
-        },
-        {
-          "kind": "variable",
-          "name": "Sorting",
-          "type": {
-            "text": "Story"
-          },
-          "default": "{\r\n  args: {\r\n    rows: allData.slice(0, 5),\r\n  },\r\n  render: (args) => {\r\n    const [, updateArgs] = useArgs();\r\n    return tableRenderer(args, updateArgs, 'Sorting', false);\r\n  },\r\n}"
-        },
-        {
-          "kind": "variable",
-          "name": "Selecting",
-          "type": {
-            "text": "Story"
-          },
-          "default": "{\r\n  args: {\r\n    rows: allData.slice(0, 5),\r\n    checkboxSelection: true,\r\n  },\r\n  render: (args) => {\r\n    const [, updateArgs] = useArgs();\r\n    return tableRenderer(args, updateArgs, 'Selecting', true);\r\n  },\r\n}"
-        },
-        {
-          "kind": "variable",
-          "name": "StickyHeader",
-          "type": {
-            "text": "Story"
-          },
-          "default": "{\r\n  args: {\r\n    stickyHeader: true,\r\n    rows: allData,\r\n  },\r\n  render: (args) => {\r\n    const [, updateArgs] = useArgs();\r\n    return tableRenderer(args, updateArgs, 'Sticky Header', false);\r\n  },\r\n}"
-        },
-        {
-          "kind": "variable",
-          "name": "DataTable",
-          "type": {
-            "text": "Story"
-          },
-          "default": "{\r\n  args: {\r\n    count: allData.length,\r\n    rows: allData,\r\n    pageSize: 10,\r\n    pageNumber: 1,\r\n    pageSizeOptions: [5, 10, 20, 30, 40, 50, 100],\r\n    selectedRows: [],\r\n    checkboxSelection: true,\r\n  },\r\n  render: (args) => {\r\n    const [, updateArgs] = useArgs();\r\n    return tableRenderer(args, updateArgs, 'Data Table', true);\r\n  },\r\n}"
-        }
-      ],
-      "exports": [
-        {
-          "kind": "js",
-          "name": "default",
-          "declaration": {
-            "name": "meta",
-            "module": "src/components/reusable/table/data-table.stories.ts"
-          }
-        },
-        {
-          "kind": "js",
-          "name": "BasicTable",
-          "declaration": {
-            "name": "BasicTable",
-            "module": "src/components/reusable/table/data-table.stories.ts"
-          }
-        },
-        {
-          "kind": "js",
-          "name": "Sorting",
-          "declaration": {
-            "name": "Sorting",
-            "module": "src/components/reusable/table/data-table.stories.ts"
-          }
-        },
-        {
-          "kind": "js",
-          "name": "Selecting",
-          "declaration": {
-            "name": "Selecting",
-            "module": "src/components/reusable/table/data-table.stories.ts"
-          }
-<<<<<<< HEAD
-        },
-        {
-          "kind": "js",
-          "name": "StickyHeader",
-          "declaration": {
-            "name": "StickyHeader",
-            "module": "src/components/reusable/table/data-table.stories.ts"
-          }
-        },
-        {
-          "kind": "js",
-          "name": "DataTable",
-          "declaration": {
-            "name": "DataTable",
-            "module": "src/components/reusable/table/data-table.stories.ts"
-          }
-=======
->>>>>>> fc0dedc5
         }
       ]
     },
@@ -5976,7 +5865,6 @@
               ],
               "description": "Handles the change of page size in pagination."
             },
-<<<<<<< HEAD
             {
               "kind": "method",
               "name": "onPageNumberChange",
@@ -6009,25 +5897,10 @@
             {
               "description": "Dispatched when the sort order changes.",
               "name": "on-sort-changed"
-=======
-            {
-              "kind": "method",
-              "name": "onPageNumberChange",
-              "parameters": [
-                {
-                  "name": "event",
-                  "type": {
-                    "text": "CustomEvent"
-                  }
-                }
-              ],
-              "description": "Handles the change of page number in pagination."
->>>>>>> fc0dedc5
-            }
-          ],
-          "events": [
-            {
-<<<<<<< HEAD
+            }
+          ],
+          "attributes": [
+            {
               "name": "rows",
               "type": {
                 "text": "any[]"
@@ -6080,52 +5953,10 @@
             },
             {
               "name": "dense",
-=======
-              "name": "on-selected-rows-changed",
-              "type": {
-                "text": "CustomEvent"
-              },
-              "description": "Dispatched when the selected rows change."
-            },
-            {
-              "name": "on-page-changed",
-              "type": {
-                "text": "CustomEvent"
-              },
-              "description": "Dispatched when the page number or page size changes."
-            },
-            {
-              "description": "Dispatched when the sort order changes.",
-              "name": "on-sort-changed"
-            }
-          ],
-          "attributes": [
-            {
-              "name": "rows",
-              "type": {
-                "text": "any[]"
-              },
-              "default": "[]",
-              "description": "rows: Array of objects representing each row in the data table.",
-              "fieldName": "rows"
-            },
-            {
-              "name": "columns",
-              "type": {
-                "text": "ColumnDefinition[]"
-              },
-              "default": "[]",
-              "description": "columns: Array of objects defining column properties such as\r\nfield name, sorting function, etc.",
-              "fieldName": "columns"
-            },
-            {
-              "name": "checkboxSelection",
->>>>>>> fc0dedc5
-              "type": {
-                "text": "boolean"
-              },
-              "default": "false",
-<<<<<<< HEAD
+              "type": {
+                "text": "boolean"
+              },
+              "default": "false",
               "description": "dense: Boolean indicating whether the table should be displayed\r\nin dense mode.",
               "fieldName": "dense"
             },
@@ -6140,58 +5971,28 @@
             },
             {
               "name": "hideItemsRange",
-=======
-              "description": "checkboxSelection: Boolean indicating whether rows should be\r\nselectable using checkboxes.",
-              "fieldName": "checkboxSelection"
-            },
-            {
-              "name": "striped",
->>>>>>> fc0dedc5
-              "type": {
-                "text": "boolean"
-              },
-              "default": "false",
-<<<<<<< HEAD
+              "type": {
+                "text": "boolean"
+              },
+              "default": "false",
               "description": "Option to hide the items range display.",
               "fieldName": "hideItemsRange"
             },
             {
               "name": "hidePageSizeDropdown",
-=======
-              "description": "striped: Boolean indicating whether rows should have alternate\r\ncoloring.",
-              "fieldName": "striped"
-            },
-            {
-              "name": "selectedRows",
-              "default": "new Set<number>()",
-              "description": "selectedRows: Set of row ids that are currently selected.",
-              "fieldName": "selectedRows"
-            },
-            {
-              "name": "stickyHeader",
->>>>>>> fc0dedc5
-              "type": {
-                "text": "boolean"
-              },
-              "default": "false",
-<<<<<<< HEAD
+              "type": {
+                "text": "boolean"
+              },
+              "default": "false",
               "description": "Option to hide the page size dropdown.",
               "fieldName": "hidePageSizeDropdown"
             },
             {
               "name": "hideNavigationButtons",
-=======
-              "description": "stickyHeader: Boolean indicating whether the table header\r\nshould be sticky.",
-              "fieldName": "stickyHeader"
-            },
-            {
-              "name": "dense",
->>>>>>> fc0dedc5
-              "type": {
-                "text": "boolean"
-              },
-              "default": "false",
-<<<<<<< HEAD
+              "type": {
+                "text": "boolean"
+              },
+              "default": "false",
               "description": "Option to hide the navigation buttons.",
               "fieldName": "hideNavigationButtons"
             },
@@ -6200,52 +6001,6 @@
               "type": {
                 "text": "boolean"
               },
-=======
-              "description": "dense: Boolean indicating whether the table should be displayed\r\nin dense mode.",
-              "fieldName": "dense"
-            },
-            {
-              "name": "paginationModel",
-              "type": {
-                "text": "object"
-              },
-              "default": "{\r\n    count: 0,\r\n    pageSize: 5,\r\n    pageNumber: 0,\r\n    pageSizeOptions: [5, 10],\r\n  }",
-              "description": "paginationModel: Object holding pagination information such as\r\ncurrent page, page size, etc.",
-              "fieldName": "paginationModel"
-            },
-            {
-              "name": "hideItemsRange",
-              "type": {
-                "text": "boolean"
-              },
-              "default": "false",
-              "description": "Option to hide the items range display.",
-              "fieldName": "hideItemsRange"
-            },
-            {
-              "name": "hidePageSizeDropdown",
-              "type": {
-                "text": "boolean"
-              },
-              "default": "false",
-              "description": "Option to hide the page size dropdown.",
-              "fieldName": "hidePageSizeDropdown"
-            },
-            {
-              "name": "hideNavigationButtons",
-              "type": {
-                "text": "boolean"
-              },
-              "default": "false",
-              "description": "Option to hide the navigation buttons.",
-              "fieldName": "hideNavigationButtons"
-            },
-            {
-              "name": "fixedLayout",
-              "type": {
-                "text": "boolean"
-              },
->>>>>>> fc0dedc5
               "default": "false",
               "description": "Determines if the table layout is fixed (true) or auto (false).",
               "fieldName": "fixedLayout"
@@ -6289,7 +6044,6 @@
       "path": "src/components/reusable/table/index.ts",
       "declarations": [],
       "exports": [
-<<<<<<< HEAD
         {
           "kind": "js",
           "name": "Table",
@@ -6304,124 +6058,66 @@
           "declaration": {
             "name": "TableCell",
             "module": "./table-cell"
-=======
-        {
-          "kind": "js",
-          "name": "Table",
-          "declaration": {
-            "name": "Table",
-            "module": "./Table"
->>>>>>> fc0dedc5
-          }
-        },
-        {
-          "kind": "js",
-<<<<<<< HEAD
+          }
+        },
+        {
+          "kind": "js",
           "name": "TableRow",
           "declaration": {
             "name": "TableRow",
             "module": "./table-row"
-=======
-          "name": "TableCell",
-          "declaration": {
-            "name": "TableCell",
-            "module": "./table-cell"
->>>>>>> fc0dedc5
-          }
-        },
-        {
-          "kind": "js",
-<<<<<<< HEAD
+          }
+        },
+        {
+          "kind": "js",
           "name": "TableBody",
           "declaration": {
             "name": "TableBody",
             "module": "./table-body"
-=======
-          "name": "TableRow",
-          "declaration": {
-            "name": "TableRow",
-            "module": "./table-row"
->>>>>>> fc0dedc5
-          }
-        },
-        {
-          "kind": "js",
-<<<<<<< HEAD
+          }
+        },
+        {
+          "kind": "js",
           "name": "TableHead",
           "declaration": {
             "name": "TableHead",
             "module": "./table-head"
-=======
-          "name": "TableBody",
-          "declaration": {
-            "name": "TableBody",
-            "module": "./table-body"
->>>>>>> fc0dedc5
-          }
-        },
-        {
-          "kind": "js",
-<<<<<<< HEAD
+          }
+        },
+        {
+          "kind": "js",
           "name": "TableHeader",
           "declaration": {
             "name": "TableHeader",
             "module": "./table-header"
-=======
-          "name": "TableHead",
-          "declaration": {
-            "name": "TableHead",
-            "module": "./table-head"
->>>>>>> fc0dedc5
-          }
-        },
-        {
-          "kind": "js",
-<<<<<<< HEAD
+          }
+        },
+        {
+          "kind": "js",
           "name": "TableFooter",
           "declaration": {
             "name": "TableFooter",
             "module": "./table-footer"
-=======
-          "name": "TableHeader",
-          "declaration": {
-            "name": "TableHeader",
-            "module": "./table-header"
->>>>>>> fc0dedc5
-          }
-        },
-        {
-          "kind": "js",
-<<<<<<< HEAD
+          }
+        },
+        {
+          "kind": "js",
           "name": "TableToolbar",
           "declaration": {
             "name": "TableToolbar",
             "module": "./table-toolbar"
-=======
-          "name": "TableFooter",
-          "declaration": {
-            "name": "TableFooter",
-            "module": "./table-footer"
->>>>>>> fc0dedc5
-          }
-        },
-        {
-          "kind": "js",
-<<<<<<< HEAD
+          }
+        },
+        {
+          "kind": "js",
           "name": "TableContainer",
           "declaration": {
             "name": "TableContainer",
             "module": "./table-container"
-=======
-          "name": "TableToolbar",
-          "declaration": {
-            "name": "TableToolbar",
-            "module": "./table-toolbar"
->>>>>>> fc0dedc5
-          }
-        },
-        {
-          "kind": "js",
-<<<<<<< HEAD
+          }
+        },
+        {
+          "kind": "js",
           "name": "Pagination",
           "declaration": {
             "name": "Pagination",
@@ -6491,95 +6187,6 @@
           "declaration": {
             "name": "TableBody",
             "module": "src/components/reusable/table/table-body.ts"
-=======
-          "name": "TableContainer",
-          "declaration": {
-            "name": "TableContainer",
-            "module": "./table-container"
-          }
-        },
-        {
-          "kind": "js",
-          "name": "Pagination",
-          "declaration": {
-            "name": "Pagination",
-            "module": "../pagination"
->>>>>>> fc0dedc5
-          }
-        }
-      ]
-    },
-    {
-      "kind": "javascript-module",
-<<<<<<< HEAD
-      "path": "src/components/reusable/table/table-cell.ts",
-      "declarations": [
-        {
-          "kind": "class",
-          "description": "`kyn-td` Web Component.\r\n\r\nRepresents a table cell (data cell) within Shidoka's design system tables.\r\nAllows customization of alignment and can reflect the sort direction when\r\nused within sortable columns.",
-          "name": "TableCell",
-          "slots": [
-            {
-=======
-      "path": "src/components/reusable/table/table-body.ts",
-      "declarations": [
-        {
-          "kind": "class",
-          "description": "`kyn-tbody` Web Component.\r\n\r\nRepresents the body section of Shidoka's design system tables. Designed to provide\r\na consistent look and feel, and can offer striped rows for enhanced readability.",
-          "name": "TableBody",
-          "slots": [
-            {
-              "description": "The content slot for adding rows (`<kyn-tr>`) within the table body.",
-              "name": "unnamed"
-            }
-          ],
-          "members": [
-            {
-              "kind": "field",
-              "name": "striped",
-              "type": {
-                "text": "boolean"
-              },
-              "default": "false",
-              "description": "Determines if the rows in the table body should be striped.",
-              "attribute": "striped",
-              "reflects": true
-            }
-          ],
-          "attributes": [
-            {
-              "name": "striped",
-              "type": {
-                "text": "boolean"
-              },
-              "default": "false",
-              "description": "Determines if the rows in the table body should be striped.",
-              "fieldName": "striped"
-            }
-          ],
-          "superclass": {
-            "name": "LitElement",
-            "package": "lit"
-          },
-          "tagName": "kyn-tbody",
-          "customElement": true
-        }
-      ],
-      "exports": [
-        {
-          "kind": "js",
-          "name": "TableBody",
-          "declaration": {
-            "name": "TableBody",
-            "module": "src/components/reusable/table/table-body.ts"
-          }
-        },
-        {
-          "kind": "custom-element-definition",
-          "name": "kyn-tbody",
-          "declaration": {
-            "name": "TableBody",
-            "module": "src/components/reusable/table/table-body.ts"
           }
         }
       ]
@@ -6594,7 +6201,6 @@
           "name": "TableCell",
           "slots": [
             {
->>>>>>> fc0dedc5
               "description": "The content slot for adding table data inside the cell.",
               "name": "unnamed"
             }
@@ -6612,7 +6218,6 @@
             {
               "kind": "field",
               "name": "align",
-<<<<<<< HEAD
               "type": {
                 "text": "TABLE_CELL_ALIGN"
               },
@@ -6632,26 +6237,6 @@
             {
               "kind": "field",
               "name": "width",
-=======
-              "type": {
-                "text": "TABLE_CELL_ALIGN"
-              },
-              "description": "Determines the text alignment of the table cell's content.",
-              "attribute": "align",
-              "reflects": true
-            },
-            {
-              "kind": "field",
-              "name": "sortDirection",
-              "type": {
-                "text": "SORT_DIRECTION"
-              },
-              "description": "Reflects the sort direction when used within sortable columns.",
-              "attribute": "sortDirection"
-            },
-            {
-              "kind": "field",
-              "name": "width",
               "type": {
                 "text": "string"
               },
@@ -6662,18 +6247,6 @@
             {
               "kind": "field",
               "name": "maxWidth",
->>>>>>> fc0dedc5
-              "type": {
-                "text": "string"
-              },
-              "default": "''",
-<<<<<<< HEAD
-              "description": "Sets a fixed width for the cell.\r\nAccepts standard CSS width values (e.g., '150px', '50%').",
-              "attribute": "width"
-            },
-            {
-              "kind": "field",
-              "name": "maxWidth",
               "type": {
                 "text": "string"
               },
@@ -6683,13 +6256,6 @@
             },
             {
               "kind": "field",
-=======
-              "description": "Sets a maximum width for the cell; contents exceeding this limit will be truncated with ellipsis.\r\nAccepts standard CSS width values (e.g., '150px', '50%').",
-              "attribute": "maxWidth"
-            },
-            {
-              "kind": "field",
->>>>>>> fc0dedc5
               "name": "ellipsis",
               "type": {
                 "text": "boolean"
