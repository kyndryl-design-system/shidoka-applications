{
  "schemaVersion": "1.0.0",
  "readme": "",
  "modules": [
    {
      "kind": "javascript-module",
      "path": "src/index.ts",
      "declarations": [],
      "exports": [
        {
          "kind": "js",
          "name": "Header",
          "declaration": {
            "name": "Header",
            "module": "./components/global/header"
          }
        },
        {
          "kind": "js",
          "name": "HeaderNav",
          "declaration": {
            "name": "HeaderNav",
            "module": "./components/global/header"
          }
        },
        {
          "kind": "js",
          "name": "HeaderLink",
          "declaration": {
            "name": "HeaderLink",
            "module": "./components/global/header"
          }
        },
        {
          "kind": "js",
          "name": "HeaderFlyouts",
          "declaration": {
            "name": "HeaderFlyouts",
            "module": "./components/global/header"
          }
        },
        {
          "kind": "js",
          "name": "HeaderFlyout",
          "declaration": {
            "name": "HeaderFlyout",
            "module": "./components/global/header"
          }
        },
        {
          "kind": "js",
          "name": "HeaderAvatar",
          "declaration": {
            "name": "HeaderAvatar",
            "module": "./components/global/header"
          }
        },
        {
          "kind": "js",
          "name": "HeaderPanel",
          "declaration": {
            "name": "HeaderPanel",
            "module": "./components/global/header"
          }
        },
        {
          "kind": "js",
          "name": "HeaderPanelLink",
          "declaration": {
            "name": "HeaderPanelLink",
            "module": "./components/global/header"
          }
        },
        {
          "kind": "js",
          "name": "LocalNav",
          "declaration": {
            "name": "LocalNav",
            "module": "./components/global/localNav"
          }
        },
        {
          "kind": "js",
          "name": "LocalNavLink",
          "declaration": {
            "name": "LocalNavLink",
            "module": "./components/global/localNav"
          }
        },
        {
          "kind": "js",
          "name": "Footer",
          "declaration": {
            "name": "Footer",
            "module": "./components/global/footer"
          }
        },
        {
          "kind": "js",
          "name": "FooterNav",
          "declaration": {
            "name": "FooterNav",
            "module": "./components/global/footer"
          }
        },
        {
          "kind": "js",
          "name": "FooterNavLink",
          "declaration": {
            "name": "FooterNavLink",
            "module": "./components/global/footer"
          }
        },
        {
          "kind": "js",
          "name": "UiShell",
          "declaration": {
            "name": "UiShell",
            "module": "./components/global/uiShell"
          }
        },
        {
          "kind": "js",
          "name": "RadioButton",
          "declaration": {
            "name": "RadioButton",
            "module": "./components/reusable/radioButton"
          }
        },
        {
          "kind": "js",
          "name": "RadioButtonGroup",
          "declaration": {
            "name": "RadioButtonGroup",
            "module": "./components/reusable/radioButton"
          }
        },
        {
          "kind": "js",
          "name": "Checkbox",
          "declaration": {
            "name": "Checkbox",
            "module": "./components/reusable/checkbox"
          }
        },
        {
          "kind": "js",
          "name": "CheckboxGroup",
          "declaration": {
            "name": "CheckboxGroup",
            "module": "./components/reusable/checkbox"
          }
        },
        {
          "kind": "js",
          "name": "TextInput",
          "declaration": {
            "name": "TextInput",
            "module": "./components/reusable/textInput"
          }
        },
        {
          "kind": "js",
          "name": "TextArea",
          "declaration": {
            "name": "TextArea",
            "module": "./components/reusable/textArea"
          }
        },
        {
          "kind": "js",
          "name": "ToggleButton",
          "declaration": {
            "name": "ToggleButton",
            "module": "./components/reusable/toggleButton"
          }
        },
        {
          "kind": "js",
          "name": "TimePicker",
          "declaration": {
            "name": "TimePicker",
            "module": "./components/reusable/timepicker"
          }
        },
        {
          "kind": "js",
          "name": "Dropdown",
          "declaration": {
            "name": "Dropdown",
            "module": "./components/reusable/dropdown"
          }
        },
        {
          "kind": "js",
          "name": "DropdownOption",
          "declaration": {
            "name": "DropdownOption",
            "module": "./components/reusable/dropdown"
          }
        },
        {
          "kind": "js",
          "name": "DatePicker",
          "declaration": {
            "name": "DatePicker",
            "module": "./components/reusable/datePicker"
          }
        },
        {
          "kind": "js",
          "name": "DateRangePicker",
          "declaration": {
            "name": "DateRangePicker",
            "module": "./components/reusable/daterangepicker"
          }
        },
        {
          "kind": "js",
          "name": "Breadcrumbs",
          "declaration": {
            "name": "Breadcrumbs",
            "module": "./components/reusable/breadcrumbs"
          }
        },
        {
          "kind": "js",
          "name": "BreadcrumbItem",
          "declaration": {
            "name": "BreadcrumbItem",
            "module": "./components/reusable/breadcrumbs"
          }
        },
        {
          "kind": "js",
          "name": "Table",
          "declaration": {
            "name": "Table",
            "module": "./components/reusable/table"
          }
        },
        {
          "kind": "js",
          "name": "DataTable",
          "declaration": {
            "name": "DataTable",
            "module": "./components/reusable/table/data-table"
          }
        },
        {
          "kind": "js",
          "name": "Pagination",
          "declaration": {
            "name": "Pagination",
            "module": "./components/reusable/pagination"
          }
        },
        {
          "kind": "js",
          "name": "OverflowMenu",
          "declaration": {
            "name": "OverflowMenu",
            "module": "./components/reusable/overflowMenu"
          }
        },
        {
          "kind": "js",
          "name": "OverflowMenuItem",
          "declaration": {
            "name": "OverflowMenuItem",
            "module": "./components/reusable/overflowMenu"
          }
        },
        {
          "kind": "js",
          "name": "Tabs",
          "declaration": {
            "name": "Tabs",
            "module": "./components/reusable/tabs"
          }
        },
        {
          "kind": "js",
          "name": "Tab",
          "declaration": {
            "name": "Tab",
            "module": "./components/reusable/tabs"
          }
        },
        {
          "kind": "js",
          "name": "TabPanel",
          "declaration": {
            "name": "TabPanel",
            "module": "./components/reusable/tabs"
          }
        }
      ]
    },
    {
      "kind": "javascript-module",
      "path": "src/common/helpers/helpers.ts",
      "declarations": [
        {
          "kind": "function",
          "name": "debounce",
          "parameters": [
            {
              "name": "fn",
              "type": {
                "text": "Function"
              }
            },
            {
              "name": "ms",
              "default": "100"
            }
          ]
        },
        {
          "kind": "function",
          "name": "stringToReactHtml",
          "parameters": [
            {
              "name": "string",
              "type": {
                "text": "String"
              }
            }
          ]
        },
        {
          "kind": "function",
          "name": "createOptionsArray",
          "parameters": [
            {
              "name": "options",
              "default": "{}",
              "type": {
                "text": "*"
              },
              "description": " imported enums object"
            }
          ],
          "description": "Convert an object to an array of only its values.\r\nUsed when importing enums in component stories for populating argType dropdowns."
        }
      ],
      "exports": [
        {
          "kind": "js",
          "name": "debounce",
          "declaration": {
            "name": "debounce",
            "module": "src/common/helpers/helpers.ts"
          }
        },
        {
          "kind": "js",
          "name": "stringToReactHtml",
          "declaration": {
            "name": "stringToReactHtml",
            "module": "src/common/helpers/helpers.ts"
          }
        },
        {
          "kind": "js",
          "name": "createOptionsArray",
          "declaration": {
            "name": "createOptionsArray",
            "module": "src/common/helpers/helpers.ts"
          }
        }
      ]
    },
    {
      "kind": "javascript-module",
      "path": "src/components/reusable/breadcrumbs/breadcrumbItem.ts",
      "declarations": [
        {
          "kind": "class",
          "description": "Breadcrumb Item",
          "name": "BreadcrumbItem",
          "slots": [
            {
              "description": "Slot for the content of the breadcrumb item, usually the label or text.",
              "name": "unnamed"
            }
          ],
          "members": [
            {
              "kind": "field",
              "name": "href",
              "type": {
                "text": "string"
              },
              "default": "''",
              "attribute": "href"
            }
          ],
          "attributes": [
            {
              "name": "href",
              "type": {
                "text": "string"
              },
              "default": "''",
              "fieldName": "href"
            }
          ],
          "superclass": {
            "name": "LitElement",
            "package": "lit"
          },
          "tagName": "kyn-breadcrumb-item",
          "customElement": true
        }
      ],
      "exports": [
        {
          "kind": "js",
          "name": "BreadcrumbItem",
          "declaration": {
            "name": "BreadcrumbItem",
            "module": "src/components/reusable/breadcrumbs/breadcrumbItem.ts"
          }
        },
        {
          "kind": "custom-element-definition",
          "name": "kyn-breadcrumb-item",
          "declaration": {
            "name": "BreadcrumbItem",
            "module": "src/components/reusable/breadcrumbs/breadcrumbItem.ts"
          }
        }
      ]
    },
    {
      "kind": "javascript-module",
      "path": "src/components/reusable/breadcrumbs/breadcrumbs.stories.ts",
      "declarations": [
        {
          "kind": "variable",
          "name": "meta",
          "type": {
            "text": "Meta"
          },
          "default": "{\r\n  title: 'Components/Breadcrumbs',\r\n  component: 'kyn-breadcrumbs',\r\n  subcomponents: { 'kyn-breadcrumb-item': 'kyn-breadcrumb-item' },\r\n  parameters: {\r\n    design: {\r\n      type: 'figma',\r\n      url: 'https://www.figma.com/file/6AovH7Iay9Y7BkpoL5975s/Component-Library-for-Dev?node-id=459%3A39033&mode=dev',\r\n    },\r\n  },\r\n}"
        },
        {
          "kind": "variable",
          "name": "Breadcrumbs",
          "type": {
            "text": "Story"
          },
          "default": "{\r\n  render: () => {\r\n    return html`<kyn-breadcrumbs>\r\n      <kyn-breadcrumb-item href=\"/\">Home</kyn-breadcrumb-item>\r\n      <kyn-breadcrumb-item href=\"/level1\">Level 1</kyn-breadcrumb-item>\r\n      <kyn-breadcrumb-item href=\"/level2\">Level 2</kyn-breadcrumb-item>\r\n      <kyn-breadcrumb-item>Destination</kyn-breadcrumb-item>\r\n    </kyn-breadcrumbs> `;\r\n  },\r\n}"
        }
      ],
      "exports": [
        {
          "kind": "js",
          "name": "default",
          "declaration": {
            "name": "meta",
            "module": "src/components/reusable/breadcrumbs/breadcrumbs.stories.ts"
          }
        },
        {
          "kind": "js",
          "name": "Breadcrumbs",
          "declaration": {
            "name": "Breadcrumbs",
            "module": "src/components/reusable/breadcrumbs/breadcrumbs.stories.ts"
          }
        }
      ]
    },
    {
      "kind": "javascript-module",
      "path": "src/components/reusable/breadcrumbs/breadcrumbs.ts",
      "declarations": [
        {
          "kind": "class",
          "description": "Breadcrumbs Component.",
          "name": "Breadcrumbs",
          "slots": [
            {
              "description": "Slot for inserting breadcrumb items, typically kyn-breadcrumb-items indicating the navigation path.",
              "name": "unnamed"
            }
          ],
          "members": [],
          "superclass": {
            "name": "LitElement",
            "package": "lit"
          },
          "tagName": "kyn-breadcrumbs",
          "customElement": true
        }
      ],
      "exports": [
        {
          "kind": "js",
          "name": "Breadcrumbs",
          "declaration": {
            "name": "Breadcrumbs",
            "module": "src/components/reusable/breadcrumbs/breadcrumbs.ts"
          }
        },
        {
          "kind": "custom-element-definition",
          "name": "kyn-breadcrumbs",
          "declaration": {
            "name": "Breadcrumbs",
            "module": "src/components/reusable/breadcrumbs/breadcrumbs.ts"
          }
        }
      ]
    },
    {
      "kind": "javascript-module",
      "path": "src/components/reusable/breadcrumbs/index.ts",
      "declarations": [],
      "exports": [
        {
          "kind": "js",
          "name": "BreadcrumbItem",
          "declaration": {
            "name": "BreadcrumbItem",
            "module": "./breadcrumbItem"
          }
        },
        {
          "kind": "js",
          "name": "Breadcrumbs",
          "declaration": {
            "name": "Breadcrumbs",
            "module": "./breadcrumbs"
          }
        }
      ]
    },
    {
      "kind": "javascript-module",
      "path": "src/components/reusable/checkbox/checkbox.ts",
      "declarations": [
        {
          "kind": "class",
          "description": "Checkbox.",
          "name": "Checkbox",
          "slots": [
            {
              "description": "Slot for label text.",
              "name": "unnamed"
            }
          ],
          "members": [
            {
              "kind": "field",
              "name": "value",
              "type": {
                "text": "string"
              },
              "default": "''",
              "description": "Checkbox value.",
              "attribute": "value"
            },
            {
              "kind": "field",
              "name": "checked",
              "type": {
                "text": "boolean"
              },
              "default": "false",
              "description": "Checkbox checked state, inherited from the parent group if value matches.",
              "attribute": "checked"
            },
            {
              "kind": "field",
              "name": "disabled",
              "type": {
                "text": "boolean"
              },
              "default": "false",
              "description": "Checkbox disabled state, inherited from the parent group.",
              "attribute": "disabled"
            },
            {
              "kind": "field",
              "name": "visiblyHidden",
              "type": {
                "text": "boolean"
              },
              "default": "false",
              "description": "Determines whether the label should be hidden from visual view but remain accessible\r\nto screen readers for accessibility purposes.",
              "attribute": "visiblyHidden"
            },
            {
              "kind": "field",
              "name": "indeterminate",
              "type": {
                "text": "boolean"
              },
              "default": "false",
              "description": "Determines whether the checkbox is in an indeterminate state.",
              "attribute": "indeterminate"
            },
            {
              "kind": "method",
              "name": "handleChange",
              "privacy": "private",
              "parameters": [
                {
                  "name": "e",
                  "type": {
                    "text": "any"
                  }
                }
              ]
            }
          ],
          "events": [
            {
              "description": "Captures the change event and emits the selected value and original event details.",
              "name": "on-checkbox-change"
            }
          ],
          "attributes": [
            {
              "name": "value",
              "type": {
                "text": "string"
              },
              "default": "''",
              "description": "Checkbox value.",
              "fieldName": "value"
            },
            {
              "name": "checked",
              "type": {
                "text": "boolean"
              },
              "default": "false",
              "description": "Checkbox checked state, inherited from the parent group if value matches.",
              "fieldName": "checked"
            },
            {
              "name": "disabled",
              "type": {
                "text": "boolean"
              },
              "default": "false",
              "description": "Checkbox disabled state, inherited from the parent group.",
              "fieldName": "disabled"
            },
            {
              "name": "visiblyHidden",
              "type": {
                "text": "boolean"
              },
              "default": "false",
              "description": "Determines whether the label should be hidden from visual view but remain accessible\r\nto screen readers for accessibility purposes.",
              "fieldName": "visiblyHidden"
            },
            {
              "name": "indeterminate",
              "type": {
                "text": "boolean"
              },
              "default": "false",
              "description": "Determines whether the checkbox is in an indeterminate state.",
              "fieldName": "indeterminate"
            }
          ],
          "superclass": {
            "name": "LitElement",
            "package": "lit"
          },
          "tagName": "kyn-checkbox",
          "customElement": true
        }
      ],
      "exports": [
        {
          "kind": "js",
          "name": "Checkbox",
          "declaration": {
            "name": "Checkbox",
            "module": "src/components/reusable/checkbox/checkbox.ts"
          }
        },
        {
          "kind": "custom-element-definition",
          "name": "kyn-checkbox",
          "declaration": {
            "name": "Checkbox",
            "module": "src/components/reusable/checkbox/checkbox.ts"
          }
        }
      ]
    },
    {
      "kind": "javascript-module",
      "path": "src/components/reusable/checkbox/checkboxGroup.ts",
      "declarations": [
        {
          "kind": "class",
          "description": "Checkbox group container.",
          "name": "CheckboxGroup",
          "slots": [
            {
              "description": "Slot for individual checkboxes.",
              "name": "unnamed"
            },
            {
              "description": "Slot for label text.",
              "name": "label"
            }
          ],
          "members": [
            {
              "kind": "field",
              "name": "name",
              "type": {
                "text": "string"
              },
              "default": "''",
              "description": "Checkbox input name attribute.",
              "attribute": "name"
            },
            {
              "kind": "field",
              "name": "value",
              "type": {
                "text": "Array<any>"
              },
              "default": "[]",
              "description": "Checkbox group selected values.",
              "attribute": "value"
            },
            {
              "kind": "field",
              "name": "required",
              "type": {
                "text": "boolean"
              },
              "default": "false",
              "description": "Makes a single selection required.",
              "attribute": "required"
            },
            {
              "kind": "field",
              "name": "disabled",
              "type": {
                "text": "boolean"
              },
              "default": "false",
              "description": "Checkbox group disabled state.",
              "attribute": "disabled"
            },
            {
              "kind": "field",
              "name": "invalidText",
              "type": {
                "text": "string"
              },
              "default": "''",
              "description": "Checkbox group invalid text.",
              "attribute": "invalidText"
            },
            {
              "kind": "method",
              "name": "_validate",
              "privacy": "private"
            },
            {
              "kind": "method",
              "name": "_handleCheckboxChange",
              "privacy": "private",
              "parameters": [
                {
                  "name": "e",
                  "type": {
                    "text": "any"
                  }
                }
              ]
            },
            {
              "kind": "method",
              "name": "_handleFormdata",
              "privacy": "private",
              "parameters": [
                {
                  "name": "e",
                  "type": {
                    "text": "any"
                  }
                }
              ]
            }
          ],
          "events": [
            {
              "description": "Captures the change event and emits the selected values.",
              "name": "on-checkbox-group-change"
            }
          ],
          "attributes": [
            {
              "name": "name",
              "type": {
                "text": "string"
              },
              "default": "''",
              "description": "Checkbox input name attribute.",
              "fieldName": "name"
            },
            {
              "name": "value",
              "type": {
                "text": "Array<any>"
              },
              "default": "[]",
              "description": "Checkbox group selected values.",
              "fieldName": "value"
            },
            {
              "name": "required",
              "type": {
                "text": "boolean"
              },
              "default": "false",
              "description": "Makes a single selection required.",
              "fieldName": "required"
            },
            {
              "name": "disabled",
              "type": {
                "text": "boolean"
              },
              "default": "false",
              "description": "Checkbox group disabled state.",
              "fieldName": "disabled"
            },
            {
              "name": "invalidText",
              "type": {
                "text": "string"
              },
              "default": "''",
              "description": "Checkbox group invalid text.",
              "fieldName": "invalidText"
            }
          ],
          "superclass": {
            "name": "LitElement",
            "package": "lit"
          },
          "tagName": "kyn-checkbox-group",
          "customElement": true
        }
      ],
      "exports": [
        {
          "kind": "js",
          "name": "CheckboxGroup",
          "declaration": {
            "name": "CheckboxGroup",
            "module": "src/components/reusable/checkbox/checkboxGroup.ts"
          }
        },
        {
          "kind": "custom-element-definition",
          "name": "kyn-checkbox-group",
          "declaration": {
            "name": "CheckboxGroup",
            "module": "src/components/reusable/checkbox/checkboxGroup.ts"
          }
        }
      ]
    },
    {
      "kind": "javascript-module",
      "path": "src/components/reusable/checkbox/index.ts",
      "declarations": [],
      "exports": [
        {
          "kind": "js",
          "name": "Checkbox",
          "declaration": {
            "name": "Checkbox",
            "module": "./checkbox"
          }
        },
        {
          "kind": "js",
          "name": "CheckboxGroup",
          "declaration": {
            "name": "CheckboxGroup",
            "module": "./checkboxGroup"
          }
        }
      ]
    },
    {
      "kind": "javascript-module",
      "path": "src/components/reusable/datePicker/datepicker.ts",
      "declarations": [
        {
          "kind": "class",
          "description": "Datepicker.",
          "name": "DatePicker",
          "slots": [
            {
              "description": "Slot for label text.",
              "name": "unnamed"
            }
          ],
          "members": [
            {
              "kind": "field",
              "name": "size",
              "type": {
                "text": "string"
              },
              "default": "'md'",
              "description": "Datepicker size. \"sm\", \"md\", or \"lg\".",
              "attribute": "size"
            },
            {
              "kind": "field",
              "name": "caption",
              "type": {
                "text": "string"
              },
              "default": "''",
              "description": "Optional text beneath the input.",
              "attribute": "caption"
            },
            {
              "kind": "field",
              "name": "value",
              "type": {
                "text": "string"
              },
              "default": "''",
              "description": "Datepicker value in YYYY-MM-DD or YYYY-MM-DDThh:mm format.",
              "attribute": "value"
            },
            {
              "kind": "field",
              "name": "name",
              "type": {
                "text": "string"
              },
              "default": "''",
              "description": "Datepicker name.",
              "attribute": "name"
            },
            {
              "kind": "field",
              "name": "required",
              "type": {
                "text": "boolean"
              },
              "default": "false",
              "description": "Makes the date required.",
              "attribute": "required"
            },
            {
              "kind": "field",
              "name": "disabled",
              "type": {
                "text": "boolean"
              },
              "default": "false",
              "description": "Date disabled state.",
              "attribute": "disabled"
            },
            {
              "kind": "field",
              "name": "invalidText",
              "type": {
                "text": "string"
              },
              "default": "''",
              "description": "Date invalid text.",
              "attribute": "invalidText"
            },
            {
              "kind": "field",
              "name": "warnText",
              "type": {
                "text": "string"
              },
              "default": "''",
              "description": "Date warning text",
              "attribute": "warnText"
            },
            {
              "kind": "field",
              "name": "maxDate",
              "type": {
                "text": "string"
              },
              "default": "''",
              "description": "Maximum date in YYYY-MM-DD or YYYY-MM-DDThh:mm format. If the value isn't a possible date string in the format, then the element has no maximum date value",
              "attribute": "maxDate"
            },
            {
              "kind": "field",
              "name": "minDate",
              "type": {
                "text": "string"
              },
              "default": "''",
              "description": "Mimimum date in YYYY-MM-DD or YYYY-MM-DDThh:mm format. If the value isn't a possible date string in the format, then the element has no minimum date value.",
              "attribute": "minDate"
            },
            {
              "kind": "field",
              "name": "step",
              "type": {
                "text": "string"
              },
              "default": "''",
              "description": "Specifies the granularity that the value must adhere to, or the special value any,\r\nFor date inputs, the value of step is given in days; and is treated as a number of milliseconds equal to 86,400,000 times the step value.\r\nThe default value of step is 1, indicating 1 day.",
              "attribute": "step"
            },
            {
              "kind": "field",
              "name": "datePickerType",
              "type": {
                "text": "DATE_PICKER_TYPES"
              },
              "description": "Date picker types. Default 'single'",
              "attribute": "datePickerType"
            },
            {
              "kind": "method",
              "name": "handleInput",
              "privacy": "private",
              "parameters": [
                {
                  "name": "e",
                  "type": {
                    "text": "any"
                  }
                }
              ]
            },
            {
              "kind": "method",
              "name": "validateMinDate",
              "privacy": "private",
              "return": {
                "type": {
                  "text": "void"
                }
              }
            },
            {
              "kind": "method",
              "name": "validateMaxDate",
              "privacy": "private",
              "return": {
                "type": {
                  "text": "void"
                }
              }
            },
            {
              "kind": "method",
              "name": "_handleFormdata",
              "privacy": "private",
              "parameters": [
                {
                  "name": "e",
                  "type": {
                    "text": "any"
                  }
                }
              ]
            }
          ],
          "events": [
            {
              "description": "Captures the input event and emits the selected value and original event details.",
              "name": "on-input"
            }
          ],
          "attributes": [
            {
              "name": "size",
              "type": {
                "text": "string"
              },
              "default": "'md'",
              "description": "Datepicker size. \"sm\", \"md\", or \"lg\".",
              "fieldName": "size"
            },
            {
              "name": "caption",
              "type": {
                "text": "string"
              },
              "default": "''",
              "description": "Optional text beneath the input.",
              "fieldName": "caption"
            },
            {
              "name": "value",
              "type": {
                "text": "string"
              },
              "default": "''",
              "description": "Datepicker value in YYYY-MM-DD or YYYY-MM-DDThh:mm format.",
              "fieldName": "value"
            },
            {
              "name": "name",
              "type": {
                "text": "string"
              },
              "default": "''",
              "description": "Datepicker name.",
              "fieldName": "name"
            },
            {
              "name": "required",
              "type": {
                "text": "boolean"
              },
              "default": "false",
              "description": "Makes the date required.",
              "fieldName": "required"
            },
            {
              "name": "disabled",
              "type": {
                "text": "boolean"
              },
              "default": "false",
              "description": "Date disabled state.",
              "fieldName": "disabled"
            },
            {
              "name": "invalidText",
              "type": {
                "text": "string"
              },
              "default": "''",
              "description": "Date invalid text.",
              "fieldName": "invalidText"
            },
            {
              "name": "warnText",
              "type": {
                "text": "string"
              },
              "default": "''",
              "description": "Date warning text",
              "fieldName": "warnText"
            },
            {
              "name": "maxDate",
              "type": {
                "text": "string"
              },
              "default": "''",
              "description": "Maximum date in YYYY-MM-DD or YYYY-MM-DDThh:mm format. If the value isn't a possible date string in the format, then the element has no maximum date value",
              "fieldName": "maxDate"
            },
            {
              "name": "minDate",
              "type": {
                "text": "string"
              },
              "default": "''",
              "description": "Mimimum date in YYYY-MM-DD or YYYY-MM-DDThh:mm format. If the value isn't a possible date string in the format, then the element has no minimum date value.",
              "fieldName": "minDate"
            },
            {
              "name": "step",
              "type": {
                "text": "string"
              },
              "default": "''",
              "description": "Specifies the granularity that the value must adhere to, or the special value any,\r\nFor date inputs, the value of step is given in days; and is treated as a number of milliseconds equal to 86,400,000 times the step value.\r\nThe default value of step is 1, indicating 1 day.",
              "fieldName": "step"
            },
            {
              "name": "datePickerType",
              "type": {
                "text": "DATE_PICKER_TYPES"
              },
              "description": "Date picker types. Default 'single'",
              "fieldName": "datePickerType"
            }
          ],
          "superclass": {
            "name": "LitElement",
            "package": "lit"
          },
          "tagName": "kyn-date-picker",
          "customElement": true
        }
      ],
      "exports": [
        {
          "kind": "js",
          "name": "DatePicker",
          "declaration": {
            "name": "DatePicker",
            "module": "src/components/reusable/datePicker/datepicker.ts"
          }
        },
        {
          "kind": "custom-element-definition",
          "name": "kyn-date-picker",
          "declaration": {
            "name": "DatePicker",
            "module": "src/components/reusable/datePicker/datepicker.ts"
          }
        }
      ]
    },
    {
      "kind": "javascript-module",
      "path": "src/components/reusable/datePicker/defs.ts",
      "declarations": [
        {
          "kind": "variable",
          "name": "regexDateFormat",
          "default": "/^\\d{4}-\\d{2}-\\d{2}$/"
        },
        {
          "kind": "variable",
          "name": "regexDateTimeFormat",
          "default": "/^\\d{4}-\\d{2}-\\d{2}T\\d{2}:\\d{2}$/"
        },
        {
          "kind": "variable",
          "name": "regexDateTimeFormatSec",
          "default": "/^\\d{4}-\\d{2}-\\d{2}T\\d{2}:\\d{2}:\\d{2}$/"
        }
      ],
      "exports": [
        {
          "kind": "js",
          "name": "regexDateFormat",
          "declaration": {
            "name": "regexDateFormat",
            "module": "src/components/reusable/datePicker/defs.ts"
          }
        },
        {
          "kind": "js",
          "name": "regexDateTimeFormat",
          "declaration": {
            "name": "regexDateTimeFormat",
            "module": "src/components/reusable/datePicker/defs.ts"
          }
        },
        {
          "kind": "js",
          "name": "regexDateTimeFormatSec",
          "declaration": {
            "name": "regexDateTimeFormatSec",
            "module": "src/components/reusable/datePicker/defs.ts"
          }
        }
      ]
    },
    {
      "kind": "javascript-module",
      "path": "src/components/reusable/datePicker/index.ts",
      "declarations": [],
      "exports": [
        {
          "kind": "js",
          "name": "DatePicker",
          "declaration": {
            "name": "DatePicker",
            "module": "./datepicker"
          }
        }
      ]
    },
    {
      "kind": "javascript-module",
      "path": "src/components/reusable/daterangepicker/daterangepicker.ts",
      "declarations": [
        {
          "kind": "class",
          "description": "Date-Range picker",
          "name": "DateRangePicker",
          "slots": [
            {
              "description": "Slot for label text.",
              "name": "unnamed"
            }
          ],
          "members": [
            {
              "kind": "field",
              "name": "caption",
              "type": {
                "text": "string"
              },
              "default": "''",
              "description": "Optional text beneath the input.",
              "attribute": "caption"
            },
            {
              "kind": "field",
              "name": "size",
              "type": {
                "text": "string"
              },
              "default": "'md'",
              "description": "Datepicker size. \"sm\", \"md\", or \"lg\".",
              "attribute": "size"
            },
            {
              "kind": "field",
              "name": "startDate",
              "type": {
                "text": "string"
              },
              "default": "''",
              "description": "Datepicker Start date in YYYY-MM-DD format.",
              "attribute": "startDate"
            },
            {
              "kind": "field",
              "name": "endDate",
              "type": {
                "text": "string"
              },
              "default": "''",
              "description": "Datepicker End date in YYYY-MM-DD format.",
              "attribute": "endDate"
            },
            {
              "kind": "field",
              "name": "name",
              "type": {
                "text": "string"
              },
              "default": "''",
              "description": "Datepicker name. Required prop. as there could many fields into single form",
              "attribute": "name"
            },
            {
              "kind": "field",
              "name": "required",
              "type": {
                "text": "boolean"
              },
              "default": "false",
              "description": "Makes the date required.",
              "attribute": "required"
            },
            {
              "kind": "field",
              "name": "disabled",
              "type": {
                "text": "boolean"
              },
              "default": "false",
              "description": "Date disabled state.",
              "attribute": "disabled"
            },
            {
              "kind": "field",
              "name": "invalidText",
              "type": {
                "text": "string"
              },
              "default": "''",
              "description": "Date invalid text.",
              "attribute": "invalidText"
            },
            {
              "kind": "field",
              "name": "warnText",
              "type": {
                "text": "string"
              },
              "default": "''",
              "description": "Date warning text",
              "attribute": "warnText"
            },
            {
              "kind": "field",
              "name": "maxDate",
              "type": {
                "text": "string"
              },
              "default": "''",
              "description": "Maximum date in YYYY-MM-DD format. If the value isn't a possible date string in the format, then the element has no maximum date value.",
              "attribute": "maxDate"
            },
            {
              "kind": "field",
              "name": "minDate",
              "type": {
                "text": "string"
              },
              "default": "''",
              "description": "Mimimum date in YYYY-MM-DD format. If the value isn't a possible date string in the format, then the element has no minimum date value.",
              "attribute": "minDate"
            },
            {
              "kind": "field",
              "name": "step",
              "type": {
                "text": "string"
              },
              "default": "''",
              "description": "Specifies the granularity that the value must adhere to, or the special value any,\r\nFor date inputs, the value of step is given in days; and is treated as a number of milliseconds equal to 86,400,000 times the step value.\r\nThe default value of step is 1, indicating 1 day.",
              "attribute": "step"
            },
            {
              "kind": "method",
              "name": "handleStartDate",
              "privacy": "private",
              "parameters": [
                {
                  "name": "e",
                  "type": {
                    "text": "any"
                  }
                }
              ]
            },
            {
              "kind": "method",
              "name": "handleEndDate",
              "privacy": "private",
              "parameters": [
                {
                  "name": "e",
                  "type": {
                    "text": "any"
                  }
                }
              ]
            },
            {
              "kind": "method",
              "name": "validateAndDispatchEvent",
              "privacy": "private"
            },
            {
              "kind": "method",
              "name": "validateMinDate",
              "privacy": "private",
              "return": {
                "type": {
                  "text": "void"
                }
              },
              "parameters": [
                {
                  "name": "date",
                  "type": {
                    "text": "String"
                  }
                }
              ]
            },
            {
              "kind": "method",
              "name": "validateMaxDate",
              "privacy": "private",
              "return": {
                "type": {
                  "text": "void"
                }
              },
              "parameters": [
                {
                  "name": "date",
                  "type": {
                    "text": "String"
                  }
                }
              ]
            },
            {
              "kind": "method",
              "name": "validateStartEndDate",
              "privacy": "private",
              "return": {
                "type": {
                  "text": "void"
                }
              }
            },
            {
              "kind": "method",
              "name": "_handleFormdata",
              "privacy": "private",
              "parameters": [
                {
                  "name": "e",
                  "type": {
                    "text": "any"
                  }
                }
              ]
            }
          ],
          "events": [
            {
              "description": "Captures the input event and emits the selected values and original event details. (Only if startDate <= endDate)",
              "name": "on-input"
            }
          ],
          "attributes": [
            {
              "name": "caption",
              "type": {
                "text": "string"
              },
              "default": "''",
              "description": "Optional text beneath the input.",
              "fieldName": "caption"
            },
            {
              "name": "size",
              "type": {
                "text": "string"
              },
              "default": "'md'",
              "description": "Datepicker size. \"sm\", \"md\", or \"lg\".",
              "fieldName": "size"
            },
            {
              "name": "startDate",
              "type": {
                "text": "string"
              },
              "default": "''",
              "description": "Datepicker Start date in YYYY-MM-DD format.",
              "fieldName": "startDate"
            },
            {
              "name": "endDate",
              "type": {
                "text": "string"
              },
              "default": "''",
              "description": "Datepicker End date in YYYY-MM-DD format.",
              "fieldName": "endDate"
            },
            {
              "name": "name",
              "type": {
                "text": "string"
              },
              "default": "''",
              "description": "Datepicker name. Required prop. as there could many fields into single form",
              "fieldName": "name"
            },
            {
              "name": "required",
              "type": {
                "text": "boolean"
              },
              "default": "false",
              "description": "Makes the date required.",
              "fieldName": "required"
            },
            {
              "name": "disabled",
              "type": {
                "text": "boolean"
              },
              "default": "false",
              "description": "Date disabled state.",
              "fieldName": "disabled"
            },
            {
              "name": "invalidText",
              "type": {
                "text": "string"
              },
              "default": "''",
              "description": "Date invalid text.",
              "fieldName": "invalidText"
            },
            {
              "name": "warnText",
              "type": {
                "text": "string"
              },
              "default": "''",
              "description": "Date warning text",
              "fieldName": "warnText"
            },
            {
              "name": "maxDate",
              "type": {
                "text": "string"
              },
              "default": "''",
              "description": "Maximum date in YYYY-MM-DD format. If the value isn't a possible date string in the format, then the element has no maximum date value.",
              "fieldName": "maxDate"
            },
            {
              "name": "minDate",
              "type": {
                "text": "string"
              },
              "default": "''",
              "description": "Mimimum date in YYYY-MM-DD format. If the value isn't a possible date string in the format, then the element has no minimum date value.",
              "fieldName": "minDate"
            },
            {
              "name": "step",
              "type": {
                "text": "string"
              },
              "default": "''",
              "description": "Specifies the granularity that the value must adhere to, or the special value any,\r\nFor date inputs, the value of step is given in days; and is treated as a number of milliseconds equal to 86,400,000 times the step value.\r\nThe default value of step is 1, indicating 1 day.",
              "fieldName": "step"
            }
          ],
          "superclass": {
            "name": "LitElement",
            "package": "lit"
          },
          "tagName": "kyn-date-range-picker",
          "customElement": true
        }
      ],
      "exports": [
        {
          "kind": "js",
          "name": "DateRangePicker",
          "declaration": {
            "name": "DateRangePicker",
            "module": "src/components/reusable/daterangepicker/daterangepicker.ts"
          }
        },
        {
          "kind": "custom-element-definition",
          "name": "kyn-date-range-picker",
          "declaration": {
            "name": "DateRangePicker",
            "module": "src/components/reusable/daterangepicker/daterangepicker.ts"
          }
        }
      ]
    },
    {
      "kind": "javascript-module",
      "path": "src/components/reusable/daterangepicker/index.ts",
      "declarations": [],
      "exports": [
        {
          "kind": "js",
          "name": "DateRangePicker",
          "declaration": {
            "name": "DateRangePicker",
            "module": "\"./daterangepicker\""
          }
        }
      ]
    },
    {
      "kind": "javascript-module",
      "path": "src/components/reusable/dropdown/dropdown.ts",
      "declarations": [
        {
          "kind": "class",
          "description": "Dropdown, single select.",
          "name": "Dropdown",
          "slots": [
            {
              "description": "Slot for dropdown options.",
              "name": "unnamed"
            },
            {
              "description": "Slot for input label.",
              "name": "label"
            }
          ],
          "members": [
            {
              "kind": "field",
              "name": "size",
              "type": {
                "text": "string"
              },
              "default": "'md'",
              "description": "Dropdown size/height. \"sm\", \"md\", or \"lg\".",
              "attribute": "size"
            },
            {
              "kind": "field",
              "name": "inline",
              "type": {
                "text": "boolean"
              },
              "default": "false",
              "description": "Dropdown inline style type.",
              "attribute": "inline"
            },
            {
              "kind": "field",
              "name": "caption",
              "type": {
                "text": "string"
              },
              "default": "''",
              "description": "Optional text beneath the input.",
              "attribute": "caption"
            },
            {
              "kind": "field",
              "name": "placeholder",
              "type": {
                "text": "string"
              },
              "default": "''",
              "description": "Dropdown placeholder.",
              "attribute": "placeholder"
            },
            {
              "kind": "field",
              "name": "name",
              "type": {
                "text": "string"
              },
              "default": "''",
              "description": "Dropdown name.",
              "attribute": "name"
            },
            {
              "kind": "field",
              "name": "open",
              "type": {
                "text": "boolean"
              },
              "default": "false",
              "description": "Listbox/drawer open state.",
              "attribute": "open"
            },
            {
              "kind": "field",
              "name": "searchable",
              "type": {
                "text": "boolean"
              },
              "default": "false",
              "description": "Makes the dropdown searchable.",
              "attribute": "searchable"
            },
            {
              "kind": "field",
              "name": "multiple",
              "type": {
                "text": "boolean"
              },
              "default": "false",
              "description": "Enabled multi-select functionality.",
              "attribute": "multiple"
            },
            {
              "kind": "field",
              "name": "required",
              "type": {
                "text": "boolean"
              },
              "default": "false",
              "description": "Makes the dropdown required.",
              "attribute": "required"
            },
            {
              "kind": "field",
              "name": "disabled",
              "type": {
                "text": "boolean"
              },
              "default": "false",
              "description": "Dropdown disabled state.",
              "attribute": "disabled"
            },
            {
              "kind": "field",
              "name": "invalidText",
              "type": {
                "text": "string"
              },
              "default": "''",
              "description": "Dropdown invalid text.",
              "attribute": "invalidText"
            },
            {
              "kind": "field",
              "name": "hideTags",
              "type": {
                "text": "boolean"
              },
              "default": "false",
              "description": "Hide the tags below multi-select.",
              "attribute": "hideTags"
            },
            {
              "kind": "method",
              "name": "handleSlotChange",
              "privacy": "private"
            },
            {
              "kind": "method",
              "name": "resetSelection",
              "privacy": "public",
              "description": "Retrieves the selected values from the list of child options and sets value property."
            },
            {
              "kind": "method",
              "name": "handleClick",
              "privacy": "private"
            },
            {
              "kind": "method",
              "name": "handleButtonKeydown",
              "privacy": "private",
              "parameters": [
                {
                  "name": "e",
                  "type": {
                    "text": "any"
                  }
                }
              ]
            },
            {
              "kind": "method",
              "name": "handleListKeydown",
              "privacy": "private",
              "parameters": [
                {
                  "name": "e",
                  "type": {
                    "text": "any"
                  }
                }
              ]
            },
            {
              "kind": "method",
              "name": "handleListBlur",
              "privacy": "private",
              "parameters": [
                {
                  "name": "e",
                  "type": {
                    "text": "any"
                  }
                }
              ]
            },
            {
              "kind": "method",
              "name": "handleKeyboard",
              "privacy": "private",
              "parameters": [
                {
                  "name": "e",
                  "type": {
                    "text": "any"
                  }
                },
                {
                  "name": "keyCode",
                  "type": {
                    "text": "number"
                  }
                },
                {
                  "name": "target",
                  "type": {
                    "text": "string"
                  }
                }
              ]
            },
            {
              "kind": "method",
              "name": "handleClearMultiple",
              "privacy": "private",
              "parameters": [
                {
                  "name": "e",
                  "type": {
                    "text": "any"
                  }
                }
              ]
            },
            {
              "kind": "method",
              "name": "handleTagClear",
              "privacy": "private",
              "parameters": [
                {
                  "name": "value",
                  "type": {
                    "text": "string"
                  }
                }
              ]
            },
            {
              "kind": "method",
              "name": "handleClear",
              "privacy": "private",
              "parameters": [
                {
                  "name": "e",
                  "type": {
                    "text": "any"
                  }
                }
              ]
            },
            {
              "kind": "method",
              "name": "handleSearchClick",
              "privacy": "private",
              "parameters": [
                {
                  "name": "e",
                  "type": {
                    "text": "any"
                  }
                }
              ]
            },
            {
              "kind": "method",
              "name": "handleButtonBlur",
              "privacy": "private",
              "parameters": [
                {
                  "name": "e",
                  "type": {
                    "text": "any"
                  }
                }
              ]
            },
            {
              "kind": "method",
              "name": "handleSearchBlur",
              "privacy": "private",
              "parameters": [
                {
                  "name": "e",
                  "type": {
                    "text": "any"
                  }
                }
              ]
            },
            {
              "kind": "method",
              "name": "handleSearchKeydown",
              "privacy": "private",
              "parameters": [
                {
                  "name": "e",
                  "type": {
                    "text": "any"
                  }
                }
              ]
            },
            {
              "kind": "method",
              "name": "handleSearchInput",
              "privacy": "private",
              "parameters": [
                {
                  "name": "e",
                  "type": {
                    "text": "any"
                  }
                }
              ]
            },
            {
              "kind": "method",
              "name": "_handleClick",
              "privacy": "private",
              "parameters": [
                {
                  "name": "e",
                  "type": {
                    "text": "any"
                  }
                }
              ]
            },
            {
              "kind": "method",
              "name": "_handleBlur",
              "privacy": "private",
              "parameters": [
                {
                  "name": "e",
                  "type": {
                    "text": "any"
                  }
                }
              ]
            },
            {
              "kind": "method",
              "name": "_handleFormdata",
              "privacy": "private",
              "parameters": [
                {
                  "name": "e",
                  "type": {
                    "text": "any"
                  }
                }
              ]
            },
            {
              "kind": "method",
              "name": "updateValue",
              "privacy": "private",
              "parameters": [
                {
                  "name": "value",
                  "type": {
                    "text": "string"
                  }
                },
                {
                  "name": "selected",
                  "default": "false"
                }
              ]
            },
            {
              "kind": "method",
              "name": "emitValue",
              "privacy": "private"
            },
            {
              "kind": "method",
              "name": "_updateChildren",
              "privacy": "private"
            }
          ],
          "events": [
            {
              "description": "Captures the input event and emits the selected value and original event details.",
              "name": "on-change"
            }
          ],
          "attributes": [
            {
              "name": "size",
              "type": {
                "text": "string"
              },
              "default": "'md'",
              "description": "Dropdown size/height. \"sm\", \"md\", or \"lg\".",
              "fieldName": "size"
            },
            {
              "name": "inline",
              "type": {
                "text": "boolean"
              },
              "default": "false",
              "description": "Dropdown inline style type.",
              "fieldName": "inline"
            },
            {
              "name": "caption",
              "type": {
                "text": "string"
              },
              "default": "''",
              "description": "Optional text beneath the input.",
              "fieldName": "caption"
            },
            {
              "name": "placeholder",
              "type": {
                "text": "string"
              },
              "default": "''",
              "description": "Dropdown placeholder.",
              "fieldName": "placeholder"
            },
            {
              "name": "name",
              "type": {
                "text": "string"
              },
              "default": "''",
              "description": "Dropdown name.",
              "fieldName": "name"
            },
            {
              "name": "open",
              "type": {
                "text": "boolean"
              },
              "default": "false",
              "description": "Listbox/drawer open state.",
              "fieldName": "open"
            },
            {
              "name": "searchable",
              "type": {
                "text": "boolean"
              },
              "default": "false",
              "description": "Makes the dropdown searchable.",
              "fieldName": "searchable"
            },
            {
              "name": "multiple",
              "type": {
                "text": "boolean"
              },
              "default": "false",
              "description": "Enabled multi-select functionality.",
              "fieldName": "multiple"
            },
            {
              "name": "required",
              "type": {
                "text": "boolean"
              },
              "default": "false",
              "description": "Makes the dropdown required.",
              "fieldName": "required"
            },
            {
              "name": "disabled",
              "type": {
                "text": "boolean"
              },
              "default": "false",
              "description": "Dropdown disabled state.",
              "fieldName": "disabled"
            },
            {
              "name": "invalidText",
              "type": {
                "text": "string"
              },
              "default": "''",
              "description": "Dropdown invalid text.",
              "fieldName": "invalidText"
            },
            {
              "name": "hideTags",
              "type": {
                "text": "boolean"
              },
              "default": "false",
              "description": "Hide the tags below multi-select.",
              "fieldName": "hideTags"
            }
          ],
          "superclass": {
            "name": "LitElement",
            "package": "lit"
          },
          "tagName": "kyn-dropdown",
          "customElement": true
        }
      ],
      "exports": [
        {
          "kind": "js",
          "name": "Dropdown",
          "declaration": {
            "name": "Dropdown",
            "module": "src/components/reusable/dropdown/dropdown.ts"
          }
        },
        {
          "kind": "custom-element-definition",
          "name": "kyn-dropdown",
          "declaration": {
            "name": "Dropdown",
            "module": "src/components/reusable/dropdown/dropdown.ts"
          }
        }
      ]
    },
    {
      "kind": "javascript-module",
      "path": "src/components/reusable/dropdown/dropdownOption.ts",
      "declarations": [
        {
          "kind": "class",
          "description": "Dropdown option.",
          "name": "DropdownOption",
          "slots": [
            {
              "description": "Slot for option text.",
              "name": "unnamed"
            }
          ],
          "members": [
            {
              "kind": "field",
              "name": "value",
              "type": {
                "text": "string"
              },
              "default": "''",
              "description": "Option value.",
              "attribute": "value"
            },
            {
              "kind": "field",
              "name": "selected",
              "type": {
                "text": "boolean"
              },
              "default": "false",
              "description": "Option selected state.",
              "attribute": "selected",
              "reflects": true
            },
            {
              "kind": "field",
              "name": "disabled",
              "type": {
                "text": "boolean"
              },
              "default": "false",
              "description": "Option disabled state.",
              "attribute": "disabled"
            },
            {
              "kind": "method",
              "name": "handleSlotChange",
              "privacy": "private",
              "parameters": [
                {
                  "name": "e",
                  "type": {
                    "text": "any"
                  }
                }
              ]
            },
            {
              "kind": "method",
              "name": "handleClick",
              "privacy": "private",
              "parameters": [
                {
                  "name": "e",
                  "type": {
                    "text": "Event"
                  }
                }
              ]
            },
            {
              "kind": "method",
              "name": "handleBlur",
              "privacy": "private",
              "parameters": [
                {
                  "name": "e",
                  "type": {
                    "text": "any"
                  }
                }
              ]
            }
          ],
          "events": [
            {
              "description": "Emits the option details to the parent dropdown.",
              "name": "on-click"
            }
          ],
          "attributes": [
            {
              "name": "value",
              "type": {
                "text": "string"
              },
              "default": "''",
              "description": "Option value.",
              "fieldName": "value"
            },
            {
              "name": "selected",
              "type": {
                "text": "boolean"
              },
              "default": "false",
              "description": "Option selected state.",
              "fieldName": "selected"
            },
            {
              "name": "disabled",
              "type": {
                "text": "boolean"
              },
              "default": "false",
              "description": "Option disabled state.",
              "fieldName": "disabled"
            }
          ],
          "superclass": {
            "name": "LitElement",
            "package": "lit"
          },
          "tagName": "kyn-dropdown-option",
          "customElement": true
        }
      ],
      "exports": [
        {
          "kind": "js",
          "name": "DropdownOption",
          "declaration": {
            "name": "DropdownOption",
            "module": "src/components/reusable/dropdown/dropdownOption.ts"
          }
        },
        {
          "kind": "custom-element-definition",
          "name": "kyn-dropdown-option",
          "declaration": {
            "name": "DropdownOption",
            "module": "src/components/reusable/dropdown/dropdownOption.ts"
          }
        }
      ]
    },
    {
      "kind": "javascript-module",
      "path": "src/components/reusable/dropdown/index.ts",
      "declarations": [],
      "exports": [
        {
          "kind": "js",
          "name": "Dropdown",
          "declaration": {
            "name": "Dropdown",
            "module": "./dropdown"
          }
        },
        {
          "kind": "js",
          "name": "DropdownOption",
          "declaration": {
            "name": "DropdownOption",
            "module": "./dropdownOption"
          }
        }
      ]
    },
    {
      "kind": "javascript-module",
      "path": "src/components/reusable/dropdown/testDd.ts",
      "declarations": [
        {
          "kind": "class",
          "description": "Test Dd.",
          "name": "TestDd",
          "members": [
            {
              "kind": "field",
              "name": "items",
              "type": {
                "text": "array"
              },
              "default": "[\r\n    {\r\n      value: 'all',\r\n      text: 'All',\r\n    },\r\n    {\r\n      value: 'option1',\r\n      text: 'Option 1',\r\n    },\r\n    {\r\n      value: 'option2',\r\n      text: 'Option 2',\r\n    },\r\n    {\r\n      value: 'option3',\r\n      text: 'Option 3',\r\n    },\r\n    {\r\n      value: 'option4',\r\n      text: 'Option 4',\r\n    },\r\n  ]",
              "attribute": "items"
            },
            {
              "kind": "field",
              "name": "dropdownValue",
              "type": {
                "text": "any"
              },
              "default": "[]",
              "attribute": "dropdownValue"
            },
            {
              "kind": "method",
              "name": "handleChange",
              "parameters": [
                {
                  "name": "e",
                  "type": {
                    "text": "any"
                  }
                }
              ]
            }
          ],
          "attributes": [
            {
              "name": "items",
              "type": {
                "text": "array"
              },
              "default": "[\r\n    {\r\n      value: 'all',\r\n      text: 'All',\r\n    },\r\n    {\r\n      value: 'option1',\r\n      text: 'Option 1',\r\n    },\r\n    {\r\n      value: 'option2',\r\n      text: 'Option 2',\r\n    },\r\n    {\r\n      value: 'option3',\r\n      text: 'Option 3',\r\n    },\r\n    {\r\n      value: 'option4',\r\n      text: 'Option 4',\r\n    },\r\n  ]",
              "fieldName": "items"
            },
            {
              "name": "dropdownValue",
              "type": {
                "text": "any"
              },
              "default": "[]",
              "fieldName": "dropdownValue"
            }
          ],
          "superclass": {
            "name": "LitElement",
            "package": "lit"
          },
          "tagName": "kyn-test-dd",
          "customElement": true
        }
      ],
      "exports": [
        {
          "kind": "js",
          "name": "TestDd",
          "declaration": {
            "name": "TestDd",
            "module": "src/components/reusable/dropdown/testDd.ts"
          }
        },
        {
          "kind": "custom-element-definition",
          "name": "kyn-test-dd",
          "declaration": {
            "name": "TestDd",
            "module": "src/components/reusable/dropdown/testDd.ts"
          }
        }
      ]
    },
    {
      "kind": "javascript-module",
      "path": "src/components/reusable/overflowMenu/index.ts",
      "declarations": [],
      "exports": [
        {
          "kind": "js",
          "name": "OverflowMenu",
          "declaration": {
            "name": "OverflowMenu",
            "module": "./overflowMenu"
          }
        },
        {
          "kind": "js",
          "name": "OverflowMenuItem",
          "declaration": {
            "name": "OverflowMenuItem",
            "module": "./overflowMenuItem"
          }
        }
      ]
    },
    {
      "kind": "javascript-module",
      "path": "src/components/reusable/overflowMenu/overflowMenu.ts",
      "declarations": [
        {
          "kind": "class",
          "description": "Overflow Menu.",
          "name": "OverflowMenu",
          "slots": [
            {
              "description": "Slot for overflow menu items.",
              "name": "unnamed"
            }
          ],
          "members": [
            {
              "kind": "field",
              "name": "open",
              "type": {
                "text": "boolean"
              },
              "default": "false",
              "description": "Menu open state.",
              "attribute": "open"
            },
            {
              "kind": "field",
              "name": "anchorRight",
              "type": {
                "text": "boolean"
              },
              "default": "false",
              "description": "Anchors the menu to the right of the button.",
              "attribute": "anchorRight"
            },
            {
              "kind": "field",
              "name": "fixed",
              "type": {
                "text": "boolean"
              },
              "default": "false",
              "description": "Use fixed instead of absolute position. Useful when placed within elements with overflow scroll.",
              "attribute": "fixed"
            },
            {
              "kind": "field",
              "name": "assistiveText",
              "type": {
                "text": "string"
              },
              "default": "'Toggle Menu'",
              "description": "Button assistive text..",
              "attribute": "assistiveText"
            },
            {
              "kind": "field",
              "name": "_btnEl",
              "type": {
                "text": "any"
              }
            },
            {
              "kind": "field",
              "name": "_menuEl",
              "type": {
                "text": "any"
              }
            },
            {
              "kind": "method",
              "name": "_emitToggleEvent",
              "privacy": "private"
            },
            {
              "kind": "method",
              "name": "toggleMenu",
              "privacy": "private"
            },
            {
              "kind": "method",
              "name": "handleSlotChange",
              "privacy": "private"
            },
            {
              "kind": "method",
              "name": "handleClickOut",
              "privacy": "private",
              "parameters": [
                {
                  "name": "e",
                  "type": {
                    "text": "Event"
                  }
                }
              ]
            }
          ],
          "events": [
            {
              "description": "Capture the open/close event and emits the new state.",
              "name": "on-toggle"
            }
          ],
          "attributes": [
            {
              "name": "open",
              "type": {
                "text": "boolean"
              },
              "default": "false",
              "description": "Menu open state.",
              "fieldName": "open"
            },
            {
              "name": "anchorRight",
              "type": {
                "text": "boolean"
              },
              "default": "false",
              "description": "Anchors the menu to the right of the button.",
              "fieldName": "anchorRight"
            },
            {
              "name": "fixed",
              "type": {
                "text": "boolean"
              },
              "default": "false",
              "description": "Use fixed instead of absolute position. Useful when placed within elements with overflow scroll.",
              "fieldName": "fixed"
            },
            {
              "name": "assistiveText",
              "type": {
                "text": "string"
              },
              "default": "'Toggle Menu'",
              "description": "Button assistive text..",
              "fieldName": "assistiveText"
            }
          ],
          "superclass": {
            "name": "LitElement",
            "package": "lit"
          },
          "tagName": "kyn-overflow-menu",
          "customElement": true
        }
      ],
      "exports": [
        {
          "kind": "js",
          "name": "OverflowMenu",
          "declaration": {
            "name": "OverflowMenu",
            "module": "src/components/reusable/overflowMenu/overflowMenu.ts"
          }
        },
        {
          "kind": "custom-element-definition",
          "name": "kyn-overflow-menu",
          "declaration": {
            "name": "OverflowMenu",
            "module": "src/components/reusable/overflowMenu/overflowMenu.ts"
          }
        }
      ]
    },
    {
      "kind": "javascript-module",
      "path": "src/components/reusable/overflowMenu/overflowMenuItem.ts",
      "declarations": [
        {
          "kind": "class",
          "description": "Overflow Menu.",
          "name": "OverflowMenuItem",
          "slots": [
            {
              "description": "Slot for item text.",
              "name": "unnamed"
            }
          ],
          "members": [
            {
              "kind": "field",
              "name": "href",
              "type": {
                "text": "string"
              },
              "default": "''",
              "description": "Makes the item a link.",
              "attribute": "href"
            },
            {
              "kind": "field",
              "name": "destructive",
              "type": {
                "text": "boolean"
              },
              "default": "false",
              "description": "Adds destructive styles.",
              "attribute": "destructive"
            },
            {
              "kind": "field",
              "name": "disabled",
              "type": {
                "text": "boolean"
              },
              "default": "false",
              "description": "Item disabled state.",
              "attribute": "disabled"
            },
            {
              "kind": "method",
              "name": "handleClick",
              "privacy": "private",
              "parameters": [
                {
                  "name": "e",
                  "type": {
                    "text": "Event"
                  }
                }
              ]
            }
          ],
          "events": [
            {
              "description": "Captures the click event and emits the original event details.",
              "name": "on-click"
            }
          ],
          "attributes": [
            {
              "name": "href",
              "type": {
                "text": "string"
              },
              "default": "''",
              "description": "Makes the item a link.",
              "fieldName": "href"
            },
            {
              "name": "destructive",
              "type": {
                "text": "boolean"
              },
              "default": "false",
              "description": "Adds destructive styles.",
              "fieldName": "destructive"
            },
            {
              "name": "disabled",
              "type": {
                "text": "boolean"
              },
              "default": "false",
              "description": "Item disabled state.",
              "fieldName": "disabled"
            }
          ],
          "superclass": {
            "name": "LitElement",
            "package": "lit"
          },
          "tagName": "kyn-overflow-menu-item",
          "customElement": true
        }
      ],
      "exports": [
        {
          "kind": "js",
          "name": "OverflowMenuItem",
          "declaration": {
            "name": "OverflowMenuItem",
            "module": "src/components/reusable/overflowMenu/overflowMenuItem.ts"
          }
        },
        {
          "kind": "custom-element-definition",
          "name": "kyn-overflow-menu-item",
          "declaration": {
            "name": "OverflowMenuItem",
            "module": "src/components/reusable/overflowMenu/overflowMenuItem.ts"
          }
        }
      ]
    },
    {
      "kind": "javascript-module",
      "path": "src/components/reusable/pagination/constants.ts",
      "declarations": [
        {
          "kind": "variable",
          "name": "SHOWING_TEXT",
          "type": {
            "text": "string"
          },
          "default": "'Showing'"
        },
        {
          "kind": "variable",
          "name": "OF_TEXT",
          "type": {
            "text": "string"
          },
          "default": "'of'"
        },
        {
          "kind": "variable",
          "name": "ITEMS_TEXT",
          "type": {
            "text": "string"
          },
          "default": "'items'"
        },
        {
          "kind": "variable",
          "name": "PAGES_TEXT",
          "type": {
            "text": "string"
          },
          "default": "'pages'"
        },
        {
          "kind": "variable",
          "name": "PAGE_SIZE_LABEL",
          "type": {
            "text": "string"
          },
          "default": "'Items Per Page:'"
        },
        {
          "kind": "variable",
          "name": "BREAKPOINT",
          "type": {
            "text": "number"
          },
          "default": "768"
        }
      ],
      "exports": [
        {
          "kind": "js",
          "name": "SHOWING_TEXT",
          "declaration": {
            "name": "SHOWING_TEXT",
            "module": "src/components/reusable/pagination/constants.ts"
          }
        },
        {
          "kind": "js",
          "name": "OF_TEXT",
          "declaration": {
            "name": "OF_TEXT",
            "module": "src/components/reusable/pagination/constants.ts"
          }
        },
        {
          "kind": "js",
          "name": "ITEMS_TEXT",
          "declaration": {
            "name": "ITEMS_TEXT",
            "module": "src/components/reusable/pagination/constants.ts"
          }
        },
        {
          "kind": "js",
          "name": "PAGES_TEXT",
          "declaration": {
            "name": "PAGES_TEXT",
            "module": "src/components/reusable/pagination/constants.ts"
          }
        },
        {
          "kind": "js",
          "name": "PAGE_SIZE_LABEL",
          "declaration": {
            "name": "PAGE_SIZE_LABEL",
            "module": "src/components/reusable/pagination/constants.ts"
          }
        },
        {
          "kind": "js",
          "name": "BREAKPOINT",
          "declaration": {
            "name": "BREAKPOINT",
            "module": "src/components/reusable/pagination/constants.ts"
          }
        }
      ]
    },
    {
      "kind": "javascript-module",
      "path": "src/components/reusable/pagination/index.ts",
      "declarations": [],
      "exports": [
        {
          "kind": "js",
          "name": "Pagination",
          "declaration": {
            "name": "Pagination",
            "module": "./Pagination"
          }
        },
        {
          "kind": "js",
          "name": "PaginationItemsRange",
          "declaration": {
            "name": "PaginationItemsRange",
            "module": "./pagination-items-range"
          }
        },
        {
          "kind": "js",
          "name": "PaginationPageSizeDropdown",
          "declaration": {
            "name": "PaginationPageSizeDropdown",
            "module": "./pagination-page-size-dropdown"
          }
        },
        {
          "kind": "js",
          "name": "PaginationNavigationButtons",
          "declaration": {
            "name": "PaginationNavigationButtons",
            "module": "./pagination-navigation-buttons"
          }
        }
      ]
    },
    {
      "kind": "javascript-module",
      "path": "src/components/reusable/pagination/pagination-items-range.ts",
      "declarations": [
        {
          "kind": "class",
          "description": "`kyn-pagination-items-range` Web Component.\r\n\r\nThis component is responsible for displaying the range of items being displayed\r\nin the context of pagination. It shows which items (by number) are currently visible\r\nand the total number of items.",
          "name": "PaginationItemsRange",
          "members": [
            {
              "kind": "field",
              "name": "count",
              "type": {
                "text": "number"
              },
              "default": "0",
              "description": "Total number of items.",
              "attribute": "count"
            },
            {
              "kind": "field",
              "name": "pageNumber",
              "type": {
                "text": "number"
              },
              "default": "1",
              "description": "Current page number being displayed.",
              "attribute": "pageNumber"
            },
            {
              "kind": "field",
              "name": "pageSize",
              "type": {
                "text": "number"
              },
              "default": "10",
              "description": "Number of items displayed per page.",
              "attribute": "pageSize"
            },
            {
              "kind": "field",
              "name": "itemsRangeText",
              "type": {
                "text": "string"
              },
              "privacy": "private"
            }
          ],
          "attributes": [
            {
              "name": "count",
              "type": {
                "text": "number"
              },
              "default": "0",
              "description": "Total number of items.",
              "fieldName": "count"
            },
            {
              "name": "pageNumber",
              "type": {
                "text": "number"
              },
              "default": "1",
              "description": "Current page number being displayed.",
              "fieldName": "pageNumber"
            },
            {
              "name": "pageSize",
              "type": {
                "text": "number"
              },
              "default": "10",
              "description": "Number of items displayed per page.",
              "fieldName": "pageSize"
            }
          ],
          "superclass": {
            "name": "LitElement",
            "package": "lit"
          },
          "tagName": "kyn-pagination-items-range",
          "customElement": true
        }
      ],
      "exports": [
        {
          "kind": "js",
          "name": "PaginationItemsRange",
          "declaration": {
            "name": "PaginationItemsRange",
            "module": "src/components/reusable/pagination/pagination-items-range.ts"
          }
        },
        {
          "kind": "custom-element-definition",
          "name": "kyn-pagination-items-range",
          "declaration": {
            "name": "PaginationItemsRange",
            "module": "src/components/reusable/pagination/pagination-items-range.ts"
          }
        }
      ]
    },
    {
      "kind": "javascript-module",
      "path": "src/components/reusable/pagination/pagination-navigation-buttons.ts",
      "declarations": [
        {
          "kind": "class",
          "description": "`kyn-pagination-navigation-buttons` Web Component.\r\n\r\nThis component provides navigational controls for pagination.\r\nIt includes back and next buttons, along with displaying the current page and total pages.",
          "name": "PaginationNavigationButtons",
          "members": [
            {
              "kind": "field",
              "name": "pageNumber",
              "type": {
                "text": "number"
              },
              "default": "0",
              "attribute": "pageNumber",
              "reflects": true
            },
            {
              "kind": "field",
              "name": "numberOfPages",
              "type": {
                "text": "number"
              },
              "default": "0",
              "attribute": "numberOfPages",
              "reflects": true
            },
            {
              "kind": "field",
              "name": "SMALLEST_PAGE_NUMBER",
              "type": {
                "text": "number"
              },
              "privacy": "private",
              "default": "1"
            },
            {
              "kind": "method",
              "name": "handleButtonClick",
              "privacy": "private",
              "parameters": [
                {
                  "name": "next",
                  "type": {
                    "text": "boolean"
                  },
                  "description": "If true, will move to the next page, otherwise to the previous page"
                }
              ],
              "description": "Handles the button click event, either moving to the next page or previous page"
            }
          ],
          "events": [
            {
              "name": "on-page-number-change",
              "type": {
                "text": "CustomEvent"
              },
              "description": "Dispatched when the page number is changed."
            }
          ],
          "attributes": [
            {
              "name": "pageNumber",
              "type": {
                "text": "number"
              },
              "default": "0",
              "fieldName": "pageNumber"
            },
            {
              "name": "numberOfPages",
              "type": {
                "text": "number"
              },
              "default": "0",
              "fieldName": "numberOfPages"
            }
          ],
          "superclass": {
            "name": "LitElement",
            "package": "lit"
          },
          "tagName": "kyn-pagination-navigation-buttons",
          "customElement": true
        }
      ],
      "exports": [
        {
          "kind": "js",
          "name": "PaginationNavigationButtons",
          "declaration": {
            "name": "PaginationNavigationButtons",
            "module": "src/components/reusable/pagination/pagination-navigation-buttons.ts"
          }
        },
        {
          "kind": "custom-element-definition",
          "name": "kyn-pagination-navigation-buttons",
          "declaration": {
            "name": "PaginationNavigationButtons",
            "module": "src/components/reusable/pagination/pagination-navigation-buttons.ts"
          }
        }
      ]
    },
    {
      "kind": "javascript-module",
      "path": "src/components/reusable/pagination/pagination-page-size-dropdown.ts",
      "declarations": [
        {
          "kind": "class",
          "description": "`kyn-pagination-page-size-dropdown` Web Component.\r\n\r\nThis component provides a dropdown to select the page size for pagination.\r\nIt emits events when the selected page size changes.",
          "name": "PaginationPageSizeDropdown",
          "members": [
            {
              "kind": "field",
              "name": "pageSize",
              "type": {
                "text": "number"
              },
              "default": "5",
              "description": "Current page size.",
              "attribute": "pageSize"
            },
            {
              "kind": "field",
              "name": "pageSizeLabel",
              "default": "PAGE_SIZE_LABEL",
              "description": "Label for the page size dropdown.",
              "attribute": "pageSizeLabel"
            },
            {
              "kind": "field",
              "name": "pageSizeOptions",
              "type": {
                "text": "Array<number>"
              },
              "default": "[5, 10, 20, 30, 40, 50]",
              "description": "Available options for the page size.",
              "attribute": "pageSizeOptions"
            },
            {
              "kind": "method",
              "name": "handleChange",
              "privacy": "private",
              "parameters": [
                {
                  "name": "event",
                  "type": {
                    "text": "CustomEvent"
                  },
                  "description": "The dropdown change event."
                }
              ],
              "description": "Handles the dropdown change event."
            }
          ],
          "events": [
            {
              "name": "on-page-size-change",
              "type": {
                "text": "CustomEvent"
              },
              "description": "The event fired when the page size changes."
            }
          ],
          "attributes": [
            {
              "name": "pageSize",
              "type": {
                "text": "number"
              },
              "default": "5",
              "description": "Current page size.",
              "fieldName": "pageSize"
            },
            {
              "name": "pageSizeLabel",
              "default": "PAGE_SIZE_LABEL",
              "description": "Label for the page size dropdown.",
              "resolveInitializer": {
                "module": "/src/components/reusable/pagination/constants"
              },
              "fieldName": "pageSizeLabel"
            },
            {
              "name": "pageSizeOptions",
              "type": {
                "text": "Array<number>"
              },
              "default": "[5, 10, 20, 30, 40, 50]",
              "description": "Available options for the page size.",
              "fieldName": "pageSizeOptions"
            }
          ],
          "superclass": {
            "name": "LitElement",
            "package": "lit"
          },
          "tagName": "kyn-pagination-page-size-dropdown",
          "customElement": true
        }
      ],
      "exports": [
        {
          "kind": "js",
          "name": "PaginationPageSizeDropdown",
          "declaration": {
            "name": "PaginationPageSizeDropdown",
            "module": "src/components/reusable/pagination/pagination-page-size-dropdown.ts"
          }
        },
        {
          "kind": "custom-element-definition",
          "name": "kyn-pagination-page-size-dropdown",
          "declaration": {
            "name": "PaginationPageSizeDropdown",
            "module": "src/components/reusable/pagination/pagination-page-size-dropdown.ts"
          }
        }
      ]
    },
    {
      "kind": "javascript-module",
      "path": "src/components/reusable/pagination/Pagination.ts",
      "declarations": [
        {
          "kind": "class",
          "description": "`kyn-pagination` Web Component.\r\n\r\nA component that provides pagination functionality, enabling the user to\r\nnavigate through large datasets by splitting them into discrete chunks.\r\nIntegrates with other utility components like items range display, page size dropdown,\r\nand navigation buttons.",
          "name": "Pagination",
          "members": [
            {
              "kind": "field",
              "name": "count",
              "type": {
                "text": "number"
              },
              "default": "0",
              "description": "Total number of items that need pagination.",
              "attribute": "count"
            },
            {
              "kind": "field",
              "name": "pageNumber",
              "type": {
                "text": "number"
              },
              "default": "1",
              "description": "Current active page number.",
              "attribute": "pageNumber",
              "reflects": true
            },
            {
              "kind": "field",
              "name": "pageSize",
              "type": {
                "text": "number"
              },
              "default": "5",
              "description": "Number of items displayed per page.",
              "attribute": "pageSize"
            },
            {
              "kind": "field",
              "name": "pageSizeOptions",
              "type": {
                "text": "number[]"
              },
              "default": "[5, 10, 20, 30, 40, 50, 100]",
              "description": "Available options for the page size.",
              "attribute": "pageSizeOptions"
            },
            {
              "kind": "field",
              "name": "pageSizeLabel",
              "default": "PAGE_SIZE_LABEL",
              "description": "Label for the page size dropdown.",
              "attribute": "pageSizeLabel"
            },
            {
              "kind": "field",
              "name": "hideItemsRange",
              "type": {
                "text": "boolean"
              },
              "default": "false",
              "description": "Option to hide the items range display.",
              "attribute": "hideItemsRange"
            },
            {
              "kind": "field",
              "name": "hidePageSizeDropdown",
              "type": {
                "text": "boolean"
              },
              "default": "false",
              "description": "Option to hide the page size dropdown.",
              "attribute": "hidePageSizeDropdown"
            },
            {
              "kind": "field",
              "name": "hideNavigationButtons",
              "type": {
                "text": "boolean"
              },
              "default": "false",
              "description": "Option to hide the navigation buttons.",
              "attribute": "hideNavigationButtons"
            },
            {
              "kind": "method",
              "name": "handlePageSizeChange",
              "privacy": "private",
              "parameters": [
                {
                  "name": "e",
                  "type": {
                    "text": "CustomEvent"
                  },
                  "description": "The emitted custom event with the selected page size."
                }
              ],
              "description": "Handler for the event when the page size is changed by the user.\r\nUpdates the `pageSize` and resets the `pageNumber` to 1."
            },
            {
              "kind": "method",
              "name": "handlePageNumberChange",
              "privacy": "private",
              "parameters": [
                {
                  "name": "e",
                  "type": {
                    "text": "CustomEvent"
                  },
                  "description": "The emitted custom event with the selected page number."
                }
              ],
              "description": "Handler for the event when the page number is changed by the user.\r\nUpdates the `pageNumber`."
            }
          ],
          "attributes": [
            {
              "name": "count",
              "type": {
                "text": "number"
              },
              "default": "0",
              "description": "Total number of items that need pagination.",
              "fieldName": "count"
            },
            {
              "name": "pageNumber",
              "type": {
                "text": "number"
              },
              "default": "1",
              "description": "Current active page number.",
              "fieldName": "pageNumber"
            },
            {
              "name": "pageSize",
              "type": {
                "text": "number"
              },
              "default": "5",
              "description": "Number of items displayed per page.",
              "fieldName": "pageSize"
            },
            {
              "name": "pageSizeOptions",
              "type": {
                "text": "number[]"
              },
              "default": "[5, 10, 20, 30, 40, 50, 100]",
              "description": "Available options for the page size.",
              "fieldName": "pageSizeOptions"
            },
            {
              "name": "pageSizeLabel",
              "default": "PAGE_SIZE_LABEL",
              "description": "Label for the page size dropdown.",
              "resolveInitializer": {
                "module": "/src/components/reusable/pagination/constants"
              },
              "fieldName": "pageSizeLabel"
            },
            {
              "name": "hideItemsRange",
              "type": {
                "text": "boolean"
              },
              "default": "false",
              "description": "Option to hide the items range display.",
              "fieldName": "hideItemsRange"
            },
            {
              "name": "hidePageSizeDropdown",
              "type": {
                "text": "boolean"
              },
              "default": "false",
              "description": "Option to hide the page size dropdown.",
              "fieldName": "hidePageSizeDropdown"
            },
            {
              "name": "hideNavigationButtons",
              "type": {
                "text": "boolean"
              },
              "default": "false",
              "description": "Option to hide the navigation buttons.",
              "fieldName": "hideNavigationButtons"
            }
          ],
          "superclass": {
            "name": "LitElement",
            "package": "lit"
          },
          "tagName": "kyn-pagination",
          "customElement": true
        }
      ],
      "exports": [
        {
          "kind": "js",
          "name": "Pagination",
          "declaration": {
            "name": "Pagination",
            "module": "src/components/reusable/pagination/Pagination.ts"
          }
        },
        {
          "kind": "custom-element-definition",
          "name": "kyn-pagination",
          "declaration": {
            "name": "Pagination",
            "module": "src/components/reusable/pagination/Pagination.ts"
          }
        }
      ]
    },
    {
      "kind": "javascript-module",
      "path": "src/components/reusable/table/data-table.stories.ts",
      "declarations": [
        {
          "kind": "variable",
          "name": "meta",
          "type": {
            "text": "Meta"
          },
          "default": "{\r\n  title: 'Components/Data Table',\r\n  component: 'kyn-data-table',\r\n  argTypes: {\r\n    checkboxSelection: { control: 'boolean', table: { position: 1 } },\r\n    fixedLayout: { control: 'boolean' },\r\n    dense: { control: 'boolean', table: { position: 2 } },\r\n    stickyHeader: { control: 'boolean', table: { position: 3 } },\r\n    striped: { control: 'boolean', table: { position: 4 } },\r\n    count: { control: 'number' },\r\n    pageSize: { control: 'select', options: [5, 10, 20, 30, 40, 50, 100] },\r\n    pageNumber: { control: 'number' },\r\n    pageSizeOptions: { control: 'array' },\r\n    hideItemsRange: { control: 'boolean' },\r\n    hidePageSizeDropdown: { control: 'boolean' },\r\n    hideNavigationButtons: { control: 'boolean' },\r\n  },\r\n  subcomponents: {\r\n    'kyn-table': 'kyn-table',\r\n    'kyn-th': 'kyn-th',\r\n    'kyn-tr': 'kyn-tr',\r\n    'kyn-td': 'kyn-td',\r\n    'kyn-thead': 'kyn-thead',\r\n    'kyn-tbody': 'kyn-tbody',\r\n    'kyn-pagination': 'kyn-pagination',\r\n    'kyn-table-container': 'kyn-table-container',\r\n  },\r\n  parameters: {\r\n    design: {\r\n      type: 'figma',\r\n      url: 'https://www.figma.com/file/6AovH7Iay9Y7BkpoL5975s/Applications-with-Specs?node-id=828%3A4607&mode=dev',\r\n    },\r\n  },\r\n}"
        },
        {
          "kind": "function",
          "name": "BasicTable",
          "parameters": [
            {
              "name": "args",
              "type": {
                "text": "any"
              }
            }
          ]
        },
        {
          "kind": "variable",
          "name": "Sorting",
          "type": {
            "text": "Story"
          },
          "default": "{\r\n  args: {\r\n    rows: allData.slice(0, 5),\r\n  },\r\n  render: (args) => {\r\n    const [, updateArgs] = useArgs();\r\n    return tableRenderer(args, updateArgs, 'Sorting', false);\r\n  },\r\n}"
        },
        {
          "kind": "variable",
          "name": "Selecting",
          "type": {
            "text": "Story"
          },
          "default": "{\r\n  args: {\r\n    rows: allData.slice(0, 5),\r\n    checkboxSelection: true,\r\n  },\r\n  render: (args) => {\r\n    const [, updateArgs] = useArgs();\r\n    return tableRenderer(args, updateArgs, 'Selecting', true);\r\n  },\r\n}"
        },
        {
          "kind": "variable",
          "name": "StickyHeader",
          "type": {
            "text": "Story"
          },
          "default": "{\r\n  args: {\r\n    stickyHeader: true,\r\n    rows: allData,\r\n  },\r\n  render: (args) => {\r\n    const [, updateArgs] = useArgs();\r\n    return tableRenderer(args, updateArgs, 'Sticky Header', false);\r\n  },\r\n}"
        },
        {
          "kind": "variable",
          "name": "DataTable",
          "type": {
            "text": "Story"
          },
          "default": "{\r\n  args: {\r\n    count: allData.length,\r\n    rows: allData,\r\n    pageSize: 10,\r\n    pageNumber: 1,\r\n    pageSizeOptions: [5, 10, 20, 30, 40, 50, 100],\r\n    selectedRows: [],\r\n    checkboxSelection: true,\r\n  },\r\n  render: (args) => {\r\n    const [, updateArgs] = useArgs();\r\n    return tableRenderer(args, updateArgs, 'Data Table', true);\r\n  },\r\n}"
        }
      ],
      "exports": [
        {
          "kind": "js",
          "name": "default",
          "declaration": {
            "name": "meta",
            "module": "src/components/reusable/table/data-table.stories.ts"
          }
        },
        {
          "kind": "js",
          "name": "BasicTable",
          "declaration": {
            "name": "BasicTable",
            "module": "src/components/reusable/table/data-table.stories.ts"
          }
        },
        {
          "kind": "js",
          "name": "Sorting",
          "declaration": {
            "name": "Sorting",
            "module": "src/components/reusable/table/data-table.stories.ts"
          }
        },
        {
          "kind": "js",
          "name": "Selecting",
          "declaration": {
            "name": "Selecting",
            "module": "src/components/reusable/table/data-table.stories.ts"
          }
        },
        {
          "kind": "js",
          "name": "StickyHeader",
          "declaration": {
            "name": "StickyHeader",
            "module": "src/components/reusable/table/data-table.stories.ts"
          }
        },
        {
          "kind": "js",
          "name": "DataTable",
          "declaration": {
            "name": "DataTable",
            "module": "src/components/reusable/table/data-table.stories.ts"
          }
        }
      ]
    },
    {
      "kind": "javascript-module",
      "path": "src/components/reusable/table/data-table.ts",
      "declarations": [
        {
          "kind": "class",
          "description": "`kyn-data-table` Web Component.\r\nThis component provides a table with sorting, pagination, and selection capabilities.\r\nIt is designed to be used with the `kyn-table-toolbar` and `kyn-table-container` components.",
          "name": "DataTable",
          "members": [
            {
              "kind": "field",
              "name": "rows",
              "type": {
                "text": "any[]"
              },
              "default": "[]",
              "description": "rows: Array of objects representing each row in the data table.",
              "attribute": "rows"
            },
            {
              "kind": "field",
              "name": "columns",
              "type": {
                "text": "ColumnDefinition[]"
              },
              "default": "[]",
              "description": "columns: Array of objects defining column properties such as\r\nfield name, sorting function, etc.",
              "attribute": "columns"
            },
            {
              "kind": "field",
              "name": "checkboxSelection",
              "type": {
                "text": "boolean"
              },
              "default": "false",
              "description": "checkboxSelection: Boolean indicating whether rows should be\r\nselectable using checkboxes.",
              "attribute": "checkboxSelection"
            },
            {
              "kind": "field",
              "name": "striped",
              "type": {
                "text": "boolean"
              },
              "default": "false",
              "description": "striped: Boolean indicating whether rows should have alternate\r\ncoloring.",
              "attribute": "striped"
            },
            {
              "kind": "field",
              "name": "selectedRows",
              "default": "new Set<number>()",
              "description": "selectedRows: Set of row ids that are currently selected.",
              "attribute": "selectedRows"
            },
            {
              "kind": "field",
              "name": "stickyHeader",
              "type": {
                "text": "boolean"
              },
              "default": "false",
              "description": "stickyHeader: Boolean indicating whether the table header\r\nshould be sticky.",
              "attribute": "stickyHeader"
            },
            {
              "kind": "field",
              "name": "dense",
              "type": {
                "text": "boolean"
              },
              "default": "false",
              "description": "dense: Boolean indicating whether the table should be displayed\r\nin dense mode.",
              "attribute": "dense"
            },
            {
              "kind": "field",
              "name": "paginationModel",
              "type": {
                "text": "object"
              },
              "default": "{\r\n    count: 0,\r\n    pageSize: 5,\r\n    pageNumber: 0,\r\n    pageSizeOptions: [5, 10],\r\n  }",
              "description": "paginationModel: Object holding pagination information such as\r\ncurrent page, page size, etc.",
              "attribute": "paginationModel"
            },
            {
              "kind": "field",
              "name": "hideItemsRange",
              "type": {
                "text": "boolean"
              },
              "default": "false",
              "description": "Option to hide the items range display.",
              "attribute": "hideItemsRange"
            },
            {
              "kind": "field",
              "name": "hidePageSizeDropdown",
              "type": {
                "text": "boolean"
              },
              "default": "false",
              "description": "Option to hide the page size dropdown.",
              "attribute": "hidePageSizeDropdown"
            },
            {
              "kind": "field",
              "name": "hideNavigationButtons",
              "type": {
                "text": "boolean"
              },
              "default": "false",
              "description": "Option to hide the navigation buttons.",
              "attribute": "hideNavigationButtons"
            },
            {
              "kind": "field",
              "name": "fixedLayout",
              "type": {
                "text": "boolean"
              },
              "default": "false",
              "description": "Determines if the table layout is fixed (true) or auto (false).",
              "attribute": "fixedLayout"
            },
            {
              "kind": "method",
              "name": "updateHeaderCheckbox",
              "description": "Updates the state of the header checkbox based on the number of\r\nselected rows."
            },
            {
              "kind": "method",
              "name": "handleRowSelectionChange",
              "parameters": [
                {
                  "name": "rowId",
                  "type": {
                    "text": "number"
                  }
                },
                {
                  "name": "isChecked",
                  "type": {
                    "text": "boolean"
                  }
                }
              ],
              "description": "Handles the change of selection state for a specific row."
            },
            {
              "kind": "method",
              "name": "toggleSelectionAll",
              "description": "Toggles the selection state of all rows in the table."
            },
            {
              "kind": "method",
              "name": "onPageSizeChange",
              "parameters": [
                {
                  "name": "event",
                  "type": {
                    "text": "CustomEvent"
                  }
                }
              ],
              "description": "Handles the change of page size in pagination."
            },
            {
              "kind": "method",
              "name": "onPageNumberChange",
              "parameters": [
                {
                  "name": "event",
                  "type": {
                    "text": "CustomEvent"
                  }
                }
              ],
              "description": "Handles the change of page number in pagination."
            }
          ],
          "events": [
            {
              "name": "on-selected-rows-changed",
              "type": {
                "text": "CustomEvent"
              },
              "description": "Dispatched when the selected rows change."
            },
            {
              "name": "on-page-changed",
              "type": {
                "text": "CustomEvent"
              },
              "description": "Dispatched when the page number or page size changes."
            },
            {
              "description": "Dispatched when the sort order changes.",
              "name": "on-sort-changed"
            }
          ],
          "attributes": [
            {
              "name": "rows",
              "type": {
                "text": "any[]"
              },
              "default": "[]",
              "description": "rows: Array of objects representing each row in the data table.",
              "fieldName": "rows"
            },
            {
              "name": "columns",
              "type": {
                "text": "ColumnDefinition[]"
              },
              "default": "[]",
              "description": "columns: Array of objects defining column properties such as\r\nfield name, sorting function, etc.",
              "fieldName": "columns"
            },
            {
              "name": "checkboxSelection",
              "type": {
                "text": "boolean"
              },
              "default": "false",
              "description": "checkboxSelection: Boolean indicating whether rows should be\r\nselectable using checkboxes.",
              "fieldName": "checkboxSelection"
            },
            {
              "name": "striped",
              "type": {
                "text": "boolean"
              },
              "default": "false",
              "description": "striped: Boolean indicating whether rows should have alternate\r\ncoloring.",
              "fieldName": "striped"
            },
            {
              "name": "selectedRows",
              "default": "new Set<number>()",
              "description": "selectedRows: Set of row ids that are currently selected.",
              "fieldName": "selectedRows"
            },
            {
              "name": "stickyHeader",
              "type": {
                "text": "boolean"
              },
              "default": "false",
              "description": "stickyHeader: Boolean indicating whether the table header\r\nshould be sticky.",
              "fieldName": "stickyHeader"
            },
            {
              "name": "dense",
              "type": {
                "text": "boolean"
              },
              "default": "false",
              "description": "dense: Boolean indicating whether the table should be displayed\r\nin dense mode.",
              "fieldName": "dense"
            },
            {
              "name": "paginationModel",
              "type": {
                "text": "object"
              },
              "default": "{\r\n    count: 0,\r\n    pageSize: 5,\r\n    pageNumber: 0,\r\n    pageSizeOptions: [5, 10],\r\n  }",
              "description": "paginationModel: Object holding pagination information such as\r\ncurrent page, page size, etc.",
              "fieldName": "paginationModel"
            },
            {
              "name": "hideItemsRange",
              "type": {
                "text": "boolean"
              },
              "default": "false",
              "description": "Option to hide the items range display.",
              "fieldName": "hideItemsRange"
            },
            {
              "name": "hidePageSizeDropdown",
              "type": {
                "text": "boolean"
              },
              "default": "false",
              "description": "Option to hide the page size dropdown.",
              "fieldName": "hidePageSizeDropdown"
            },
            {
              "name": "hideNavigationButtons",
              "type": {
                "text": "boolean"
              },
              "default": "false",
              "description": "Option to hide the navigation buttons.",
              "fieldName": "hideNavigationButtons"
            },
            {
              "name": "fixedLayout",
              "type": {
                "text": "boolean"
              },
              "default": "false",
              "description": "Determines if the table layout is fixed (true) or auto (false).",
              "fieldName": "fixedLayout"
            }
          ],
          "superclass": {
            "name": "LitElement",
            "package": "lit"
          },
          "tagName": "kyn-data-table",
          "customElement": true
        }
      ],
      "exports": [
        {
          "kind": "js",
          "name": "DataTable",
          "declaration": {
            "name": "DataTable",
            "module": "src/components/reusable/table/data-table.ts"
          }
        },
        {
          "kind": "custom-element-definition",
          "name": "kyn-data-table",
          "declaration": {
            "name": "DataTable",
            "module": "src/components/reusable/table/data-table.ts"
          }
        }
      ]
    },
    {
      "kind": "javascript-module",
      "path": "src/components/reusable/table/defs.ts",
      "declarations": [],
      "exports": []
    },
    {
      "kind": "javascript-module",
      "path": "src/components/reusable/table/index.ts",
      "declarations": [],
      "exports": [
        {
          "kind": "js",
          "name": "Table",
          "declaration": {
            "name": "Table",
            "module": "./Table"
          }
        },
        {
          "kind": "js",
          "name": "TableCell",
          "declaration": {
            "name": "TableCell",
            "module": "./table-cell"
          }
        },
        {
          "kind": "js",
          "name": "TableRow",
          "declaration": {
            "name": "TableRow",
            "module": "./table-row"
          }
        },
        {
          "kind": "js",
          "name": "TableBody",
          "declaration": {
            "name": "TableBody",
            "module": "./table-body"
          }
        },
        {
          "kind": "js",
          "name": "TableHead",
          "declaration": {
            "name": "TableHead",
            "module": "./table-head"
          }
        },
        {
          "kind": "js",
          "name": "TableHeader",
          "declaration": {
            "name": "TableHeader",
            "module": "./table-header"
          }
        },
        {
          "kind": "js",
          "name": "TableFooter",
          "declaration": {
            "name": "TableFooter",
            "module": "./table-footer"
          }
        },
        {
          "kind": "js",
          "name": "TableToolbar",
          "declaration": {
            "name": "TableToolbar",
            "module": "./table-toolbar"
          }
        },
        {
          "kind": "js",
          "name": "TableContainer",
          "declaration": {
            "name": "TableContainer",
            "module": "./table-container"
          }
        },
        {
          "kind": "js",
          "name": "Pagination",
          "declaration": {
            "name": "Pagination",
            "module": "../pagination"
          }
        }
      ]
    },
    {
      "kind": "javascript-module",
      "path": "src/components/reusable/table/table-body.ts",
      "declarations": [
        {
          "kind": "class",
          "description": "`kyn-tbody` Web Component.\r\n\r\nRepresents the body section of Shidoka's design system tables. Designed to provide\r\na consistent look and feel, and can offer striped rows for enhanced readability.",
          "name": "TableBody",
          "slots": [
            {
              "description": "The content slot for adding rows (`<kyn-tr>`) within the table body.",
              "name": "unnamed"
            }
          ],
          "members": [
            {
              "kind": "field",
              "name": "striped",
              "type": {
                "text": "boolean"
              },
              "default": "false",
              "description": "Determines if the rows in the table body should be striped.",
              "attribute": "striped",
              "reflects": true
            }
          ],
          "attributes": [
            {
              "name": "striped",
              "type": {
                "text": "boolean"
              },
              "default": "false",
              "description": "Determines if the rows in the table body should be striped.",
              "fieldName": "striped"
            }
          ],
          "superclass": {
            "name": "LitElement",
            "package": "lit"
          },
          "tagName": "kyn-tbody",
          "customElement": true
        }
      ],
      "exports": [
        {
          "kind": "js",
          "name": "TableBody",
          "declaration": {
            "name": "TableBody",
            "module": "src/components/reusable/table/table-body.ts"
          }
        },
        {
          "kind": "custom-element-definition",
          "name": "kyn-tbody",
          "declaration": {
            "name": "TableBody",
            "module": "src/components/reusable/table/table-body.ts"
          }
        }
      ]
    },
    {
      "kind": "javascript-module",
      "path": "src/components/reusable/table/table-cell.ts",
      "declarations": [
        {
          "kind": "class",
          "description": "`kyn-td` Web Component.\r\n\r\nRepresents a table cell (data cell) within Shidoka's design system tables.\r\nAllows customization of alignment and can reflect the sort direction when\r\nused within sortable columns.",
          "name": "TableCell",
          "slots": [
            {
              "description": "The content slot for adding table data inside the cell.",
              "name": "unnamed"
            }
          ],
          "members": [
            {
              "kind": "field",
              "name": "dense",
              "type": {
                "text": "boolean"
              },
              "default": "false",
              "attribute": "dense"
            },
            {
              "kind": "field",
              "name": "align",
              "type": {
                "text": "TABLE_CELL_ALIGN"
              },
              "description": "Determines the text alignment of the table cell's content.",
              "attribute": "align",
              "reflects": true
            },
            {
              "kind": "field",
              "name": "sortDirection",
              "type": {
                "text": "SORT_DIRECTION"
              },
              "description": "Reflects the sort direction when used within sortable columns.",
              "attribute": "sortDirection"
            },
            {
              "kind": "field",
              "name": "width",
              "type": {
                "text": "string"
              },
              "default": "''",
              "description": "Sets a fixed width for the cell.\r\nAccepts standard CSS width values (e.g., '150px', '50%').",
              "attribute": "width"
            },
            {
              "kind": "field",
              "name": "maxWidth",
              "type": {
                "text": "string"
              },
              "default": "''",
              "description": "Sets a maximum width for the cell; contents exceeding this limit will be truncated with ellipsis.\r\nAccepts standard CSS width values (e.g., '150px', '50%').",
              "attribute": "maxWidth"
            },
            {
              "kind": "field",
              "name": "ellipsis",
              "type": {
                "text": "boolean"
              },
              "default": "false",
              "description": "Truncates the cell's contents with ellipsis.",
              "attribute": "ellipsis"
            }
          ],
          "attributes": [
            {
              "name": "dense",
              "type": {
                "text": "boolean"
              },
              "default": "false",
              "fieldName": "dense"
            },
            {
              "name": "align",
              "type": {
                "text": "TABLE_CELL_ALIGN"
              },
              "description": "Determines the text alignment of the table cell's content.",
              "fieldName": "align"
            },
            {
              "name": "sortDirection",
              "type": {
                "text": "SORT_DIRECTION"
              },
              "description": "Reflects the sort direction when used within sortable columns.",
              "fieldName": "sortDirection"
            },
            {
              "name": "width",
              "type": {
                "text": "string"
              },
              "default": "''",
              "description": "Sets a fixed width for the cell.\r\nAccepts standard CSS width values (e.g., '150px', '50%').",
              "fieldName": "width"
            },
            {
              "name": "maxWidth",
              "type": {
                "text": "string"
              },
              "default": "''",
              "description": "Sets a maximum width for the cell; contents exceeding this limit will be truncated with ellipsis.\r\nAccepts standard CSS width values (e.g., '150px', '50%').",
              "fieldName": "maxWidth"
            },
            {
              "name": "ellipsis",
              "type": {
                "text": "boolean"
              },
              "default": "false",
              "description": "Truncates the cell's contents with ellipsis.",
              "fieldName": "ellipsis"
            }
          ],
          "superclass": {
            "name": "LitElement",
            "package": "lit"
          },
          "tagName": "kyn-td",
          "customElement": true
        }
      ],
      "exports": [
        {
          "kind": "js",
          "name": "TableCell",
          "declaration": {
            "name": "TableCell",
            "module": "src/components/reusable/table/table-cell.ts"
          }
        },
        {
          "kind": "custom-element-definition",
          "name": "kyn-td",
          "declaration": {
            "name": "TableCell",
            "module": "src/components/reusable/table/table-cell.ts"
          }
        }
      ]
    },
    {
      "kind": "javascript-module",
      "path": "src/components/reusable/table/table-container.ts",
      "declarations": [
        {
          "kind": "class",
          "description": "`kyn-table-container` Web Component.\r\n\r\nProvides a container for Shidoka's design system tables. It's designed to encapsulate\r\nand apply styles uniformly across the table elements.",
          "name": "TableContainer",
          "slots": [
            {
              "description": "The content slot for adding table and related elements.",
              "name": "unnamed"
            }
          ],
          "members": [],
          "superclass": {
            "name": "LitElement",
            "package": "lit"
          },
          "tagName": "kyn-table-container",
          "customElement": true
        }
      ],
      "exports": [
        {
          "kind": "js",
          "name": "TableContainer",
          "declaration": {
            "name": "TableContainer",
            "module": "src/components/reusable/table/table-container.ts"
          }
        },
        {
          "kind": "custom-element-definition",
          "name": "kyn-table-container",
          "declaration": {
            "name": "TableContainer",
            "module": "src/components/reusable/table/table-container.ts"
          }
        }
      ]
    },
    {
      "kind": "javascript-module",
      "path": "src/components/reusable/table/table-footer.ts",
      "declarations": [
        {
          "kind": "class",
          "description": "`kyn-tfoot` Web Component.\r\n\r\nRepresents a custom table footer (`<tfoot>`) for Shidoka's design system tables.\r\nDesigned to contain and style table footer rows (`<tr>`) and footer cells (`<td>`).",
          "name": "TableFooter",
          "slots": [
            {
              "description": "The content slot for adding table footer rows.",
              "name": ""
            }
          ],
          "members": [],
          "superclass": {
            "name": "LitElement",
            "package": "lit"
          },
          "tagName": "kyn-tfoot",
          "customElement": true
        }
      ],
      "exports": [
        {
          "kind": "js",
          "name": "TableFooter",
          "declaration": {
            "name": "TableFooter",
            "module": "src/components/reusable/table/table-footer.ts"
          }
        },
        {
          "kind": "custom-element-definition",
          "name": "kyn-tfoot",
          "declaration": {
            "name": "TableFooter",
            "module": "src/components/reusable/table/table-footer.ts"
          }
        }
      ]
    },
    {
      "kind": "javascript-module",
      "path": "src/components/reusable/table/table-head.ts",
      "declarations": [
        {
          "kind": "class",
          "description": "`kyn-thead` Web Component.\r\n\r\nRepresents a custom table head (`<thead>`) for Shidoka's design system tables.\r\nDesigned to contain and style table header rows (`<tr>`) and header cells (`<th>`).",
          "name": "TableHead",
          "slots": [
            {
              "description": "The content slot for adding table header rows (`<kyn-tr>`).",
              "name": "unnamed"
            }
          ],
          "members": [
            {
              "kind": "field",
              "name": "stickyHeader",
              "type": {
                "text": "boolean"
              },
              "default": "false",
              "attribute": "stickyHeader"
            },
            {
              "kind": "method",
              "name": "handleChildSort",
              "privacy": "private",
              "parameters": [
                {
                  "name": "e",
                  "type": {
                    "text": "CustomEvent"
                  }
                }
              ]
            }
          ],
          "attributes": [
            {
              "name": "stickyHeader",
              "type": {
                "text": "boolean"
              },
              "default": "false",
              "fieldName": "stickyHeader"
            }
          ],
          "superclass": {
            "name": "LitElement",
            "package": "lit"
          },
          "tagName": "kyn-thead",
          "customElement": true
        }
      ],
      "exports": [
        {
          "kind": "js",
          "name": "TableHead",
          "declaration": {
            "name": "TableHead",
            "module": "src/components/reusable/table/table-head.ts"
          }
        },
        {
          "kind": "custom-element-definition",
          "name": "kyn-thead",
          "declaration": {
            "name": "TableHead",
            "module": "src/components/reusable/table/table-head.ts"
          }
        }
      ]
    },
    {
      "kind": "javascript-module",
      "path": "src/components/reusable/table/table-header.ts",
      "declarations": [
        {
          "kind": "class",
          "description": "`kyn-th` Web Component.\r\n\r\nRepresents a custom table header cell (`<th>`) for Shidoka's design system tables.\r\nProvides sorting functionality when enabled and allows alignment customization.",
          "name": "TableHeader",
          "slots": [
            {
              "description": "The content slot for adding header text or content.",
              "name": "unnamed"
            }
          ],
          "members": [
            {
              "kind": "field",
              "name": "dense",
              "type": {
                "text": "boolean"
              },
              "default": "false",
              "attribute": "dense"
            },
            {
              "kind": "field",
              "name": "align",
              "type": {
                "text": "TABLE_CELL_ALIGN"
              },
              "description": "Specifies the alignment of the content within the table header.\r\nOptions: 'left', 'center', 'right'",
              "attribute": "align",
              "reflects": true
            },
            {
              "kind": "field",
              "name": "sortable",
              "type": {
                "text": "boolean"
              },
              "default": "false",
              "description": "Specifies if the column is sortable.\r\nIf set to true, an arrow icon will be displayed unpon hover,\r\nallowing the user to toggle sort directions.",
              "attribute": "sortable",
              "reflects": true
            },
            {
              "kind": "field",
              "name": "sortDirection",
              "type": {
                "text": "SORT_DIRECTION"
              },
              "description": "Specifies the direction of sorting applied to the column.",
              "attribute": "sortDirection",
              "reflects": true
            },
            {
              "kind": "field",
              "name": "headerLabel",
              "type": {
                "text": "string"
              },
              "default": "''",
              "description": "The textual content associated with this component.\r\nRepresents the primary content or label that will be displayed.",
              "attribute": "headerLabel"
            },
            {
              "kind": "field",
              "name": "sortKey",
              "type": {
                "text": "string"
              },
              "default": "''",
              "description": "The unique identifier representing this column header.\r\nUsed to distinguish between different sortable columns and\r\nto ensure that only one column is sorted at a time.",
              "attribute": "sortKey"
            },
            {
              "kind": "field",
              "name": "visiblyHidden",
              "type": {
                "text": "boolean"
              },
              "default": "false",
              "description": "Determines whether the content should be hidden from visual view but remain accessible\r\nto screen readers for accessibility purposes. When set to `true`, the content\r\nwill not be visibly shown, but its content can still be read by screen readers.\r\nThis is especially useful for providing additional context or information to\r\nassistive technologies without cluttering the visual UI.",
              "attribute": "visiblyHidden"
            },
            {
              "kind": "method",
              "name": "resetSort",
              "description": "Resets the sorting direction of the component to its default state.\r\nUseful for initializing or clearing any applied sorting on the element."
            },
            {
              "kind": "method",
              "name": "toggleSortDirection",
              "privacy": "private",
              "description": "Toggles the sort direction between ascending, descending, and default states.\r\nIt also dispatches an event to notify parent components of the sorting change."
            },
            {
              "kind": "method",
              "name": "getTextContent"
            }
          ],
          "events": [
            {
              "name": "on-sort-changed",
              "type": {
                "text": "CustomEvent"
              },
              "description": "Dispatched when the sort direction is changed."
            }
          ],
          "attributes": [
            {
              "name": "dense",
              "type": {
                "text": "boolean"
              },
              "default": "false",
              "fieldName": "dense"
            },
            {
              "name": "align",
              "type": {
                "text": "TABLE_CELL_ALIGN"
              },
              "description": "Specifies the alignment of the content within the table header.\r\nOptions: 'left', 'center', 'right'",
              "fieldName": "align"
            },
            {
              "name": "sortable",
              "type": {
                "text": "boolean"
              },
              "default": "false",
              "description": "Specifies if the column is sortable.\r\nIf set to true, an arrow icon will be displayed unpon hover,\r\nallowing the user to toggle sort directions.",
              "fieldName": "sortable"
            },
            {
              "name": "sortDirection",
              "type": {
                "text": "SORT_DIRECTION"
              },
              "description": "Specifies the direction of sorting applied to the column.",
              "fieldName": "sortDirection"
            },
            {
              "name": "headerLabel",
              "type": {
                "text": "string"
              },
              "default": "''",
              "description": "The textual content associated with this component.\r\nRepresents the primary content or label that will be displayed.",
              "fieldName": "headerLabel"
            },
            {
              "name": "sortKey",
              "type": {
                "text": "string"
              },
              "default": "''",
              "description": "The unique identifier representing this column header.\r\nUsed to distinguish between different sortable columns and\r\nto ensure that only one column is sorted at a time.",
              "fieldName": "sortKey"
            },
            {
              "name": "visiblyHidden",
              "type": {
                "text": "boolean"
              },
              "default": "false",
              "description": "Determines whether the content should be hidden from visual view but remain accessible\r\nto screen readers for accessibility purposes. When set to `true`, the content\r\nwill not be visibly shown, but its content can still be read by screen readers.\r\nThis is especially useful for providing additional context or information to\r\nassistive technologies without cluttering the visual UI.",
              "fieldName": "visiblyHidden"
            }
          ],
          "superclass": {
            "name": "LitElement",
            "package": "lit"
          },
          "tagName": "kyn-th",
          "customElement": true
        }
      ],
      "exports": [
        {
          "kind": "js",
          "name": "TableHeader",
          "declaration": {
            "name": "TableHeader",
            "module": "src/components/reusable/table/table-header.ts"
          }
        },
        {
          "kind": "custom-element-definition",
          "name": "kyn-th",
          "declaration": {
            "name": "TableHeader",
            "module": "src/components/reusable/table/table-header.ts"
          }
        }
      ]
    },
    {
      "kind": "javascript-module",
      "path": "src/components/reusable/table/table-row.ts",
      "declarations": [
        {
          "kind": "class",
          "description": "`kyn-tr` Web Component.\r\n\r\nRepresents a table row (`<tr>`) equivalent for custom tables created with Shidoka's design system.\r\nIt primarily acts as a container for individual table cells and behaves similarly to a native `<tr>` element.",
          "name": "TableRow",
          "slots": [
            {
              "description": "The content slot for adding table cells (`kyn-td` or other relevant cells).",
              "name": "unnamed"
            }
          ],
          "members": [
            {
              "kind": "field",
              "name": "selected",
              "type": {
                "text": "boolean"
              },
              "default": "false",
              "attribute": "selected",
              "reflects": true
            },
            {
              "kind": "field",
              "name": "disabled",
              "type": {
                "text": "boolean"
              },
              "default": "false",
              "attribute": "disabled",
              "reflects": true
            },
            {
              "kind": "field",
              "name": "clickable",
              "type": {
                "text": "boolean"
              },
              "default": "false",
              "attribute": "clickable",
              "reflects": true
            },
            {
              "kind": "field",
              "name": "expanded",
              "type": {
                "text": "boolean"
              },
              "default": "false",
              "attribute": "expanded",
              "reflects": true
            },
            {
              "kind": "method",
              "name": "handleClick"
            }
          ],
          "attributes": [
            {
              "name": "selected",
              "type": {
                "text": "boolean"
              },
              "default": "false",
              "fieldName": "selected"
            },
            {
              "name": "disabled",
              "type": {
                "text": "boolean"
              },
              "default": "false",
              "fieldName": "disabled"
            },
            {
              "name": "clickable",
              "type": {
                "text": "boolean"
              },
              "default": "false",
              "fieldName": "clickable"
            },
            {
              "name": "expanded",
              "type": {
                "text": "boolean"
              },
              "default": "false",
              "fieldName": "expanded"
            }
          ],
          "superclass": {
            "name": "LitElement",
            "package": "lit"
          },
          "tagName": "kyn-tr",
          "customElement": true
        }
      ],
      "exports": [
        {
          "kind": "js",
          "name": "TableRow",
          "declaration": {
            "name": "TableRow",
            "module": "src/components/reusable/table/table-row.ts"
          }
        },
        {
          "kind": "custom-element-definition",
          "name": "kyn-tr",
          "declaration": {
            "name": "TableRow",
            "module": "src/components/reusable/table/table-row.ts"
          }
        }
      ]
    },
    {
      "kind": "javascript-module",
      "path": "src/components/reusable/table/table-toolbar.ts",
      "declarations": [
        {
          "kind": "class",
          "description": "`kyn-table-toolbar` Web Component.\r\n\r\nThis component provides a toolbar for tables, primarily featuring a title and additional content.\r\nThe title is rendered prominently, while the slot can be used for controls, buttons, or other interactive elements.",
          "name": "TableToolbar",
          "slots": [
            {
              "description": "The primary content slot for controls, buttons, or other toolbar content.",
              "name": "unnamed"
            }
          ],
          "members": [
            {
              "kind": "field",
              "name": "tableTitle",
              "type": {
                "text": "string"
              },
              "default": "''",
              "description": "The title for the toolbar",
              "attribute": "tableTitle"
            }
          ],
          "attributes": [
            {
              "name": "tableTitle",
              "type": {
                "text": "string"
              },
              "default": "''",
              "description": "The title for the toolbar",
              "fieldName": "tableTitle"
            }
          ],
          "superclass": {
            "name": "LitElement",
            "package": "lit"
          },
          "tagName": "kyn-table-toolbar",
          "customElement": true
        }
      ],
      "exports": [
        {
          "kind": "js",
          "name": "TableToolbar",
          "declaration": {
            "name": "TableToolbar",
            "module": "src/components/reusable/table/table-toolbar.ts"
          }
        },
        {
          "kind": "custom-element-definition",
          "name": "kyn-table-toolbar",
          "declaration": {
            "name": "TableToolbar",
            "module": "src/components/reusable/table/table-toolbar.ts"
          }
        }
      ]
    },
    {
      "kind": "javascript-module",
      "path": "src/components/reusable/table/Table.ts",
      "declarations": [
        {
          "kind": "class",
          "description": "`kyn-table` Web Component.\r\n\r\nThis component provides a generic table structure with a slot to allow customization.\r\nYou can use this component to wrap around table rows and cells for a consistent style.",
          "name": "Table",
          "slots": [
            {
              "description": "The primary content slot for rows, headers, and cells.",
              "name": "unnamed"
            }
          ],
          "members": [
            {
              "kind": "field",
              "name": "fixedLayout",
              "type": {
                "text": "boolean"
              },
              "default": "false",
              "description": "Determines if the table layout is fixed (true) or auto (false).",
              "attribute": "fixedLayout"
            }
          ],
          "attributes": [
            {
              "name": "fixedLayout",
              "type": {
                "text": "boolean"
              },
              "default": "false",
              "description": "Determines if the table layout is fixed (true) or auto (false).",
              "fieldName": "fixedLayout"
            }
          ],
          "superclass": {
            "name": "LitElement",
            "package": "lit"
          },
          "tagName": "kyn-table",
          "customElement": true
        }
      ],
      "exports": [
        {
          "kind": "js",
          "name": "Table",
          "declaration": {
            "name": "Table",
            "module": "src/components/reusable/table/Table.ts"
          }
        },
        {
          "kind": "custom-element-definition",
          "name": "kyn-table",
          "declaration": {
            "name": "Table",
            "module": "src/components/reusable/table/Table.ts"
          }
        }
      ]
    },
    {
      "kind": "javascript-module",
      "path": "src/components/reusable/textArea/index.ts",
      "declarations": [],
      "exports": [
        {
          "kind": "js",
          "name": "TextArea",
          "declaration": {
            "name": "TextArea",
            "module": "./textArea"
          }
        }
      ]
    },
    {
      "kind": "javascript-module",
      "path": "src/components/reusable/textArea/textArea.ts",
      "declarations": [
        {
          "kind": "class",
          "description": "Text area.",
          "name": "TextArea",
          "slots": [
            {
              "description": "Slot for label text.",
              "name": "unnamed"
            }
          ],
          "members": [
            {
              "kind": "field",
              "name": "caption",
              "type": {
                "text": "string"
              },
              "default": "''",
              "description": "Optional text beneath the input.",
              "attribute": "caption"
            },
            {
              "kind": "field",
              "name": "value",
              "type": {
                "text": "string"
              },
              "default": "''",
              "description": "Input value.",
              "attribute": "value"
            },
            {
              "kind": "field",
              "name": "placeholder",
              "type": {
                "text": "string"
              },
              "default": "''",
              "description": "Input placeholder.",
              "attribute": "placeholder"
            },
            {
              "kind": "field",
              "name": "name",
              "type": {
                "text": "string"
              },
              "default": "''",
              "description": "Input name.",
              "attribute": "name"
            },
            {
              "kind": "field",
              "name": "required",
              "type": {
                "text": "boolean"
              },
              "default": "false",
              "description": "Makes the input required.",
              "attribute": "required"
            },
            {
              "kind": "field",
              "name": "disabled",
              "type": {
                "text": "boolean"
              },
              "default": "false",
              "description": "Input disabled state.",
              "attribute": "disabled"
            },
            {
              "kind": "field",
              "name": "invalidText",
              "type": {
                "text": "string"
              },
              "default": "''",
              "description": "Input invalid text.",
              "attribute": "invalidText"
            },
            {
              "kind": "field",
              "name": "maxLength",
              "type": {
                "text": "number"
              },
              "default": "null",
              "description": "Maximum number of characters.",
              "attribute": "maxLength"
            },
            {
              "kind": "field",
              "name": "minLength",
              "type": {
                "text": "number"
              },
              "default": "null",
              "description": "Minimum number of characters.",
              "attribute": "minLength"
            },
            {
              "kind": "method",
              "name": "handleInput",
              "privacy": "private",
              "parameters": [
                {
                  "name": "e",
                  "type": {
                    "text": "any"
                  }
                }
              ]
            },
            {
              "kind": "method",
              "name": "_handleFormdata",
              "privacy": "private",
              "parameters": [
                {
                  "name": "e",
                  "type": {
                    "text": "any"
                  }
                }
              ]
            }
          ],
          "events": [
            {
              "description": "Captures the input event and emits the selected value and original event details.",
              "name": "on-input"
            }
          ],
          "attributes": [
            {
              "name": "caption",
              "type": {
                "text": "string"
              },
              "default": "''",
              "description": "Optional text beneath the input.",
              "fieldName": "caption"
            },
            {
              "name": "value",
              "type": {
                "text": "string"
              },
              "default": "''",
              "description": "Input value.",
              "fieldName": "value"
            },
            {
              "name": "placeholder",
              "type": {
                "text": "string"
              },
              "default": "''",
              "description": "Input placeholder.",
              "fieldName": "placeholder"
            },
            {
              "name": "name",
              "type": {
                "text": "string"
              },
              "default": "''",
              "description": "Input name.",
              "fieldName": "name"
            },
            {
              "name": "required",
              "type": {
                "text": "boolean"
              },
              "default": "false",
              "description": "Makes the input required.",
              "fieldName": "required"
            },
            {
              "name": "disabled",
              "type": {
                "text": "boolean"
              },
              "default": "false",
              "description": "Input disabled state.",
              "fieldName": "disabled"
            },
            {
              "name": "invalidText",
              "type": {
                "text": "string"
              },
              "default": "''",
              "description": "Input invalid text.",
              "fieldName": "invalidText"
            },
            {
              "name": "maxLength",
              "type": {
                "text": "number"
              },
              "default": "null",
              "description": "Maximum number of characters.",
              "fieldName": "maxLength"
            },
            {
              "name": "minLength",
              "type": {
                "text": "number"
              },
              "default": "null",
              "description": "Minimum number of characters.",
              "fieldName": "minLength"
            }
          ],
          "superclass": {
            "name": "LitElement",
            "package": "lit"
          },
          "tagName": "kyn-text-area",
          "customElement": true
        }
      ],
      "exports": [
        {
          "kind": "js",
          "name": "TextArea",
          "declaration": {
            "name": "TextArea",
            "module": "src/components/reusable/textArea/textArea.ts"
          }
        },
        {
          "kind": "custom-element-definition",
          "name": "kyn-text-area",
          "declaration": {
            "name": "TextArea",
            "module": "src/components/reusable/textArea/textArea.ts"
          }
        }
      ]
    },
    {
      "kind": "javascript-module",
      "path": "src/components/reusable/radioButton/index.ts",
      "declarations": [],
      "exports": [
        {
          "kind": "js",
          "name": "RadioButton",
          "declaration": {
            "name": "RadioButton",
            "module": "./radioButton"
          }
        },
        {
          "kind": "js",
          "name": "RadioButtonGroup",
          "declaration": {
            "name": "RadioButtonGroup",
            "module": "./radioButtonGroup"
          }
        }
      ]
    },
    {
      "kind": "javascript-module",
      "path": "src/components/reusable/radioButton/radioButton.ts",
      "declarations": [
        {
          "kind": "class",
          "description": "Radio button.",
          "name": "RadioButton",
          "slots": [
            {
              "description": "Slot for label text.",
              "name": "unnamed"
            }
          ],
          "members": [
            {
              "kind": "field",
              "name": "value",
              "type": {
                "text": "string"
              },
              "default": "''",
              "description": "Radio button value.",
              "attribute": "value"
            },
            {
              "kind": "method",
              "name": "handleChange",
              "privacy": "private",
              "parameters": [
                {
                  "name": "e",
                  "type": {
                    "text": "any"
                  }
                }
              ]
            }
          ],
          "events": [
            {
              "description": "Captures the change event and emits the selected value and original event details.",
              "name": "on-radio-change"
            }
          ],
          "attributes": [
            {
              "name": "value",
              "type": {
                "text": "string"
              },
              "default": "''",
              "description": "Radio button value.",
              "fieldName": "value"
            }
          ],
          "superclass": {
            "name": "LitElement",
            "package": "lit"
          },
          "tagName": "kyn-radio-button",
          "customElement": true
        }
      ],
      "exports": [
        {
          "kind": "js",
          "name": "RadioButton",
          "declaration": {
            "name": "RadioButton",
            "module": "src/components/reusable/radioButton/radioButton.ts"
          }
        },
        {
          "kind": "custom-element-definition",
          "name": "kyn-radio-button",
          "declaration": {
            "name": "RadioButton",
            "module": "src/components/reusable/radioButton/radioButton.ts"
          }
        }
      ]
    },
    {
      "kind": "javascript-module",
      "path": "src/components/reusable/radioButton/radioButtonGroup.ts",
      "declarations": [
        {
          "kind": "class",
          "description": "Radio button group container.",
          "name": "RadioButtonGroup",
          "slots": [
            {
              "description": "Slot for individual radio buttons.",
              "name": "unnamed"
            },
            {
              "description": "Slot for label text.",
              "name": "label"
            }
          ],
          "members": [
            {
              "kind": "field",
              "name": "name",
              "type": {
                "text": "string"
              },
              "default": "''",
              "description": "Radio button input name attribute.",
              "attribute": "name"
            },
            {
              "kind": "field",
              "name": "value",
              "type": {
                "text": "string"
              },
              "default": "''",
              "description": "Radio button group selected value.",
              "attribute": "value"
            },
            {
              "kind": "field",
              "name": "required",
              "type": {
                "text": "boolean"
              },
              "default": "false",
              "description": "Makes the input required.",
              "attribute": "required"
            },
            {
              "kind": "field",
              "name": "disabled",
              "type": {
                "text": "boolean"
              },
              "default": "false",
              "description": "Radio button group disabled state.",
              "attribute": "disabled"
            },
            {
              "kind": "field",
              "name": "invalidText",
              "type": {
                "text": "string"
              },
              "default": "''",
              "description": "Radio button group invalid text.",
              "attribute": "invalidText"
            },
            {
              "kind": "method",
              "name": "_handleRadioChange",
              "privacy": "private",
              "parameters": [
                {
                  "name": "e",
                  "type": {
                    "text": "any"
                  }
                }
              ]
            },
            {
              "kind": "method",
              "name": "_handleFormdata",
              "privacy": "private",
              "parameters": [
                {
                  "name": "e",
                  "type": {
                    "text": "any"
                  }
                }
              ]
            }
          ],
          "events": [
            {
              "description": "Captures the change event and emits the selected value.",
              "name": "on-radio-group-change"
            }
          ],
          "attributes": [
            {
              "name": "name",
              "type": {
                "text": "string"
              },
              "default": "''",
              "description": "Radio button input name attribute.",
              "fieldName": "name"
            },
            {
              "name": "value",
              "type": {
                "text": "string"
              },
              "default": "''",
              "description": "Radio button group selected value.",
              "fieldName": "value"
            },
            {
              "name": "required",
              "type": {
                "text": "boolean"
              },
              "default": "false",
              "description": "Makes the input required.",
              "fieldName": "required"
            },
            {
              "name": "disabled",
              "type": {
                "text": "boolean"
              },
              "default": "false",
              "description": "Radio button group disabled state.",
              "fieldName": "disabled"
            },
            {
              "name": "invalidText",
              "type": {
                "text": "string"
              },
              "default": "''",
              "description": "Radio button group invalid text.",
              "fieldName": "invalidText"
            }
          ],
          "superclass": {
            "name": "LitElement",
            "package": "lit"
          },
          "tagName": "kyn-radio-button-group",
          "customElement": true
        }
      ],
      "exports": [
        {
          "kind": "js",
          "name": "RadioButtonGroup",
          "declaration": {
            "name": "RadioButtonGroup",
            "module": "src/components/reusable/radioButton/radioButtonGroup.ts"
          }
        },
        {
          "kind": "custom-element-definition",
          "name": "kyn-radio-button-group",
          "declaration": {
            "name": "RadioButtonGroup",
            "module": "src/components/reusable/radioButton/radioButtonGroup.ts"
          }
        }
      ]
    },
    {
      "kind": "javascript-module",
<<<<<<< HEAD
      "path": "src/components/reusable/dropdown/dropdown.ts",
      "declarations": [
        {
          "kind": "class",
          "description": "Dropdown, single select.",
          "name": "Dropdown",
=======
      "path": "src/components/reusable/textInput/index.ts",
      "declarations": [],
      "exports": [
        {
          "kind": "js",
          "name": "TextInput",
          "declaration": {
            "name": "TextInput",
            "module": "./textInput"
          }
        }
      ]
    },
    {
      "kind": "javascript-module",
      "path": "src/components/reusable/textInput/textInput.ts",
      "declarations": [
        {
          "kind": "class",
          "description": "Text input.",
          "name": "TextInput",
>>>>>>> 435f37c6
          "slots": [
            {
              "description": "Slot for dropdown options.",
              "name": "unnamed"
            },
            {
<<<<<<< HEAD
              "description": "Slot for input label.",
              "name": "label"
=======
              "description": "Slot for contextual icon.",
              "name": "icon"
>>>>>>> 435f37c6
            }
          ],
          "members": [
            {
              "kind": "field",
<<<<<<< HEAD
              "name": "size",
              "type": {
                "text": "string"
              },
              "default": "'md'",
              "description": "Dropdown size/height. \"sm\", \"md\", or \"lg\".",
              "attribute": "size"
            },
            {
              "kind": "field",
              "name": "inline",
              "type": {
                "text": "boolean"
              },
              "default": "false",
              "description": "Dropdown inline style type.",
              "attribute": "inline"
            },
            {
              "kind": "field",
              "name": "caption",
=======
              "name": "type",
              "type": {
                "text": "string"
              },
              "default": "'text'",
              "description": "Input type, limited to options that are \"text like\".",
              "attribute": "type"
            },
            {
              "kind": "field",
              "name": "size",
              "type": {
                "text": "string"
              },
              "default": "'md'",
              "description": "Input size. \"sm\", \"md\", or \"lg\".",
              "attribute": "size"
            },
            {
              "kind": "field",
              "name": "caption",
              "type": {
                "text": "string"
              },
              "default": "''",
              "description": "Optional text beneath the input.",
              "attribute": "caption"
            },
            {
              "kind": "field",
              "name": "value",
>>>>>>> 435f37c6
              "type": {
                "text": "string"
              },
              "default": "''",
<<<<<<< HEAD
              "description": "Optional text beneath the input.",
              "attribute": "caption"
            },
            {
              "kind": "field",
              "name": "placeholder",
              "type": {
                "text": "string"
              },
              "default": "''",
              "description": "Dropdown placeholder.",
              "attribute": "placeholder"
            },
            {
=======
              "description": "Input value.",
              "attribute": "value"
            },
            {
>>>>>>> 435f37c6
              "kind": "field",
              "name": "placeholder",
              "type": {
                "text": "string"
              },
              "default": "''",
<<<<<<< HEAD
              "description": "Dropdown name.",
              "attribute": "name"
            },
            {
              "kind": "field",
              "name": "open",
=======
              "description": "Input placeholder.",
              "attribute": "placeholder"
            },
            {
              "kind": "field",
              "name": "name",
>>>>>>> 435f37c6
              "type": {
                "text": "boolean"
              },
<<<<<<< HEAD
              "default": "false",
              "description": "Listbox/drawer open state.",
              "attribute": "open"
            },
            {
              "kind": "field",
              "name": "searchable",
              "type": {
                "text": "boolean"
              },
              "default": "false",
              "description": "Makes the dropdown searchable.",
              "attribute": "searchable"
            },
            {
              "kind": "field",
              "name": "multiple",
              "type": {
                "text": "boolean"
              },
              "default": "false",
              "description": "Enabled multi-select functionality.",
              "attribute": "multiple"
=======
              "default": "''",
              "description": "Input name.",
              "attribute": "name"
>>>>>>> 435f37c6
            },
            {
              "kind": "field",
              "name": "required",
              "type": {
                "text": "boolean"
              },
              "default": "false",
              "description": "Makes the dropdown required.",
              "attribute": "required"
            },
            {
              "kind": "field",
              "name": "disabled",
              "type": {
                "text": "boolean"
              },
              "default": "false",
<<<<<<< HEAD
              "description": "Dropdown disabled state.",
=======
              "description": "Input disabled state.",
>>>>>>> 435f37c6
              "attribute": "disabled"
            },
            {
              "kind": "field",
              "name": "invalidText",
              "type": {
                "text": "string"
              },
              "default": "''",
<<<<<<< HEAD
              "description": "Dropdown invalid text.",
=======
              "description": "Input invalid text.",
>>>>>>> 435f37c6
              "attribute": "invalidText"
            },
            {
              "kind": "field",
              "name": "pattern",
              "type": {
                "text": "string"
              },
              "default": "null",
              "description": "RegEx pattern to validate.",
              "attribute": "pattern"
            },
            {
              "kind": "field",
              "name": "maxLength",
              "type": {
                "text": "number"
              },
              "default": "null",
              "description": "Maximum number of characters.",
              "attribute": "maxLength"
            },
            {
              "kind": "field",
              "name": "minLength",
              "type": {
                "text": "number"
              },
              "default": "null",
              "description": "Minimum number of characters.",
              "attribute": "minLength"
            },
            {
              "kind": "field",
              "name": "iconRight",
              "type": {
                "text": "boolean"
              },
              "default": "false",
              "description": "Place icon on the right.",
              "attribute": "iconRight"
            },
            {
              "kind": "method",
              "name": "_handleInput",
              "privacy": "private",
              "parameters": [
                {
                  "name": "e",
                  "type": {
                    "text": "any"
                  }
                }
              ]
            },
            {
              "kind": "method",
              "name": "_handleClear",
              "privacy": "private"
            },
            {
              "kind": "method",
<<<<<<< HEAD
              "name": "handleSlotChange",
              "privacy": "private"
            },
            {
              "kind": "method",
              "name": "resetSelection",
              "privacy": "public",
              "description": "Retrieves the selected values from the list of child options and sets value property."
            },
            {
              "kind": "method",
              "name": "handleClick",
              "privacy": "private"
            },
            {
              "kind": "method",
              "name": "handleButtonKeydown",
=======
              "name": "_emitValue",
>>>>>>> 435f37c6
              "privacy": "private",
              "parameters": [
                {
                  "name": "e",
                  "optional": true,
                  "type": {
                    "text": "any"
                  }
                }
              ]
            },
            {
              "kind": "method",
<<<<<<< HEAD
              "name": "handleListKeydown",
=======
              "name": "determineIfSlotted",
              "privacy": "private"
            },
            {
              "kind": "method",
              "name": "_handleFormdata",
>>>>>>> 435f37c6
              "privacy": "private",
              "parameters": [
                {
                  "name": "e",
                  "type": {
                    "text": "any"
                  }
                }
              ]
<<<<<<< HEAD
            },
            {
              "kind": "method",
              "name": "handleListBlur",
              "privacy": "private",
              "parameters": [
                {
                  "name": "e",
                  "type": {
                    "text": "any"
                  }
                }
              ]
            },
            {
              "kind": "method",
              "name": "handleKeyboard",
              "privacy": "private",
              "parameters": [
                {
                  "name": "e",
                  "type": {
                    "text": "any"
                  }
                },
                {
                  "name": "keyCode",
                  "type": {
                    "text": "number"
                  }
                },
                {
                  "name": "target",
                  "type": {
                    "text": "string"
                  }
                }
              ]
            },
            {
              "kind": "method",
              "name": "handleClearMultiple",
              "privacy": "private",
              "parameters": [
                {
                  "name": "e",
                  "type": {
                    "text": "any"
                  }
                }
              ]
            },
            {
              "kind": "method",
              "name": "handleTagClear",
              "privacy": "private",
              "parameters": [
                {
                  "name": "value",
                  "type": {
                    "text": "string"
                  }
                }
              ]
            },
            {
              "kind": "method",
              "name": "handleClear",
              "privacy": "private",
              "parameters": [
                {
                  "name": "e",
                  "type": {
                    "text": "any"
                  }
                }
              ]
            },
            {
              "kind": "method",
              "name": "handleSearchClick",
              "privacy": "private",
              "parameters": [
                {
                  "name": "e",
                  "type": {
                    "text": "any"
                  }
                }
              ]
            },
            {
              "kind": "method",
              "name": "handleButtonBlur",
              "privacy": "private",
              "parameters": [
                {
                  "name": "e",
                  "type": {
                    "text": "any"
                  }
                }
              ]
            },
            {
              "kind": "method",
              "name": "handleSearchBlur",
              "privacy": "private",
              "parameters": [
                {
                  "name": "e",
                  "type": {
                    "text": "any"
                  }
                }
              ]
            },
            {
              "kind": "method",
              "name": "handleSearchKeydown",
              "privacy": "private",
              "parameters": [
                {
                  "name": "e",
                  "type": {
                    "text": "any"
                  }
                }
              ]
            },
            {
              "kind": "method",
              "name": "handleSearchInput",
              "privacy": "private",
              "parameters": [
                {
                  "name": "e",
                  "type": {
                    "text": "any"
                  }
                }
              ]
            },
            {
              "kind": "method",
              "name": "_handleClick",
              "privacy": "private",
              "parameters": [
                {
                  "name": "e",
                  "type": {
                    "text": "any"
                  }
                }
              ]
            },
            {
              "kind": "method",
              "name": "_handleBlur",
              "privacy": "private",
              "parameters": [
                {
                  "name": "e",
                  "type": {
                    "text": "any"
                  }
                }
              ]
            },
            {
              "kind": "method",
              "name": "_handleFormdata",
              "privacy": "private",
              "parameters": [
                {
                  "name": "e",
                  "type": {
                    "text": "any"
                  }
                }
              ]
            },
            {
              "kind": "method",
              "name": "updateValue",
              "privacy": "private",
              "parameters": [
                {
                  "name": "value",
                  "type": {
                    "text": "string"
                  }
                },
                {
                  "name": "selected",
                  "default": "false"
                }
              ]
            },
            {
              "kind": "method",
              "name": "emitValue",
              "privacy": "private"
            },
            {
              "kind": "method",
              "name": "_updateChildren",
              "privacy": "private"
            }
          ],
          "events": [
            {
              "description": "Captures the input event and emits the selected value and original event details.",
              "name": "on-change"
            }
          ],
          "attributes": [
            {
              "name": "size",
              "type": {
                "text": "string"
              },
              "default": "'md'",
              "description": "Dropdown size/height. \"sm\", \"md\", or \"lg\".",
              "fieldName": "size"
            },
            {
              "name": "inline",
              "type": {
                "text": "boolean"
              },
              "default": "false",
              "description": "Dropdown inline style type.",
              "fieldName": "inline"
            },
            {
              "name": "caption",
              "type": {
                "text": "string"
              },
              "default": "''",
              "description": "Optional text beneath the input.",
              "fieldName": "caption"
            },
            {
              "name": "placeholder",
              "type": {
                "text": "string"
              },
              "default": "''",
              "description": "Dropdown placeholder.",
              "fieldName": "placeholder"
            },
            {
              "name": "name",
              "type": {
                "text": "string"
              },
              "default": "''",
              "description": "Dropdown name.",
              "fieldName": "name"
            },
            {
              "name": "open",
              "type": {
                "text": "boolean"
              },
              "default": "false",
              "description": "Listbox/drawer open state.",
              "fieldName": "open"
            },
            {
              "name": "searchable",
              "type": {
                "text": "boolean"
              },
              "default": "false",
              "description": "Makes the dropdown searchable.",
              "fieldName": "searchable"
            },
            {
              "name": "multiple",
              "type": {
                "text": "boolean"
              },
              "default": "false",
              "description": "Enabled multi-select functionality.",
              "fieldName": "multiple"
            },
            {
              "name": "required",
              "type": {
                "text": "boolean"
              },
              "default": "false",
              "description": "Makes the dropdown required.",
              "fieldName": "required"
            },
            {
              "name": "disabled",
              "type": {
                "text": "boolean"
              },
              "default": "false",
              "description": "Dropdown disabled state.",
              "fieldName": "disabled"
            },
            {
              "name": "invalidText",
              "type": {
                "text": "string"
              },
              "default": "''",
              "description": "Dropdown invalid text.",
              "fieldName": "invalidText"
            }
          ],
          "superclass": {
            "name": "LitElement",
            "package": "lit"
          },
          "tagName": "kyn-dropdown",
          "customElement": true
        }
      ],
      "exports": [
        {
          "kind": "js",
          "name": "Dropdown",
          "declaration": {
            "name": "Dropdown",
            "module": "src/components/reusable/dropdown/dropdown.ts"
          }
        },
        {
          "kind": "custom-element-definition",
          "name": "kyn-dropdown",
          "declaration": {
            "name": "Dropdown",
            "module": "src/components/reusable/dropdown/dropdown.ts"
          }
        }
      ]
    },
    {
      "kind": "javascript-module",
      "path": "src/components/reusable/dropdown/dropdownOption.ts",
      "declarations": [
        {
          "kind": "class",
          "description": "Dropdown option.",
          "name": "DropdownOption",
          "slots": [
            {
              "description": "Slot for option text.",
              "name": "unnamed"
            }
          ],
          "members": [
            {
              "kind": "field",
              "name": "value",
              "type": {
                "text": "string"
              },
              "default": "''",
              "description": "Option value.",
              "attribute": "value"
            },
            {
              "kind": "field",
              "name": "selected",
              "type": {
                "text": "boolean"
              },
              "default": "false",
              "description": "Option selected state.",
              "attribute": "selected",
              "reflects": true
            },
            {
              "kind": "field",
              "name": "disabled",
              "type": {
                "text": "boolean"
              },
              "default": "false",
              "description": "Option disabled state.",
              "attribute": "disabled"
            },
            {
              "kind": "method",
              "name": "handleSlotChange",
              "privacy": "private",
              "parameters": [
                {
                  "name": "e",
                  "type": {
                    "text": "any"
                  }
                }
              ]
            },
            {
              "kind": "method",
              "name": "handleClick",
              "privacy": "private",
              "parameters": [
                {
                  "name": "e",
                  "type": {
                    "text": "Event"
                  }
                }
              ]
            },
            {
              "kind": "method",
              "name": "handleBlur",
              "privacy": "private",
              "parameters": [
                {
                  "name": "e",
                  "type": {
                    "text": "any"
                  }
                }
              ]
            }
          ],
          "events": [
            {
              "description": "Emits the option details to the parent dropdown.",
              "name": "on-click"
            }
          ],
          "attributes": [
            {
              "name": "value",
              "type": {
                "text": "string"
              },
              "default": "''",
              "description": "Option value.",
              "fieldName": "value"
            },
            {
              "name": "selected",
              "type": {
                "text": "boolean"
              },
              "default": "false",
              "description": "Option selected state.",
              "fieldName": "selected"
            },
            {
              "name": "disabled",
              "type": {
                "text": "boolean"
              },
              "default": "false",
              "description": "Option disabled state.",
              "fieldName": "disabled"
            }
          ],
          "superclass": {
            "name": "LitElement",
            "package": "lit"
          },
          "tagName": "kyn-dropdown-option",
          "customElement": true
        }
      ],
      "exports": [
        {
          "kind": "js",
          "name": "DropdownOption",
          "declaration": {
            "name": "DropdownOption",
            "module": "src/components/reusable/dropdown/dropdownOption.ts"
          }
        },
        {
          "kind": "custom-element-definition",
          "name": "kyn-dropdown-option",
          "declaration": {
            "name": "DropdownOption",
            "module": "src/components/reusable/dropdown/dropdownOption.ts"
          }
        }
      ]
    },
    {
      "kind": "javascript-module",
      "path": "src/components/reusable/dropdown/index.ts",
      "declarations": [],
      "exports": [
        {
          "kind": "js",
          "name": "Dropdown",
          "declaration": {
            "name": "Dropdown",
            "module": "./dropdown"
          }
        },
        {
          "kind": "js",
          "name": "DropdownOption",
          "declaration": {
            "name": "DropdownOption",
            "module": "./dropdownOption"
          }
        }
      ]
    },
    {
      "kind": "javascript-module",
      "path": "src/components/reusable/radioButton/index.ts",
      "declarations": [],
      "exports": [
        {
          "kind": "js",
          "name": "RadioButton",
          "declaration": {
            "name": "RadioButton",
            "module": "./radioButton"
          }
        },
        {
          "kind": "js",
          "name": "RadioButtonGroup",
          "declaration": {
            "name": "RadioButtonGroup",
            "module": "./radioButtonGroup"
          }
        }
      ]
    },
    {
      "kind": "javascript-module",
      "path": "src/components/reusable/radioButton/radioButton.ts",
      "declarations": [
        {
          "kind": "class",
          "description": "Radio button.",
          "name": "RadioButton",
          "slots": [
            {
              "description": "Slot for label text.",
              "name": "unnamed"
            }
          ],
          "members": [
            {
              "kind": "field",
              "name": "value",
              "type": {
                "text": "string"
              },
              "default": "''",
              "description": "Radio button value.",
              "attribute": "value"
            },
            {
              "kind": "method",
              "name": "handleChange",
              "privacy": "private",
              "parameters": [
                {
                  "name": "e",
                  "type": {
                    "text": "any"
                  }
                }
              ]
            }
          ],
          "events": [
            {
              "description": "Captures the change event and emits the selected value and original event details.",
              "name": "on-radio-change"
            }
          ],
          "attributes": [
            {
              "name": "value",
              "type": {
                "text": "string"
              },
              "default": "''",
              "description": "Radio button value.",
              "fieldName": "value"
            }
          ],
          "superclass": {
            "name": "LitElement",
            "package": "lit"
          },
          "tagName": "kyn-radio-button",
          "customElement": true
        }
      ],
      "exports": [
        {
          "kind": "js",
          "name": "RadioButton",
          "declaration": {
            "name": "RadioButton",
            "module": "src/components/reusable/radioButton/radioButton.ts"
          }
        },
        {
          "kind": "custom-element-definition",
          "name": "kyn-radio-button",
          "declaration": {
            "name": "RadioButton",
            "module": "src/components/reusable/radioButton/radioButton.ts"
          }
        }
      ]
    },
    {
      "kind": "javascript-module",
      "path": "src/components/reusable/radioButton/radioButtonGroup.ts",
      "declarations": [
        {
          "kind": "class",
          "description": "Radio button group container.",
          "name": "RadioButtonGroup",
          "slots": [
            {
              "description": "Slot for individual radio buttons.",
              "name": "unnamed"
            },
            {
              "description": "Slot for label text.",
              "name": "label"
            }
          ],
          "members": [
            {
              "kind": "field",
              "name": "name",
              "type": {
                "text": "string"
              },
              "default": "''",
              "description": "Radio button input name attribute.",
              "attribute": "name"
            },
            {
              "kind": "field",
              "name": "value",
              "type": {
                "text": "string"
              },
              "default": "''",
              "description": "Radio button group selected value.",
              "attribute": "value"
            },
            {
              "kind": "field",
              "name": "required",
              "type": {
                "text": "boolean"
              },
              "default": "false",
              "description": "Makes the input required.",
              "attribute": "required"
            },
            {
              "kind": "field",
              "name": "disabled",
              "type": {
                "text": "boolean"
              },
              "default": "false",
              "description": "Radio button group disabled state.",
              "attribute": "disabled"
            },
            {
              "kind": "field",
              "name": "invalidText",
              "type": {
                "text": "string"
              },
              "default": "''",
              "description": "Radio button group invalid text.",
              "attribute": "invalidText"
            },
            {
              "kind": "method",
              "name": "_handleRadioChange",
              "privacy": "private",
              "parameters": [
                {
                  "name": "e",
                  "type": {
                    "text": "any"
                  }
                }
              ]
            },
            {
              "kind": "method",
              "name": "_handleFormdata",
              "privacy": "private",
              "parameters": [
                {
                  "name": "e",
                  "type": {
                    "text": "any"
                  }
                }
              ]
            }
          ],
          "events": [
            {
              "description": "Captures the change event and emits the selected value.",
              "name": "on-radio-group-change"
            }
          ],
          "attributes": [
            {
              "name": "name",
              "type": {
                "text": "string"
              },
              "default": "''",
              "description": "Radio button input name attribute.",
              "fieldName": "name"
            },
            {
              "name": "value",
              "type": {
                "text": "string"
              },
              "default": "''",
              "description": "Radio button group selected value.",
              "fieldName": "value"
            },
            {
              "name": "required",
              "type": {
                "text": "boolean"
              },
              "default": "false",
              "description": "Makes the input required.",
              "fieldName": "required"
            },
            {
=======
            }
          ],
          "events": [
            {
              "description": "Captures the input event and emits the selected value and original event details.",
              "name": "on-input"
            }
          ],
          "attributes": [
            {
              "name": "type",
              "type": {
                "text": "string"
              },
              "default": "'text'",
              "description": "Input type, limited to options that are \"text like\".",
              "fieldName": "type"
            },
            {
              "name": "size",
              "type": {
                "text": "string"
              },
              "default": "'md'",
              "description": "Input size. \"sm\", \"md\", or \"lg\".",
              "fieldName": "size"
            },
            {
              "name": "caption",
              "type": {
                "text": "string"
              },
              "default": "''",
              "description": "Optional text beneath the input.",
              "fieldName": "caption"
            },
            {
              "name": "value",
              "type": {
                "text": "string"
              },
              "default": "''",
              "description": "Input value.",
              "fieldName": "value"
            },
            {
              "name": "placeholder",
              "type": {
                "text": "string"
              },
              "default": "''",
              "description": "Input placeholder.",
              "fieldName": "placeholder"
            },
            {
              "name": "name",
              "type": {
                "text": "string"
              },
              "default": "''",
              "description": "Input name.",
              "fieldName": "name"
            },
            {
              "name": "required",
              "type": {
                "text": "boolean"
              },
              "default": "false",
              "description": "Makes the input required.",
              "fieldName": "required"
            },
            {
>>>>>>> 435f37c6
              "name": "disabled",
              "type": {
                "text": "boolean"
              },
              "default": "false",
<<<<<<< HEAD
              "description": "Radio button group disabled state.",
=======
              "description": "Input disabled state.",
>>>>>>> 435f37c6
              "fieldName": "disabled"
            },
            {
              "name": "invalidText",
              "type": {
                "text": "string"
              },
              "default": "''",
              "description": "Input invalid text.",
              "fieldName": "invalidText"
            },
            {
              "name": "pattern",
              "type": {
                "text": "string"
              },
              "default": "null",
              "description": "RegEx pattern to validate.",
              "fieldName": "pattern"
            },
            {
              "name": "maxLength",
              "type": {
                "text": "number"
              },
              "default": "null",
              "description": "Maximum number of characters.",
              "fieldName": "maxLength"
            },
            {
              "name": "minLength",
              "type": {
                "text": "number"
              },
              "default": "null",
              "description": "Minimum number of characters.",
              "fieldName": "minLength"
            },
            {
              "name": "iconRight",
              "type": {
                "text": "boolean"
              },
              "default": "false",
              "description": "Place icon on the right.",
              "fieldName": "iconRight"
            }
          ],
          "superclass": {
            "name": "LitElement",
            "package": "lit"
          },
          "tagName": "kyn-text-input",
          "customElement": true
        }
      ],
      "exports": [
        {
          "kind": "js",
          "name": "TextInput",
          "declaration": {
            "name": "TextInput",
            "module": "src/components/reusable/textInput/textInput.ts"
          }
        },
        {
          "kind": "custom-element-definition",
          "name": "kyn-text-input",
          "declaration": {
            "name": "TextInput",
            "module": "src/components/reusable/textInput/textInput.ts"
          }
        }
      ]
    },
    {
      "kind": "javascript-module",
      "path": "src/components/reusable/timepicker/index.ts",
      "declarations": [],
      "exports": [
        {
          "kind": "js",
          "name": "TimePicker",
          "declaration": {
            "name": "TimePicker",
            "module": "./timepicker"
          }
        }
      ]
    },
    {
      "kind": "javascript-module",
      "path": "src/components/reusable/timepicker/timepicker.ts",
      "declarations": [
        {
          "kind": "class",
          "description": "Time picker.",
          "name": "TimePicker",
          "slots": [
            {
              "description": "Slot for label text.",
              "name": "unnamed"
            }
          ],
          "members": [
            {
              "kind": "field",
              "name": "size",
              "type": {
                "text": "string"
              },
              "default": "'md'",
              "description": "Input size. \"sm\", \"md\", or \"lg\".",
              "attribute": "size"
            },
            {
              "kind": "field",
              "name": "caption",
              "type": {
                "text": "string"
              },
              "default": "''",
              "description": "Optional text beneath the input.",
              "attribute": "caption"
            },
            {
              "kind": "field",
              "name": "value",
              "type": {
                "text": "string"
              },
              "default": "''",
              "description": "The value of the time input is always in 24-hour format that includes leading zeros: hh:mm,\r\nregardless of the input format, which is likely to be selected based on the user's locale (or by the user agent).\r\nIf the time includes seconds (by step attribute), the format is always hh:mm:ss",
              "attribute": "value"
            },
            {
              "kind": "field",
              "name": "name",
              "type": {
                "text": "string"
              },
              "default": "''",
              "description": "Time input name.",
              "attribute": "name"
            },
            {
              "kind": "field",
              "name": "required",
              "type": {
                "text": "boolean"
              },
              "default": "false",
              "description": "Makes the input required.",
              "attribute": "required"
            },
            {
              "kind": "field",
              "name": "disabled",
              "type": {
                "text": "boolean"
              },
              "default": "false",
              "description": "Input disabled state.",
              "attribute": "disabled"
            },
            {
              "kind": "field",
              "name": "invalidText",
              "type": {
                "text": "string"
              },
              "default": "''",
              "description": "Time input invalid text.",
              "attribute": "invalidText"
            },
            {
              "kind": "field",
              "name": "warnText",
              "type": {
                "text": "string"
              },
              "default": "''",
              "description": "Time input warn text.",
              "attribute": "warnText"
            },
            {
              "kind": "field",
              "name": "maxTime",
              "type": {
                "text": "string"
              },
              "default": "''",
              "description": "Maximum Time hh:mm format.",
              "attribute": "maxTime"
            },
            {
              "kind": "field",
              "name": "minTime",
              "type": {
                "text": "string"
              },
              "default": "''",
              "description": "Minimum Time in hh:mm format.",
              "attribute": "minTime"
            },
            {
              "kind": "field",
              "name": "step",
              "type": {
                "text": "string"
              },
              "default": "''",
              "description": "Specifies the granularity that the value must adhere to, or the special value any,\r\nIt takes value that equates to the number of seconds you want to increment by;\r\nthe default (60 sec.). If you specify a value of less than 60 sec., the time input will show a seconds input area alongside the hours and minutes",
              "attribute": "step"
            },
            {
              "kind": "method",
              "name": "handleInput",
              "privacy": "private",
              "parameters": [
                {
                  "name": "e",
                  "type": {
                    "text": "any"
                  }
                }
              ]
            },
            {
              "kind": "method",
              "name": "validateMinTime",
              "privacy": "private"
            },
            {
              "kind": "method",
              "name": "validateMaxTime",
              "privacy": "private"
            },
            {
              "kind": "method",
              "name": "timeToSeconds",
              "privacy": "private",
              "parameters": [
                {
                  "name": "timeString",
                  "type": {
                    "text": "String"
                  }
                }
              ]
            },
            {
              "kind": "method",
              "name": "_handleFormdata",
              "privacy": "private",
              "parameters": [
                {
                  "name": "e",
                  "type": {
                    "text": "any"
                  }
                }
              ]
            }
          ],
          "events": [
            {
              "description": "Captures the input event and emits the selected value and original event details.",
              "name": "on-input"
            }
          ],
          "attributes": [
            {
              "name": "size",
              "type": {
                "text": "string"
              },
              "default": "'md'",
              "description": "Input size. \"sm\", \"md\", or \"lg\".",
              "fieldName": "size"
            },
            {
              "name": "caption",
              "type": {
                "text": "string"
              },
              "default": "''",
              "description": "Optional text beneath the input.",
              "fieldName": "caption"
            },
            {
              "name": "value",
              "type": {
                "text": "string"
              },
              "default": "''",
              "description": "The value of the time input is always in 24-hour format that includes leading zeros: hh:mm,\r\nregardless of the input format, which is likely to be selected based on the user's locale (or by the user agent).\r\nIf the time includes seconds (by step attribute), the format is always hh:mm:ss",
              "fieldName": "value"
            },
            {
              "name": "name",
              "type": {
                "text": "string"
              },
              "default": "''",
              "description": "Time input name.",
              "fieldName": "name"
            },
            {
              "name": "required",
              "type": {
                "text": "boolean"
              },
              "default": "false",
              "description": "Makes the input required.",
              "fieldName": "required"
            },
            {
              "name": "disabled",
              "type": {
                "text": "boolean"
              },
              "default": "false",
              "description": "Input disabled state.",
              "fieldName": "disabled"
            },
            {
              "name": "invalidText",
              "type": {
                "text": "string"
              },
              "default": "''",
              "description": "Time input invalid text.",
              "fieldName": "invalidText"
            },
            {
              "name": "warnText",
              "type": {
                "text": "string"
              },
              "default": "''",
              "description": "Time input warn text.",
              "fieldName": "warnText"
            },
            {
              "name": "maxTime",
              "type": {
                "text": "string"
              },
              "default": "''",
              "description": "Maximum Time hh:mm format.",
              "fieldName": "maxTime"
            },
            {
              "name": "minTime",
              "type": {
                "text": "string"
              },
              "default": "''",
              "description": "Minimum Time in hh:mm format.",
              "fieldName": "minTime"
            },
            {
              "name": "step",
              "type": {
                "text": "string"
              },
              "default": "''",
              "description": "Specifies the granularity that the value must adhere to, or the special value any,\r\nIt takes value that equates to the number of seconds you want to increment by;\r\nthe default (60 sec.). If you specify a value of less than 60 sec., the time input will show a seconds input area alongside the hours and minutes",
              "fieldName": "step"
            }
          ],
          "superclass": {
            "name": "LitElement",
            "package": "lit"
          },
          "tagName": "kyn-time-picker",
          "customElement": true
        }
      ],
      "exports": [
        {
          "kind": "js",
          "name": "TimePicker",
          "declaration": {
            "name": "TimePicker",
            "module": "src/components/reusable/timepicker/timepicker.ts"
          }
        },
        {
          "kind": "custom-element-definition",
          "name": "kyn-time-picker",
          "declaration": {
            "name": "TimePicker",
            "module": "src/components/reusable/timepicker/timepicker.ts"
          }
        }
      ]
    },
    {
      "kind": "javascript-module",
      "path": "src/components/reusable/toggleButton/index.ts",
      "declarations": [],
      "exports": [
        {
          "kind": "js",
          "name": "ToggleButton",
          "declaration": {
            "name": "ToggleButton",
            "module": "./toggleButton"
          }
        }
      ]
    },
    {
      "kind": "javascript-module",
      "path": "src/components/reusable/toggleButton/toggleButton.ts",
      "declarations": [
        {
          "kind": "class",
          "description": "Toggle Button.",
          "name": "ToggleButton",
          "slots": [
            {
              "description": "Slot for label text.",
              "name": "unnamed"
            }
          ],
          "members": [
            {
              "kind": "field",
              "name": "name",
              "type": {
                "text": "string"
              },
              "default": "''",
              "description": "Input name.",
              "attribute": "name"
            },
            {
              "kind": "field",
              "name": "value",
              "type": {
                "text": "string"
              },
              "default": "''",
              "description": "Input value.",
              "attribute": "value"
            },
            {
              "kind": "field",
              "name": "checked",
              "type": {
                "text": "boolean"
              },
              "default": "false",
              "description": "Checkbox checked state.",
              "attribute": "checked"
            },
            {
              "kind": "field",
              "name": "checkedText",
              "type": {
                "text": "string"
              },
              "default": "'On'",
              "description": "Checked state text.",
              "attribute": "checkedText"
            },
            {
              "kind": "field",
              "name": "uncheckedText",
              "type": {
                "text": "string"
              },
              "default": "'Off'",
              "description": "Unchecked state text.",
              "attribute": "uncheckedText"
            },
            {
              "kind": "field",
              "name": "small",
              "type": {
                "text": "boolean"
              },
              "default": "false",
              "description": "Option to use small size.",
              "attribute": "small"
            },
            {
              "kind": "field",
              "name": "disabled",
              "type": {
                "text": "boolean"
              },
              "default": "false",
              "description": "Checkbox disabled state.",
              "attribute": "disabled"
            },
            {
              "kind": "method",
              "name": "handleChange",
              "privacy": "private",
              "parameters": [
                {
                  "name": "e",
                  "type": {
                    "text": "any"
                  }
                }
              ]
            },
            {
              "kind": "method",
              "name": "_handleFormdata",
              "privacy": "private",
              "parameters": [
                {
                  "name": "e",
                  "type": {
                    "text": "any"
                  }
                }
              ]
            }
          ],
          "events": [
            {
              "description": "Captures the change event and emits the selected value and original event details.",
              "name": "on-change"
            }
          ],
          "attributes": [
            {
              "name": "name",
              "type": {
                "text": "string"
              },
              "default": "''",
              "description": "Input name.",
              "fieldName": "name"
            },
            {
              "name": "value",
              "type": {
                "text": "string"
              },
              "default": "''",
              "description": "Input value.",
              "fieldName": "value"
            },
            {
              "name": "checked",
              "type": {
                "text": "boolean"
              },
              "default": "false",
              "description": "Checkbox checked state.",
              "fieldName": "checked"
            },
            {
              "name": "checkedText",
              "type": {
                "text": "string"
              },
              "default": "'On'",
              "description": "Checked state text.",
              "fieldName": "checkedText"
            },
            {
              "name": "uncheckedText",
              "type": {
                "text": "string"
              },
              "default": "'Off'",
              "description": "Unchecked state text.",
              "fieldName": "uncheckedText"
            },
            {
              "name": "small",
              "type": {
                "text": "boolean"
              },
              "default": "false",
              "description": "Option to use small size.",
              "fieldName": "small"
            },
            {
              "name": "disabled",
              "type": {
                "text": "boolean"
              },
              "default": "false",
              "description": "Checkbox disabled state.",
              "fieldName": "disabled"
            }
          ],
          "superclass": {
            "name": "LitElement",
            "package": "lit"
          },
          "tagName": "kyn-toggle-button",
          "customElement": true
        }
      ],
      "exports": [
        {
          "kind": "js",
          "name": "ToggleButton",
          "declaration": {
            "name": "ToggleButton",
            "module": "src/components/reusable/toggleButton/toggleButton.ts"
          }
        },
        {
          "kind": "custom-element-definition",
          "name": "kyn-toggle-button",
          "declaration": {
            "name": "ToggleButton",
            "module": "src/components/reusable/toggleButton/toggleButton.ts"
          }
        }
      ]
    },
    {
      "kind": "javascript-module",
      "path": "src/components/global/footer/footer.ts",
      "declarations": [
        {
          "kind": "class",
          "description": "The global Footer component.",
          "name": "Footer",
          "slots": [
            {
              "description": "Default slot, for the footer-nav.",
              "name": "unnamed"
            },
            {
              "description": "Slot for the logo, will overwrite the default logo.",
              "name": "logo"
            },
            {
              "description": "Slot for the copyright text.",
              "name": "copyright"
            }
          ],
          "members": [
            {
              "kind": "field",
              "name": "rootUrl",
              "type": {
                "text": "string"
              },
              "default": "'/'",
              "description": "URL for the footer logo link. Should target the application home page.",
              "attribute": "rootUrl"
            },
            {
              "kind": "method",
              "name": "handleRootLinkClick",
              "privacy": "private",
              "parameters": [
                {
                  "name": "e",
                  "type": {
                    "text": "Event"
                  }
                }
              ]
            }
          ],
          "events": [
            {
              "description": "Captures the logo link click event and emits the original event.",
              "name": "on-root-link-click"
            }
          ],
          "attributes": [
            {
              "name": "rootUrl",
              "type": {
                "text": "string"
              },
              "default": "'/'",
              "description": "URL for the footer logo link. Should target the application home page.",
              "fieldName": "rootUrl"
            }
          ],
          "superclass": {
            "name": "LitElement",
            "package": "lit"
          },
          "tagName": "kyn-footer",
          "customElement": true
        }
      ],
      "exports": [
        {
          "kind": "js",
          "name": "Footer",
          "declaration": {
            "name": "Footer",
            "module": "src/components/global/footer/footer.ts"
          }
        },
        {
          "kind": "custom-element-definition",
          "name": "kyn-footer",
          "declaration": {
            "name": "Footer",
            "module": "src/components/global/footer/footer.ts"
          }
        }
      ]
    },
    {
      "kind": "javascript-module",
      "path": "src/components/global/footer/footerLink.ts",
      "declarations": [
        {
          "kind": "class",
          "description": "Component for navigation links within the Footer.",
          "name": "FooterNavLink",
          "slots": [
            {
              "description": "Slot for link text/content.",
              "name": "unnamed"
            }
          ],
          "members": [
            {
              "kind": "field",
              "name": "target",
              "default": "'_self'",
              "type": {
                "text": "'_self'"
              },
              "description": "Defines a target attribute for where to load the URL. Possible options include \"_self\" (default), \"_blank\", \"_parent\", \"_top\"",
              "attribute": "target"
            },
            {
              "kind": "field",
              "name": "rel",
              "type": {
                "text": "string"
              },
              "default": "''",
              "description": "Defines a relationship between a linked resource and the document. An empty string (default) means no particular relationship",
              "attribute": "rel"
            },
            {
              "kind": "field",
              "name": "href",
              "type": {
                "text": "string"
              },
              "default": "''",
              "description": "Link url.",
              "attribute": "href"
            },
            {
              "kind": "method",
              "name": "handleClick",
              "privacy": "private",
              "parameters": [
                {
                  "name": "e",
                  "type": {
                    "text": "Event"
                  }
                }
              ]
            }
          ],
          "events": [
            {
              "description": "Captures the click event and emits the original event details.",
              "name": "on-click"
            }
          ],
          "attributes": [
            {
              "name": "target",
              "default": "'_self'",
              "type": {
                "text": "'_self'"
              },
              "description": "Defines a target attribute for where to load the URL. Possible options include \"_self\" (default), \"_blank\", \"_parent\", \"_top\"",
              "fieldName": "target"
            },
            {
              "name": "rel",
              "type": {
                "text": "string"
              },
              "default": "''",
              "description": "Defines a relationship between a linked resource and the document. An empty string (default) means no particular relationship",
              "fieldName": "rel"
            },
            {
              "name": "href",
              "type": {
                "text": "string"
              },
              "default": "''",
              "description": "Link url.",
              "fieldName": "href"
            }
          ],
          "superclass": {
            "name": "LitElement",
            "package": "lit"
          },
          "tagName": "kyn-footer-link",
          "customElement": true
        }
      ],
      "exports": [
        {
          "kind": "js",
          "name": "FooterNavLink",
          "declaration": {
            "name": "FooterNavLink",
            "module": "src/components/global/footer/footerLink.ts"
          }
        },
        {
          "kind": "custom-element-definition",
          "name": "kyn-footer-link",
          "declaration": {
            "name": "FooterNavLink",
            "module": "src/components/global/footer/footerLink.ts"
          }
        }
      ]
    },
    {
      "kind": "javascript-module",
      "path": "src/components/global/footer/footerNav.ts",
      "declarations": [
        {
          "kind": "class",
          "description": "Container for footer navigation links.",
          "name": "FooterNav",
          "slots": [
            {
              "description": "Slot for footer links.",
              "name": "unnamed"
            }
          ],
          "members": [],
          "superclass": {
            "name": "LitElement",
            "package": "lit"
          },
          "tagName": "kyn-footer-nav",
          "customElement": true
        }
      ],
      "exports": [
        {
          "kind": "js",
          "name": "FooterNav",
          "declaration": {
            "name": "FooterNav",
            "module": "src/components/global/footer/footerNav.ts"
          }
        },
        {
          "kind": "custom-element-definition",
          "name": "kyn-footer-nav",
          "declaration": {
            "name": "FooterNav",
            "module": "src/components/global/footer/footerNav.ts"
          }
        }
      ]
    },
    {
      "kind": "javascript-module",
      "path": "src/components/global/footer/index.ts",
      "declarations": [],
      "exports": [
        {
          "kind": "js",
          "name": "Footer",
          "declaration": {
            "name": "Footer",
            "module": "./footer"
          }
        },
        {
          "kind": "js",
          "name": "FooterNav",
          "declaration": {
            "name": "FooterNav",
            "module": "./footerNav"
          }
        },
        {
          "kind": "js",
          "name": "FooterNavLink",
          "declaration": {
            "name": "FooterNavLink",
            "module": "./footerLink"
          }
        }
      ]
    },
    {
      "kind": "javascript-module",
      "path": "src/components/global/header/header.ts",
      "declarations": [
        {
          "kind": "class",
          "description": "The global Header component.",
          "name": "Header",
          "slots": [
            {
              "description": "The default slot for all empty space right of the logo/title.",
              "name": "unnamed"
            },
            {
              "description": "Slot for the logo, will overwrite the default logo.",
              "name": "logo"
            },
            {
              "description": "Slot left of the logo, intended for a header panel.",
              "name": "left"
            }
          ],
          "members": [
            {
              "kind": "field",
              "name": "rootUrl",
              "type": {
                "text": "string"
              },
              "default": "'/'",
              "description": "URL for the header logo link. Should target the application home page.",
              "attribute": "rootUrl"
            },
            {
              "kind": "field",
              "name": "appTitle",
              "type": {
                "text": "string"
              },
              "default": "''",
              "description": "App title text next to logo.  Hidden on smaller screens.",
              "attribute": "appTitle"
            },
            {
              "kind": "field",
              "name": "breakpoint",
              "type": {
                "text": "number"
              },
              "default": "672",
              "description": "The breakpoint (in px) to convert the nav to a flyout menu for small screens.",
              "attribute": "breakpoint"
            },
            {
              "kind": "field",
              "name": "divider",
              "type": {
                "text": "boolean"
              },
              "default": "false",
              "description": "Adds a 1px shadow to the bottom of the header, for contrast with  white backgrounds.",
              "attribute": "divider"
            },
            {
              "kind": "method",
              "name": "handleSlotChange",
              "privacy": "private"
            },
            {
              "kind": "method",
              "name": "handleMenuClickOut",
              "privacy": "private",
              "parameters": [
                {
                  "name": "e",
                  "type": {
                    "text": "any"
                  }
                }
              ]
            },
            {
              "kind": "method",
              "name": "testBreakpoint",
              "privacy": "private"
            },
            {
              "kind": "method",
              "name": "handleRootLinkClick",
              "privacy": "private",
              "parameters": [
                {
                  "name": "e",
                  "type": {
                    "text": "Event"
                  }
                }
              ]
            },
            {
              "kind": "method",
              "name": "toggleNavMenu",
              "privacy": "private"
            },
            {
              "kind": "method",
              "name": "emitMenuToggle",
              "privacy": "private"
            }
          ],
          "events": [
            {
              "description": "Captures the menu toggle click event and emits the menu open state in the detail.",
              "name": "on-menu-toggle"
            },
            {
              "description": "Captures the logo link click event and emits the original event details.",
              "name": "on-root-link-click"
            }
          ],
          "attributes": [
            {
              "name": "rootUrl",
              "type": {
                "text": "string"
              },
              "default": "'/'",
              "description": "URL for the header logo link. Should target the application home page.",
              "fieldName": "rootUrl"
            },
            {
              "name": "appTitle",
              "type": {
                "text": "string"
              },
              "default": "''",
              "description": "App title text next to logo.  Hidden on smaller screens.",
              "fieldName": "appTitle"
            },
            {
              "name": "breakpoint",
              "type": {
                "text": "number"
              },
              "default": "672",
              "description": "The breakpoint (in px) to convert the nav to a flyout menu for small screens.",
              "fieldName": "breakpoint"
            },
            {
              "name": "divider",
              "type": {
                "text": "boolean"
              },
              "default": "false",
              "description": "Adds a 1px shadow to the bottom of the header, for contrast with  white backgrounds.",
              "fieldName": "divider"
            }
          ],
          "superclass": {
            "name": "LitElement",
            "package": "lit"
          },
          "tagName": "kyn-header",
          "customElement": true
        }
      ],
      "exports": [
        {
          "kind": "js",
          "name": "Header",
          "declaration": {
            "name": "Header",
            "module": "src/components/global/header/header.ts"
          }
        },
        {
          "kind": "custom-element-definition",
          "name": "kyn-header",
          "declaration": {
            "name": "Header",
            "module": "src/components/global/header/header.ts"
          }
        }
      ]
    },
    {
      "kind": "javascript-module",
      "path": "src/components/global/header/headerAvatar.ts",
      "declarations": [
        {
          "kind": "class",
          "description": "User avatar.",
          "name": "HeaderAvatar",
          "members": [
            {
              "kind": "field",
              "name": "initials",
              "type": {
                "text": "string"
              },
              "default": "''",
              "description": "Two letters, first and last initial, to show in the user avatar circle.",
              "attribute": "initials"
            }
          ],
          "attributes": [
            {
              "name": "initials",
              "type": {
                "text": "string"
              },
              "default": "''",
              "description": "Two letters, first and last initial, to show in the user avatar circle.",
              "fieldName": "initials"
            }
          ],
          "superclass": {
            "name": "LitElement",
            "package": "lit"
          },
          "tagName": "kyn-header-avatar",
          "customElement": true
        }
      ],
      "exports": [
        {
          "kind": "js",
          "name": "HeaderAvatar",
          "declaration": {
            "name": "HeaderAvatar",
            "module": "src/components/global/header/headerAvatar.ts"
          }
        },
        {
          "kind": "custom-element-definition",
          "name": "kyn-header-avatar",
          "declaration": {
            "name": "HeaderAvatar",
            "module": "src/components/global/header/headerAvatar.ts"
          }
        }
      ]
    },
    {
      "kind": "javascript-module",
      "path": "src/components/global/header/headerFlyout.ts",
      "declarations": [
        {
          "kind": "class",
          "description": "Component for header flyout items.",
          "name": "HeaderFlyout",
          "slots": [
            {
              "description": "Slot for flyout menu content.",
              "name": "unnamed"
            },
            {
              "description": "Slot for button/toggle content.",
              "name": "button"
            }
          ],
          "members": [
            {
              "kind": "field",
              "name": "open",
              "type": {
                "text": "boolean"
              },
              "default": "false",
              "description": "Flyout open state.",
              "attribute": "open"
            },
            {
              "kind": "field",
              "name": "anchorLeft",
              "type": {
                "text": "boolean"
              },
              "default": "false",
              "description": "Anchor flyout menu to the left edge of the button instead of the right edge.",
              "attribute": "anchorLeft"
            },
            {
              "kind": "field",
              "name": "hideArrow",
              "type": {
                "text": "boolean"
              },
              "default": "false",
              "description": "Hides the arrow.",
              "attribute": "hideArrow"
            },
            {
              "kind": "field",
              "name": "assistiveText",
              "type": {
                "text": "string"
              },
              "default": "''",
              "description": "Button assistive text, title + aria-label.",
              "attribute": "assistiveText"
            },
            {
              "kind": "field",
              "name": "href",
              "type": {
                "text": "string"
              },
              "default": "''",
              "description": "Turns the button into a link.",
              "attribute": "href"
            },
            {
              "kind": "method",
              "name": "handlePointerEnter",
              "privacy": "private",
              "parameters": [
                {
                  "name": "e",
                  "type": {
                    "text": "PointerEvent"
                  }
                }
              ]
            },
            {
              "kind": "method",
              "name": "handlePointerLeave",
              "privacy": "private",
              "parameters": [
                {
                  "name": "e",
                  "type": {
                    "text": "PointerEvent"
                  }
                }
              ]
            },
            {
              "kind": "method",
              "name": "handleClick",
              "privacy": "private"
            },
            {
              "kind": "method",
              "name": "handleClickOut",
              "privacy": "private",
              "parameters": [
                {
                  "name": "e",
                  "type": {
                    "text": "Event"
                  }
                }
              ]
            },
            {
              "kind": "method",
              "name": "testBreakpoint",
              "privacy": "private"
            }
          ],
          "attributes": [
            {
              "name": "open",
              "type": {
                "text": "boolean"
              },
              "default": "false",
              "description": "Flyout open state.",
              "fieldName": "open"
            },
            {
              "name": "anchorLeft",
              "type": {
                "text": "boolean"
              },
              "default": "false",
              "description": "Anchor flyout menu to the left edge of the button instead of the right edge.",
              "fieldName": "anchorLeft"
            },
            {
              "name": "hideArrow",
              "type": {
                "text": "boolean"
              },
              "default": "false",
              "description": "Hides the arrow.",
              "fieldName": "hideArrow"
            },
            {
              "name": "assistiveText",
              "type": {
                "text": "string"
              },
              "default": "''",
              "description": "Button assistive text, title + aria-label.",
              "fieldName": "assistiveText"
            },
            {
              "name": "href",
              "type": {
                "text": "string"
              },
              "default": "''",
              "description": "Turns the button into a link.",
              "fieldName": "href"
            }
          ],
          "superclass": {
            "name": "LitElement",
            "package": "lit"
          },
          "tagName": "kyn-header-flyout",
          "customElement": true
        }
      ],
      "exports": [
        {
          "kind": "js",
          "name": "HeaderFlyout",
          "declaration": {
            "name": "HeaderFlyout",
            "module": "src/components/global/header/headerFlyout.ts"
          }
        },
        {
          "kind": "custom-element-definition",
          "name": "kyn-header-flyout",
          "declaration": {
            "name": "HeaderFlyout",
            "module": "src/components/global/header/headerFlyout.ts"
          }
        }
      ]
    },
    {
      "kind": "javascript-module",
      "path": "src/components/global/header/headerFlyouts.ts",
      "declarations": [
        {
          "kind": "class",
          "description": "Container for header flyout items, aligns to the right, place last.",
          "name": "HeaderFlyouts",
          "slots": [
            {
              "description": "This element has a slot.",
              "name": "unnamed"
            }
          ],
          "members": [],
          "superclass": {
            "name": "LitElement",
            "package": "lit"
          },
          "tagName": "kyn-header-flyouts",
          "customElement": true
        }
      ],
      "exports": [
        {
          "kind": "js",
          "name": "HeaderFlyouts",
          "declaration": {
            "name": "HeaderFlyouts",
            "module": "src/components/global/header/headerFlyouts.ts"
          }
        },
        {
          "kind": "custom-element-definition",
<<<<<<< HEAD
          "name": "kyn-table",
          "declaration": {
            "name": "Table",
            "module": "src/components/reusable/table/Table.ts"
          }
        }
      ]
    },
    {
      "kind": "javascript-module",
      "path": "src/components/reusable/tabs/index.ts",
      "declarations": [],
      "exports": [
        {
          "kind": "js",
          "name": "Tabs",
          "declaration": {
            "name": "Tabs",
            "module": "./tabs"
          }
        },
        {
          "kind": "js",
          "name": "Tab",
          "declaration": {
            "name": "Tab",
            "module": "./tab"
          }
        },
        {
          "kind": "js",
          "name": "TabPanel",
          "declaration": {
            "name": "TabPanel",
            "module": "./tabPanel"
          }
        }
      ]
    },
    {
      "kind": "javascript-module",
      "path": "src/components/reusable/tabs/tab.ts",
      "declarations": [
        {
          "kind": "class",
          "description": "Tabs.",
          "name": "Tab",
          "slots": [
            {
              "description": "Slot for tab button text.",
              "name": "unnamed"
            }
          ],
          "members": [
            {
              "kind": "field",
              "name": "id",
              "type": {
                "text": "string"
              },
              "default": "''",
              "description": "Tab ID, required.",
              "attribute": "id",
              "reflects": true
            },
            {
              "kind": "field",
              "name": "selected",
              "type": {
                "text": "boolean"
              },
              "default": "false",
              "description": "Tab selected state. Must match Tab Panel visible state.",
              "attribute": "selected",
              "reflects": true
            },
            {
              "kind": "method",
              "name": "_handleClick",
              "privacy": "private",
              "parameters": [
                {
                  "name": "e",
                  "type": {
                    "text": "any"
                  },
                  "description": "The parameter \"e\" is an event object that represents the event that triggered the\r\nclick event handler."
                }
              ],
              "description": "Dispatches a custom event called 'tab-activated' with the original event and tabId as details,\r\nif the tab is not selected."
            }
          ],
          "attributes": [
            {
              "name": "id",
              "type": {
                "text": "string"
              },
              "default": "''",
              "description": "Tab ID, required.",
              "fieldName": "id"
            },
            {
              "name": "selected",
              "type": {
                "text": "boolean"
              },
              "default": "false",
              "description": "Tab selected state. Must match Tab Panel visible state.",
              "fieldName": "selected"
            }
          ],
          "superclass": {
            "name": "LitElement",
            "package": "lit"
          },
          "tagName": "kyn-tab",
          "customElement": true
        }
      ],
      "exports": [
        {
          "kind": "js",
          "name": "Tab",
          "declaration": {
            "name": "Tab",
            "module": "src/components/reusable/tabs/tab.ts"
          }
        },
        {
          "kind": "custom-element-definition",
          "name": "kyn-tab",
          "declaration": {
            "name": "Tab",
            "module": "src/components/reusable/tabs/tab.ts"
          }
        }
      ]
    },
    {
      "kind": "javascript-module",
      "path": "src/components/reusable/tabs/tabPanel.ts",
      "declarations": [
        {
          "kind": "class",
          "description": "Tabs.",
          "name": "TabPanel",
          "slots": [
            {
              "description": "Slot for tab content.",
              "name": "unnamed"
            }
          ],
          "members": [
            {
              "kind": "field",
              "name": "tabId",
              "type": {
                "text": "string"
              },
              "default": "''",
              "description": "Matching Tab ID, required.",
              "attribute": "tabId"
            },
            {
              "kind": "field",
              "name": "visible",
              "type": {
                "text": "boolean"
              },
              "default": "false",
              "description": "Tab Panel visible state.  Must match Tab selected state.",
              "attribute": "visible",
              "reflects": true
            }
          ],
          "attributes": [
            {
              "name": "tabId",
              "type": {
                "text": "string"
              },
              "default": "''",
              "description": "Matching Tab ID, required.",
              "fieldName": "tabId"
            },
            {
              "name": "visible",
              "type": {
                "text": "boolean"
              },
              "default": "false",
              "description": "Tab Panel visible state.  Must match Tab selected state.",
              "fieldName": "visible"
            }
          ],
          "superclass": {
            "name": "LitElement",
            "package": "lit"
          },
          "tagName": "kyn-tab-panel",
          "customElement": true
        }
      ],
      "exports": [
        {
          "kind": "js",
          "name": "TabPanel",
          "declaration": {
            "name": "TabPanel",
            "module": "src/components/reusable/tabs/tabPanel.ts"
          }
        },
        {
          "kind": "custom-element-definition",
          "name": "kyn-tab-panel",
          "declaration": {
            "name": "TabPanel",
            "module": "src/components/reusable/tabs/tabPanel.ts"
          }
        }
      ]
    },
    {
      "kind": "javascript-module",
      "path": "src/components/reusable/tabs/tabs.ts",
      "declarations": [
        {
          "kind": "class",
          "description": "Tabs.",
          "name": "Tabs",
          "slots": [
            {
              "description": "Slot for kyn-tab-panel components.",
              "name": "unnamed"
            },
            {
              "description": "Slot for kyn-tab components.",
              "name": "tabs"
            }
          ],
          "members": [
            {
              "kind": "method",
              "name": "_handleChange",
              "privacy": "private",
              "parameters": [
                {
                  "name": "e",
                  "type": {
                    "text": "any"
                  },
                  "description": "The parameter \"e\" is an event object that contains information about the event\r\nthat triggered the handleChange function."
                }
              ],
              "description": "Updates children and emits a change event based on the provided\r\nevent details when a child kyn-tab is clicked."
            },
            {
              "kind": "method",
              "name": "_updateChildren",
              "privacy": "private",
              "parameters": [
                {
                  "name": "selectedTabId",
                  "type": {
                    "text": "string"
                  },
                  "description": "The selectedTabId parameter is a string that represents the ID of\r\nthe tab that is currently selected."
                }
              ],
              "description": "Updates the selected property of tabs and the visible property of tab panels based on\r\nthe selected tab ID."
            },
            {
              "kind": "method",
              "name": "_emitChangeEvent",
              "privacy": "private",
              "parameters": [
                {
                  "name": "origEvent",
                  "type": {
                    "text": "any"
                  },
                  "description": "The origEvent parameter is the original event object that triggered the\r\nchange event. It could be any type of event object, such as a click event or a keydown event."
                },
                {
                  "name": "selectedTabId",
                  "type": {
                    "text": "string"
                  },
                  "description": "The selectedTabId parameter is a string that represents the ID of\r\nthe selected tab."
                }
              ],
              "description": "Creates and dispatches a custom event called 'on-change' with the provided original event and\r\nselected tab ID as details."
            },
            {
              "kind": "method",
              "name": "_handleKeyboard",
              "privacy": "private",
              "parameters": [
                {
                  "name": "e",
                  "type": {
                    "text": "any"
                  },
                  "description": "The parameter `e` is an event object that represents the keyboard event. It\r\ncontains information about the keyboard event, such as the key code of the pressed key."
                }
              ],
              "description": "Handles keyboard events for navigating between tabs.",
              "return": {
                "type": {
                  "text": ""
                }
              }
            }
          ],
          "events": [
            {
              "description": "Emits the new selected Tab ID when switching tabs.",
              "name": "on-change"
            }
          ],
          "superclass": {
            "name": "LitElement",
            "package": "lit"
          },
          "tagName": "kyn-tabs",
          "customElement": true
        }
      ],
      "exports": [
        {
          "kind": "js",
          "name": "Tabs",
          "declaration": {
            "name": "Tabs",
            "module": "src/components/reusable/tabs/tabs.ts"
          }
        },
        {
          "kind": "custom-element-definition",
          "name": "kyn-tabs",
          "declaration": {
            "name": "Tabs",
            "module": "src/components/reusable/tabs/tabs.ts"
          }
        }
      ]
    },
    {
      "kind": "javascript-module",
      "path": "src/components/reusable/textArea/index.ts",
      "declarations": [],
      "exports": [
        {
          "kind": "js",
          "name": "TextArea",
=======
          "name": "kyn-header-flyouts",
>>>>>>> 435f37c6
          "declaration": {
            "name": "HeaderFlyouts",
            "module": "src/components/global/header/headerFlyouts.ts"
          }
        }
      ]
    },
    {
      "kind": "javascript-module",
      "path": "src/components/global/header/headerLink.ts",
      "declarations": [
        {
          "kind": "class",
          "description": "Component for navigation links within the Header.",
          "name": "HeaderLink",
          "slots": [
            {
              "description": "Slot for link text/content.",
              "name": "unnamed"
            },
            {
              "description": "Slot for sublinks (up to two levels).",
              "name": "links"
            }
          ],
          "members": [
            {
              "kind": "field",
              "name": "open",
              "type": {
                "text": "boolean"
              },
              "default": "false",
              "description": "Link open state.",
              "attribute": "open"
            },
            {
              "kind": "field",
              "name": "href",
              "type": {
                "text": "string"
              },
              "default": "''",
              "description": "Link url.",
              "attribute": "href"
            },
            {
              "kind": "field",
              "name": "target",
              "default": "'_self'",
              "type": {
                "text": "'_self'"
              },
              "description": "Defines a target attribute for where to load the URL. Possible options include \"_self\" (default), \"_blank\", \"_parent\", \"_top\"",
              "attribute": "target"
            },
            {
              "kind": "field",
              "name": "rel",
              "type": {
                "text": "string"
              },
              "default": "''",
              "description": "Defines a relationship between a linked resource and the document. An empty string (default) means no particular relationship",
              "attribute": "rel"
            },
            {
              "kind": "field",
              "name": "isActive",
              "type": {
                "text": "boolean"
              },
              "default": "false",
              "description": "Link active state, for example when URL path matches link href.",
              "attribute": "isActive"
            },
            {
              "kind": "field",
              "name": "divider",
              "type": {
                "text": "boolean"
              },
              "default": "false",
              "description": "Adds a 1px shadow to the bottom of the link.",
              "attribute": "divider"
            },
            {
              "kind": "method",
              "name": "handlePointerEnter",
              "privacy": "private",
              "parameters": [
                {
                  "name": "e",
                  "type": {
                    "text": "PointerEvent"
                  }
                }
              ]
            },
            {
              "kind": "method",
              "name": "handlePointerLeave",
              "privacy": "private",
              "parameters": [
                {
                  "name": "e",
                  "type": {
                    "text": "PointerEvent"
                  }
                }
              ]
            },
            {
              "kind": "method",
              "name": "handleClick",
              "privacy": "private",
              "parameters": [
                {
                  "name": "e",
                  "type": {
                    "text": "Event"
                  }
                }
              ]
            },
            {
              "kind": "method",
              "name": "handleClickOut",
              "privacy": "private",
              "parameters": [
                {
                  "name": "e",
                  "type": {
                    "text": "Event"
                  }
                }
              ]
            },
            {
              "kind": "method",
              "name": "determineIfSlotted",
              "privacy": "private"
            },
            {
              "kind": "method",
              "name": "determineLevel",
              "privacy": "private"
            },
            {
              "kind": "method",
              "name": "testBreakpoint",
              "privacy": "private"
            }
          ],
          "events": [
            {
              "description": "Captures the click event and emits the original event details.",
              "name": "on-click"
            }
          ],
          "attributes": [
            {
              "name": "open",
              "type": {
                "text": "boolean"
              },
              "default": "false",
              "description": "Link open state.",
              "fieldName": "open"
            },
            {
              "name": "href",
              "type": {
                "text": "string"
              },
              "default": "''",
              "description": "Link url.",
              "fieldName": "href"
            },
            {
              "name": "target",
              "default": "'_self'",
              "type": {
                "text": "'_self'"
              },
              "description": "Defines a target attribute for where to load the URL. Possible options include \"_self\" (default), \"_blank\", \"_parent\", \"_top\"",
              "fieldName": "target"
            },
            {
              "name": "rel",
              "type": {
                "text": "string"
              },
              "default": "''",
              "description": "Defines a relationship between a linked resource and the document. An empty string (default) means no particular relationship",
              "fieldName": "rel"
            },
            {
              "name": "isActive",
              "type": {
                "text": "boolean"
              },
              "default": "false",
              "description": "Link active state, for example when URL path matches link href.",
              "fieldName": "isActive"
            },
            {
              "name": "divider",
              "type": {
                "text": "boolean"
              },
              "default": "false",
              "description": "Adds a 1px shadow to the bottom of the link.",
              "fieldName": "divider"
            }
          ],
          "superclass": {
            "name": "LitElement",
            "package": "lit"
          },
          "tagName": "kyn-header-link",
          "customElement": true
        }
      ],
      "exports": [
        {
          "kind": "js",
          "name": "HeaderLink",
          "declaration": {
            "name": "HeaderLink",
            "module": "src/components/global/header/headerLink.ts"
          }
        },
        {
          "kind": "custom-element-definition",
          "name": "kyn-header-link",
          "declaration": {
            "name": "HeaderLink",
            "module": "src/components/global/header/headerLink.ts"
          }
        }
      ]
    },
    {
      "kind": "javascript-module",
      "path": "src/components/global/header/headerNav.ts",
      "declarations": [
        {
          "kind": "class",
          "description": "Container for header navigation links.",
          "name": "HeaderNav",
          "slots": [
            {
              "description": "This element has a slot.",
              "name": "unnamed"
            }
          ],
          "members": [
            {
              "kind": "method",
              "name": "testBreakpoint",
              "privacy": "private"
            }
          ],
          "superclass": {
            "name": "LitElement",
            "package": "lit"
          },
          "tagName": "kyn-header-nav",
          "customElement": true
        }
      ],
      "exports": [
        {
          "kind": "js",
          "name": "HeaderNav",
          "declaration": {
            "name": "HeaderNav",
            "module": "src/components/global/header/headerNav.ts"
          }
        },
        {
          "kind": "custom-element-definition",
          "name": "kyn-header-nav",
          "declaration": {
            "name": "HeaderNav",
            "module": "src/components/global/header/headerNav.ts"
          }
        }
      ]
    },
    {
      "kind": "javascript-module",
      "path": "src/components/global/header/headerPanel.ts",
      "declarations": [
        {
          "kind": "class",
          "description": "Header fly-out panel.",
          "name": "HeaderPanel",
          "slots": [
            {
              "description": "Slot for panel content.",
              "name": "unnamed"
            },
            {
              "description": "Slot for button icon.",
              "name": "button"
            }
          ],
          "members": [
            {
              "kind": "field",
              "name": "right",
              "type": {
                "text": "boolean"
              },
              "default": "false",
              "description": "Panel extends from right instead of left.",
              "attribute": "right"
            },
            {
              "kind": "field",
              "name": "open",
              "type": {
                "text": "boolean"
              },
              "default": "false",
              "description": "Panel open state.",
              "attribute": "open"
            },
            {
              "kind": "field",
              "name": "heading",
              "type": {
                "text": "string"
              },
              "default": "''",
              "description": "Panel heading.",
              "attribute": "heading"
            },
            {
              "kind": "field",
              "name": "openText",
              "type": {
                "text": "string"
              },
              "default": "'Open Panel'",
              "description": "Open button assistive text.",
              "attribute": "openText"
            },
            {
              "kind": "field",
              "name": "closeText",
              "type": {
                "text": "string"
              },
              "default": "'Close Panel'",
              "description": "Close button assistive text.",
              "attribute": "closeText"
            },
            {
              "kind": "method",
              "name": "togglePanel",
              "privacy": "private"
            },
            {
              "kind": "method",
              "name": "handleClickOut",
              "privacy": "private",
              "parameters": [
                {
                  "name": "e",
                  "type": {
                    "text": "Event"
                  }
                }
              ]
            }
          ],
          "attributes": [
            {
              "name": "right",
              "type": {
                "text": "boolean"
              },
              "default": "false",
              "description": "Panel extends from right instead of left.",
              "fieldName": "right"
            },
            {
              "name": "open",
              "type": {
                "text": "boolean"
              },
              "default": "false",
              "description": "Panel open state.",
              "fieldName": "open"
            },
            {
              "name": "heading",
              "type": {
                "text": "string"
              },
              "default": "''",
              "description": "Panel heading.",
              "fieldName": "heading"
            },
            {
              "name": "openText",
              "type": {
                "text": "string"
              },
              "default": "'Open Panel'",
              "description": "Open button assistive text.",
              "fieldName": "openText"
            },
            {
              "name": "closeText",
              "type": {
                "text": "string"
              },
              "default": "'Close Panel'",
              "description": "Close button assistive text.",
              "fieldName": "closeText"
            }
          ],
          "superclass": {
            "name": "LitElement",
            "package": "lit"
          },
          "tagName": "kyn-header-panel",
          "customElement": true
        }
      ],
      "exports": [
        {
          "kind": "js",
          "name": "HeaderPanel",
          "declaration": {
            "name": "HeaderPanel",
            "module": "src/components/global/header/headerPanel.ts"
          }
        },
        {
          "kind": "custom-element-definition",
          "name": "kyn-header-panel",
          "declaration": {
            "name": "HeaderPanel",
            "module": "src/components/global/header/headerPanel.ts"
          }
        }
      ]
    },
    {
      "kind": "javascript-module",
      "path": "src/components/global/header/headerPanelLink.ts",
      "declarations": [
        {
          "kind": "class",
          "description": "Header fly-out panel link.",
          "name": "HeaderPanelLink",
          "slots": [
            {
              "description": "Slot for link text/content.",
              "name": "unnamed"
            }
          ],
          "members": [
            {
              "kind": "field",
              "name": "href",
              "type": {
                "text": "string"
              },
              "default": "''",
              "description": "Link url.",
              "attribute": "href"
            },
            {
              "kind": "field",
              "name": "target",
              "default": "'_self'",
              "type": {
                "text": "'_self'"
              },
              "description": "Defines a target attribute for where to load the URL. Possible options include \"_self\" (default), \"_blank\", \"_parent\", \"_top\"",
              "attribute": "target"
            },
            {
              "kind": "field",
              "name": "rel",
              "type": {
                "text": "string"
              },
              "default": "''",
              "description": "Defines a relationship between a linked resource and the document. An empty string (default) means no particular relationship",
              "attribute": "rel"
            },
            {
              "kind": "method",
              "name": "handleClick",
              "privacy": "private",
              "parameters": [
                {
                  "name": "e",
                  "type": {
                    "text": "Event"
                  }
                }
              ]
            }
          ],
          "events": [
            {
              "description": "Captures the click event and emits the original event details.",
              "name": "on-click"
            }
          ],
          "attributes": [
            {
              "name": "href",
              "type": {
                "text": "string"
              },
              "default": "''",
              "description": "Link url.",
              "fieldName": "href"
            },
            {
              "name": "target",
              "default": "'_self'",
              "type": {
                "text": "'_self'"
              },
              "description": "Defines a target attribute for where to load the URL. Possible options include \"_self\" (default), \"_blank\", \"_parent\", \"_top\"",
              "fieldName": "target"
            },
            {
              "name": "rel",
              "type": {
                "text": "string"
              },
              "default": "''",
              "description": "Defines a relationship between a linked resource and the document. An empty string (default) means no particular relationship",
              "fieldName": "rel"
            }
          ],
          "superclass": {
            "name": "LitElement",
            "package": "lit"
          },
          "tagName": "kyn-header-panel-link",
          "customElement": true
        }
      ],
      "exports": [
        {
          "kind": "js",
          "name": "HeaderPanelLink",
          "declaration": {
            "name": "HeaderPanelLink",
            "module": "src/components/global/header/headerPanelLink.ts"
          }
        },
        {
          "kind": "custom-element-definition",
          "name": "kyn-header-panel-link",
          "declaration": {
            "name": "HeaderPanelLink",
            "module": "src/components/global/header/headerPanelLink.ts"
          }
        }
      ]
    },
    {
      "kind": "javascript-module",
      "path": "src/components/global/header/index.ts",
      "declarations": [],
      "exports": [
        {
          "kind": "js",
          "name": "Header",
          "declaration": {
            "name": "Header",
            "module": "./header"
          }
        },
        {
          "kind": "js",
          "name": "HeaderNav",
          "declaration": {
            "name": "HeaderNav",
            "module": "./headerNav"
          }
        },
        {
          "kind": "js",
          "name": "HeaderLink",
          "declaration": {
            "name": "HeaderLink",
            "module": "./headerLink"
          }
        },
        {
          "kind": "js",
          "name": "HeaderFlyouts",
          "declaration": {
            "name": "HeaderFlyouts",
            "module": "./headerFlyouts"
          }
        },
        {
          "kind": "js",
          "name": "HeaderFlyout",
          "declaration": {
            "name": "HeaderFlyout",
            "module": "./headerFlyout"
          }
        },
        {
          "kind": "js",
          "name": "HeaderAvatar",
          "declaration": {
            "name": "HeaderAvatar",
            "module": "./headerAvatar"
          }
        },
        {
          "kind": "js",
          "name": "HeaderPanel",
          "declaration": {
            "name": "HeaderPanel",
            "module": "./headerPanel"
          }
        },
        {
          "kind": "js",
          "name": "HeaderPanelLink",
          "declaration": {
            "name": "HeaderPanelLink",
            "module": "./headerPanelLink"
          }
        }
      ]
    },
    {
      "kind": "javascript-module",
      "path": "src/components/global/localNav/index.ts",
      "declarations": [],
      "exports": [
        {
          "kind": "js",
          "name": "LocalNav",
          "declaration": {
            "name": "LocalNav",
            "module": "./localNav"
          }
        },
        {
          "kind": "js",
          "name": "LocalNavLink",
          "declaration": {
            "name": "LocalNavLink",
            "module": "./localNavLink"
          }
        }
      ]
    },
    {
      "kind": "javascript-module",
      "path": "src/components/global/localNav/localNav.ts",
      "declarations": [
        {
          "kind": "class",
          "description": "The global Side Navigation component.",
          "name": "LocalNav",
          "slots": [
            {
              "description": "The default slot, for local nav links.",
              "name": "unnamed"
            }
          ],
          "members": [
            {
              "kind": "field",
              "name": "pinned",
              "type": {
                "text": "boolean"
              },
              "default": "false",
              "description": "Local nav pinned state.",
              "attribute": "pinned"
            },
            {
              "kind": "field",
              "name": "pinText",
              "type": {
                "text": "string"
              },
              "default": "'Pin open'",
              "description": "Pin open button assistive text.",
              "attribute": "pinText"
            },
            {
              "kind": "field",
              "name": "unpinText",
              "type": {
                "text": "string"
              },
              "default": "'Unpin'",
              "description": "Unpin button assistive text.",
              "attribute": "unpinText"
            },
            {
              "kind": "method",
              "name": "onNavToggle",
              "privacy": "private",
              "parameters": [
                {
                  "name": "e",
                  "type": {
                    "text": "Event"
                  }
                }
              ]
            },
            {
              "kind": "method",
              "name": "handleMouseenter",
              "privacy": "private"
            },
            {
              "kind": "method",
              "name": "handleMouseleave",
              "privacy": "private"
            },
            {
              "kind": "method",
              "name": "updateChildren",
              "privacy": "private"
            },
            {
              "kind": "method",
              "name": "handleSlotChange",
              "privacy": "private"
            }
          ],
          "events": [
            {
              "description": "Captures the click event and emits the pinned state and original event details.",
              "name": "on-toggle"
            }
          ],
          "attributes": [
            {
              "name": "pinned",
              "type": {
                "text": "boolean"
              },
              "default": "false",
              "description": "Local nav pinned state.",
              "fieldName": "pinned"
            },
            {
              "name": "pinText",
              "type": {
                "text": "string"
              },
              "default": "'Pin open'",
              "description": "Pin open button assistive text.",
              "fieldName": "pinText"
            },
            {
              "name": "unpinText",
              "type": {
                "text": "string"
              },
              "default": "'Unpin'",
              "description": "Unpin button assistive text.",
              "fieldName": "unpinText"
            }
          ],
          "superclass": {
            "name": "LitElement",
            "package": "lit"
          },
          "tagName": "kyn-local-nav",
          "customElement": true
        }
      ],
      "exports": [
        {
          "kind": "js",
          "name": "LocalNav",
          "declaration": {
            "name": "LocalNav",
            "module": "src/components/global/localNav/localNav.ts"
          }
        },
        {
          "kind": "custom-element-definition",
          "name": "kyn-local-nav",
          "declaration": {
            "name": "LocalNav",
            "module": "src/components/global/localNav/localNav.ts"
          }
        }
      ]
    },
    {
      "kind": "javascript-module",
      "path": "src/components/global/localNav/localNavLink.ts",
      "declarations": [
        {
          "kind": "class",
          "description": "Link component for use in the global Side Navigation component.",
          "name": "LocalNavLink",
          "slots": [
            {
              "description": "The default slot, for the link text.",
              "name": "unnamed"
            },
            {
              "description": "Slot for an icon, level 1 links only.",
              "name": "icon"
            },
            {
              "description": "Slot for the next level of links, supports three levels.",
              "name": "links"
            }
          ],
          "members": [
            {
              "kind": "field",
              "name": "href",
              "type": {
                "text": "string"
              },
              "default": "''",
              "description": "Link url.",
              "attribute": "href"
            },
            {
              "kind": "field",
              "name": "expanded",
              "type": {
                "text": "boolean"
              },
              "default": "false",
              "description": "Expanded state.",
              "attribute": "expanded"
            },
            {
              "kind": "field",
              "name": "active",
              "type": {
                "text": "boolean"
              },
              "default": "false",
              "description": "Active state.",
              "attribute": "active"
            },
            {
              "kind": "field",
              "name": "disabled",
              "type": {
                "text": "boolean"
              },
              "default": "false",
              "description": "Disabled state.",
              "attribute": "disabled"
            },
            {
              "kind": "method",
              "name": "_handleSlotChange",
              "privacy": "private"
            },
            {
              "kind": "method",
              "name": "updateChildren",
              "privacy": "private"
            },
            {
              "kind": "method",
              "name": "determineLevel",
              "privacy": "private"
            },
            {
              "kind": "method",
              "name": "handleClick",
              "privacy": "private",
              "parameters": [
                {
                  "name": "e",
                  "type": {
                    "text": "Event"
                  }
                }
              ]
            }
          ],
          "events": [
            {
              "description": "Captures the click event and emits the original event, level, and if default was prevented.",
              "name": "on-click"
            }
          ],
          "attributes": [
            {
              "name": "href",
              "type": {
                "text": "string"
              },
              "default": "''",
              "description": "Link url.",
              "fieldName": "href"
            },
            {
              "name": "expanded",
              "type": {
                "text": "boolean"
              },
              "default": "false",
              "description": "Expanded state.",
              "fieldName": "expanded"
            },
            {
              "name": "active",
              "type": {
                "text": "boolean"
              },
              "default": "false",
              "description": "Active state.",
              "fieldName": "active"
            },
            {
              "name": "disabled",
              "type": {
                "text": "boolean"
              },
              "default": "false",
              "description": "Disabled state.",
              "fieldName": "disabled"
            }
          ],
          "superclass": {
            "name": "LitElement",
            "package": "lit"
          },
          "tagName": "kyn-local-nav-link",
          "customElement": true
        }
      ],
      "exports": [
        {
          "kind": "js",
          "name": "LocalNavLink",
          "declaration": {
            "name": "LocalNavLink",
            "module": "src/components/global/localNav/localNavLink.ts"
          }
        },
        {
          "kind": "custom-element-definition",
          "name": "kyn-local-nav-link",
          "declaration": {
            "name": "LocalNavLink",
            "module": "src/components/global/localNav/localNavLink.ts"
          }
        }
      ]
    },
    {
      "kind": "javascript-module",
      "path": "src/components/global/uiShell/index.ts",
      "declarations": [],
      "exports": [
        {
          "kind": "js",
          "name": "UiShell",
          "declaration": {
            "name": "UiShell",
            "module": "./uiShell"
          }
        }
      ]
    },
    {
      "kind": "javascript-module",
      "path": "src/components/global/uiShell/uiShell.ts",
      "declarations": [
        {
          "kind": "class",
          "description": "Container to help with positioning and padding of the global elements such as: adds padding for the fixed Header and Local Nav, adds main content gutters, and makes Footer sticky. This takes the onus off of the consuming app to configure these values.",
          "name": "UiShell",
          "slots": [
            {
              "description": "Slot for global elements.",
              "name": "unnamed"
            }
          ],
          "members": [
            {
              "kind": "method",
              "name": "handleSlotChange",
              "privacy": "private"
            }
          ],
          "superclass": {
            "name": "LitElement",
            "package": "lit"
          },
          "tagName": "kyn-ui-shell",
          "customElement": true
        }
      ],
      "exports": [
        {
          "kind": "js",
          "name": "UiShell",
          "declaration": {
            "name": "UiShell",
            "module": "src/components/global/uiShell/uiShell.ts"
          }
        },
        {
          "kind": "custom-element-definition",
          "name": "kyn-ui-shell",
          "declaration": {
            "name": "UiShell",
            "module": "src/components/global/uiShell/uiShell.ts"
          }
        }
      ]
    },
    {
      "kind": "javascript-module",
      "path": "src/components/reusable/table/story-helpers/action-menu.ts",
      "declarations": [
        {
          "kind": "class",
          "description": "",
          "name": "ActionMenu",
          "members": [
            {
              "kind": "field",
              "name": "opened",
              "type": {
                "text": "boolean"
              },
              "default": "false",
              "attribute": "opened"
            },
            {
              "kind": "field",
              "name": "handleDelete",
              "attribute": "handleDelete"
            },
            {
              "kind": "field",
              "name": "itemId",
              "type": {
                "text": "number"
              },
              "default": "0",
              "attribute": "itemId"
            },
            {
              "kind": "method",
              "name": "toggleMenu"
            },
            {
              "kind": "field",
              "name": "deleteHandler"
            },
            {
              "kind": "field",
              "name": "actionHandler"
            },
            {
              "kind": "field",
              "name": "_handleToggle"
            }
          ],
          "attributes": [
            {
              "name": "opened",
              "type": {
                "text": "boolean"
              },
              "default": "false",
              "fieldName": "opened"
            },
            {
              "name": "handleDelete",
              "fieldName": "handleDelete"
            },
            {
              "name": "itemId",
              "type": {
                "text": "number"
              },
              "default": "0",
              "fieldName": "itemId"
            }
          ],
          "superclass": {
            "name": "LitElement",
            "package": "lit"
          },
          "tagName": "action-menu",
          "customElement": true
        }
      ],
      "exports": [
        {
          "kind": "js",
          "name": "ActionMenu",
          "declaration": {
            "name": "ActionMenu",
            "module": "src/components/reusable/table/story-helpers/action-menu.ts"
          }
        },
        {
          "kind": "custom-element-definition",
          "name": "action-menu",
          "declaration": {
            "name": "ActionMenu",
            "module": "src/components/reusable/table/story-helpers/action-menu.ts"
          }
        }
      ]
    },
    {
      "kind": "javascript-module",
      "path": "src/components/reusable/table/story-helpers/batch-actions.ts",
      "declarations": [
        {
          "kind": "class",
          "description": "",
          "name": "BatchActions",
          "members": [
            {
              "kind": "field",
              "name": "handleDelete",
              "attribute": "handleDelete"
            },
            {
              "kind": "field",
              "name": "opened",
              "type": {
                "text": "boolean"
              },
              "default": "false",
              "attribute": "opened",
              "reflects": true
            },
            {
              "kind": "field",
              "name": "handleClick"
            }
          ],
          "attributes": [
            {
              "name": "handleDelete",
              "fieldName": "handleDelete"
            },
            {
              "name": "opened",
              "type": {
                "text": "boolean"
              },
              "default": "false",
              "fieldName": "opened"
            }
          ],
          "superclass": {
            "name": "LitElement",
            "package": "lit"
          },
          "tagName": "batch-actions",
          "customElement": true
        }
      ],
      "exports": [
        {
          "kind": "js",
          "name": "BatchActions",
          "declaration": {
            "name": "BatchActions",
            "module": "src/components/reusable/table/story-helpers/batch-actions.ts"
          }
        },
        {
          "kind": "custom-element-definition",
          "name": "batch-actions",
          "declaration": {
            "name": "BatchActions",
            "module": "src/components/reusable/table/story-helpers/batch-actions.ts"
          }
        }
      ]
    }
  ]
}<|MERGE_RESOLUTION|>--- conflicted
+++ resolved
@@ -368,6 +368,1797 @@
           "declaration": {
             "name": "createOptionsArray",
             "module": "src/common/helpers/helpers.ts"
+          }
+        }
+      ]
+    },
+    {
+      "kind": "javascript-module",
+      "path": "src/components/global/footer/footer.ts",
+      "declarations": [
+        {
+          "kind": "class",
+          "description": "The global Footer component.",
+          "name": "Footer",
+          "slots": [
+            {
+              "description": "Default slot, for the footer-nav.",
+              "name": "unnamed"
+            },
+            {
+              "description": "Slot for the logo, will overwrite the default logo.",
+              "name": "logo"
+            },
+            {
+              "description": "Slot for the copyright text.",
+              "name": "copyright"
+            }
+          ],
+          "members": [
+            {
+              "kind": "field",
+              "name": "rootUrl",
+              "type": {
+                "text": "string"
+              },
+              "default": "'/'",
+              "description": "URL for the footer logo link. Should target the application home page.",
+              "attribute": "rootUrl"
+            },
+            {
+              "kind": "method",
+              "name": "handleRootLinkClick",
+              "privacy": "private",
+              "parameters": [
+                {
+                  "name": "e",
+                  "type": {
+                    "text": "Event"
+                  }
+                }
+              ]
+            }
+          ],
+          "events": [
+            {
+              "description": "Captures the logo link click event and emits the original event.",
+              "name": "on-root-link-click"
+            }
+          ],
+          "attributes": [
+            {
+              "name": "rootUrl",
+              "type": {
+                "text": "string"
+              },
+              "default": "'/'",
+              "description": "URL for the footer logo link. Should target the application home page.",
+              "fieldName": "rootUrl"
+            }
+          ],
+          "superclass": {
+            "name": "LitElement",
+            "package": "lit"
+          },
+          "tagName": "kyn-footer",
+          "customElement": true
+        }
+      ],
+      "exports": [
+        {
+          "kind": "js",
+          "name": "Footer",
+          "declaration": {
+            "name": "Footer",
+            "module": "src/components/global/footer/footer.ts"
+          }
+        },
+        {
+          "kind": "custom-element-definition",
+          "name": "kyn-footer",
+          "declaration": {
+            "name": "Footer",
+            "module": "src/components/global/footer/footer.ts"
+          }
+        }
+      ]
+    },
+    {
+      "kind": "javascript-module",
+      "path": "src/components/global/footer/footerLink.ts",
+      "declarations": [
+        {
+          "kind": "class",
+          "description": "Component for navigation links within the Footer.",
+          "name": "FooterNavLink",
+          "slots": [
+            {
+              "description": "Slot for link text/content.",
+              "name": "unnamed"
+            }
+          ],
+          "members": [
+            {
+              "kind": "field",
+              "name": "target",
+              "default": "'_self'",
+              "type": {
+                "text": "'_self'"
+              },
+              "description": "Defines a target attribute for where to load the URL. Possible options include \"_self\" (default), \"_blank\", \"_parent\", \"_top\"",
+              "attribute": "target"
+            },
+            {
+              "kind": "field",
+              "name": "rel",
+              "type": {
+                "text": "string"
+              },
+              "default": "''",
+              "description": "Defines a relationship between a linked resource and the document. An empty string (default) means no particular relationship",
+              "attribute": "rel"
+            },
+            {
+              "kind": "field",
+              "name": "href",
+              "type": {
+                "text": "string"
+              },
+              "default": "''",
+              "description": "Link url.",
+              "attribute": "href"
+            },
+            {
+              "kind": "method",
+              "name": "handleClick",
+              "privacy": "private",
+              "parameters": [
+                {
+                  "name": "e",
+                  "type": {
+                    "text": "Event"
+                  }
+                }
+              ]
+            }
+          ],
+          "events": [
+            {
+              "description": "Captures the click event and emits the original event details.",
+              "name": "on-click"
+            }
+          ],
+          "attributes": [
+            {
+              "name": "target",
+              "default": "'_self'",
+              "type": {
+                "text": "'_self'"
+              },
+              "description": "Defines a target attribute for where to load the URL. Possible options include \"_self\" (default), \"_blank\", \"_parent\", \"_top\"",
+              "fieldName": "target"
+            },
+            {
+              "name": "rel",
+              "type": {
+                "text": "string"
+              },
+              "default": "''",
+              "description": "Defines a relationship between a linked resource and the document. An empty string (default) means no particular relationship",
+              "fieldName": "rel"
+            },
+            {
+              "name": "href",
+              "type": {
+                "text": "string"
+              },
+              "default": "''",
+              "description": "Link url.",
+              "fieldName": "href"
+            }
+          ],
+          "superclass": {
+            "name": "LitElement",
+            "package": "lit"
+          },
+          "tagName": "kyn-footer-link",
+          "customElement": true
+        }
+      ],
+      "exports": [
+        {
+          "kind": "js",
+          "name": "FooterNavLink",
+          "declaration": {
+            "name": "FooterNavLink",
+            "module": "src/components/global/footer/footerLink.ts"
+          }
+        },
+        {
+          "kind": "custom-element-definition",
+          "name": "kyn-footer-link",
+          "declaration": {
+            "name": "FooterNavLink",
+            "module": "src/components/global/footer/footerLink.ts"
+          }
+        }
+      ]
+    },
+    {
+      "kind": "javascript-module",
+      "path": "src/components/global/footer/footerNav.ts",
+      "declarations": [
+        {
+          "kind": "class",
+          "description": "Container for footer navigation links.",
+          "name": "FooterNav",
+          "slots": [
+            {
+              "description": "Slot for footer links.",
+              "name": "unnamed"
+            }
+          ],
+          "members": [],
+          "superclass": {
+            "name": "LitElement",
+            "package": "lit"
+          },
+          "tagName": "kyn-footer-nav",
+          "customElement": true
+        }
+      ],
+      "exports": [
+        {
+          "kind": "js",
+          "name": "FooterNav",
+          "declaration": {
+            "name": "FooterNav",
+            "module": "src/components/global/footer/footerNav.ts"
+          }
+        },
+        {
+          "kind": "custom-element-definition",
+          "name": "kyn-footer-nav",
+          "declaration": {
+            "name": "FooterNav",
+            "module": "src/components/global/footer/footerNav.ts"
+          }
+        }
+      ]
+    },
+    {
+      "kind": "javascript-module",
+      "path": "src/components/global/footer/index.ts",
+      "declarations": [],
+      "exports": [
+        {
+          "kind": "js",
+          "name": "Footer",
+          "declaration": {
+            "name": "Footer",
+            "module": "./footer"
+          }
+        },
+        {
+          "kind": "js",
+          "name": "FooterNav",
+          "declaration": {
+            "name": "FooterNav",
+            "module": "./footerNav"
+          }
+        },
+        {
+          "kind": "js",
+          "name": "FooterNavLink",
+          "declaration": {
+            "name": "FooterNavLink",
+            "module": "./footerLink"
+          }
+        }
+      ]
+    },
+    {
+      "kind": "javascript-module",
+      "path": "src/components/global/header/header.ts",
+      "declarations": [
+        {
+          "kind": "class",
+          "description": "The global Header component.",
+          "name": "Header",
+          "slots": [
+            {
+              "description": "The default slot for all empty space right of the logo/title.",
+              "name": "unnamed"
+            },
+            {
+              "description": "Slot for the logo, will overwrite the default logo.",
+              "name": "logo"
+            },
+            {
+              "description": "Slot left of the logo, intended for a header panel.",
+              "name": "left"
+            }
+          ],
+          "members": [
+            {
+              "kind": "field",
+              "name": "rootUrl",
+              "type": {
+                "text": "string"
+              },
+              "default": "'/'",
+              "description": "URL for the header logo link. Should target the application home page.",
+              "attribute": "rootUrl"
+            },
+            {
+              "kind": "field",
+              "name": "appTitle",
+              "type": {
+                "text": "string"
+              },
+              "default": "''",
+              "description": "App title text next to logo.  Hidden on smaller screens.",
+              "attribute": "appTitle"
+            },
+            {
+              "kind": "field",
+              "name": "breakpoint",
+              "type": {
+                "text": "number"
+              },
+              "default": "672",
+              "description": "The breakpoint (in px) to convert the nav to a flyout menu for small screens.",
+              "attribute": "breakpoint"
+            },
+            {
+              "kind": "field",
+              "name": "divider",
+              "type": {
+                "text": "boolean"
+              },
+              "default": "false",
+              "description": "Adds a 1px shadow to the bottom of the header, for contrast with  white backgrounds.",
+              "attribute": "divider"
+            },
+            {
+              "kind": "method",
+              "name": "handleSlotChange",
+              "privacy": "private"
+            },
+            {
+              "kind": "method",
+              "name": "handleMenuClickOut",
+              "privacy": "private",
+              "parameters": [
+                {
+                  "name": "e",
+                  "type": {
+                    "text": "any"
+                  }
+                }
+              ]
+            },
+            {
+              "kind": "method",
+              "name": "testBreakpoint",
+              "privacy": "private"
+            },
+            {
+              "kind": "method",
+              "name": "handleRootLinkClick",
+              "privacy": "private",
+              "parameters": [
+                {
+                  "name": "e",
+                  "type": {
+                    "text": "Event"
+                  }
+                }
+              ]
+            },
+            {
+              "kind": "method",
+              "name": "toggleNavMenu",
+              "privacy": "private"
+            },
+            {
+              "kind": "method",
+              "name": "emitMenuToggle",
+              "privacy": "private"
+            }
+          ],
+          "events": [
+            {
+              "description": "Captures the menu toggle click event and emits the menu open state in the detail.",
+              "name": "on-menu-toggle"
+            },
+            {
+              "description": "Captures the logo link click event and emits the original event details.",
+              "name": "on-root-link-click"
+            }
+          ],
+          "attributes": [
+            {
+              "name": "rootUrl",
+              "type": {
+                "text": "string"
+              },
+              "default": "'/'",
+              "description": "URL for the header logo link. Should target the application home page.",
+              "fieldName": "rootUrl"
+            },
+            {
+              "name": "appTitle",
+              "type": {
+                "text": "string"
+              },
+              "default": "''",
+              "description": "App title text next to logo.  Hidden on smaller screens.",
+              "fieldName": "appTitle"
+            },
+            {
+              "name": "breakpoint",
+              "type": {
+                "text": "number"
+              },
+              "default": "672",
+              "description": "The breakpoint (in px) to convert the nav to a flyout menu for small screens.",
+              "fieldName": "breakpoint"
+            },
+            {
+              "name": "divider",
+              "type": {
+                "text": "boolean"
+              },
+              "default": "false",
+              "description": "Adds a 1px shadow to the bottom of the header, for contrast with  white backgrounds.",
+              "fieldName": "divider"
+            }
+          ],
+          "superclass": {
+            "name": "LitElement",
+            "package": "lit"
+          },
+          "tagName": "kyn-header",
+          "customElement": true
+        }
+      ],
+      "exports": [
+        {
+          "kind": "js",
+          "name": "Header",
+          "declaration": {
+            "name": "Header",
+            "module": "src/components/global/header/header.ts"
+          }
+        },
+        {
+          "kind": "custom-element-definition",
+          "name": "kyn-header",
+          "declaration": {
+            "name": "Header",
+            "module": "src/components/global/header/header.ts"
+          }
+        }
+      ]
+    },
+    {
+      "kind": "javascript-module",
+      "path": "src/components/global/header/headerAvatar.ts",
+      "declarations": [
+        {
+          "kind": "class",
+          "description": "User avatar.",
+          "name": "HeaderAvatar",
+          "members": [
+            {
+              "kind": "field",
+              "name": "initials",
+              "type": {
+                "text": "string"
+              },
+              "default": "''",
+              "description": "Two letters, first and last initial, to show in the user avatar circle.",
+              "attribute": "initials"
+            }
+          ],
+          "attributes": [
+            {
+              "name": "initials",
+              "type": {
+                "text": "string"
+              },
+              "default": "''",
+              "description": "Two letters, first and last initial, to show in the user avatar circle.",
+              "fieldName": "initials"
+            }
+          ],
+          "superclass": {
+            "name": "LitElement",
+            "package": "lit"
+          },
+          "tagName": "kyn-header-avatar",
+          "customElement": true
+        }
+      ],
+      "exports": [
+        {
+          "kind": "js",
+          "name": "HeaderAvatar",
+          "declaration": {
+            "name": "HeaderAvatar",
+            "module": "src/components/global/header/headerAvatar.ts"
+          }
+        },
+        {
+          "kind": "custom-element-definition",
+          "name": "kyn-header-avatar",
+          "declaration": {
+            "name": "HeaderAvatar",
+            "module": "src/components/global/header/headerAvatar.ts"
+          }
+        }
+      ]
+    },
+    {
+      "kind": "javascript-module",
+      "path": "src/components/global/header/headerFlyout.ts",
+      "declarations": [
+        {
+          "kind": "class",
+          "description": "Component for header flyout items.",
+          "name": "HeaderFlyout",
+          "slots": [
+            {
+              "description": "Slot for flyout menu content.",
+              "name": "unnamed"
+            },
+            {
+              "description": "Slot for button/toggle content.",
+              "name": "button"
+            }
+          ],
+          "members": [
+            {
+              "kind": "field",
+              "name": "open",
+              "type": {
+                "text": "boolean"
+              },
+              "default": "false",
+              "description": "Flyout open state.",
+              "attribute": "open"
+            },
+            {
+              "kind": "field",
+              "name": "anchorLeft",
+              "type": {
+                "text": "boolean"
+              },
+              "default": "false",
+              "description": "Anchor flyout menu to the left edge of the button instead of the right edge.",
+              "attribute": "anchorLeft"
+            },
+            {
+              "kind": "field",
+              "name": "hideArrow",
+              "type": {
+                "text": "boolean"
+              },
+              "default": "false",
+              "description": "Hides the arrow.",
+              "attribute": "hideArrow"
+            },
+            {
+              "kind": "field",
+              "name": "assistiveText",
+              "type": {
+                "text": "string"
+              },
+              "default": "''",
+              "description": "Button assistive text, title + aria-label.",
+              "attribute": "assistiveText"
+            },
+            {
+              "kind": "field",
+              "name": "href",
+              "type": {
+                "text": "string"
+              },
+              "default": "''",
+              "description": "Turns the button into a link.",
+              "attribute": "href"
+            },
+            {
+              "kind": "method",
+              "name": "handlePointerEnter",
+              "privacy": "private",
+              "parameters": [
+                {
+                  "name": "e",
+                  "type": {
+                    "text": "PointerEvent"
+                  }
+                }
+              ]
+            },
+            {
+              "kind": "method",
+              "name": "handlePointerLeave",
+              "privacy": "private",
+              "parameters": [
+                {
+                  "name": "e",
+                  "type": {
+                    "text": "PointerEvent"
+                  }
+                }
+              ]
+            },
+            {
+              "kind": "method",
+              "name": "handleClick",
+              "privacy": "private"
+            },
+            {
+              "kind": "method",
+              "name": "handleClickOut",
+              "privacy": "private",
+              "parameters": [
+                {
+                  "name": "e",
+                  "type": {
+                    "text": "Event"
+                  }
+                }
+              ]
+            },
+            {
+              "kind": "method",
+              "name": "testBreakpoint",
+              "privacy": "private"
+            }
+          ],
+          "attributes": [
+            {
+              "name": "open",
+              "type": {
+                "text": "boolean"
+              },
+              "default": "false",
+              "description": "Flyout open state.",
+              "fieldName": "open"
+            },
+            {
+              "name": "anchorLeft",
+              "type": {
+                "text": "boolean"
+              },
+              "default": "false",
+              "description": "Anchor flyout menu to the left edge of the button instead of the right edge.",
+              "fieldName": "anchorLeft"
+            },
+            {
+              "name": "hideArrow",
+              "type": {
+                "text": "boolean"
+              },
+              "default": "false",
+              "description": "Hides the arrow.",
+              "fieldName": "hideArrow"
+            },
+            {
+              "name": "assistiveText",
+              "type": {
+                "text": "string"
+              },
+              "default": "''",
+              "description": "Button assistive text, title + aria-label.",
+              "fieldName": "assistiveText"
+            },
+            {
+              "name": "href",
+              "type": {
+                "text": "string"
+              },
+              "default": "''",
+              "description": "Turns the button into a link.",
+              "fieldName": "href"
+            }
+          ],
+          "superclass": {
+            "name": "LitElement",
+            "package": "lit"
+          },
+          "tagName": "kyn-header-flyout",
+          "customElement": true
+        }
+      ],
+      "exports": [
+        {
+          "kind": "js",
+          "name": "HeaderFlyout",
+          "declaration": {
+            "name": "HeaderFlyout",
+            "module": "src/components/global/header/headerFlyout.ts"
+          }
+        },
+        {
+          "kind": "custom-element-definition",
+          "name": "kyn-header-flyout",
+          "declaration": {
+            "name": "HeaderFlyout",
+            "module": "src/components/global/header/headerFlyout.ts"
+          }
+        }
+      ]
+    },
+    {
+      "kind": "javascript-module",
+      "path": "src/components/global/header/headerFlyouts.ts",
+      "declarations": [
+        {
+          "kind": "class",
+          "description": "Container for header flyout items, aligns to the right, place last.",
+          "name": "HeaderFlyouts",
+          "slots": [
+            {
+              "description": "This element has a slot.",
+              "name": "unnamed"
+            }
+          ],
+          "members": [],
+          "superclass": {
+            "name": "LitElement",
+            "package": "lit"
+          },
+          "tagName": "kyn-header-flyouts",
+          "customElement": true
+        }
+      ],
+      "exports": [
+        {
+          "kind": "js",
+          "name": "HeaderFlyouts",
+          "declaration": {
+            "name": "HeaderFlyouts",
+            "module": "src/components/global/header/headerFlyouts.ts"
+          }
+        },
+        {
+          "kind": "custom-element-definition",
+          "name": "kyn-header-flyouts",
+          "declaration": {
+            "name": "HeaderFlyouts",
+            "module": "src/components/global/header/headerFlyouts.ts"
+          }
+        }
+      ]
+    },
+    {
+      "kind": "javascript-module",
+      "path": "src/components/global/header/headerLink.ts",
+      "declarations": [
+        {
+          "kind": "class",
+          "description": "Component for navigation links within the Header.",
+          "name": "HeaderLink",
+          "slots": [
+            {
+              "description": "Slot for link text/content.",
+              "name": "unnamed"
+            },
+            {
+              "description": "Slot for sublinks (up to two levels).",
+              "name": "links"
+            }
+          ],
+          "members": [
+            {
+              "kind": "field",
+              "name": "open",
+              "type": {
+                "text": "boolean"
+              },
+              "default": "false",
+              "description": "Link open state.",
+              "attribute": "open"
+            },
+            {
+              "kind": "field",
+              "name": "href",
+              "type": {
+                "text": "string"
+              },
+              "default": "''",
+              "description": "Link url.",
+              "attribute": "href"
+            },
+            {
+              "kind": "field",
+              "name": "target",
+              "default": "'_self'",
+              "type": {
+                "text": "'_self'"
+              },
+              "description": "Defines a target attribute for where to load the URL. Possible options include \"_self\" (default), \"_blank\", \"_parent\", \"_top\"",
+              "attribute": "target"
+            },
+            {
+              "kind": "field",
+              "name": "rel",
+              "type": {
+                "text": "string"
+              },
+              "default": "''",
+              "description": "Defines a relationship between a linked resource and the document. An empty string (default) means no particular relationship",
+              "attribute": "rel"
+            },
+            {
+              "kind": "field",
+              "name": "isActive",
+              "type": {
+                "text": "boolean"
+              },
+              "default": "false",
+              "description": "Link active state, for example when URL path matches link href.",
+              "attribute": "isActive"
+            },
+            {
+              "kind": "field",
+              "name": "divider",
+              "type": {
+                "text": "boolean"
+              },
+              "default": "false",
+              "description": "Adds a 1px shadow to the bottom of the link.",
+              "attribute": "divider"
+            },
+            {
+              "kind": "method",
+              "name": "handlePointerEnter",
+              "privacy": "private",
+              "parameters": [
+                {
+                  "name": "e",
+                  "type": {
+                    "text": "PointerEvent"
+                  }
+                }
+              ]
+            },
+            {
+              "kind": "method",
+              "name": "handlePointerLeave",
+              "privacy": "private",
+              "parameters": [
+                {
+                  "name": "e",
+                  "type": {
+                    "text": "PointerEvent"
+                  }
+                }
+              ]
+            },
+            {
+              "kind": "method",
+              "name": "handleClick",
+              "privacy": "private",
+              "parameters": [
+                {
+                  "name": "e",
+                  "type": {
+                    "text": "Event"
+                  }
+                }
+              ]
+            },
+            {
+              "kind": "method",
+              "name": "handleClickOut",
+              "privacy": "private",
+              "parameters": [
+                {
+                  "name": "e",
+                  "type": {
+                    "text": "Event"
+                  }
+                }
+              ]
+            },
+            {
+              "kind": "method",
+              "name": "determineIfSlotted",
+              "privacy": "private"
+            },
+            {
+              "kind": "method",
+              "name": "determineLevel",
+              "privacy": "private"
+            },
+            {
+              "kind": "method",
+              "name": "testBreakpoint",
+              "privacy": "private"
+            }
+          ],
+          "events": [
+            {
+              "description": "Captures the click event and emits the original event details.",
+              "name": "on-click"
+            }
+          ],
+          "attributes": [
+            {
+              "name": "open",
+              "type": {
+                "text": "boolean"
+              },
+              "default": "false",
+              "description": "Link open state.",
+              "fieldName": "open"
+            },
+            {
+              "name": "href",
+              "type": {
+                "text": "string"
+              },
+              "default": "''",
+              "description": "Link url.",
+              "fieldName": "href"
+            },
+            {
+              "name": "target",
+              "default": "'_self'",
+              "type": {
+                "text": "'_self'"
+              },
+              "description": "Defines a target attribute for where to load the URL. Possible options include \"_self\" (default), \"_blank\", \"_parent\", \"_top\"",
+              "fieldName": "target"
+            },
+            {
+              "name": "rel",
+              "type": {
+                "text": "string"
+              },
+              "default": "''",
+              "description": "Defines a relationship between a linked resource and the document. An empty string (default) means no particular relationship",
+              "fieldName": "rel"
+            },
+            {
+              "name": "isActive",
+              "type": {
+                "text": "boolean"
+              },
+              "default": "false",
+              "description": "Link active state, for example when URL path matches link href.",
+              "fieldName": "isActive"
+            },
+            {
+              "name": "divider",
+              "type": {
+                "text": "boolean"
+              },
+              "default": "false",
+              "description": "Adds a 1px shadow to the bottom of the link.",
+              "fieldName": "divider"
+            }
+          ],
+          "superclass": {
+            "name": "LitElement",
+            "package": "lit"
+          },
+          "tagName": "kyn-header-link",
+          "customElement": true
+        }
+      ],
+      "exports": [
+        {
+          "kind": "js",
+          "name": "HeaderLink",
+          "declaration": {
+            "name": "HeaderLink",
+            "module": "src/components/global/header/headerLink.ts"
+          }
+        },
+        {
+          "kind": "custom-element-definition",
+          "name": "kyn-header-link",
+          "declaration": {
+            "name": "HeaderLink",
+            "module": "src/components/global/header/headerLink.ts"
+          }
+        }
+      ]
+    },
+    {
+      "kind": "javascript-module",
+      "path": "src/components/global/header/headerNav.ts",
+      "declarations": [
+        {
+          "kind": "class",
+          "description": "Container for header navigation links.",
+          "name": "HeaderNav",
+          "slots": [
+            {
+              "description": "This element has a slot.",
+              "name": "unnamed"
+            }
+          ],
+          "members": [
+            {
+              "kind": "method",
+              "name": "testBreakpoint",
+              "privacy": "private"
+            }
+          ],
+          "superclass": {
+            "name": "LitElement",
+            "package": "lit"
+          },
+          "tagName": "kyn-header-nav",
+          "customElement": true
+        }
+      ],
+      "exports": [
+        {
+          "kind": "js",
+          "name": "HeaderNav",
+          "declaration": {
+            "name": "HeaderNav",
+            "module": "src/components/global/header/headerNav.ts"
+          }
+        },
+        {
+          "kind": "custom-element-definition",
+          "name": "kyn-header-nav",
+          "declaration": {
+            "name": "HeaderNav",
+            "module": "src/components/global/header/headerNav.ts"
+          }
+        }
+      ]
+    },
+    {
+      "kind": "javascript-module",
+      "path": "src/components/global/header/headerPanel.ts",
+      "declarations": [
+        {
+          "kind": "class",
+          "description": "Header fly-out panel.",
+          "name": "HeaderPanel",
+          "slots": [
+            {
+              "description": "Slot for panel content.",
+              "name": "unnamed"
+            },
+            {
+              "description": "Slot for button icon.",
+              "name": "button"
+            }
+          ],
+          "members": [
+            {
+              "kind": "field",
+              "name": "right",
+              "type": {
+                "text": "boolean"
+              },
+              "default": "false",
+              "description": "Panel extends from right instead of left.",
+              "attribute": "right"
+            },
+            {
+              "kind": "field",
+              "name": "open",
+              "type": {
+                "text": "boolean"
+              },
+              "default": "false",
+              "description": "Panel open state.",
+              "attribute": "open"
+            },
+            {
+              "kind": "field",
+              "name": "heading",
+              "type": {
+                "text": "string"
+              },
+              "default": "''",
+              "description": "Panel heading.",
+              "attribute": "heading"
+            },
+            {
+              "kind": "field",
+              "name": "openText",
+              "type": {
+                "text": "string"
+              },
+              "default": "'Open Panel'",
+              "description": "Open button assistive text.",
+              "attribute": "openText"
+            },
+            {
+              "kind": "field",
+              "name": "closeText",
+              "type": {
+                "text": "string"
+              },
+              "default": "'Close Panel'",
+              "description": "Close button assistive text.",
+              "attribute": "closeText"
+            },
+            {
+              "kind": "method",
+              "name": "togglePanel",
+              "privacy": "private"
+            },
+            {
+              "kind": "method",
+              "name": "handleClickOut",
+              "privacy": "private",
+              "parameters": [
+                {
+                  "name": "e",
+                  "type": {
+                    "text": "Event"
+                  }
+                }
+              ]
+            }
+          ],
+          "attributes": [
+            {
+              "name": "right",
+              "type": {
+                "text": "boolean"
+              },
+              "default": "false",
+              "description": "Panel extends from right instead of left.",
+              "fieldName": "right"
+            },
+            {
+              "name": "open",
+              "type": {
+                "text": "boolean"
+              },
+              "default": "false",
+              "description": "Panel open state.",
+              "fieldName": "open"
+            },
+            {
+              "name": "heading",
+              "type": {
+                "text": "string"
+              },
+              "default": "''",
+              "description": "Panel heading.",
+              "fieldName": "heading"
+            },
+            {
+              "name": "openText",
+              "type": {
+                "text": "string"
+              },
+              "default": "'Open Panel'",
+              "description": "Open button assistive text.",
+              "fieldName": "openText"
+            },
+            {
+              "name": "closeText",
+              "type": {
+                "text": "string"
+              },
+              "default": "'Close Panel'",
+              "description": "Close button assistive text.",
+              "fieldName": "closeText"
+            }
+          ],
+          "superclass": {
+            "name": "LitElement",
+            "package": "lit"
+          },
+          "tagName": "kyn-header-panel",
+          "customElement": true
+        }
+      ],
+      "exports": [
+        {
+          "kind": "js",
+          "name": "HeaderPanel",
+          "declaration": {
+            "name": "HeaderPanel",
+            "module": "src/components/global/header/headerPanel.ts"
+          }
+        },
+        {
+          "kind": "custom-element-definition",
+          "name": "kyn-header-panel",
+          "declaration": {
+            "name": "HeaderPanel",
+            "module": "src/components/global/header/headerPanel.ts"
+          }
+        }
+      ]
+    },
+    {
+      "kind": "javascript-module",
+      "path": "src/components/global/header/headerPanelLink.ts",
+      "declarations": [
+        {
+          "kind": "class",
+          "description": "Header fly-out panel link.",
+          "name": "HeaderPanelLink",
+          "slots": [
+            {
+              "description": "Slot for link text/content.",
+              "name": "unnamed"
+            }
+          ],
+          "members": [
+            {
+              "kind": "field",
+              "name": "href",
+              "type": {
+                "text": "string"
+              },
+              "default": "''",
+              "description": "Link url.",
+              "attribute": "href"
+            },
+            {
+              "kind": "field",
+              "name": "target",
+              "default": "'_self'",
+              "type": {
+                "text": "'_self'"
+              },
+              "description": "Defines a target attribute for where to load the URL. Possible options include \"_self\" (default), \"_blank\", \"_parent\", \"_top\"",
+              "attribute": "target"
+            },
+            {
+              "kind": "field",
+              "name": "rel",
+              "type": {
+                "text": "string"
+              },
+              "default": "''",
+              "description": "Defines a relationship between a linked resource and the document. An empty string (default) means no particular relationship",
+              "attribute": "rel"
+            },
+            {
+              "kind": "method",
+              "name": "handleClick",
+              "privacy": "private",
+              "parameters": [
+                {
+                  "name": "e",
+                  "type": {
+                    "text": "Event"
+                  }
+                }
+              ]
+            }
+          ],
+          "events": [
+            {
+              "description": "Captures the click event and emits the original event details.",
+              "name": "on-click"
+            }
+          ],
+          "attributes": [
+            {
+              "name": "href",
+              "type": {
+                "text": "string"
+              },
+              "default": "''",
+              "description": "Link url.",
+              "fieldName": "href"
+            },
+            {
+              "name": "target",
+              "default": "'_self'",
+              "type": {
+                "text": "'_self'"
+              },
+              "description": "Defines a target attribute for where to load the URL. Possible options include \"_self\" (default), \"_blank\", \"_parent\", \"_top\"",
+              "fieldName": "target"
+            },
+            {
+              "name": "rel",
+              "type": {
+                "text": "string"
+              },
+              "default": "''",
+              "description": "Defines a relationship between a linked resource and the document. An empty string (default) means no particular relationship",
+              "fieldName": "rel"
+            }
+          ],
+          "superclass": {
+            "name": "LitElement",
+            "package": "lit"
+          },
+          "tagName": "kyn-header-panel-link",
+          "customElement": true
+        }
+      ],
+      "exports": [
+        {
+          "kind": "js",
+          "name": "HeaderPanelLink",
+          "declaration": {
+            "name": "HeaderPanelLink",
+            "module": "src/components/global/header/headerPanelLink.ts"
+          }
+        },
+        {
+          "kind": "custom-element-definition",
+          "name": "kyn-header-panel-link",
+          "declaration": {
+            "name": "HeaderPanelLink",
+            "module": "src/components/global/header/headerPanelLink.ts"
+          }
+        }
+      ]
+    },
+    {
+      "kind": "javascript-module",
+      "path": "src/components/global/header/index.ts",
+      "declarations": [],
+      "exports": [
+        {
+          "kind": "js",
+          "name": "Header",
+          "declaration": {
+            "name": "Header",
+            "module": "./header"
+          }
+        },
+        {
+          "kind": "js",
+          "name": "HeaderNav",
+          "declaration": {
+            "name": "HeaderNav",
+            "module": "./headerNav"
+          }
+        },
+        {
+          "kind": "js",
+          "name": "HeaderLink",
+          "declaration": {
+            "name": "HeaderLink",
+            "module": "./headerLink"
+          }
+        },
+        {
+          "kind": "js",
+          "name": "HeaderFlyouts",
+          "declaration": {
+            "name": "HeaderFlyouts",
+            "module": "./headerFlyouts"
+          }
+        },
+        {
+          "kind": "js",
+          "name": "HeaderFlyout",
+          "declaration": {
+            "name": "HeaderFlyout",
+            "module": "./headerFlyout"
+          }
+        },
+        {
+          "kind": "js",
+          "name": "HeaderAvatar",
+          "declaration": {
+            "name": "HeaderAvatar",
+            "module": "./headerAvatar"
+          }
+        },
+        {
+          "kind": "js",
+          "name": "HeaderPanel",
+          "declaration": {
+            "name": "HeaderPanel",
+            "module": "./headerPanel"
+          }
+        },
+        {
+          "kind": "js",
+          "name": "HeaderPanelLink",
+          "declaration": {
+            "name": "HeaderPanelLink",
+            "module": "./headerPanelLink"
+          }
+        }
+      ]
+    },
+    {
+      "kind": "javascript-module",
+      "path": "src/components/global/localNav/index.ts",
+      "declarations": [],
+      "exports": [
+        {
+          "kind": "js",
+          "name": "LocalNav",
+          "declaration": {
+            "name": "LocalNav",
+            "module": "./localNav"
+          }
+        },
+        {
+          "kind": "js",
+          "name": "LocalNavLink",
+          "declaration": {
+            "name": "LocalNavLink",
+            "module": "./localNavLink"
+          }
+        }
+      ]
+    },
+    {
+      "kind": "javascript-module",
+      "path": "src/components/global/localNav/localNav.ts",
+      "declarations": [
+        {
+          "kind": "class",
+          "description": "The global Side Navigation component.",
+          "name": "LocalNav",
+          "slots": [
+            {
+              "description": "The default slot, for local nav links.",
+              "name": "unnamed"
+            }
+          ],
+          "members": [
+            {
+              "kind": "field",
+              "name": "pinned",
+              "type": {
+                "text": "boolean"
+              },
+              "default": "false",
+              "description": "Local nav pinned state.",
+              "attribute": "pinned"
+            },
+            {
+              "kind": "field",
+              "name": "pinText",
+              "type": {
+                "text": "string"
+              },
+              "default": "'Pin open'",
+              "description": "Pin open button assistive text.",
+              "attribute": "pinText"
+            },
+            {
+              "kind": "field",
+              "name": "unpinText",
+              "type": {
+                "text": "string"
+              },
+              "default": "'Unpin'",
+              "description": "Unpin button assistive text.",
+              "attribute": "unpinText"
+            },
+            {
+              "kind": "method",
+              "name": "onNavToggle",
+              "privacy": "private",
+              "parameters": [
+                {
+                  "name": "e",
+                  "type": {
+                    "text": "Event"
+                  }
+                }
+              ]
+            },
+            {
+              "kind": "method",
+              "name": "handleMouseenter",
+              "privacy": "private"
+            },
+            {
+              "kind": "method",
+              "name": "handleMouseleave",
+              "privacy": "private"
+            },
+            {
+              "kind": "method",
+              "name": "updateChildren",
+              "privacy": "private"
+            },
+            {
+              "kind": "method",
+              "name": "handleSlotChange",
+              "privacy": "private"
+            }
+          ],
+          "events": [
+            {
+              "description": "Captures the click event and emits the pinned state and original event details.",
+              "name": "on-toggle"
+            }
+          ],
+          "attributes": [
+            {
+              "name": "pinned",
+              "type": {
+                "text": "boolean"
+              },
+              "default": "false",
+              "description": "Local nav pinned state.",
+              "fieldName": "pinned"
+            },
+            {
+              "name": "pinText",
+              "type": {
+                "text": "string"
+              },
+              "default": "'Pin open'",
+              "description": "Pin open button assistive text.",
+              "fieldName": "pinText"
+            },
+            {
+              "name": "unpinText",
+              "type": {
+                "text": "string"
+              },
+              "default": "'Unpin'",
+              "description": "Unpin button assistive text.",
+              "fieldName": "unpinText"
+            }
+          ],
+          "superclass": {
+            "name": "LitElement",
+            "package": "lit"
+          },
+          "tagName": "kyn-local-nav",
+          "customElement": true
+        }
+      ],
+      "exports": [
+        {
+          "kind": "js",
+          "name": "LocalNav",
+          "declaration": {
+            "name": "LocalNav",
+            "module": "src/components/global/localNav/localNav.ts"
+          }
+        },
+        {
+          "kind": "custom-element-definition",
+          "name": "kyn-local-nav",
+          "declaration": {
+            "name": "LocalNav",
+            "module": "src/components/global/localNav/localNav.ts"
+          }
+        }
+      ]
+    },
+    {
+      "kind": "javascript-module",
+      "path": "src/components/global/localNav/localNavLink.ts",
+      "declarations": [
+        {
+          "kind": "class",
+          "description": "Link component for use in the global Side Navigation component.",
+          "name": "LocalNavLink",
+          "slots": [
+            {
+              "description": "The default slot, for the link text.",
+              "name": "unnamed"
+            },
+            {
+              "description": "Slot for an icon, level 1 links only.",
+              "name": "icon"
+            },
+            {
+              "description": "Slot for the next level of links, supports three levels.",
+              "name": "links"
+            }
+          ],
+          "members": [
+            {
+              "kind": "field",
+              "name": "href",
+              "type": {
+                "text": "string"
+              },
+              "default": "''",
+              "description": "Link url.",
+              "attribute": "href"
+            },
+            {
+              "kind": "field",
+              "name": "expanded",
+              "type": {
+                "text": "boolean"
+              },
+              "default": "false",
+              "description": "Expanded state.",
+              "attribute": "expanded"
+            },
+            {
+              "kind": "field",
+              "name": "active",
+              "type": {
+                "text": "boolean"
+              },
+              "default": "false",
+              "description": "Active state.",
+              "attribute": "active"
+            },
+            {
+              "kind": "field",
+              "name": "disabled",
+              "type": {
+                "text": "boolean"
+              },
+              "default": "false",
+              "description": "Disabled state.",
+              "attribute": "disabled"
+            },
+            {
+              "kind": "method",
+              "name": "_handleSlotChange",
+              "privacy": "private"
+            },
+            {
+              "kind": "method",
+              "name": "updateChildren",
+              "privacy": "private"
+            },
+            {
+              "kind": "method",
+              "name": "determineLevel",
+              "privacy": "private"
+            },
+            {
+              "kind": "method",
+              "name": "handleClick",
+              "privacy": "private",
+              "parameters": [
+                {
+                  "name": "e",
+                  "type": {
+                    "text": "Event"
+                  }
+                }
+              ]
+            }
+          ],
+          "events": [
+            {
+              "description": "Captures the click event and emits the original event, level, and if default was prevented.",
+              "name": "on-click"
+            }
+          ],
+          "attributes": [
+            {
+              "name": "href",
+              "type": {
+                "text": "string"
+              },
+              "default": "''",
+              "description": "Link url.",
+              "fieldName": "href"
+            },
+            {
+              "name": "expanded",
+              "type": {
+                "text": "boolean"
+              },
+              "default": "false",
+              "description": "Expanded state.",
+              "fieldName": "expanded"
+            },
+            {
+              "name": "active",
+              "type": {
+                "text": "boolean"
+              },
+              "default": "false",
+              "description": "Active state.",
+              "fieldName": "active"
+            },
+            {
+              "name": "disabled",
+              "type": {
+                "text": "boolean"
+              },
+              "default": "false",
+              "description": "Disabled state.",
+              "fieldName": "disabled"
+            }
+          ],
+          "superclass": {
+            "name": "LitElement",
+            "package": "lit"
+          },
+          "tagName": "kyn-local-nav-link",
+          "customElement": true
+        }
+      ],
+      "exports": [
+        {
+          "kind": "js",
+          "name": "LocalNavLink",
+          "declaration": {
+            "name": "LocalNavLink",
+            "module": "src/components/global/localNav/localNavLink.ts"
+          }
+        },
+        {
+          "kind": "custom-element-definition",
+          "name": "kyn-local-nav-link",
+          "declaration": {
+            "name": "LocalNavLink",
+            "module": "src/components/global/localNav/localNavLink.ts"
+          }
+        }
+      ]
+    },
+    {
+      "kind": "javascript-module",
+      "path": "src/components/global/uiShell/index.ts",
+      "declarations": [],
+      "exports": [
+        {
+          "kind": "js",
+          "name": "UiShell",
+          "declaration": {
+            "name": "UiShell",
+            "module": "./uiShell"
+          }
+        }
+      ]
+    },
+    {
+      "kind": "javascript-module",
+      "path": "src/components/global/uiShell/uiShell.ts",
+      "declarations": [
+        {
+          "kind": "class",
+          "description": "Container to help with positioning and padding of the global elements such as: adds padding for the fixed Header and Local Nav, adds main content gutters, and makes Footer sticky. This takes the onus off of the consuming app to configure these values.",
+          "name": "UiShell",
+          "slots": [
+            {
+              "description": "Slot for global elements.",
+              "name": "unnamed"
+            }
+          ],
+          "members": [
+            {
+              "kind": "method",
+              "name": "handleSlotChange",
+              "privacy": "private"
+            }
+          ],
+          "superclass": {
+            "name": "LitElement",
+            "package": "lit"
+          },
+          "tagName": "kyn-ui-shell",
+          "customElement": true
+        }
+      ],
+      "exports": [
+        {
+          "kind": "js",
+          "name": "UiShell",
+          "declaration": {
+            "name": "UiShell",
+            "module": "src/components/global/uiShell/uiShell.ts"
+          }
+        },
+        {
+          "kind": "custom-element-definition",
+          "name": "kyn-ui-shell",
+          "declaration": {
+            "name": "UiShell",
+            "module": "src/components/global/uiShell/uiShell.ts"
           }
         }
       ]
@@ -1283,390 +3074,6 @@
           "declaration": {
             "name": "DatePicker",
             "module": "./datepicker"
-          }
-        }
-      ]
-    },
-    {
-      "kind": "javascript-module",
-      "path": "src/components/reusable/daterangepicker/daterangepicker.ts",
-      "declarations": [
-        {
-          "kind": "class",
-          "description": "Date-Range picker",
-          "name": "DateRangePicker",
-          "slots": [
-            {
-              "description": "Slot for label text.",
-              "name": "unnamed"
-            }
-          ],
-          "members": [
-            {
-              "kind": "field",
-              "name": "caption",
-              "type": {
-                "text": "string"
-              },
-              "default": "''",
-              "description": "Optional text beneath the input.",
-              "attribute": "caption"
-            },
-            {
-              "kind": "field",
-              "name": "size",
-              "type": {
-                "text": "string"
-              },
-              "default": "'md'",
-              "description": "Datepicker size. \"sm\", \"md\", or \"lg\".",
-              "attribute": "size"
-            },
-            {
-              "kind": "field",
-              "name": "startDate",
-              "type": {
-                "text": "string"
-              },
-              "default": "''",
-              "description": "Datepicker Start date in YYYY-MM-DD format.",
-              "attribute": "startDate"
-            },
-            {
-              "kind": "field",
-              "name": "endDate",
-              "type": {
-                "text": "string"
-              },
-              "default": "''",
-              "description": "Datepicker End date in YYYY-MM-DD format.",
-              "attribute": "endDate"
-            },
-            {
-              "kind": "field",
-              "name": "name",
-              "type": {
-                "text": "string"
-              },
-              "default": "''",
-              "description": "Datepicker name. Required prop. as there could many fields into single form",
-              "attribute": "name"
-            },
-            {
-              "kind": "field",
-              "name": "required",
-              "type": {
-                "text": "boolean"
-              },
-              "default": "false",
-              "description": "Makes the date required.",
-              "attribute": "required"
-            },
-            {
-              "kind": "field",
-              "name": "disabled",
-              "type": {
-                "text": "boolean"
-              },
-              "default": "false",
-              "description": "Date disabled state.",
-              "attribute": "disabled"
-            },
-            {
-              "kind": "field",
-              "name": "invalidText",
-              "type": {
-                "text": "string"
-              },
-              "default": "''",
-              "description": "Date invalid text.",
-              "attribute": "invalidText"
-            },
-            {
-              "kind": "field",
-              "name": "warnText",
-              "type": {
-                "text": "string"
-              },
-              "default": "''",
-              "description": "Date warning text",
-              "attribute": "warnText"
-            },
-            {
-              "kind": "field",
-              "name": "maxDate",
-              "type": {
-                "text": "string"
-              },
-              "default": "''",
-              "description": "Maximum date in YYYY-MM-DD format. If the value isn't a possible date string in the format, then the element has no maximum date value.",
-              "attribute": "maxDate"
-            },
-            {
-              "kind": "field",
-              "name": "minDate",
-              "type": {
-                "text": "string"
-              },
-              "default": "''",
-              "description": "Mimimum date in YYYY-MM-DD format. If the value isn't a possible date string in the format, then the element has no minimum date value.",
-              "attribute": "minDate"
-            },
-            {
-              "kind": "field",
-              "name": "step",
-              "type": {
-                "text": "string"
-              },
-              "default": "''",
-              "description": "Specifies the granularity that the value must adhere to, or the special value any,\r\nFor date inputs, the value of step is given in days; and is treated as a number of milliseconds equal to 86,400,000 times the step value.\r\nThe default value of step is 1, indicating 1 day.",
-              "attribute": "step"
-            },
-            {
-              "kind": "method",
-              "name": "handleStartDate",
-              "privacy": "private",
-              "parameters": [
-                {
-                  "name": "e",
-                  "type": {
-                    "text": "any"
-                  }
-                }
-              ]
-            },
-            {
-              "kind": "method",
-              "name": "handleEndDate",
-              "privacy": "private",
-              "parameters": [
-                {
-                  "name": "e",
-                  "type": {
-                    "text": "any"
-                  }
-                }
-              ]
-            },
-            {
-              "kind": "method",
-              "name": "validateAndDispatchEvent",
-              "privacy": "private"
-            },
-            {
-              "kind": "method",
-              "name": "validateMinDate",
-              "privacy": "private",
-              "return": {
-                "type": {
-                  "text": "void"
-                }
-              },
-              "parameters": [
-                {
-                  "name": "date",
-                  "type": {
-                    "text": "String"
-                  }
-                }
-              ]
-            },
-            {
-              "kind": "method",
-              "name": "validateMaxDate",
-              "privacy": "private",
-              "return": {
-                "type": {
-                  "text": "void"
-                }
-              },
-              "parameters": [
-                {
-                  "name": "date",
-                  "type": {
-                    "text": "String"
-                  }
-                }
-              ]
-            },
-            {
-              "kind": "method",
-              "name": "validateStartEndDate",
-              "privacy": "private",
-              "return": {
-                "type": {
-                  "text": "void"
-                }
-              }
-            },
-            {
-              "kind": "method",
-              "name": "_handleFormdata",
-              "privacy": "private",
-              "parameters": [
-                {
-                  "name": "e",
-                  "type": {
-                    "text": "any"
-                  }
-                }
-              ]
-            }
-          ],
-          "events": [
-            {
-              "description": "Captures the input event and emits the selected values and original event details. (Only if startDate <= endDate)",
-              "name": "on-input"
-            }
-          ],
-          "attributes": [
-            {
-              "name": "caption",
-              "type": {
-                "text": "string"
-              },
-              "default": "''",
-              "description": "Optional text beneath the input.",
-              "fieldName": "caption"
-            },
-            {
-              "name": "size",
-              "type": {
-                "text": "string"
-              },
-              "default": "'md'",
-              "description": "Datepicker size. \"sm\", \"md\", or \"lg\".",
-              "fieldName": "size"
-            },
-            {
-              "name": "startDate",
-              "type": {
-                "text": "string"
-              },
-              "default": "''",
-              "description": "Datepicker Start date in YYYY-MM-DD format.",
-              "fieldName": "startDate"
-            },
-            {
-              "name": "endDate",
-              "type": {
-                "text": "string"
-              },
-              "default": "''",
-              "description": "Datepicker End date in YYYY-MM-DD format.",
-              "fieldName": "endDate"
-            },
-            {
-              "name": "name",
-              "type": {
-                "text": "string"
-              },
-              "default": "''",
-              "description": "Datepicker name. Required prop. as there could many fields into single form",
-              "fieldName": "name"
-            },
-            {
-              "name": "required",
-              "type": {
-                "text": "boolean"
-              },
-              "default": "false",
-              "description": "Makes the date required.",
-              "fieldName": "required"
-            },
-            {
-              "name": "disabled",
-              "type": {
-                "text": "boolean"
-              },
-              "default": "false",
-              "description": "Date disabled state.",
-              "fieldName": "disabled"
-            },
-            {
-              "name": "invalidText",
-              "type": {
-                "text": "string"
-              },
-              "default": "''",
-              "description": "Date invalid text.",
-              "fieldName": "invalidText"
-            },
-            {
-              "name": "warnText",
-              "type": {
-                "text": "string"
-              },
-              "default": "''",
-              "description": "Date warning text",
-              "fieldName": "warnText"
-            },
-            {
-              "name": "maxDate",
-              "type": {
-                "text": "string"
-              },
-              "default": "''",
-              "description": "Maximum date in YYYY-MM-DD format. If the value isn't a possible date string in the format, then the element has no maximum date value.",
-              "fieldName": "maxDate"
-            },
-            {
-              "name": "minDate",
-              "type": {
-                "text": "string"
-              },
-              "default": "''",
-              "description": "Mimimum date in YYYY-MM-DD format. If the value isn't a possible date string in the format, then the element has no minimum date value.",
-              "fieldName": "minDate"
-            },
-            {
-              "name": "step",
-              "type": {
-                "text": "string"
-              },
-              "default": "''",
-              "description": "Specifies the granularity that the value must adhere to, or the special value any,\r\nFor date inputs, the value of step is given in days; and is treated as a number of milliseconds equal to 86,400,000 times the step value.\r\nThe default value of step is 1, indicating 1 day.",
-              "fieldName": "step"
-            }
-          ],
-          "superclass": {
-            "name": "LitElement",
-            "package": "lit"
-          },
-          "tagName": "kyn-date-range-picker",
-          "customElement": true
-        }
-      ],
-      "exports": [
-        {
-          "kind": "js",
-          "name": "DateRangePicker",
-          "declaration": {
-            "name": "DateRangePicker",
-            "module": "src/components/reusable/daterangepicker/daterangepicker.ts"
-          }
-        },
-        {
-          "kind": "custom-element-definition",
-          "name": "kyn-date-range-picker",
-          "declaration": {
-            "name": "DateRangePicker",
-            "module": "src/components/reusable/daterangepicker/daterangepicker.ts"
-          }
-        }
-      ]
-    },
-    {
-      "kind": "javascript-module",
-      "path": "src/components/reusable/daterangepicker/index.ts",
-      "declarations": [],
-      "exports": [
-        {
-          "kind": "js",
-          "name": "DateRangePicker",
-          "declaration": {
-            "name": "DateRangePicker",
-            "module": "\"./daterangepicker\""
           }
         }
       ]
@@ -2388,19 +3795,10 @@
               "kind": "field",
               "name": "items",
               "type": {
-                "text": "array"
+                "text": "Array<any>"
               },
               "default": "[\r\n    {\r\n      value: 'all',\r\n      text: 'All',\r\n    },\r\n    {\r\n      value: 'option1',\r\n      text: 'Option 1',\r\n    },\r\n    {\r\n      value: 'option2',\r\n      text: 'Option 2',\r\n    },\r\n    {\r\n      value: 'option3',\r\n      text: 'Option 3',\r\n    },\r\n    {\r\n      value: 'option4',\r\n      text: 'Option 4',\r\n    },\r\n  ]",
               "attribute": "items"
-            },
-            {
-              "kind": "field",
-              "name": "dropdownValue",
-              "type": {
-                "text": "any"
-              },
-              "default": "[]",
-              "attribute": "dropdownValue"
             },
             {
               "kind": "method",
@@ -2419,18 +3817,10 @@
             {
               "name": "items",
               "type": {
-                "text": "array"
+                "text": "Array<any>"
               },
               "default": "[\r\n    {\r\n      value: 'all',\r\n      text: 'All',\r\n    },\r\n    {\r\n      value: 'option1',\r\n      text: 'Option 1',\r\n    },\r\n    {\r\n      value: 'option2',\r\n      text: 'Option 2',\r\n    },\r\n    {\r\n      value: 'option3',\r\n      text: 'Option 3',\r\n    },\r\n    {\r\n      value: 'option4',\r\n      text: 'Option 4',\r\n    },\r\n  ]",
               "fieldName": "items"
-            },
-            {
-              "name": "dropdownValue",
-              "type": {
-                "text": "any"
-              },
-              "default": "[]",
-              "fieldName": "dropdownValue"
             }
           ],
           "superclass": {
@@ -2456,6 +3846,390 @@
           "declaration": {
             "name": "TestDd",
             "module": "src/components/reusable/dropdown/testDd.ts"
+          }
+        }
+      ]
+    },
+    {
+      "kind": "javascript-module",
+      "path": "src/components/reusable/daterangepicker/daterangepicker.ts",
+      "declarations": [
+        {
+          "kind": "class",
+          "description": "Date-Range picker",
+          "name": "DateRangePicker",
+          "slots": [
+            {
+              "description": "Slot for label text.",
+              "name": "unnamed"
+            }
+          ],
+          "members": [
+            {
+              "kind": "field",
+              "name": "caption",
+              "type": {
+                "text": "string"
+              },
+              "default": "''",
+              "description": "Optional text beneath the input.",
+              "attribute": "caption"
+            },
+            {
+              "kind": "field",
+              "name": "size",
+              "type": {
+                "text": "string"
+              },
+              "default": "'md'",
+              "description": "Datepicker size. \"sm\", \"md\", or \"lg\".",
+              "attribute": "size"
+            },
+            {
+              "kind": "field",
+              "name": "startDate",
+              "type": {
+                "text": "string"
+              },
+              "default": "''",
+              "description": "Datepicker Start date in YYYY-MM-DD format.",
+              "attribute": "startDate"
+            },
+            {
+              "kind": "field",
+              "name": "endDate",
+              "type": {
+                "text": "string"
+              },
+              "default": "''",
+              "description": "Datepicker End date in YYYY-MM-DD format.",
+              "attribute": "endDate"
+            },
+            {
+              "kind": "field",
+              "name": "name",
+              "type": {
+                "text": "string"
+              },
+              "default": "''",
+              "description": "Datepicker name. Required prop. as there could many fields into single form",
+              "attribute": "name"
+            },
+            {
+              "kind": "field",
+              "name": "required",
+              "type": {
+                "text": "boolean"
+              },
+              "default": "false",
+              "description": "Makes the date required.",
+              "attribute": "required"
+            },
+            {
+              "kind": "field",
+              "name": "disabled",
+              "type": {
+                "text": "boolean"
+              },
+              "default": "false",
+              "description": "Date disabled state.",
+              "attribute": "disabled"
+            },
+            {
+              "kind": "field",
+              "name": "invalidText",
+              "type": {
+                "text": "string"
+              },
+              "default": "''",
+              "description": "Date invalid text.",
+              "attribute": "invalidText"
+            },
+            {
+              "kind": "field",
+              "name": "warnText",
+              "type": {
+                "text": "string"
+              },
+              "default": "''",
+              "description": "Date warning text",
+              "attribute": "warnText"
+            },
+            {
+              "kind": "field",
+              "name": "maxDate",
+              "type": {
+                "text": "string"
+              },
+              "default": "''",
+              "description": "Maximum date in YYYY-MM-DD format. If the value isn't a possible date string in the format, then the element has no maximum date value.",
+              "attribute": "maxDate"
+            },
+            {
+              "kind": "field",
+              "name": "minDate",
+              "type": {
+                "text": "string"
+              },
+              "default": "''",
+              "description": "Mimimum date in YYYY-MM-DD format. If the value isn't a possible date string in the format, then the element has no minimum date value.",
+              "attribute": "minDate"
+            },
+            {
+              "kind": "field",
+              "name": "step",
+              "type": {
+                "text": "string"
+              },
+              "default": "''",
+              "description": "Specifies the granularity that the value must adhere to, or the special value any,\r\nFor date inputs, the value of step is given in days; and is treated as a number of milliseconds equal to 86,400,000 times the step value.\r\nThe default value of step is 1, indicating 1 day.",
+              "attribute": "step"
+            },
+            {
+              "kind": "method",
+              "name": "handleStartDate",
+              "privacy": "private",
+              "parameters": [
+                {
+                  "name": "e",
+                  "type": {
+                    "text": "any"
+                  }
+                }
+              ]
+            },
+            {
+              "kind": "method",
+              "name": "handleEndDate",
+              "privacy": "private",
+              "parameters": [
+                {
+                  "name": "e",
+                  "type": {
+                    "text": "any"
+                  }
+                }
+              ]
+            },
+            {
+              "kind": "method",
+              "name": "validateAndDispatchEvent",
+              "privacy": "private"
+            },
+            {
+              "kind": "method",
+              "name": "validateMinDate",
+              "privacy": "private",
+              "return": {
+                "type": {
+                  "text": "void"
+                }
+              },
+              "parameters": [
+                {
+                  "name": "date",
+                  "type": {
+                    "text": "String"
+                  }
+                }
+              ]
+            },
+            {
+              "kind": "method",
+              "name": "validateMaxDate",
+              "privacy": "private",
+              "return": {
+                "type": {
+                  "text": "void"
+                }
+              },
+              "parameters": [
+                {
+                  "name": "date",
+                  "type": {
+                    "text": "String"
+                  }
+                }
+              ]
+            },
+            {
+              "kind": "method",
+              "name": "validateStartEndDate",
+              "privacy": "private",
+              "return": {
+                "type": {
+                  "text": "void"
+                }
+              }
+            },
+            {
+              "kind": "method",
+              "name": "_handleFormdata",
+              "privacy": "private",
+              "parameters": [
+                {
+                  "name": "e",
+                  "type": {
+                    "text": "any"
+                  }
+                }
+              ]
+            }
+          ],
+          "events": [
+            {
+              "description": "Captures the input event and emits the selected values and original event details. (Only if startDate <= endDate)",
+              "name": "on-input"
+            }
+          ],
+          "attributes": [
+            {
+              "name": "caption",
+              "type": {
+                "text": "string"
+              },
+              "default": "''",
+              "description": "Optional text beneath the input.",
+              "fieldName": "caption"
+            },
+            {
+              "name": "size",
+              "type": {
+                "text": "string"
+              },
+              "default": "'md'",
+              "description": "Datepicker size. \"sm\", \"md\", or \"lg\".",
+              "fieldName": "size"
+            },
+            {
+              "name": "startDate",
+              "type": {
+                "text": "string"
+              },
+              "default": "''",
+              "description": "Datepicker Start date in YYYY-MM-DD format.",
+              "fieldName": "startDate"
+            },
+            {
+              "name": "endDate",
+              "type": {
+                "text": "string"
+              },
+              "default": "''",
+              "description": "Datepicker End date in YYYY-MM-DD format.",
+              "fieldName": "endDate"
+            },
+            {
+              "name": "name",
+              "type": {
+                "text": "string"
+              },
+              "default": "''",
+              "description": "Datepicker name. Required prop. as there could many fields into single form",
+              "fieldName": "name"
+            },
+            {
+              "name": "required",
+              "type": {
+                "text": "boolean"
+              },
+              "default": "false",
+              "description": "Makes the date required.",
+              "fieldName": "required"
+            },
+            {
+              "name": "disabled",
+              "type": {
+                "text": "boolean"
+              },
+              "default": "false",
+              "description": "Date disabled state.",
+              "fieldName": "disabled"
+            },
+            {
+              "name": "invalidText",
+              "type": {
+                "text": "string"
+              },
+              "default": "''",
+              "description": "Date invalid text.",
+              "fieldName": "invalidText"
+            },
+            {
+              "name": "warnText",
+              "type": {
+                "text": "string"
+              },
+              "default": "''",
+              "description": "Date warning text",
+              "fieldName": "warnText"
+            },
+            {
+              "name": "maxDate",
+              "type": {
+                "text": "string"
+              },
+              "default": "''",
+              "description": "Maximum date in YYYY-MM-DD format. If the value isn't a possible date string in the format, then the element has no maximum date value.",
+              "fieldName": "maxDate"
+            },
+            {
+              "name": "minDate",
+              "type": {
+                "text": "string"
+              },
+              "default": "''",
+              "description": "Mimimum date in YYYY-MM-DD format. If the value isn't a possible date string in the format, then the element has no minimum date value.",
+              "fieldName": "minDate"
+            },
+            {
+              "name": "step",
+              "type": {
+                "text": "string"
+              },
+              "default": "''",
+              "description": "Specifies the granularity that the value must adhere to, or the special value any,\r\nFor date inputs, the value of step is given in days; and is treated as a number of milliseconds equal to 86,400,000 times the step value.\r\nThe default value of step is 1, indicating 1 day.",
+              "fieldName": "step"
+            }
+          ],
+          "superclass": {
+            "name": "LitElement",
+            "package": "lit"
+          },
+          "tagName": "kyn-date-range-picker",
+          "customElement": true
+        }
+      ],
+      "exports": [
+        {
+          "kind": "js",
+          "name": "DateRangePicker",
+          "declaration": {
+            "name": "DateRangePicker",
+            "module": "src/components/reusable/daterangepicker/daterangepicker.ts"
+          }
+        },
+        {
+          "kind": "custom-element-definition",
+          "name": "kyn-date-range-picker",
+          "declaration": {
+            "name": "DateRangePicker",
+            "module": "src/components/reusable/daterangepicker/daterangepicker.ts"
+          }
+        }
+      ]
+    },
+    {
+      "kind": "javascript-module",
+      "path": "src/components/reusable/daterangepicker/index.ts",
+      "declarations": [],
+      "exports": [
+        {
+          "kind": "js",
+          "name": "DateRangePicker",
+          "declaration": {
+            "name": "DateRangePicker",
+            "module": "\"./daterangepicker\""
           }
         }
       ]
@@ -3460,6 +5234,288 @@
           "declaration": {
             "name": "Pagination",
             "module": "src/components/reusable/pagination/Pagination.ts"
+          }
+        }
+      ]
+    },
+    {
+      "kind": "javascript-module",
+      "path": "src/components/reusable/radioButton/index.ts",
+      "declarations": [],
+      "exports": [
+        {
+          "kind": "js",
+          "name": "RadioButton",
+          "declaration": {
+            "name": "RadioButton",
+            "module": "./radioButton"
+          }
+        },
+        {
+          "kind": "js",
+          "name": "RadioButtonGroup",
+          "declaration": {
+            "name": "RadioButtonGroup",
+            "module": "./radioButtonGroup"
+          }
+        }
+      ]
+    },
+    {
+      "kind": "javascript-module",
+      "path": "src/components/reusable/radioButton/radioButton.ts",
+      "declarations": [
+        {
+          "kind": "class",
+          "description": "Radio button.",
+          "name": "RadioButton",
+          "slots": [
+            {
+              "description": "Slot for label text.",
+              "name": "unnamed"
+            }
+          ],
+          "members": [
+            {
+              "kind": "field",
+              "name": "value",
+              "type": {
+                "text": "string"
+              },
+              "default": "''",
+              "description": "Radio button value.",
+              "attribute": "value"
+            },
+            {
+              "kind": "method",
+              "name": "handleChange",
+              "privacy": "private",
+              "parameters": [
+                {
+                  "name": "e",
+                  "type": {
+                    "text": "any"
+                  }
+                }
+              ]
+            }
+          ],
+          "events": [
+            {
+              "description": "Captures the change event and emits the selected value and original event details.",
+              "name": "on-radio-change"
+            }
+          ],
+          "attributes": [
+            {
+              "name": "value",
+              "type": {
+                "text": "string"
+              },
+              "default": "''",
+              "description": "Radio button value.",
+              "fieldName": "value"
+            }
+          ],
+          "superclass": {
+            "name": "LitElement",
+            "package": "lit"
+          },
+          "tagName": "kyn-radio-button",
+          "customElement": true
+        }
+      ],
+      "exports": [
+        {
+          "kind": "js",
+          "name": "RadioButton",
+          "declaration": {
+            "name": "RadioButton",
+            "module": "src/components/reusable/radioButton/radioButton.ts"
+          }
+        },
+        {
+          "kind": "custom-element-definition",
+          "name": "kyn-radio-button",
+          "declaration": {
+            "name": "RadioButton",
+            "module": "src/components/reusable/radioButton/radioButton.ts"
+          }
+        }
+      ]
+    },
+    {
+      "kind": "javascript-module",
+      "path": "src/components/reusable/radioButton/radioButtonGroup.ts",
+      "declarations": [
+        {
+          "kind": "class",
+          "description": "Radio button group container.",
+          "name": "RadioButtonGroup",
+          "slots": [
+            {
+              "description": "Slot for individual radio buttons.",
+              "name": "unnamed"
+            },
+            {
+              "description": "Slot for label text.",
+              "name": "label"
+            }
+          ],
+          "members": [
+            {
+              "kind": "field",
+              "name": "name",
+              "type": {
+                "text": "string"
+              },
+              "default": "''",
+              "description": "Radio button input name attribute.",
+              "attribute": "name"
+            },
+            {
+              "kind": "field",
+              "name": "value",
+              "type": {
+                "text": "string"
+              },
+              "default": "''",
+              "description": "Radio button group selected value.",
+              "attribute": "value"
+            },
+            {
+              "kind": "field",
+              "name": "required",
+              "type": {
+                "text": "boolean"
+              },
+              "default": "false",
+              "description": "Makes the input required.",
+              "attribute": "required"
+            },
+            {
+              "kind": "field",
+              "name": "disabled",
+              "type": {
+                "text": "boolean"
+              },
+              "default": "false",
+              "description": "Radio button group disabled state.",
+              "attribute": "disabled"
+            },
+            {
+              "kind": "field",
+              "name": "invalidText",
+              "type": {
+                "text": "string"
+              },
+              "default": "''",
+              "description": "Radio button group invalid text.",
+              "attribute": "invalidText"
+            },
+            {
+              "kind": "method",
+              "name": "_handleRadioChange",
+              "privacy": "private",
+              "parameters": [
+                {
+                  "name": "e",
+                  "type": {
+                    "text": "any"
+                  }
+                }
+              ]
+            },
+            {
+              "kind": "method",
+              "name": "_handleFormdata",
+              "privacy": "private",
+              "parameters": [
+                {
+                  "name": "e",
+                  "type": {
+                    "text": "any"
+                  }
+                }
+              ]
+            }
+          ],
+          "events": [
+            {
+              "description": "Captures the change event and emits the selected value.",
+              "name": "on-radio-group-change"
+            }
+          ],
+          "attributes": [
+            {
+              "name": "name",
+              "type": {
+                "text": "string"
+              },
+              "default": "''",
+              "description": "Radio button input name attribute.",
+              "fieldName": "name"
+            },
+            {
+              "name": "value",
+              "type": {
+                "text": "string"
+              },
+              "default": "''",
+              "description": "Radio button group selected value.",
+              "fieldName": "value"
+            },
+            {
+              "name": "required",
+              "type": {
+                "text": "boolean"
+              },
+              "default": "false",
+              "description": "Makes the input required.",
+              "fieldName": "required"
+            },
+            {
+              "name": "disabled",
+              "type": {
+                "text": "boolean"
+              },
+              "default": "false",
+              "description": "Radio button group disabled state.",
+              "fieldName": "disabled"
+            },
+            {
+              "name": "invalidText",
+              "type": {
+                "text": "string"
+              },
+              "default": "''",
+              "description": "Radio button group invalid text.",
+              "fieldName": "invalidText"
+            }
+          ],
+          "superclass": {
+            "name": "LitElement",
+            "package": "lit"
+          },
+          "tagName": "kyn-radio-button-group",
+          "customElement": true
+        }
+      ],
+      "exports": [
+        {
+          "kind": "js",
+          "name": "RadioButtonGroup",
+          "declaration": {
+            "name": "RadioButtonGroup",
+            "module": "src/components/reusable/radioButton/radioButtonGroup.ts"
+          }
+        },
+        {
+          "kind": "custom-element-definition",
+          "name": "kyn-radio-button-group",
+          "declaration": {
+            "name": "RadioButtonGroup",
+            "module": "src/components/reusable/radioButton/radioButtonGroup.ts"
           }
         }
       ]
@@ -4819,3112 +6875,6 @@
         },
         {
           "kind": "custom-element-definition",
-          "name": "kyn-table",
-          "declaration": {
-            "name": "Table",
-            "module": "src/components/reusable/table/Table.ts"
-          }
-        }
-      ]
-    },
-    {
-      "kind": "javascript-module",
-      "path": "src/components/reusable/textArea/index.ts",
-      "declarations": [],
-      "exports": [
-        {
-          "kind": "js",
-          "name": "TextArea",
-          "declaration": {
-            "name": "TextArea",
-            "module": "./textArea"
-          }
-        }
-      ]
-    },
-    {
-      "kind": "javascript-module",
-      "path": "src/components/reusable/textArea/textArea.ts",
-      "declarations": [
-        {
-          "kind": "class",
-          "description": "Text area.",
-          "name": "TextArea",
-          "slots": [
-            {
-              "description": "Slot for label text.",
-              "name": "unnamed"
-            }
-          ],
-          "members": [
-            {
-              "kind": "field",
-              "name": "caption",
-              "type": {
-                "text": "string"
-              },
-              "default": "''",
-              "description": "Optional text beneath the input.",
-              "attribute": "caption"
-            },
-            {
-              "kind": "field",
-              "name": "value",
-              "type": {
-                "text": "string"
-              },
-              "default": "''",
-              "description": "Input value.",
-              "attribute": "value"
-            },
-            {
-              "kind": "field",
-              "name": "placeholder",
-              "type": {
-                "text": "string"
-              },
-              "default": "''",
-              "description": "Input placeholder.",
-              "attribute": "placeholder"
-            },
-            {
-              "kind": "field",
-              "name": "name",
-              "type": {
-                "text": "string"
-              },
-              "default": "''",
-              "description": "Input name.",
-              "attribute": "name"
-            },
-            {
-              "kind": "field",
-              "name": "required",
-              "type": {
-                "text": "boolean"
-              },
-              "default": "false",
-              "description": "Makes the input required.",
-              "attribute": "required"
-            },
-            {
-              "kind": "field",
-              "name": "disabled",
-              "type": {
-                "text": "boolean"
-              },
-              "default": "false",
-              "description": "Input disabled state.",
-              "attribute": "disabled"
-            },
-            {
-              "kind": "field",
-              "name": "invalidText",
-              "type": {
-                "text": "string"
-              },
-              "default": "''",
-              "description": "Input invalid text.",
-              "attribute": "invalidText"
-            },
-            {
-              "kind": "field",
-              "name": "maxLength",
-              "type": {
-                "text": "number"
-              },
-              "default": "null",
-              "description": "Maximum number of characters.",
-              "attribute": "maxLength"
-            },
-            {
-              "kind": "field",
-              "name": "minLength",
-              "type": {
-                "text": "number"
-              },
-              "default": "null",
-              "description": "Minimum number of characters.",
-              "attribute": "minLength"
-            },
-            {
-              "kind": "method",
-              "name": "handleInput",
-              "privacy": "private",
-              "parameters": [
-                {
-                  "name": "e",
-                  "type": {
-                    "text": "any"
-                  }
-                }
-              ]
-            },
-            {
-              "kind": "method",
-              "name": "_handleFormdata",
-              "privacy": "private",
-              "parameters": [
-                {
-                  "name": "e",
-                  "type": {
-                    "text": "any"
-                  }
-                }
-              ]
-            }
-          ],
-          "events": [
-            {
-              "description": "Captures the input event and emits the selected value and original event details.",
-              "name": "on-input"
-            }
-          ],
-          "attributes": [
-            {
-              "name": "caption",
-              "type": {
-                "text": "string"
-              },
-              "default": "''",
-              "description": "Optional text beneath the input.",
-              "fieldName": "caption"
-            },
-            {
-              "name": "value",
-              "type": {
-                "text": "string"
-              },
-              "default": "''",
-              "description": "Input value.",
-              "fieldName": "value"
-            },
-            {
-              "name": "placeholder",
-              "type": {
-                "text": "string"
-              },
-              "default": "''",
-              "description": "Input placeholder.",
-              "fieldName": "placeholder"
-            },
-            {
-              "name": "name",
-              "type": {
-                "text": "string"
-              },
-              "default": "''",
-              "description": "Input name.",
-              "fieldName": "name"
-            },
-            {
-              "name": "required",
-              "type": {
-                "text": "boolean"
-              },
-              "default": "false",
-              "description": "Makes the input required.",
-              "fieldName": "required"
-            },
-            {
-              "name": "disabled",
-              "type": {
-                "text": "boolean"
-              },
-              "default": "false",
-              "description": "Input disabled state.",
-              "fieldName": "disabled"
-            },
-            {
-              "name": "invalidText",
-              "type": {
-                "text": "string"
-              },
-              "default": "''",
-              "description": "Input invalid text.",
-              "fieldName": "invalidText"
-            },
-            {
-              "name": "maxLength",
-              "type": {
-                "text": "number"
-              },
-              "default": "null",
-              "description": "Maximum number of characters.",
-              "fieldName": "maxLength"
-            },
-            {
-              "name": "minLength",
-              "type": {
-                "text": "number"
-              },
-              "default": "null",
-              "description": "Minimum number of characters.",
-              "fieldName": "minLength"
-            }
-          ],
-          "superclass": {
-            "name": "LitElement",
-            "package": "lit"
-          },
-          "tagName": "kyn-text-area",
-          "customElement": true
-        }
-      ],
-      "exports": [
-        {
-          "kind": "js",
-          "name": "TextArea",
-          "declaration": {
-            "name": "TextArea",
-            "module": "src/components/reusable/textArea/textArea.ts"
-          }
-        },
-        {
-          "kind": "custom-element-definition",
-          "name": "kyn-text-area",
-          "declaration": {
-            "name": "TextArea",
-            "module": "src/components/reusable/textArea/textArea.ts"
-          }
-        }
-      ]
-    },
-    {
-      "kind": "javascript-module",
-      "path": "src/components/reusable/radioButton/index.ts",
-      "declarations": [],
-      "exports": [
-        {
-          "kind": "js",
-          "name": "RadioButton",
-          "declaration": {
-            "name": "RadioButton",
-            "module": "./radioButton"
-          }
-        },
-        {
-          "kind": "js",
-          "name": "RadioButtonGroup",
-          "declaration": {
-            "name": "RadioButtonGroup",
-            "module": "./radioButtonGroup"
-          }
-        }
-      ]
-    },
-    {
-      "kind": "javascript-module",
-      "path": "src/components/reusable/radioButton/radioButton.ts",
-      "declarations": [
-        {
-          "kind": "class",
-          "description": "Radio button.",
-          "name": "RadioButton",
-          "slots": [
-            {
-              "description": "Slot for label text.",
-              "name": "unnamed"
-            }
-          ],
-          "members": [
-            {
-              "kind": "field",
-              "name": "value",
-              "type": {
-                "text": "string"
-              },
-              "default": "''",
-              "description": "Radio button value.",
-              "attribute": "value"
-            },
-            {
-              "kind": "method",
-              "name": "handleChange",
-              "privacy": "private",
-              "parameters": [
-                {
-                  "name": "e",
-                  "type": {
-                    "text": "any"
-                  }
-                }
-              ]
-            }
-          ],
-          "events": [
-            {
-              "description": "Captures the change event and emits the selected value and original event details.",
-              "name": "on-radio-change"
-            }
-          ],
-          "attributes": [
-            {
-              "name": "value",
-              "type": {
-                "text": "string"
-              },
-              "default": "''",
-              "description": "Radio button value.",
-              "fieldName": "value"
-            }
-          ],
-          "superclass": {
-            "name": "LitElement",
-            "package": "lit"
-          },
-          "tagName": "kyn-radio-button",
-          "customElement": true
-        }
-      ],
-      "exports": [
-        {
-          "kind": "js",
-          "name": "RadioButton",
-          "declaration": {
-            "name": "RadioButton",
-            "module": "src/components/reusable/radioButton/radioButton.ts"
-          }
-        },
-        {
-          "kind": "custom-element-definition",
-          "name": "kyn-radio-button",
-          "declaration": {
-            "name": "RadioButton",
-            "module": "src/components/reusable/radioButton/radioButton.ts"
-          }
-        }
-      ]
-    },
-    {
-      "kind": "javascript-module",
-      "path": "src/components/reusable/radioButton/radioButtonGroup.ts",
-      "declarations": [
-        {
-          "kind": "class",
-          "description": "Radio button group container.",
-          "name": "RadioButtonGroup",
-          "slots": [
-            {
-              "description": "Slot for individual radio buttons.",
-              "name": "unnamed"
-            },
-            {
-              "description": "Slot for label text.",
-              "name": "label"
-            }
-          ],
-          "members": [
-            {
-              "kind": "field",
-              "name": "name",
-              "type": {
-                "text": "string"
-              },
-              "default": "''",
-              "description": "Radio button input name attribute.",
-              "attribute": "name"
-            },
-            {
-              "kind": "field",
-              "name": "value",
-              "type": {
-                "text": "string"
-              },
-              "default": "''",
-              "description": "Radio button group selected value.",
-              "attribute": "value"
-            },
-            {
-              "kind": "field",
-              "name": "required",
-              "type": {
-                "text": "boolean"
-              },
-              "default": "false",
-              "description": "Makes the input required.",
-              "attribute": "required"
-            },
-            {
-              "kind": "field",
-              "name": "disabled",
-              "type": {
-                "text": "boolean"
-              },
-              "default": "false",
-              "description": "Radio button group disabled state.",
-              "attribute": "disabled"
-            },
-            {
-              "kind": "field",
-              "name": "invalidText",
-              "type": {
-                "text": "string"
-              },
-              "default": "''",
-              "description": "Radio button group invalid text.",
-              "attribute": "invalidText"
-            },
-            {
-              "kind": "method",
-              "name": "_handleRadioChange",
-              "privacy": "private",
-              "parameters": [
-                {
-                  "name": "e",
-                  "type": {
-                    "text": "any"
-                  }
-                }
-              ]
-            },
-            {
-              "kind": "method",
-              "name": "_handleFormdata",
-              "privacy": "private",
-              "parameters": [
-                {
-                  "name": "e",
-                  "type": {
-                    "text": "any"
-                  }
-                }
-              ]
-            }
-          ],
-          "events": [
-            {
-              "description": "Captures the change event and emits the selected value.",
-              "name": "on-radio-group-change"
-            }
-          ],
-          "attributes": [
-            {
-              "name": "name",
-              "type": {
-                "text": "string"
-              },
-              "default": "''",
-              "description": "Radio button input name attribute.",
-              "fieldName": "name"
-            },
-            {
-              "name": "value",
-              "type": {
-                "text": "string"
-              },
-              "default": "''",
-              "description": "Radio button group selected value.",
-              "fieldName": "value"
-            },
-            {
-              "name": "required",
-              "type": {
-                "text": "boolean"
-              },
-              "default": "false",
-              "description": "Makes the input required.",
-              "fieldName": "required"
-            },
-            {
-              "name": "disabled",
-              "type": {
-                "text": "boolean"
-              },
-              "default": "false",
-              "description": "Radio button group disabled state.",
-              "fieldName": "disabled"
-            },
-            {
-              "name": "invalidText",
-              "type": {
-                "text": "string"
-              },
-              "default": "''",
-              "description": "Radio button group invalid text.",
-              "fieldName": "invalidText"
-            }
-          ],
-          "superclass": {
-            "name": "LitElement",
-            "package": "lit"
-          },
-          "tagName": "kyn-radio-button-group",
-          "customElement": true
-        }
-      ],
-      "exports": [
-        {
-          "kind": "js",
-          "name": "RadioButtonGroup",
-          "declaration": {
-            "name": "RadioButtonGroup",
-            "module": "src/components/reusable/radioButton/radioButtonGroup.ts"
-          }
-        },
-        {
-          "kind": "custom-element-definition",
-          "name": "kyn-radio-button-group",
-          "declaration": {
-            "name": "RadioButtonGroup",
-            "module": "src/components/reusable/radioButton/radioButtonGroup.ts"
-          }
-        }
-      ]
-    },
-    {
-      "kind": "javascript-module",
-<<<<<<< HEAD
-      "path": "src/components/reusable/dropdown/dropdown.ts",
-      "declarations": [
-        {
-          "kind": "class",
-          "description": "Dropdown, single select.",
-          "name": "Dropdown",
-=======
-      "path": "src/components/reusable/textInput/index.ts",
-      "declarations": [],
-      "exports": [
-        {
-          "kind": "js",
-          "name": "TextInput",
-          "declaration": {
-            "name": "TextInput",
-            "module": "./textInput"
-          }
-        }
-      ]
-    },
-    {
-      "kind": "javascript-module",
-      "path": "src/components/reusable/textInput/textInput.ts",
-      "declarations": [
-        {
-          "kind": "class",
-          "description": "Text input.",
-          "name": "TextInput",
->>>>>>> 435f37c6
-          "slots": [
-            {
-              "description": "Slot for dropdown options.",
-              "name": "unnamed"
-            },
-            {
-<<<<<<< HEAD
-              "description": "Slot for input label.",
-              "name": "label"
-=======
-              "description": "Slot for contextual icon.",
-              "name": "icon"
->>>>>>> 435f37c6
-            }
-          ],
-          "members": [
-            {
-              "kind": "field",
-<<<<<<< HEAD
-              "name": "size",
-              "type": {
-                "text": "string"
-              },
-              "default": "'md'",
-              "description": "Dropdown size/height. \"sm\", \"md\", or \"lg\".",
-              "attribute": "size"
-            },
-            {
-              "kind": "field",
-              "name": "inline",
-              "type": {
-                "text": "boolean"
-              },
-              "default": "false",
-              "description": "Dropdown inline style type.",
-              "attribute": "inline"
-            },
-            {
-              "kind": "field",
-              "name": "caption",
-=======
-              "name": "type",
-              "type": {
-                "text": "string"
-              },
-              "default": "'text'",
-              "description": "Input type, limited to options that are \"text like\".",
-              "attribute": "type"
-            },
-            {
-              "kind": "field",
-              "name": "size",
-              "type": {
-                "text": "string"
-              },
-              "default": "'md'",
-              "description": "Input size. \"sm\", \"md\", or \"lg\".",
-              "attribute": "size"
-            },
-            {
-              "kind": "field",
-              "name": "caption",
-              "type": {
-                "text": "string"
-              },
-              "default": "''",
-              "description": "Optional text beneath the input.",
-              "attribute": "caption"
-            },
-            {
-              "kind": "field",
-              "name": "value",
->>>>>>> 435f37c6
-              "type": {
-                "text": "string"
-              },
-              "default": "''",
-<<<<<<< HEAD
-              "description": "Optional text beneath the input.",
-              "attribute": "caption"
-            },
-            {
-              "kind": "field",
-              "name": "placeholder",
-              "type": {
-                "text": "string"
-              },
-              "default": "''",
-              "description": "Dropdown placeholder.",
-              "attribute": "placeholder"
-            },
-            {
-=======
-              "description": "Input value.",
-              "attribute": "value"
-            },
-            {
->>>>>>> 435f37c6
-              "kind": "field",
-              "name": "placeholder",
-              "type": {
-                "text": "string"
-              },
-              "default": "''",
-<<<<<<< HEAD
-              "description": "Dropdown name.",
-              "attribute": "name"
-            },
-            {
-              "kind": "field",
-              "name": "open",
-=======
-              "description": "Input placeholder.",
-              "attribute": "placeholder"
-            },
-            {
-              "kind": "field",
-              "name": "name",
->>>>>>> 435f37c6
-              "type": {
-                "text": "boolean"
-              },
-<<<<<<< HEAD
-              "default": "false",
-              "description": "Listbox/drawer open state.",
-              "attribute": "open"
-            },
-            {
-              "kind": "field",
-              "name": "searchable",
-              "type": {
-                "text": "boolean"
-              },
-              "default": "false",
-              "description": "Makes the dropdown searchable.",
-              "attribute": "searchable"
-            },
-            {
-              "kind": "field",
-              "name": "multiple",
-              "type": {
-                "text": "boolean"
-              },
-              "default": "false",
-              "description": "Enabled multi-select functionality.",
-              "attribute": "multiple"
-=======
-              "default": "''",
-              "description": "Input name.",
-              "attribute": "name"
->>>>>>> 435f37c6
-            },
-            {
-              "kind": "field",
-              "name": "required",
-              "type": {
-                "text": "boolean"
-              },
-              "default": "false",
-              "description": "Makes the dropdown required.",
-              "attribute": "required"
-            },
-            {
-              "kind": "field",
-              "name": "disabled",
-              "type": {
-                "text": "boolean"
-              },
-              "default": "false",
-<<<<<<< HEAD
-              "description": "Dropdown disabled state.",
-=======
-              "description": "Input disabled state.",
->>>>>>> 435f37c6
-              "attribute": "disabled"
-            },
-            {
-              "kind": "field",
-              "name": "invalidText",
-              "type": {
-                "text": "string"
-              },
-              "default": "''",
-<<<<<<< HEAD
-              "description": "Dropdown invalid text.",
-=======
-              "description": "Input invalid text.",
->>>>>>> 435f37c6
-              "attribute": "invalidText"
-            },
-            {
-              "kind": "field",
-              "name": "pattern",
-              "type": {
-                "text": "string"
-              },
-              "default": "null",
-              "description": "RegEx pattern to validate.",
-              "attribute": "pattern"
-            },
-            {
-              "kind": "field",
-              "name": "maxLength",
-              "type": {
-                "text": "number"
-              },
-              "default": "null",
-              "description": "Maximum number of characters.",
-              "attribute": "maxLength"
-            },
-            {
-              "kind": "field",
-              "name": "minLength",
-              "type": {
-                "text": "number"
-              },
-              "default": "null",
-              "description": "Minimum number of characters.",
-              "attribute": "minLength"
-            },
-            {
-              "kind": "field",
-              "name": "iconRight",
-              "type": {
-                "text": "boolean"
-              },
-              "default": "false",
-              "description": "Place icon on the right.",
-              "attribute": "iconRight"
-            },
-            {
-              "kind": "method",
-              "name": "_handleInput",
-              "privacy": "private",
-              "parameters": [
-                {
-                  "name": "e",
-                  "type": {
-                    "text": "any"
-                  }
-                }
-              ]
-            },
-            {
-              "kind": "method",
-              "name": "_handleClear",
-              "privacy": "private"
-            },
-            {
-              "kind": "method",
-<<<<<<< HEAD
-              "name": "handleSlotChange",
-              "privacy": "private"
-            },
-            {
-              "kind": "method",
-              "name": "resetSelection",
-              "privacy": "public",
-              "description": "Retrieves the selected values from the list of child options and sets value property."
-            },
-            {
-              "kind": "method",
-              "name": "handleClick",
-              "privacy": "private"
-            },
-            {
-              "kind": "method",
-              "name": "handleButtonKeydown",
-=======
-              "name": "_emitValue",
->>>>>>> 435f37c6
-              "privacy": "private",
-              "parameters": [
-                {
-                  "name": "e",
-                  "optional": true,
-                  "type": {
-                    "text": "any"
-                  }
-                }
-              ]
-            },
-            {
-              "kind": "method",
-<<<<<<< HEAD
-              "name": "handleListKeydown",
-=======
-              "name": "determineIfSlotted",
-              "privacy": "private"
-            },
-            {
-              "kind": "method",
-              "name": "_handleFormdata",
->>>>>>> 435f37c6
-              "privacy": "private",
-              "parameters": [
-                {
-                  "name": "e",
-                  "type": {
-                    "text": "any"
-                  }
-                }
-              ]
-<<<<<<< HEAD
-            },
-            {
-              "kind": "method",
-              "name": "handleListBlur",
-              "privacy": "private",
-              "parameters": [
-                {
-                  "name": "e",
-                  "type": {
-                    "text": "any"
-                  }
-                }
-              ]
-            },
-            {
-              "kind": "method",
-              "name": "handleKeyboard",
-              "privacy": "private",
-              "parameters": [
-                {
-                  "name": "e",
-                  "type": {
-                    "text": "any"
-                  }
-                },
-                {
-                  "name": "keyCode",
-                  "type": {
-                    "text": "number"
-                  }
-                },
-                {
-                  "name": "target",
-                  "type": {
-                    "text": "string"
-                  }
-                }
-              ]
-            },
-            {
-              "kind": "method",
-              "name": "handleClearMultiple",
-              "privacy": "private",
-              "parameters": [
-                {
-                  "name": "e",
-                  "type": {
-                    "text": "any"
-                  }
-                }
-              ]
-            },
-            {
-              "kind": "method",
-              "name": "handleTagClear",
-              "privacy": "private",
-              "parameters": [
-                {
-                  "name": "value",
-                  "type": {
-                    "text": "string"
-                  }
-                }
-              ]
-            },
-            {
-              "kind": "method",
-              "name": "handleClear",
-              "privacy": "private",
-              "parameters": [
-                {
-                  "name": "e",
-                  "type": {
-                    "text": "any"
-                  }
-                }
-              ]
-            },
-            {
-              "kind": "method",
-              "name": "handleSearchClick",
-              "privacy": "private",
-              "parameters": [
-                {
-                  "name": "e",
-                  "type": {
-                    "text": "any"
-                  }
-                }
-              ]
-            },
-            {
-              "kind": "method",
-              "name": "handleButtonBlur",
-              "privacy": "private",
-              "parameters": [
-                {
-                  "name": "e",
-                  "type": {
-                    "text": "any"
-                  }
-                }
-              ]
-            },
-            {
-              "kind": "method",
-              "name": "handleSearchBlur",
-              "privacy": "private",
-              "parameters": [
-                {
-                  "name": "e",
-                  "type": {
-                    "text": "any"
-                  }
-                }
-              ]
-            },
-            {
-              "kind": "method",
-              "name": "handleSearchKeydown",
-              "privacy": "private",
-              "parameters": [
-                {
-                  "name": "e",
-                  "type": {
-                    "text": "any"
-                  }
-                }
-              ]
-            },
-            {
-              "kind": "method",
-              "name": "handleSearchInput",
-              "privacy": "private",
-              "parameters": [
-                {
-                  "name": "e",
-                  "type": {
-                    "text": "any"
-                  }
-                }
-              ]
-            },
-            {
-              "kind": "method",
-              "name": "_handleClick",
-              "privacy": "private",
-              "parameters": [
-                {
-                  "name": "e",
-                  "type": {
-                    "text": "any"
-                  }
-                }
-              ]
-            },
-            {
-              "kind": "method",
-              "name": "_handleBlur",
-              "privacy": "private",
-              "parameters": [
-                {
-                  "name": "e",
-                  "type": {
-                    "text": "any"
-                  }
-                }
-              ]
-            },
-            {
-              "kind": "method",
-              "name": "_handleFormdata",
-              "privacy": "private",
-              "parameters": [
-                {
-                  "name": "e",
-                  "type": {
-                    "text": "any"
-                  }
-                }
-              ]
-            },
-            {
-              "kind": "method",
-              "name": "updateValue",
-              "privacy": "private",
-              "parameters": [
-                {
-                  "name": "value",
-                  "type": {
-                    "text": "string"
-                  }
-                },
-                {
-                  "name": "selected",
-                  "default": "false"
-                }
-              ]
-            },
-            {
-              "kind": "method",
-              "name": "emitValue",
-              "privacy": "private"
-            },
-            {
-              "kind": "method",
-              "name": "_updateChildren",
-              "privacy": "private"
-            }
-          ],
-          "events": [
-            {
-              "description": "Captures the input event and emits the selected value and original event details.",
-              "name": "on-change"
-            }
-          ],
-          "attributes": [
-            {
-              "name": "size",
-              "type": {
-                "text": "string"
-              },
-              "default": "'md'",
-              "description": "Dropdown size/height. \"sm\", \"md\", or \"lg\".",
-              "fieldName": "size"
-            },
-            {
-              "name": "inline",
-              "type": {
-                "text": "boolean"
-              },
-              "default": "false",
-              "description": "Dropdown inline style type.",
-              "fieldName": "inline"
-            },
-            {
-              "name": "caption",
-              "type": {
-                "text": "string"
-              },
-              "default": "''",
-              "description": "Optional text beneath the input.",
-              "fieldName": "caption"
-            },
-            {
-              "name": "placeholder",
-              "type": {
-                "text": "string"
-              },
-              "default": "''",
-              "description": "Dropdown placeholder.",
-              "fieldName": "placeholder"
-            },
-            {
-              "name": "name",
-              "type": {
-                "text": "string"
-              },
-              "default": "''",
-              "description": "Dropdown name.",
-              "fieldName": "name"
-            },
-            {
-              "name": "open",
-              "type": {
-                "text": "boolean"
-              },
-              "default": "false",
-              "description": "Listbox/drawer open state.",
-              "fieldName": "open"
-            },
-            {
-              "name": "searchable",
-              "type": {
-                "text": "boolean"
-              },
-              "default": "false",
-              "description": "Makes the dropdown searchable.",
-              "fieldName": "searchable"
-            },
-            {
-              "name": "multiple",
-              "type": {
-                "text": "boolean"
-              },
-              "default": "false",
-              "description": "Enabled multi-select functionality.",
-              "fieldName": "multiple"
-            },
-            {
-              "name": "required",
-              "type": {
-                "text": "boolean"
-              },
-              "default": "false",
-              "description": "Makes the dropdown required.",
-              "fieldName": "required"
-            },
-            {
-              "name": "disabled",
-              "type": {
-                "text": "boolean"
-              },
-              "default": "false",
-              "description": "Dropdown disabled state.",
-              "fieldName": "disabled"
-            },
-            {
-              "name": "invalidText",
-              "type": {
-                "text": "string"
-              },
-              "default": "''",
-              "description": "Dropdown invalid text.",
-              "fieldName": "invalidText"
-            }
-          ],
-          "superclass": {
-            "name": "LitElement",
-            "package": "lit"
-          },
-          "tagName": "kyn-dropdown",
-          "customElement": true
-        }
-      ],
-      "exports": [
-        {
-          "kind": "js",
-          "name": "Dropdown",
-          "declaration": {
-            "name": "Dropdown",
-            "module": "src/components/reusable/dropdown/dropdown.ts"
-          }
-        },
-        {
-          "kind": "custom-element-definition",
-          "name": "kyn-dropdown",
-          "declaration": {
-            "name": "Dropdown",
-            "module": "src/components/reusable/dropdown/dropdown.ts"
-          }
-        }
-      ]
-    },
-    {
-      "kind": "javascript-module",
-      "path": "src/components/reusable/dropdown/dropdownOption.ts",
-      "declarations": [
-        {
-          "kind": "class",
-          "description": "Dropdown option.",
-          "name": "DropdownOption",
-          "slots": [
-            {
-              "description": "Slot for option text.",
-              "name": "unnamed"
-            }
-          ],
-          "members": [
-            {
-              "kind": "field",
-              "name": "value",
-              "type": {
-                "text": "string"
-              },
-              "default": "''",
-              "description": "Option value.",
-              "attribute": "value"
-            },
-            {
-              "kind": "field",
-              "name": "selected",
-              "type": {
-                "text": "boolean"
-              },
-              "default": "false",
-              "description": "Option selected state.",
-              "attribute": "selected",
-              "reflects": true
-            },
-            {
-              "kind": "field",
-              "name": "disabled",
-              "type": {
-                "text": "boolean"
-              },
-              "default": "false",
-              "description": "Option disabled state.",
-              "attribute": "disabled"
-            },
-            {
-              "kind": "method",
-              "name": "handleSlotChange",
-              "privacy": "private",
-              "parameters": [
-                {
-                  "name": "e",
-                  "type": {
-                    "text": "any"
-                  }
-                }
-              ]
-            },
-            {
-              "kind": "method",
-              "name": "handleClick",
-              "privacy": "private",
-              "parameters": [
-                {
-                  "name": "e",
-                  "type": {
-                    "text": "Event"
-                  }
-                }
-              ]
-            },
-            {
-              "kind": "method",
-              "name": "handleBlur",
-              "privacy": "private",
-              "parameters": [
-                {
-                  "name": "e",
-                  "type": {
-                    "text": "any"
-                  }
-                }
-              ]
-            }
-          ],
-          "events": [
-            {
-              "description": "Emits the option details to the parent dropdown.",
-              "name": "on-click"
-            }
-          ],
-          "attributes": [
-            {
-              "name": "value",
-              "type": {
-                "text": "string"
-              },
-              "default": "''",
-              "description": "Option value.",
-              "fieldName": "value"
-            },
-            {
-              "name": "selected",
-              "type": {
-                "text": "boolean"
-              },
-              "default": "false",
-              "description": "Option selected state.",
-              "fieldName": "selected"
-            },
-            {
-              "name": "disabled",
-              "type": {
-                "text": "boolean"
-              },
-              "default": "false",
-              "description": "Option disabled state.",
-              "fieldName": "disabled"
-            }
-          ],
-          "superclass": {
-            "name": "LitElement",
-            "package": "lit"
-          },
-          "tagName": "kyn-dropdown-option",
-          "customElement": true
-        }
-      ],
-      "exports": [
-        {
-          "kind": "js",
-          "name": "DropdownOption",
-          "declaration": {
-            "name": "DropdownOption",
-            "module": "src/components/reusable/dropdown/dropdownOption.ts"
-          }
-        },
-        {
-          "kind": "custom-element-definition",
-          "name": "kyn-dropdown-option",
-          "declaration": {
-            "name": "DropdownOption",
-            "module": "src/components/reusable/dropdown/dropdownOption.ts"
-          }
-        }
-      ]
-    },
-    {
-      "kind": "javascript-module",
-      "path": "src/components/reusable/dropdown/index.ts",
-      "declarations": [],
-      "exports": [
-        {
-          "kind": "js",
-          "name": "Dropdown",
-          "declaration": {
-            "name": "Dropdown",
-            "module": "./dropdown"
-          }
-        },
-        {
-          "kind": "js",
-          "name": "DropdownOption",
-          "declaration": {
-            "name": "DropdownOption",
-            "module": "./dropdownOption"
-          }
-        }
-      ]
-    },
-    {
-      "kind": "javascript-module",
-      "path": "src/components/reusable/radioButton/index.ts",
-      "declarations": [],
-      "exports": [
-        {
-          "kind": "js",
-          "name": "RadioButton",
-          "declaration": {
-            "name": "RadioButton",
-            "module": "./radioButton"
-          }
-        },
-        {
-          "kind": "js",
-          "name": "RadioButtonGroup",
-          "declaration": {
-            "name": "RadioButtonGroup",
-            "module": "./radioButtonGroup"
-          }
-        }
-      ]
-    },
-    {
-      "kind": "javascript-module",
-      "path": "src/components/reusable/radioButton/radioButton.ts",
-      "declarations": [
-        {
-          "kind": "class",
-          "description": "Radio button.",
-          "name": "RadioButton",
-          "slots": [
-            {
-              "description": "Slot for label text.",
-              "name": "unnamed"
-            }
-          ],
-          "members": [
-            {
-              "kind": "field",
-              "name": "value",
-              "type": {
-                "text": "string"
-              },
-              "default": "''",
-              "description": "Radio button value.",
-              "attribute": "value"
-            },
-            {
-              "kind": "method",
-              "name": "handleChange",
-              "privacy": "private",
-              "parameters": [
-                {
-                  "name": "e",
-                  "type": {
-                    "text": "any"
-                  }
-                }
-              ]
-            }
-          ],
-          "events": [
-            {
-              "description": "Captures the change event and emits the selected value and original event details.",
-              "name": "on-radio-change"
-            }
-          ],
-          "attributes": [
-            {
-              "name": "value",
-              "type": {
-                "text": "string"
-              },
-              "default": "''",
-              "description": "Radio button value.",
-              "fieldName": "value"
-            }
-          ],
-          "superclass": {
-            "name": "LitElement",
-            "package": "lit"
-          },
-          "tagName": "kyn-radio-button",
-          "customElement": true
-        }
-      ],
-      "exports": [
-        {
-          "kind": "js",
-          "name": "RadioButton",
-          "declaration": {
-            "name": "RadioButton",
-            "module": "src/components/reusable/radioButton/radioButton.ts"
-          }
-        },
-        {
-          "kind": "custom-element-definition",
-          "name": "kyn-radio-button",
-          "declaration": {
-            "name": "RadioButton",
-            "module": "src/components/reusable/radioButton/radioButton.ts"
-          }
-        }
-      ]
-    },
-    {
-      "kind": "javascript-module",
-      "path": "src/components/reusable/radioButton/radioButtonGroup.ts",
-      "declarations": [
-        {
-          "kind": "class",
-          "description": "Radio button group container.",
-          "name": "RadioButtonGroup",
-          "slots": [
-            {
-              "description": "Slot for individual radio buttons.",
-              "name": "unnamed"
-            },
-            {
-              "description": "Slot for label text.",
-              "name": "label"
-            }
-          ],
-          "members": [
-            {
-              "kind": "field",
-              "name": "name",
-              "type": {
-                "text": "string"
-              },
-              "default": "''",
-              "description": "Radio button input name attribute.",
-              "attribute": "name"
-            },
-            {
-              "kind": "field",
-              "name": "value",
-              "type": {
-                "text": "string"
-              },
-              "default": "''",
-              "description": "Radio button group selected value.",
-              "attribute": "value"
-            },
-            {
-              "kind": "field",
-              "name": "required",
-              "type": {
-                "text": "boolean"
-              },
-              "default": "false",
-              "description": "Makes the input required.",
-              "attribute": "required"
-            },
-            {
-              "kind": "field",
-              "name": "disabled",
-              "type": {
-                "text": "boolean"
-              },
-              "default": "false",
-              "description": "Radio button group disabled state.",
-              "attribute": "disabled"
-            },
-            {
-              "kind": "field",
-              "name": "invalidText",
-              "type": {
-                "text": "string"
-              },
-              "default": "''",
-              "description": "Radio button group invalid text.",
-              "attribute": "invalidText"
-            },
-            {
-              "kind": "method",
-              "name": "_handleRadioChange",
-              "privacy": "private",
-              "parameters": [
-                {
-                  "name": "e",
-                  "type": {
-                    "text": "any"
-                  }
-                }
-              ]
-            },
-            {
-              "kind": "method",
-              "name": "_handleFormdata",
-              "privacy": "private",
-              "parameters": [
-                {
-                  "name": "e",
-                  "type": {
-                    "text": "any"
-                  }
-                }
-              ]
-            }
-          ],
-          "events": [
-            {
-              "description": "Captures the change event and emits the selected value.",
-              "name": "on-radio-group-change"
-            }
-          ],
-          "attributes": [
-            {
-              "name": "name",
-              "type": {
-                "text": "string"
-              },
-              "default": "''",
-              "description": "Radio button input name attribute.",
-              "fieldName": "name"
-            },
-            {
-              "name": "value",
-              "type": {
-                "text": "string"
-              },
-              "default": "''",
-              "description": "Radio button group selected value.",
-              "fieldName": "value"
-            },
-            {
-              "name": "required",
-              "type": {
-                "text": "boolean"
-              },
-              "default": "false",
-              "description": "Makes the input required.",
-              "fieldName": "required"
-            },
-            {
-=======
-            }
-          ],
-          "events": [
-            {
-              "description": "Captures the input event and emits the selected value and original event details.",
-              "name": "on-input"
-            }
-          ],
-          "attributes": [
-            {
-              "name": "type",
-              "type": {
-                "text": "string"
-              },
-              "default": "'text'",
-              "description": "Input type, limited to options that are \"text like\".",
-              "fieldName": "type"
-            },
-            {
-              "name": "size",
-              "type": {
-                "text": "string"
-              },
-              "default": "'md'",
-              "description": "Input size. \"sm\", \"md\", or \"lg\".",
-              "fieldName": "size"
-            },
-            {
-              "name": "caption",
-              "type": {
-                "text": "string"
-              },
-              "default": "''",
-              "description": "Optional text beneath the input.",
-              "fieldName": "caption"
-            },
-            {
-              "name": "value",
-              "type": {
-                "text": "string"
-              },
-              "default": "''",
-              "description": "Input value.",
-              "fieldName": "value"
-            },
-            {
-              "name": "placeholder",
-              "type": {
-                "text": "string"
-              },
-              "default": "''",
-              "description": "Input placeholder.",
-              "fieldName": "placeholder"
-            },
-            {
-              "name": "name",
-              "type": {
-                "text": "string"
-              },
-              "default": "''",
-              "description": "Input name.",
-              "fieldName": "name"
-            },
-            {
-              "name": "required",
-              "type": {
-                "text": "boolean"
-              },
-              "default": "false",
-              "description": "Makes the input required.",
-              "fieldName": "required"
-            },
-            {
->>>>>>> 435f37c6
-              "name": "disabled",
-              "type": {
-                "text": "boolean"
-              },
-              "default": "false",
-<<<<<<< HEAD
-              "description": "Radio button group disabled state.",
-=======
-              "description": "Input disabled state.",
->>>>>>> 435f37c6
-              "fieldName": "disabled"
-            },
-            {
-              "name": "invalidText",
-              "type": {
-                "text": "string"
-              },
-              "default": "''",
-              "description": "Input invalid text.",
-              "fieldName": "invalidText"
-            },
-            {
-              "name": "pattern",
-              "type": {
-                "text": "string"
-              },
-              "default": "null",
-              "description": "RegEx pattern to validate.",
-              "fieldName": "pattern"
-            },
-            {
-              "name": "maxLength",
-              "type": {
-                "text": "number"
-              },
-              "default": "null",
-              "description": "Maximum number of characters.",
-              "fieldName": "maxLength"
-            },
-            {
-              "name": "minLength",
-              "type": {
-                "text": "number"
-              },
-              "default": "null",
-              "description": "Minimum number of characters.",
-              "fieldName": "minLength"
-            },
-            {
-              "name": "iconRight",
-              "type": {
-                "text": "boolean"
-              },
-              "default": "false",
-              "description": "Place icon on the right.",
-              "fieldName": "iconRight"
-            }
-          ],
-          "superclass": {
-            "name": "LitElement",
-            "package": "lit"
-          },
-          "tagName": "kyn-text-input",
-          "customElement": true
-        }
-      ],
-      "exports": [
-        {
-          "kind": "js",
-          "name": "TextInput",
-          "declaration": {
-            "name": "TextInput",
-            "module": "src/components/reusable/textInput/textInput.ts"
-          }
-        },
-        {
-          "kind": "custom-element-definition",
-          "name": "kyn-text-input",
-          "declaration": {
-            "name": "TextInput",
-            "module": "src/components/reusable/textInput/textInput.ts"
-          }
-        }
-      ]
-    },
-    {
-      "kind": "javascript-module",
-      "path": "src/components/reusable/timepicker/index.ts",
-      "declarations": [],
-      "exports": [
-        {
-          "kind": "js",
-          "name": "TimePicker",
-          "declaration": {
-            "name": "TimePicker",
-            "module": "./timepicker"
-          }
-        }
-      ]
-    },
-    {
-      "kind": "javascript-module",
-      "path": "src/components/reusable/timepicker/timepicker.ts",
-      "declarations": [
-        {
-          "kind": "class",
-          "description": "Time picker.",
-          "name": "TimePicker",
-          "slots": [
-            {
-              "description": "Slot for label text.",
-              "name": "unnamed"
-            }
-          ],
-          "members": [
-            {
-              "kind": "field",
-              "name": "size",
-              "type": {
-                "text": "string"
-              },
-              "default": "'md'",
-              "description": "Input size. \"sm\", \"md\", or \"lg\".",
-              "attribute": "size"
-            },
-            {
-              "kind": "field",
-              "name": "caption",
-              "type": {
-                "text": "string"
-              },
-              "default": "''",
-              "description": "Optional text beneath the input.",
-              "attribute": "caption"
-            },
-            {
-              "kind": "field",
-              "name": "value",
-              "type": {
-                "text": "string"
-              },
-              "default": "''",
-              "description": "The value of the time input is always in 24-hour format that includes leading zeros: hh:mm,\r\nregardless of the input format, which is likely to be selected based on the user's locale (or by the user agent).\r\nIf the time includes seconds (by step attribute), the format is always hh:mm:ss",
-              "attribute": "value"
-            },
-            {
-              "kind": "field",
-              "name": "name",
-              "type": {
-                "text": "string"
-              },
-              "default": "''",
-              "description": "Time input name.",
-              "attribute": "name"
-            },
-            {
-              "kind": "field",
-              "name": "required",
-              "type": {
-                "text": "boolean"
-              },
-              "default": "false",
-              "description": "Makes the input required.",
-              "attribute": "required"
-            },
-            {
-              "kind": "field",
-              "name": "disabled",
-              "type": {
-                "text": "boolean"
-              },
-              "default": "false",
-              "description": "Input disabled state.",
-              "attribute": "disabled"
-            },
-            {
-              "kind": "field",
-              "name": "invalidText",
-              "type": {
-                "text": "string"
-              },
-              "default": "''",
-              "description": "Time input invalid text.",
-              "attribute": "invalidText"
-            },
-            {
-              "kind": "field",
-              "name": "warnText",
-              "type": {
-                "text": "string"
-              },
-              "default": "''",
-              "description": "Time input warn text.",
-              "attribute": "warnText"
-            },
-            {
-              "kind": "field",
-              "name": "maxTime",
-              "type": {
-                "text": "string"
-              },
-              "default": "''",
-              "description": "Maximum Time hh:mm format.",
-              "attribute": "maxTime"
-            },
-            {
-              "kind": "field",
-              "name": "minTime",
-              "type": {
-                "text": "string"
-              },
-              "default": "''",
-              "description": "Minimum Time in hh:mm format.",
-              "attribute": "minTime"
-            },
-            {
-              "kind": "field",
-              "name": "step",
-              "type": {
-                "text": "string"
-              },
-              "default": "''",
-              "description": "Specifies the granularity that the value must adhere to, or the special value any,\r\nIt takes value that equates to the number of seconds you want to increment by;\r\nthe default (60 sec.). If you specify a value of less than 60 sec., the time input will show a seconds input area alongside the hours and minutes",
-              "attribute": "step"
-            },
-            {
-              "kind": "method",
-              "name": "handleInput",
-              "privacy": "private",
-              "parameters": [
-                {
-                  "name": "e",
-                  "type": {
-                    "text": "any"
-                  }
-                }
-              ]
-            },
-            {
-              "kind": "method",
-              "name": "validateMinTime",
-              "privacy": "private"
-            },
-            {
-              "kind": "method",
-              "name": "validateMaxTime",
-              "privacy": "private"
-            },
-            {
-              "kind": "method",
-              "name": "timeToSeconds",
-              "privacy": "private",
-              "parameters": [
-                {
-                  "name": "timeString",
-                  "type": {
-                    "text": "String"
-                  }
-                }
-              ]
-            },
-            {
-              "kind": "method",
-              "name": "_handleFormdata",
-              "privacy": "private",
-              "parameters": [
-                {
-                  "name": "e",
-                  "type": {
-                    "text": "any"
-                  }
-                }
-              ]
-            }
-          ],
-          "events": [
-            {
-              "description": "Captures the input event and emits the selected value and original event details.",
-              "name": "on-input"
-            }
-          ],
-          "attributes": [
-            {
-              "name": "size",
-              "type": {
-                "text": "string"
-              },
-              "default": "'md'",
-              "description": "Input size. \"sm\", \"md\", or \"lg\".",
-              "fieldName": "size"
-            },
-            {
-              "name": "caption",
-              "type": {
-                "text": "string"
-              },
-              "default": "''",
-              "description": "Optional text beneath the input.",
-              "fieldName": "caption"
-            },
-            {
-              "name": "value",
-              "type": {
-                "text": "string"
-              },
-              "default": "''",
-              "description": "The value of the time input is always in 24-hour format that includes leading zeros: hh:mm,\r\nregardless of the input format, which is likely to be selected based on the user's locale (or by the user agent).\r\nIf the time includes seconds (by step attribute), the format is always hh:mm:ss",
-              "fieldName": "value"
-            },
-            {
-              "name": "name",
-              "type": {
-                "text": "string"
-              },
-              "default": "''",
-              "description": "Time input name.",
-              "fieldName": "name"
-            },
-            {
-              "name": "required",
-              "type": {
-                "text": "boolean"
-              },
-              "default": "false",
-              "description": "Makes the input required.",
-              "fieldName": "required"
-            },
-            {
-              "name": "disabled",
-              "type": {
-                "text": "boolean"
-              },
-              "default": "false",
-              "description": "Input disabled state.",
-              "fieldName": "disabled"
-            },
-            {
-              "name": "invalidText",
-              "type": {
-                "text": "string"
-              },
-              "default": "''",
-              "description": "Time input invalid text.",
-              "fieldName": "invalidText"
-            },
-            {
-              "name": "warnText",
-              "type": {
-                "text": "string"
-              },
-              "default": "''",
-              "description": "Time input warn text.",
-              "fieldName": "warnText"
-            },
-            {
-              "name": "maxTime",
-              "type": {
-                "text": "string"
-              },
-              "default": "''",
-              "description": "Maximum Time hh:mm format.",
-              "fieldName": "maxTime"
-            },
-            {
-              "name": "minTime",
-              "type": {
-                "text": "string"
-              },
-              "default": "''",
-              "description": "Minimum Time in hh:mm format.",
-              "fieldName": "minTime"
-            },
-            {
-              "name": "step",
-              "type": {
-                "text": "string"
-              },
-              "default": "''",
-              "description": "Specifies the granularity that the value must adhere to, or the special value any,\r\nIt takes value that equates to the number of seconds you want to increment by;\r\nthe default (60 sec.). If you specify a value of less than 60 sec., the time input will show a seconds input area alongside the hours and minutes",
-              "fieldName": "step"
-            }
-          ],
-          "superclass": {
-            "name": "LitElement",
-            "package": "lit"
-          },
-          "tagName": "kyn-time-picker",
-          "customElement": true
-        }
-      ],
-      "exports": [
-        {
-          "kind": "js",
-          "name": "TimePicker",
-          "declaration": {
-            "name": "TimePicker",
-            "module": "src/components/reusable/timepicker/timepicker.ts"
-          }
-        },
-        {
-          "kind": "custom-element-definition",
-          "name": "kyn-time-picker",
-          "declaration": {
-            "name": "TimePicker",
-            "module": "src/components/reusable/timepicker/timepicker.ts"
-          }
-        }
-      ]
-    },
-    {
-      "kind": "javascript-module",
-      "path": "src/components/reusable/toggleButton/index.ts",
-      "declarations": [],
-      "exports": [
-        {
-          "kind": "js",
-          "name": "ToggleButton",
-          "declaration": {
-            "name": "ToggleButton",
-            "module": "./toggleButton"
-          }
-        }
-      ]
-    },
-    {
-      "kind": "javascript-module",
-      "path": "src/components/reusable/toggleButton/toggleButton.ts",
-      "declarations": [
-        {
-          "kind": "class",
-          "description": "Toggle Button.",
-          "name": "ToggleButton",
-          "slots": [
-            {
-              "description": "Slot for label text.",
-              "name": "unnamed"
-            }
-          ],
-          "members": [
-            {
-              "kind": "field",
-              "name": "name",
-              "type": {
-                "text": "string"
-              },
-              "default": "''",
-              "description": "Input name.",
-              "attribute": "name"
-            },
-            {
-              "kind": "field",
-              "name": "value",
-              "type": {
-                "text": "string"
-              },
-              "default": "''",
-              "description": "Input value.",
-              "attribute": "value"
-            },
-            {
-              "kind": "field",
-              "name": "checked",
-              "type": {
-                "text": "boolean"
-              },
-              "default": "false",
-              "description": "Checkbox checked state.",
-              "attribute": "checked"
-            },
-            {
-              "kind": "field",
-              "name": "checkedText",
-              "type": {
-                "text": "string"
-              },
-              "default": "'On'",
-              "description": "Checked state text.",
-              "attribute": "checkedText"
-            },
-            {
-              "kind": "field",
-              "name": "uncheckedText",
-              "type": {
-                "text": "string"
-              },
-              "default": "'Off'",
-              "description": "Unchecked state text.",
-              "attribute": "uncheckedText"
-            },
-            {
-              "kind": "field",
-              "name": "small",
-              "type": {
-                "text": "boolean"
-              },
-              "default": "false",
-              "description": "Option to use small size.",
-              "attribute": "small"
-            },
-            {
-              "kind": "field",
-              "name": "disabled",
-              "type": {
-                "text": "boolean"
-              },
-              "default": "false",
-              "description": "Checkbox disabled state.",
-              "attribute": "disabled"
-            },
-            {
-              "kind": "method",
-              "name": "handleChange",
-              "privacy": "private",
-              "parameters": [
-                {
-                  "name": "e",
-                  "type": {
-                    "text": "any"
-                  }
-                }
-              ]
-            },
-            {
-              "kind": "method",
-              "name": "_handleFormdata",
-              "privacy": "private",
-              "parameters": [
-                {
-                  "name": "e",
-                  "type": {
-                    "text": "any"
-                  }
-                }
-              ]
-            }
-          ],
-          "events": [
-            {
-              "description": "Captures the change event and emits the selected value and original event details.",
-              "name": "on-change"
-            }
-          ],
-          "attributes": [
-            {
-              "name": "name",
-              "type": {
-                "text": "string"
-              },
-              "default": "''",
-              "description": "Input name.",
-              "fieldName": "name"
-            },
-            {
-              "name": "value",
-              "type": {
-                "text": "string"
-              },
-              "default": "''",
-              "description": "Input value.",
-              "fieldName": "value"
-            },
-            {
-              "name": "checked",
-              "type": {
-                "text": "boolean"
-              },
-              "default": "false",
-              "description": "Checkbox checked state.",
-              "fieldName": "checked"
-            },
-            {
-              "name": "checkedText",
-              "type": {
-                "text": "string"
-              },
-              "default": "'On'",
-              "description": "Checked state text.",
-              "fieldName": "checkedText"
-            },
-            {
-              "name": "uncheckedText",
-              "type": {
-                "text": "string"
-              },
-              "default": "'Off'",
-              "description": "Unchecked state text.",
-              "fieldName": "uncheckedText"
-            },
-            {
-              "name": "small",
-              "type": {
-                "text": "boolean"
-              },
-              "default": "false",
-              "description": "Option to use small size.",
-              "fieldName": "small"
-            },
-            {
-              "name": "disabled",
-              "type": {
-                "text": "boolean"
-              },
-              "default": "false",
-              "description": "Checkbox disabled state.",
-              "fieldName": "disabled"
-            }
-          ],
-          "superclass": {
-            "name": "LitElement",
-            "package": "lit"
-          },
-          "tagName": "kyn-toggle-button",
-          "customElement": true
-        }
-      ],
-      "exports": [
-        {
-          "kind": "js",
-          "name": "ToggleButton",
-          "declaration": {
-            "name": "ToggleButton",
-            "module": "src/components/reusable/toggleButton/toggleButton.ts"
-          }
-        },
-        {
-          "kind": "custom-element-definition",
-          "name": "kyn-toggle-button",
-          "declaration": {
-            "name": "ToggleButton",
-            "module": "src/components/reusable/toggleButton/toggleButton.ts"
-          }
-        }
-      ]
-    },
-    {
-      "kind": "javascript-module",
-      "path": "src/components/global/footer/footer.ts",
-      "declarations": [
-        {
-          "kind": "class",
-          "description": "The global Footer component.",
-          "name": "Footer",
-          "slots": [
-            {
-              "description": "Default slot, for the footer-nav.",
-              "name": "unnamed"
-            },
-            {
-              "description": "Slot for the logo, will overwrite the default logo.",
-              "name": "logo"
-            },
-            {
-              "description": "Slot for the copyright text.",
-              "name": "copyright"
-            }
-          ],
-          "members": [
-            {
-              "kind": "field",
-              "name": "rootUrl",
-              "type": {
-                "text": "string"
-              },
-              "default": "'/'",
-              "description": "URL for the footer logo link. Should target the application home page.",
-              "attribute": "rootUrl"
-            },
-            {
-              "kind": "method",
-              "name": "handleRootLinkClick",
-              "privacy": "private",
-              "parameters": [
-                {
-                  "name": "e",
-                  "type": {
-                    "text": "Event"
-                  }
-                }
-              ]
-            }
-          ],
-          "events": [
-            {
-              "description": "Captures the logo link click event and emits the original event.",
-              "name": "on-root-link-click"
-            }
-          ],
-          "attributes": [
-            {
-              "name": "rootUrl",
-              "type": {
-                "text": "string"
-              },
-              "default": "'/'",
-              "description": "URL for the footer logo link. Should target the application home page.",
-              "fieldName": "rootUrl"
-            }
-          ],
-          "superclass": {
-            "name": "LitElement",
-            "package": "lit"
-          },
-          "tagName": "kyn-footer",
-          "customElement": true
-        }
-      ],
-      "exports": [
-        {
-          "kind": "js",
-          "name": "Footer",
-          "declaration": {
-            "name": "Footer",
-            "module": "src/components/global/footer/footer.ts"
-          }
-        },
-        {
-          "kind": "custom-element-definition",
-          "name": "kyn-footer",
-          "declaration": {
-            "name": "Footer",
-            "module": "src/components/global/footer/footer.ts"
-          }
-        }
-      ]
-    },
-    {
-      "kind": "javascript-module",
-      "path": "src/components/global/footer/footerLink.ts",
-      "declarations": [
-        {
-          "kind": "class",
-          "description": "Component for navigation links within the Footer.",
-          "name": "FooterNavLink",
-          "slots": [
-            {
-              "description": "Slot for link text/content.",
-              "name": "unnamed"
-            }
-          ],
-          "members": [
-            {
-              "kind": "field",
-              "name": "target",
-              "default": "'_self'",
-              "type": {
-                "text": "'_self'"
-              },
-              "description": "Defines a target attribute for where to load the URL. Possible options include \"_self\" (default), \"_blank\", \"_parent\", \"_top\"",
-              "attribute": "target"
-            },
-            {
-              "kind": "field",
-              "name": "rel",
-              "type": {
-                "text": "string"
-              },
-              "default": "''",
-              "description": "Defines a relationship between a linked resource and the document. An empty string (default) means no particular relationship",
-              "attribute": "rel"
-            },
-            {
-              "kind": "field",
-              "name": "href",
-              "type": {
-                "text": "string"
-              },
-              "default": "''",
-              "description": "Link url.",
-              "attribute": "href"
-            },
-            {
-              "kind": "method",
-              "name": "handleClick",
-              "privacy": "private",
-              "parameters": [
-                {
-                  "name": "e",
-                  "type": {
-                    "text": "Event"
-                  }
-                }
-              ]
-            }
-          ],
-          "events": [
-            {
-              "description": "Captures the click event and emits the original event details.",
-              "name": "on-click"
-            }
-          ],
-          "attributes": [
-            {
-              "name": "target",
-              "default": "'_self'",
-              "type": {
-                "text": "'_self'"
-              },
-              "description": "Defines a target attribute for where to load the URL. Possible options include \"_self\" (default), \"_blank\", \"_parent\", \"_top\"",
-              "fieldName": "target"
-            },
-            {
-              "name": "rel",
-              "type": {
-                "text": "string"
-              },
-              "default": "''",
-              "description": "Defines a relationship between a linked resource and the document. An empty string (default) means no particular relationship",
-              "fieldName": "rel"
-            },
-            {
-              "name": "href",
-              "type": {
-                "text": "string"
-              },
-              "default": "''",
-              "description": "Link url.",
-              "fieldName": "href"
-            }
-          ],
-          "superclass": {
-            "name": "LitElement",
-            "package": "lit"
-          },
-          "tagName": "kyn-footer-link",
-          "customElement": true
-        }
-      ],
-      "exports": [
-        {
-          "kind": "js",
-          "name": "FooterNavLink",
-          "declaration": {
-            "name": "FooterNavLink",
-            "module": "src/components/global/footer/footerLink.ts"
-          }
-        },
-        {
-          "kind": "custom-element-definition",
-          "name": "kyn-footer-link",
-          "declaration": {
-            "name": "FooterNavLink",
-            "module": "src/components/global/footer/footerLink.ts"
-          }
-        }
-      ]
-    },
-    {
-      "kind": "javascript-module",
-      "path": "src/components/global/footer/footerNav.ts",
-      "declarations": [
-        {
-          "kind": "class",
-          "description": "Container for footer navigation links.",
-          "name": "FooterNav",
-          "slots": [
-            {
-              "description": "Slot for footer links.",
-              "name": "unnamed"
-            }
-          ],
-          "members": [],
-          "superclass": {
-            "name": "LitElement",
-            "package": "lit"
-          },
-          "tagName": "kyn-footer-nav",
-          "customElement": true
-        }
-      ],
-      "exports": [
-        {
-          "kind": "js",
-          "name": "FooterNav",
-          "declaration": {
-            "name": "FooterNav",
-            "module": "src/components/global/footer/footerNav.ts"
-          }
-        },
-        {
-          "kind": "custom-element-definition",
-          "name": "kyn-footer-nav",
-          "declaration": {
-            "name": "FooterNav",
-            "module": "src/components/global/footer/footerNav.ts"
-          }
-        }
-      ]
-    },
-    {
-      "kind": "javascript-module",
-      "path": "src/components/global/footer/index.ts",
-      "declarations": [],
-      "exports": [
-        {
-          "kind": "js",
-          "name": "Footer",
-          "declaration": {
-            "name": "Footer",
-            "module": "./footer"
-          }
-        },
-        {
-          "kind": "js",
-          "name": "FooterNav",
-          "declaration": {
-            "name": "FooterNav",
-            "module": "./footerNav"
-          }
-        },
-        {
-          "kind": "js",
-          "name": "FooterNavLink",
-          "declaration": {
-            "name": "FooterNavLink",
-            "module": "./footerLink"
-          }
-        }
-      ]
-    },
-    {
-      "kind": "javascript-module",
-      "path": "src/components/global/header/header.ts",
-      "declarations": [
-        {
-          "kind": "class",
-          "description": "The global Header component.",
-          "name": "Header",
-          "slots": [
-            {
-              "description": "The default slot for all empty space right of the logo/title.",
-              "name": "unnamed"
-            },
-            {
-              "description": "Slot for the logo, will overwrite the default logo.",
-              "name": "logo"
-            },
-            {
-              "description": "Slot left of the logo, intended for a header panel.",
-              "name": "left"
-            }
-          ],
-          "members": [
-            {
-              "kind": "field",
-              "name": "rootUrl",
-              "type": {
-                "text": "string"
-              },
-              "default": "'/'",
-              "description": "URL for the header logo link. Should target the application home page.",
-              "attribute": "rootUrl"
-            },
-            {
-              "kind": "field",
-              "name": "appTitle",
-              "type": {
-                "text": "string"
-              },
-              "default": "''",
-              "description": "App title text next to logo.  Hidden on smaller screens.",
-              "attribute": "appTitle"
-            },
-            {
-              "kind": "field",
-              "name": "breakpoint",
-              "type": {
-                "text": "number"
-              },
-              "default": "672",
-              "description": "The breakpoint (in px) to convert the nav to a flyout menu for small screens.",
-              "attribute": "breakpoint"
-            },
-            {
-              "kind": "field",
-              "name": "divider",
-              "type": {
-                "text": "boolean"
-              },
-              "default": "false",
-              "description": "Adds a 1px shadow to the bottom of the header, for contrast with  white backgrounds.",
-              "attribute": "divider"
-            },
-            {
-              "kind": "method",
-              "name": "handleSlotChange",
-              "privacy": "private"
-            },
-            {
-              "kind": "method",
-              "name": "handleMenuClickOut",
-              "privacy": "private",
-              "parameters": [
-                {
-                  "name": "e",
-                  "type": {
-                    "text": "any"
-                  }
-                }
-              ]
-            },
-            {
-              "kind": "method",
-              "name": "testBreakpoint",
-              "privacy": "private"
-            },
-            {
-              "kind": "method",
-              "name": "handleRootLinkClick",
-              "privacy": "private",
-              "parameters": [
-                {
-                  "name": "e",
-                  "type": {
-                    "text": "Event"
-                  }
-                }
-              ]
-            },
-            {
-              "kind": "method",
-              "name": "toggleNavMenu",
-              "privacy": "private"
-            },
-            {
-              "kind": "method",
-              "name": "emitMenuToggle",
-              "privacy": "private"
-            }
-          ],
-          "events": [
-            {
-              "description": "Captures the menu toggle click event and emits the menu open state in the detail.",
-              "name": "on-menu-toggle"
-            },
-            {
-              "description": "Captures the logo link click event and emits the original event details.",
-              "name": "on-root-link-click"
-            }
-          ],
-          "attributes": [
-            {
-              "name": "rootUrl",
-              "type": {
-                "text": "string"
-              },
-              "default": "'/'",
-              "description": "URL for the header logo link. Should target the application home page.",
-              "fieldName": "rootUrl"
-            },
-            {
-              "name": "appTitle",
-              "type": {
-                "text": "string"
-              },
-              "default": "''",
-              "description": "App title text next to logo.  Hidden on smaller screens.",
-              "fieldName": "appTitle"
-            },
-            {
-              "name": "breakpoint",
-              "type": {
-                "text": "number"
-              },
-              "default": "672",
-              "description": "The breakpoint (in px) to convert the nav to a flyout menu for small screens.",
-              "fieldName": "breakpoint"
-            },
-            {
-              "name": "divider",
-              "type": {
-                "text": "boolean"
-              },
-              "default": "false",
-              "description": "Adds a 1px shadow to the bottom of the header, for contrast with  white backgrounds.",
-              "fieldName": "divider"
-            }
-          ],
-          "superclass": {
-            "name": "LitElement",
-            "package": "lit"
-          },
-          "tagName": "kyn-header",
-          "customElement": true
-        }
-      ],
-      "exports": [
-        {
-          "kind": "js",
-          "name": "Header",
-          "declaration": {
-            "name": "Header",
-            "module": "src/components/global/header/header.ts"
-          }
-        },
-        {
-          "kind": "custom-element-definition",
-          "name": "kyn-header",
-          "declaration": {
-            "name": "Header",
-            "module": "src/components/global/header/header.ts"
-          }
-        }
-      ]
-    },
-    {
-      "kind": "javascript-module",
-      "path": "src/components/global/header/headerAvatar.ts",
-      "declarations": [
-        {
-          "kind": "class",
-          "description": "User avatar.",
-          "name": "HeaderAvatar",
-          "members": [
-            {
-              "kind": "field",
-              "name": "initials",
-              "type": {
-                "text": "string"
-              },
-              "default": "''",
-              "description": "Two letters, first and last initial, to show in the user avatar circle.",
-              "attribute": "initials"
-            }
-          ],
-          "attributes": [
-            {
-              "name": "initials",
-              "type": {
-                "text": "string"
-              },
-              "default": "''",
-              "description": "Two letters, first and last initial, to show in the user avatar circle.",
-              "fieldName": "initials"
-            }
-          ],
-          "superclass": {
-            "name": "LitElement",
-            "package": "lit"
-          },
-          "tagName": "kyn-header-avatar",
-          "customElement": true
-        }
-      ],
-      "exports": [
-        {
-          "kind": "js",
-          "name": "HeaderAvatar",
-          "declaration": {
-            "name": "HeaderAvatar",
-            "module": "src/components/global/header/headerAvatar.ts"
-          }
-        },
-        {
-          "kind": "custom-element-definition",
-          "name": "kyn-header-avatar",
-          "declaration": {
-            "name": "HeaderAvatar",
-            "module": "src/components/global/header/headerAvatar.ts"
-          }
-        }
-      ]
-    },
-    {
-      "kind": "javascript-module",
-      "path": "src/components/global/header/headerFlyout.ts",
-      "declarations": [
-        {
-          "kind": "class",
-          "description": "Component for header flyout items.",
-          "name": "HeaderFlyout",
-          "slots": [
-            {
-              "description": "Slot for flyout menu content.",
-              "name": "unnamed"
-            },
-            {
-              "description": "Slot for button/toggle content.",
-              "name": "button"
-            }
-          ],
-          "members": [
-            {
-              "kind": "field",
-              "name": "open",
-              "type": {
-                "text": "boolean"
-              },
-              "default": "false",
-              "description": "Flyout open state.",
-              "attribute": "open"
-            },
-            {
-              "kind": "field",
-              "name": "anchorLeft",
-              "type": {
-                "text": "boolean"
-              },
-              "default": "false",
-              "description": "Anchor flyout menu to the left edge of the button instead of the right edge.",
-              "attribute": "anchorLeft"
-            },
-            {
-              "kind": "field",
-              "name": "hideArrow",
-              "type": {
-                "text": "boolean"
-              },
-              "default": "false",
-              "description": "Hides the arrow.",
-              "attribute": "hideArrow"
-            },
-            {
-              "kind": "field",
-              "name": "assistiveText",
-              "type": {
-                "text": "string"
-              },
-              "default": "''",
-              "description": "Button assistive text, title + aria-label.",
-              "attribute": "assistiveText"
-            },
-            {
-              "kind": "field",
-              "name": "href",
-              "type": {
-                "text": "string"
-              },
-              "default": "''",
-              "description": "Turns the button into a link.",
-              "attribute": "href"
-            },
-            {
-              "kind": "method",
-              "name": "handlePointerEnter",
-              "privacy": "private",
-              "parameters": [
-                {
-                  "name": "e",
-                  "type": {
-                    "text": "PointerEvent"
-                  }
-                }
-              ]
-            },
-            {
-              "kind": "method",
-              "name": "handlePointerLeave",
-              "privacy": "private",
-              "parameters": [
-                {
-                  "name": "e",
-                  "type": {
-                    "text": "PointerEvent"
-                  }
-                }
-              ]
-            },
-            {
-              "kind": "method",
-              "name": "handleClick",
-              "privacy": "private"
-            },
-            {
-              "kind": "method",
-              "name": "handleClickOut",
-              "privacy": "private",
-              "parameters": [
-                {
-                  "name": "e",
-                  "type": {
-                    "text": "Event"
-                  }
-                }
-              ]
-            },
-            {
-              "kind": "method",
-              "name": "testBreakpoint",
-              "privacy": "private"
-            }
-          ],
-          "attributes": [
-            {
-              "name": "open",
-              "type": {
-                "text": "boolean"
-              },
-              "default": "false",
-              "description": "Flyout open state.",
-              "fieldName": "open"
-            },
-            {
-              "name": "anchorLeft",
-              "type": {
-                "text": "boolean"
-              },
-              "default": "false",
-              "description": "Anchor flyout menu to the left edge of the button instead of the right edge.",
-              "fieldName": "anchorLeft"
-            },
-            {
-              "name": "hideArrow",
-              "type": {
-                "text": "boolean"
-              },
-              "default": "false",
-              "description": "Hides the arrow.",
-              "fieldName": "hideArrow"
-            },
-            {
-              "name": "assistiveText",
-              "type": {
-                "text": "string"
-              },
-              "default": "''",
-              "description": "Button assistive text, title + aria-label.",
-              "fieldName": "assistiveText"
-            },
-            {
-              "name": "href",
-              "type": {
-                "text": "string"
-              },
-              "default": "''",
-              "description": "Turns the button into a link.",
-              "fieldName": "href"
-            }
-          ],
-          "superclass": {
-            "name": "LitElement",
-            "package": "lit"
-          },
-          "tagName": "kyn-header-flyout",
-          "customElement": true
-        }
-      ],
-      "exports": [
-        {
-          "kind": "js",
-          "name": "HeaderFlyout",
-          "declaration": {
-            "name": "HeaderFlyout",
-            "module": "src/components/global/header/headerFlyout.ts"
-          }
-        },
-        {
-          "kind": "custom-element-definition",
-          "name": "kyn-header-flyout",
-          "declaration": {
-            "name": "HeaderFlyout",
-            "module": "src/components/global/header/headerFlyout.ts"
-          }
-        }
-      ]
-    },
-    {
-      "kind": "javascript-module",
-      "path": "src/components/global/header/headerFlyouts.ts",
-      "declarations": [
-        {
-          "kind": "class",
-          "description": "Container for header flyout items, aligns to the right, place last.",
-          "name": "HeaderFlyouts",
-          "slots": [
-            {
-              "description": "This element has a slot.",
-              "name": "unnamed"
-            }
-          ],
-          "members": [],
-          "superclass": {
-            "name": "LitElement",
-            "package": "lit"
-          },
-          "tagName": "kyn-header-flyouts",
-          "customElement": true
-        }
-      ],
-      "exports": [
-        {
-          "kind": "js",
-          "name": "HeaderFlyouts",
-          "declaration": {
-            "name": "HeaderFlyouts",
-            "module": "src/components/global/header/headerFlyouts.ts"
-          }
-        },
-        {
-          "kind": "custom-element-definition",
-<<<<<<< HEAD
           "name": "kyn-table",
           "declaration": {
             "name": "Table",
@@ -8281,516 +7231,813 @@
         {
           "kind": "js",
           "name": "TextArea",
-=======
-          "name": "kyn-header-flyouts",
->>>>>>> 435f37c6
-          "declaration": {
-            "name": "HeaderFlyouts",
-            "module": "src/components/global/header/headerFlyouts.ts"
+          "declaration": {
+            "name": "TextArea",
+            "module": "./textArea"
           }
         }
       ]
     },
     {
       "kind": "javascript-module",
-      "path": "src/components/global/header/headerLink.ts",
+      "path": "src/components/reusable/textArea/textArea.ts",
       "declarations": [
         {
           "kind": "class",
-          "description": "Component for navigation links within the Header.",
-          "name": "HeaderLink",
+          "description": "Text area.",
+          "name": "TextArea",
           "slots": [
             {
-              "description": "Slot for link text/content.",
+              "description": "Slot for label text.",
               "name": "unnamed"
-            },
-            {
-              "description": "Slot for sublinks (up to two levels).",
-              "name": "links"
             }
           ],
           "members": [
             {
               "kind": "field",
-              "name": "open",
-              "type": {
-                "text": "boolean"
-              },
-              "default": "false",
-              "description": "Link open state.",
-              "attribute": "open"
-            },
-            {
-              "kind": "field",
-              "name": "href",
-              "type": {
-                "text": "string"
-              },
-              "default": "''",
-              "description": "Link url.",
-              "attribute": "href"
-            },
-            {
-              "kind": "field",
-              "name": "target",
-              "default": "'_self'",
-              "type": {
-                "text": "'_self'"
-              },
-              "description": "Defines a target attribute for where to load the URL. Possible options include \"_self\" (default), \"_blank\", \"_parent\", \"_top\"",
-              "attribute": "target"
-            },
-            {
-              "kind": "field",
-              "name": "rel",
-              "type": {
-                "text": "string"
-              },
-              "default": "''",
-              "description": "Defines a relationship between a linked resource and the document. An empty string (default) means no particular relationship",
-              "attribute": "rel"
-            },
-            {
-              "kind": "field",
-              "name": "isActive",
-              "type": {
-                "text": "boolean"
-              },
-              "default": "false",
-              "description": "Link active state, for example when URL path matches link href.",
-              "attribute": "isActive"
-            },
-            {
-              "kind": "field",
-              "name": "divider",
-              "type": {
-                "text": "boolean"
-              },
-              "default": "false",
-              "description": "Adds a 1px shadow to the bottom of the link.",
-              "attribute": "divider"
-            },
-            {
-              "kind": "method",
-              "name": "handlePointerEnter",
+              "name": "caption",
+              "type": {
+                "text": "string"
+              },
+              "default": "''",
+              "description": "Optional text beneath the input.",
+              "attribute": "caption"
+            },
+            {
+              "kind": "field",
+              "name": "value",
+              "type": {
+                "text": "string"
+              },
+              "default": "''",
+              "description": "Input value.",
+              "attribute": "value"
+            },
+            {
+              "kind": "field",
+              "name": "placeholder",
+              "type": {
+                "text": "string"
+              },
+              "default": "''",
+              "description": "Input placeholder.",
+              "attribute": "placeholder"
+            },
+            {
+              "kind": "field",
+              "name": "name",
+              "type": {
+                "text": "string"
+              },
+              "default": "''",
+              "description": "Input name.",
+              "attribute": "name"
+            },
+            {
+              "kind": "field",
+              "name": "required",
+              "type": {
+                "text": "boolean"
+              },
+              "default": "false",
+              "description": "Makes the input required.",
+              "attribute": "required"
+            },
+            {
+              "kind": "field",
+              "name": "disabled",
+              "type": {
+                "text": "boolean"
+              },
+              "default": "false",
+              "description": "Input disabled state.",
+              "attribute": "disabled"
+            },
+            {
+              "kind": "field",
+              "name": "invalidText",
+              "type": {
+                "text": "string"
+              },
+              "default": "''",
+              "description": "Input invalid text.",
+              "attribute": "invalidText"
+            },
+            {
+              "kind": "field",
+              "name": "maxLength",
+              "type": {
+                "text": "number"
+              },
+              "default": "null",
+              "description": "Maximum number of characters.",
+              "attribute": "maxLength"
+            },
+            {
+              "kind": "field",
+              "name": "minLength",
+              "type": {
+                "text": "number"
+              },
+              "default": "null",
+              "description": "Minimum number of characters.",
+              "attribute": "minLength"
+            },
+            {
+              "kind": "method",
+              "name": "handleInput",
               "privacy": "private",
               "parameters": [
                 {
                   "name": "e",
                   "type": {
-                    "text": "PointerEvent"
+                    "text": "any"
                   }
                 }
               ]
             },
             {
               "kind": "method",
-              "name": "handlePointerLeave",
+              "name": "_handleFormdata",
               "privacy": "private",
               "parameters": [
                 {
                   "name": "e",
                   "type": {
-                    "text": "PointerEvent"
+                    "text": "any"
                   }
                 }
               ]
-            },
-            {
-              "kind": "method",
-              "name": "handleClick",
+            }
+          ],
+          "events": [
+            {
+              "description": "Captures the input event and emits the selected value and original event details.",
+              "name": "on-input"
+            }
+          ],
+          "attributes": [
+            {
+              "name": "caption",
+              "type": {
+                "text": "string"
+              },
+              "default": "''",
+              "description": "Optional text beneath the input.",
+              "fieldName": "caption"
+            },
+            {
+              "name": "value",
+              "type": {
+                "text": "string"
+              },
+              "default": "''",
+              "description": "Input value.",
+              "fieldName": "value"
+            },
+            {
+              "name": "placeholder",
+              "type": {
+                "text": "string"
+              },
+              "default": "''",
+              "description": "Input placeholder.",
+              "fieldName": "placeholder"
+            },
+            {
+              "name": "name",
+              "type": {
+                "text": "string"
+              },
+              "default": "''",
+              "description": "Input name.",
+              "fieldName": "name"
+            },
+            {
+              "name": "required",
+              "type": {
+                "text": "boolean"
+              },
+              "default": "false",
+              "description": "Makes the input required.",
+              "fieldName": "required"
+            },
+            {
+              "name": "disabled",
+              "type": {
+                "text": "boolean"
+              },
+              "default": "false",
+              "description": "Input disabled state.",
+              "fieldName": "disabled"
+            },
+            {
+              "name": "invalidText",
+              "type": {
+                "text": "string"
+              },
+              "default": "''",
+              "description": "Input invalid text.",
+              "fieldName": "invalidText"
+            },
+            {
+              "name": "maxLength",
+              "type": {
+                "text": "number"
+              },
+              "default": "null",
+              "description": "Maximum number of characters.",
+              "fieldName": "maxLength"
+            },
+            {
+              "name": "minLength",
+              "type": {
+                "text": "number"
+              },
+              "default": "null",
+              "description": "Minimum number of characters.",
+              "fieldName": "minLength"
+            }
+          ],
+          "superclass": {
+            "name": "LitElement",
+            "package": "lit"
+          },
+          "tagName": "kyn-text-area",
+          "customElement": true
+        }
+      ],
+      "exports": [
+        {
+          "kind": "js",
+          "name": "TextArea",
+          "declaration": {
+            "name": "TextArea",
+            "module": "src/components/reusable/textArea/textArea.ts"
+          }
+        },
+        {
+          "kind": "custom-element-definition",
+          "name": "kyn-text-area",
+          "declaration": {
+            "name": "TextArea",
+            "module": "src/components/reusable/textArea/textArea.ts"
+          }
+        }
+      ]
+    },
+    {
+      "kind": "javascript-module",
+      "path": "src/components/reusable/textInput/index.ts",
+      "declarations": [],
+      "exports": [
+        {
+          "kind": "js",
+          "name": "TextInput",
+          "declaration": {
+            "name": "TextInput",
+            "module": "./textInput"
+          }
+        }
+      ]
+    },
+    {
+      "kind": "javascript-module",
+      "path": "src/components/reusable/textInput/textInput.ts",
+      "declarations": [
+        {
+          "kind": "class",
+          "description": "Text input.",
+          "name": "TextInput",
+          "slots": [
+            {
+              "description": "Slot for label text.",
+              "name": "unnamed"
+            },
+            {
+              "description": "Slot for contextual icon.",
+              "name": "icon"
+            }
+          ],
+          "members": [
+            {
+              "kind": "field",
+              "name": "type",
+              "type": {
+                "text": "string"
+              },
+              "default": "'text'",
+              "description": "Input type, limited to options that are \"text like\".",
+              "attribute": "type"
+            },
+            {
+              "kind": "field",
+              "name": "size",
+              "type": {
+                "text": "string"
+              },
+              "default": "'md'",
+              "description": "Input size. \"sm\", \"md\", or \"lg\".",
+              "attribute": "size"
+            },
+            {
+              "kind": "field",
+              "name": "caption",
+              "type": {
+                "text": "string"
+              },
+              "default": "''",
+              "description": "Optional text beneath the input.",
+              "attribute": "caption"
+            },
+            {
+              "kind": "field",
+              "name": "value",
+              "type": {
+                "text": "string"
+              },
+              "default": "''",
+              "description": "Input value.",
+              "attribute": "value"
+            },
+            {
+              "kind": "field",
+              "name": "placeholder",
+              "type": {
+                "text": "string"
+              },
+              "default": "''",
+              "description": "Input placeholder.",
+              "attribute": "placeholder"
+            },
+            {
+              "kind": "field",
+              "name": "name",
+              "type": {
+                "text": "string"
+              },
+              "default": "''",
+              "description": "Input name.",
+              "attribute": "name"
+            },
+            {
+              "kind": "field",
+              "name": "required",
+              "type": {
+                "text": "boolean"
+              },
+              "default": "false",
+              "description": "Makes the input required.",
+              "attribute": "required"
+            },
+            {
+              "kind": "field",
+              "name": "disabled",
+              "type": {
+                "text": "boolean"
+              },
+              "default": "false",
+              "description": "Input disabled state.",
+              "attribute": "disabled"
+            },
+            {
+              "kind": "field",
+              "name": "invalidText",
+              "type": {
+                "text": "string"
+              },
+              "default": "''",
+              "description": "Input invalid text.",
+              "attribute": "invalidText"
+            },
+            {
+              "kind": "field",
+              "name": "pattern",
+              "type": {
+                "text": "string"
+              },
+              "default": "null",
+              "description": "RegEx pattern to validate.",
+              "attribute": "pattern"
+            },
+            {
+              "kind": "field",
+              "name": "maxLength",
+              "type": {
+                "text": "number"
+              },
+              "default": "null",
+              "description": "Maximum number of characters.",
+              "attribute": "maxLength"
+            },
+            {
+              "kind": "field",
+              "name": "minLength",
+              "type": {
+                "text": "number"
+              },
+              "default": "null",
+              "description": "Minimum number of characters.",
+              "attribute": "minLength"
+            },
+            {
+              "kind": "field",
+              "name": "iconRight",
+              "type": {
+                "text": "boolean"
+              },
+              "default": "false",
+              "description": "Place icon on the right.",
+              "attribute": "iconRight"
+            },
+            {
+              "kind": "method",
+              "name": "_handleInput",
               "privacy": "private",
               "parameters": [
                 {
                   "name": "e",
                   "type": {
-                    "text": "Event"
+                    "text": "any"
                   }
                 }
               ]
             },
             {
               "kind": "method",
-              "name": "handleClickOut",
+              "name": "_handleClear",
+              "privacy": "private"
+            },
+            {
+              "kind": "method",
+              "name": "_emitValue",
+              "privacy": "private",
+              "parameters": [
+                {
+                  "name": "e",
+                  "optional": true,
+                  "type": {
+                    "text": "any"
+                  }
+                }
+              ]
+            },
+            {
+              "kind": "method",
+              "name": "determineIfSlotted",
+              "privacy": "private"
+            },
+            {
+              "kind": "method",
+              "name": "_handleFormdata",
               "privacy": "private",
               "parameters": [
                 {
                   "name": "e",
                   "type": {
-                    "text": "Event"
+                    "text": "any"
                   }
                 }
               ]
-            },
-            {
-              "kind": "method",
-              "name": "determineIfSlotted",
-              "privacy": "private"
-            },
-            {
-              "kind": "method",
-              "name": "determineLevel",
-              "privacy": "private"
-            },
-            {
-              "kind": "method",
-              "name": "testBreakpoint",
-              "privacy": "private"
             }
           ],
           "events": [
             {
-              "description": "Captures the click event and emits the original event details.",
-              "name": "on-click"
+              "description": "Captures the input event and emits the selected value and original event details.",
+              "name": "on-input"
             }
           ],
           "attributes": [
             {
-              "name": "open",
-              "type": {
-                "text": "boolean"
-              },
-              "default": "false",
-              "description": "Link open state.",
-              "fieldName": "open"
-            },
-            {
-              "name": "href",
-              "type": {
-                "text": "string"
-              },
-              "default": "''",
-              "description": "Link url.",
-              "fieldName": "href"
-            },
-            {
-              "name": "target",
-              "default": "'_self'",
-              "type": {
-                "text": "'_self'"
-              },
-              "description": "Defines a target attribute for where to load the URL. Possible options include \"_self\" (default), \"_blank\", \"_parent\", \"_top\"",
-              "fieldName": "target"
-            },
-            {
-              "name": "rel",
-              "type": {
-                "text": "string"
-              },
-              "default": "''",
-              "description": "Defines a relationship between a linked resource and the document. An empty string (default) means no particular relationship",
-              "fieldName": "rel"
-            },
-            {
-              "name": "isActive",
-              "type": {
-                "text": "boolean"
-              },
-              "default": "false",
-              "description": "Link active state, for example when URL path matches link href.",
-              "fieldName": "isActive"
-            },
-            {
-              "name": "divider",
-              "type": {
-                "text": "boolean"
-              },
-              "default": "false",
-              "description": "Adds a 1px shadow to the bottom of the link.",
-              "fieldName": "divider"
+              "name": "type",
+              "type": {
+                "text": "string"
+              },
+              "default": "'text'",
+              "description": "Input type, limited to options that are \"text like\".",
+              "fieldName": "type"
+            },
+            {
+              "name": "size",
+              "type": {
+                "text": "string"
+              },
+              "default": "'md'",
+              "description": "Input size. \"sm\", \"md\", or \"lg\".",
+              "fieldName": "size"
+            },
+            {
+              "name": "caption",
+              "type": {
+                "text": "string"
+              },
+              "default": "''",
+              "description": "Optional text beneath the input.",
+              "fieldName": "caption"
+            },
+            {
+              "name": "value",
+              "type": {
+                "text": "string"
+              },
+              "default": "''",
+              "description": "Input value.",
+              "fieldName": "value"
+            },
+            {
+              "name": "placeholder",
+              "type": {
+                "text": "string"
+              },
+              "default": "''",
+              "description": "Input placeholder.",
+              "fieldName": "placeholder"
+            },
+            {
+              "name": "name",
+              "type": {
+                "text": "string"
+              },
+              "default": "''",
+              "description": "Input name.",
+              "fieldName": "name"
+            },
+            {
+              "name": "required",
+              "type": {
+                "text": "boolean"
+              },
+              "default": "false",
+              "description": "Makes the input required.",
+              "fieldName": "required"
+            },
+            {
+              "name": "disabled",
+              "type": {
+                "text": "boolean"
+              },
+              "default": "false",
+              "description": "Input disabled state.",
+              "fieldName": "disabled"
+            },
+            {
+              "name": "invalidText",
+              "type": {
+                "text": "string"
+              },
+              "default": "''",
+              "description": "Input invalid text.",
+              "fieldName": "invalidText"
+            },
+            {
+              "name": "pattern",
+              "type": {
+                "text": "string"
+              },
+              "default": "null",
+              "description": "RegEx pattern to validate.",
+              "fieldName": "pattern"
+            },
+            {
+              "name": "maxLength",
+              "type": {
+                "text": "number"
+              },
+              "default": "null",
+              "description": "Maximum number of characters.",
+              "fieldName": "maxLength"
+            },
+            {
+              "name": "minLength",
+              "type": {
+                "text": "number"
+              },
+              "default": "null",
+              "description": "Minimum number of characters.",
+              "fieldName": "minLength"
+            },
+            {
+              "name": "iconRight",
+              "type": {
+                "text": "boolean"
+              },
+              "default": "false",
+              "description": "Place icon on the right.",
+              "fieldName": "iconRight"
             }
           ],
           "superclass": {
             "name": "LitElement",
             "package": "lit"
           },
-          "tagName": "kyn-header-link",
+          "tagName": "kyn-text-input",
           "customElement": true
         }
       ],
       "exports": [
         {
           "kind": "js",
-          "name": "HeaderLink",
-          "declaration": {
-            "name": "HeaderLink",
-            "module": "src/components/global/header/headerLink.ts"
+          "name": "TextInput",
+          "declaration": {
+            "name": "TextInput",
+            "module": "src/components/reusable/textInput/textInput.ts"
           }
         },
         {
           "kind": "custom-element-definition",
-          "name": "kyn-header-link",
-          "declaration": {
-            "name": "HeaderLink",
-            "module": "src/components/global/header/headerLink.ts"
+          "name": "kyn-text-input",
+          "declaration": {
+            "name": "TextInput",
+            "module": "src/components/reusable/textInput/textInput.ts"
           }
         }
       ]
     },
     {
       "kind": "javascript-module",
-      "path": "src/components/global/header/headerNav.ts",
-      "declarations": [
-        {
-          "kind": "class",
-          "description": "Container for header navigation links.",
-          "name": "HeaderNav",
-          "slots": [
-            {
-              "description": "This element has a slot.",
-              "name": "unnamed"
-            }
-          ],
-          "members": [
-            {
-              "kind": "method",
-              "name": "testBreakpoint",
-              "privacy": "private"
-            }
-          ],
-          "superclass": {
-            "name": "LitElement",
-            "package": "lit"
-          },
-          "tagName": "kyn-header-nav",
-          "customElement": true
-        }
-      ],
+      "path": "src/components/reusable/timepicker/index.ts",
+      "declarations": [],
       "exports": [
         {
           "kind": "js",
-          "name": "HeaderNav",
-          "declaration": {
-            "name": "HeaderNav",
-            "module": "src/components/global/header/headerNav.ts"
-          }
-        },
-        {
-          "kind": "custom-element-definition",
-          "name": "kyn-header-nav",
-          "declaration": {
-            "name": "HeaderNav",
-            "module": "src/components/global/header/headerNav.ts"
+          "name": "TimePicker",
+          "declaration": {
+            "name": "TimePicker",
+            "module": "./timepicker"
           }
         }
       ]
     },
     {
       "kind": "javascript-module",
-      "path": "src/components/global/header/headerPanel.ts",
+      "path": "src/components/reusable/timepicker/timepicker.ts",
       "declarations": [
         {
           "kind": "class",
-          "description": "Header fly-out panel.",
-          "name": "HeaderPanel",
+          "description": "Time picker.",
+          "name": "TimePicker",
           "slots": [
             {
-              "description": "Slot for panel content.",
+              "description": "Slot for label text.",
               "name": "unnamed"
-            },
-            {
-              "description": "Slot for button icon.",
-              "name": "button"
             }
           ],
           "members": [
             {
               "kind": "field",
-              "name": "right",
-              "type": {
-                "text": "boolean"
-              },
-              "default": "false",
-              "description": "Panel extends from right instead of left.",
-              "attribute": "right"
-            },
-            {
-              "kind": "field",
-              "name": "open",
-              "type": {
-                "text": "boolean"
-              },
-              "default": "false",
-              "description": "Panel open state.",
-              "attribute": "open"
-            },
-            {
-              "kind": "field",
-              "name": "heading",
-              "type": {
-                "text": "string"
-              },
-              "default": "''",
-              "description": "Panel heading.",
-              "attribute": "heading"
-            },
-            {
-              "kind": "field",
-              "name": "openText",
-              "type": {
-                "text": "string"
-              },
-              "default": "'Open Panel'",
-              "description": "Open button assistive text.",
-              "attribute": "openText"
-            },
-            {
-              "kind": "field",
-              "name": "closeText",
-              "type": {
-                "text": "string"
-              },
-              "default": "'Close Panel'",
-              "description": "Close button assistive text.",
-              "attribute": "closeText"
-            },
-            {
-              "kind": "method",
-              "name": "togglePanel",
-              "privacy": "private"
-            },
-            {
-              "kind": "method",
-              "name": "handleClickOut",
+              "name": "size",
+              "type": {
+                "text": "string"
+              },
+              "default": "'md'",
+              "description": "Input size. \"sm\", \"md\", or \"lg\".",
+              "attribute": "size"
+            },
+            {
+              "kind": "field",
+              "name": "caption",
+              "type": {
+                "text": "string"
+              },
+              "default": "''",
+              "description": "Optional text beneath the input.",
+              "attribute": "caption"
+            },
+            {
+              "kind": "field",
+              "name": "value",
+              "type": {
+                "text": "string"
+              },
+              "default": "''",
+              "description": "The value of the time input is always in 24-hour format that includes leading zeros: hh:mm,\r\nregardless of the input format, which is likely to be selected based on the user's locale (or by the user agent).\r\nIf the time includes seconds (by step attribute), the format is always hh:mm:ss",
+              "attribute": "value"
+            },
+            {
+              "kind": "field",
+              "name": "name",
+              "type": {
+                "text": "string"
+              },
+              "default": "''",
+              "description": "Time input name.",
+              "attribute": "name"
+            },
+            {
+              "kind": "field",
+              "name": "required",
+              "type": {
+                "text": "boolean"
+              },
+              "default": "false",
+              "description": "Makes the input required.",
+              "attribute": "required"
+            },
+            {
+              "kind": "field",
+              "name": "disabled",
+              "type": {
+                "text": "boolean"
+              },
+              "default": "false",
+              "description": "Input disabled state.",
+              "attribute": "disabled"
+            },
+            {
+              "kind": "field",
+              "name": "invalidText",
+              "type": {
+                "text": "string"
+              },
+              "default": "''",
+              "description": "Time input invalid text.",
+              "attribute": "invalidText"
+            },
+            {
+              "kind": "field",
+              "name": "warnText",
+              "type": {
+                "text": "string"
+              },
+              "default": "''",
+              "description": "Time input warn text.",
+              "attribute": "warnText"
+            },
+            {
+              "kind": "field",
+              "name": "maxTime",
+              "type": {
+                "text": "string"
+              },
+              "default": "''",
+              "description": "Maximum Time hh:mm format.",
+              "attribute": "maxTime"
+            },
+            {
+              "kind": "field",
+              "name": "minTime",
+              "type": {
+                "text": "string"
+              },
+              "default": "''",
+              "description": "Minimum Time in hh:mm format.",
+              "attribute": "minTime"
+            },
+            {
+              "kind": "field",
+              "name": "step",
+              "type": {
+                "text": "string"
+              },
+              "default": "''",
+              "description": "Specifies the granularity that the value must adhere to, or the special value any,\r\nIt takes value that equates to the number of seconds you want to increment by;\r\nthe default (60 sec.). If you specify a value of less than 60 sec., the time input will show a seconds input area alongside the hours and minutes",
+              "attribute": "step"
+            },
+            {
+              "kind": "method",
+              "name": "handleInput",
               "privacy": "private",
               "parameters": [
                 {
                   "name": "e",
                   "type": {
-                    "text": "Event"
+                    "text": "any"
                   }
                 }
               ]
-            }
-          ],
-          "attributes": [
-            {
-              "name": "right",
-              "type": {
-                "text": "boolean"
-              },
-              "default": "false",
-              "description": "Panel extends from right instead of left.",
-              "fieldName": "right"
-            },
-            {
-              "name": "open",
-              "type": {
-                "text": "boolean"
-              },
-              "default": "false",
-              "description": "Panel open state.",
-              "fieldName": "open"
-            },
-            {
-              "name": "heading",
-              "type": {
-                "text": "string"
-              },
-              "default": "''",
-              "description": "Panel heading.",
-              "fieldName": "heading"
-            },
-            {
-              "name": "openText",
-              "type": {
-                "text": "string"
-              },
-              "default": "'Open Panel'",
-              "description": "Open button assistive text.",
-              "fieldName": "openText"
-            },
-            {
-              "name": "closeText",
-              "type": {
-                "text": "string"
-              },
-              "default": "'Close Panel'",
-              "description": "Close button assistive text.",
-              "fieldName": "closeText"
-            }
-          ],
-          "superclass": {
-            "name": "LitElement",
-            "package": "lit"
-          },
-          "tagName": "kyn-header-panel",
-          "customElement": true
-        }
-      ],
-      "exports": [
-        {
-          "kind": "js",
-          "name": "HeaderPanel",
-          "declaration": {
-            "name": "HeaderPanel",
-            "module": "src/components/global/header/headerPanel.ts"
-          }
-        },
-        {
-          "kind": "custom-element-definition",
-          "name": "kyn-header-panel",
-          "declaration": {
-            "name": "HeaderPanel",
-            "module": "src/components/global/header/headerPanel.ts"
-          }
-        }
-      ]
-    },
-    {
-      "kind": "javascript-module",
-      "path": "src/components/global/header/headerPanelLink.ts",
-      "declarations": [
-        {
-          "kind": "class",
-          "description": "Header fly-out panel link.",
-          "name": "HeaderPanelLink",
-          "slots": [
-            {
-              "description": "Slot for link text/content.",
-              "name": "unnamed"
-            }
-          ],
-          "members": [
-            {
-              "kind": "field",
-              "name": "href",
-              "type": {
-                "text": "string"
-              },
-              "default": "''",
-              "description": "Link url.",
-              "attribute": "href"
-            },
-            {
-              "kind": "field",
-              "name": "target",
-              "default": "'_self'",
-              "type": {
-                "text": "'_self'"
-              },
-              "description": "Defines a target attribute for where to load the URL. Possible options include \"_self\" (default), \"_blank\", \"_parent\", \"_top\"",
-              "attribute": "target"
-            },
-            {
-              "kind": "field",
-              "name": "rel",
-              "type": {
-                "text": "string"
-              },
-              "default": "''",
-              "description": "Defines a relationship between a linked resource and the document. An empty string (default) means no particular relationship",
-              "attribute": "rel"
-            },
-            {
-              "kind": "method",
-              "name": "handleClick",
+            },
+            {
+              "kind": "method",
+              "name": "validateMinTime",
+              "privacy": "private"
+            },
+            {
+              "kind": "method",
+              "name": "validateMaxTime",
+              "privacy": "private"
+            },
+            {
+              "kind": "method",
+              "name": "timeToSeconds",
+              "privacy": "private",
+              "parameters": [
+                {
+                  "name": "timeString",
+                  "type": {
+                    "text": "String"
+                  }
+                }
+              ]
+            },
+            {
+              "kind": "method",
+              "name": "_handleFormdata",
               "privacy": "private",
               "parameters": [
                 {
                   "name": "e",
                   "type": {
-                    "text": "Event"
+                    "text": "any"
                   }
                 }
               ]
@@ -8798,388 +8045,260 @@
           ],
           "events": [
             {
-              "description": "Captures the click event and emits the original event details.",
-              "name": "on-click"
+              "description": "Captures the input event and emits the selected value and original event details.",
+              "name": "on-input"
             }
           ],
           "attributes": [
             {
-              "name": "href",
-              "type": {
-                "text": "string"
-              },
-              "default": "''",
-              "description": "Link url.",
-              "fieldName": "href"
-            },
-            {
-              "name": "target",
-              "default": "'_self'",
-              "type": {
-                "text": "'_self'"
-              },
-              "description": "Defines a target attribute for where to load the URL. Possible options include \"_self\" (default), \"_blank\", \"_parent\", \"_top\"",
-              "fieldName": "target"
-            },
-            {
-              "name": "rel",
-              "type": {
-                "text": "string"
-              },
-              "default": "''",
-              "description": "Defines a relationship between a linked resource and the document. An empty string (default) means no particular relationship",
-              "fieldName": "rel"
+              "name": "size",
+              "type": {
+                "text": "string"
+              },
+              "default": "'md'",
+              "description": "Input size. \"sm\", \"md\", or \"lg\".",
+              "fieldName": "size"
+            },
+            {
+              "name": "caption",
+              "type": {
+                "text": "string"
+              },
+              "default": "''",
+              "description": "Optional text beneath the input.",
+              "fieldName": "caption"
+            },
+            {
+              "name": "value",
+              "type": {
+                "text": "string"
+              },
+              "default": "''",
+              "description": "The value of the time input is always in 24-hour format that includes leading zeros: hh:mm,\r\nregardless of the input format, which is likely to be selected based on the user's locale (or by the user agent).\r\nIf the time includes seconds (by step attribute), the format is always hh:mm:ss",
+              "fieldName": "value"
+            },
+            {
+              "name": "name",
+              "type": {
+                "text": "string"
+              },
+              "default": "''",
+              "description": "Time input name.",
+              "fieldName": "name"
+            },
+            {
+              "name": "required",
+              "type": {
+                "text": "boolean"
+              },
+              "default": "false",
+              "description": "Makes the input required.",
+              "fieldName": "required"
+            },
+            {
+              "name": "disabled",
+              "type": {
+                "text": "boolean"
+              },
+              "default": "false",
+              "description": "Input disabled state.",
+              "fieldName": "disabled"
+            },
+            {
+              "name": "invalidText",
+              "type": {
+                "text": "string"
+              },
+              "default": "''",
+              "description": "Time input invalid text.",
+              "fieldName": "invalidText"
+            },
+            {
+              "name": "warnText",
+              "type": {
+                "text": "string"
+              },
+              "default": "''",
+              "description": "Time input warn text.",
+              "fieldName": "warnText"
+            },
+            {
+              "name": "maxTime",
+              "type": {
+                "text": "string"
+              },
+              "default": "''",
+              "description": "Maximum Time hh:mm format.",
+              "fieldName": "maxTime"
+            },
+            {
+              "name": "minTime",
+              "type": {
+                "text": "string"
+              },
+              "default": "''",
+              "description": "Minimum Time in hh:mm format.",
+              "fieldName": "minTime"
+            },
+            {
+              "name": "step",
+              "type": {
+                "text": "string"
+              },
+              "default": "''",
+              "description": "Specifies the granularity that the value must adhere to, or the special value any,\r\nIt takes value that equates to the number of seconds you want to increment by;\r\nthe default (60 sec.). If you specify a value of less than 60 sec., the time input will show a seconds input area alongside the hours and minutes",
+              "fieldName": "step"
             }
           ],
           "superclass": {
             "name": "LitElement",
             "package": "lit"
           },
-          "tagName": "kyn-header-panel-link",
+          "tagName": "kyn-time-picker",
           "customElement": true
         }
       ],
       "exports": [
         {
           "kind": "js",
-          "name": "HeaderPanelLink",
-          "declaration": {
-            "name": "HeaderPanelLink",
-            "module": "src/components/global/header/headerPanelLink.ts"
+          "name": "TimePicker",
+          "declaration": {
+            "name": "TimePicker",
+            "module": "src/components/reusable/timepicker/timepicker.ts"
           }
         },
         {
           "kind": "custom-element-definition",
-          "name": "kyn-header-panel-link",
-          "declaration": {
-            "name": "HeaderPanelLink",
-            "module": "src/components/global/header/headerPanelLink.ts"
+          "name": "kyn-time-picker",
+          "declaration": {
+            "name": "TimePicker",
+            "module": "src/components/reusable/timepicker/timepicker.ts"
           }
         }
       ]
     },
     {
       "kind": "javascript-module",
-      "path": "src/components/global/header/index.ts",
+      "path": "src/components/reusable/toggleButton/index.ts",
       "declarations": [],
       "exports": [
         {
           "kind": "js",
-          "name": "Header",
-          "declaration": {
-            "name": "Header",
-            "module": "./header"
-          }
-        },
-        {
-          "kind": "js",
-          "name": "HeaderNav",
-          "declaration": {
-            "name": "HeaderNav",
-            "module": "./headerNav"
-          }
-        },
-        {
-          "kind": "js",
-          "name": "HeaderLink",
-          "declaration": {
-            "name": "HeaderLink",
-            "module": "./headerLink"
-          }
-        },
-        {
-          "kind": "js",
-          "name": "HeaderFlyouts",
-          "declaration": {
-            "name": "HeaderFlyouts",
-            "module": "./headerFlyouts"
-          }
-        },
-        {
-          "kind": "js",
-          "name": "HeaderFlyout",
-          "declaration": {
-            "name": "HeaderFlyout",
-            "module": "./headerFlyout"
-          }
-        },
-        {
-          "kind": "js",
-          "name": "HeaderAvatar",
-          "declaration": {
-            "name": "HeaderAvatar",
-            "module": "./headerAvatar"
-          }
-        },
-        {
-          "kind": "js",
-          "name": "HeaderPanel",
-          "declaration": {
-            "name": "HeaderPanel",
-            "module": "./headerPanel"
-          }
-        },
-        {
-          "kind": "js",
-          "name": "HeaderPanelLink",
-          "declaration": {
-            "name": "HeaderPanelLink",
-            "module": "./headerPanelLink"
+          "name": "ToggleButton",
+          "declaration": {
+            "name": "ToggleButton",
+            "module": "./toggleButton"
           }
         }
       ]
     },
     {
       "kind": "javascript-module",
-      "path": "src/components/global/localNav/index.ts",
-      "declarations": [],
-      "exports": [
-        {
-          "kind": "js",
-          "name": "LocalNav",
-          "declaration": {
-            "name": "LocalNav",
-            "module": "./localNav"
-          }
-        },
-        {
-          "kind": "js",
-          "name": "LocalNavLink",
-          "declaration": {
-            "name": "LocalNavLink",
-            "module": "./localNavLink"
-          }
-        }
-      ]
-    },
-    {
-      "kind": "javascript-module",
-      "path": "src/components/global/localNav/localNav.ts",
+      "path": "src/components/reusable/toggleButton/toggleButton.ts",
       "declarations": [
         {
           "kind": "class",
-          "description": "The global Side Navigation component.",
-          "name": "LocalNav",
+          "description": "Toggle Button.",
+          "name": "ToggleButton",
           "slots": [
             {
-              "description": "The default slot, for local nav links.",
+              "description": "Slot for label text.",
               "name": "unnamed"
             }
           ],
           "members": [
             {
               "kind": "field",
-              "name": "pinned",
-              "type": {
-                "text": "boolean"
-              },
-              "default": "false",
-              "description": "Local nav pinned state.",
-              "attribute": "pinned"
-            },
-            {
-              "kind": "field",
-              "name": "pinText",
-              "type": {
-                "text": "string"
-              },
-              "default": "'Pin open'",
-              "description": "Pin open button assistive text.",
-              "attribute": "pinText"
-            },
-            {
-              "kind": "field",
-              "name": "unpinText",
-              "type": {
-                "text": "string"
-              },
-              "default": "'Unpin'",
-              "description": "Unpin button assistive text.",
-              "attribute": "unpinText"
-            },
-            {
-              "kind": "method",
-              "name": "onNavToggle",
+              "name": "name",
+              "type": {
+                "text": "string"
+              },
+              "default": "''",
+              "description": "Input name.",
+              "attribute": "name"
+            },
+            {
+              "kind": "field",
+              "name": "value",
+              "type": {
+                "text": "string"
+              },
+              "default": "''",
+              "description": "Input value.",
+              "attribute": "value"
+            },
+            {
+              "kind": "field",
+              "name": "checked",
+              "type": {
+                "text": "boolean"
+              },
+              "default": "false",
+              "description": "Checkbox checked state.",
+              "attribute": "checked"
+            },
+            {
+              "kind": "field",
+              "name": "checkedText",
+              "type": {
+                "text": "string"
+              },
+              "default": "'On'",
+              "description": "Checked state text.",
+              "attribute": "checkedText"
+            },
+            {
+              "kind": "field",
+              "name": "uncheckedText",
+              "type": {
+                "text": "string"
+              },
+              "default": "'Off'",
+              "description": "Unchecked state text.",
+              "attribute": "uncheckedText"
+            },
+            {
+              "kind": "field",
+              "name": "small",
+              "type": {
+                "text": "boolean"
+              },
+              "default": "false",
+              "description": "Option to use small size.",
+              "attribute": "small"
+            },
+            {
+              "kind": "field",
+              "name": "disabled",
+              "type": {
+                "text": "boolean"
+              },
+              "default": "false",
+              "description": "Checkbox disabled state.",
+              "attribute": "disabled"
+            },
+            {
+              "kind": "method",
+              "name": "handleChange",
               "privacy": "private",
               "parameters": [
                 {
                   "name": "e",
                   "type": {
-                    "text": "Event"
+                    "text": "any"
                   }
                 }
               ]
             },
             {
               "kind": "method",
-              "name": "handleMouseenter",
-              "privacy": "private"
-            },
-            {
-              "kind": "method",
-              "name": "handleMouseleave",
-              "privacy": "private"
-            },
-            {
-              "kind": "method",
-              "name": "updateChildren",
-              "privacy": "private"
-            },
-            {
-              "kind": "method",
-              "name": "handleSlotChange",
-              "privacy": "private"
-            }
-          ],
-          "events": [
-            {
-              "description": "Captures the click event and emits the pinned state and original event details.",
-              "name": "on-toggle"
-            }
-          ],
-          "attributes": [
-            {
-              "name": "pinned",
-              "type": {
-                "text": "boolean"
-              },
-              "default": "false",
-              "description": "Local nav pinned state.",
-              "fieldName": "pinned"
-            },
-            {
-              "name": "pinText",
-              "type": {
-                "text": "string"
-              },
-              "default": "'Pin open'",
-              "description": "Pin open button assistive text.",
-              "fieldName": "pinText"
-            },
-            {
-              "name": "unpinText",
-              "type": {
-                "text": "string"
-              },
-              "default": "'Unpin'",
-              "description": "Unpin button assistive text.",
-              "fieldName": "unpinText"
-            }
-          ],
-          "superclass": {
-            "name": "LitElement",
-            "package": "lit"
-          },
-          "tagName": "kyn-local-nav",
-          "customElement": true
-        }
-      ],
-      "exports": [
-        {
-          "kind": "js",
-          "name": "LocalNav",
-          "declaration": {
-            "name": "LocalNav",
-            "module": "src/components/global/localNav/localNav.ts"
-          }
-        },
-        {
-          "kind": "custom-element-definition",
-          "name": "kyn-local-nav",
-          "declaration": {
-            "name": "LocalNav",
-            "module": "src/components/global/localNav/localNav.ts"
-          }
-        }
-      ]
-    },
-    {
-      "kind": "javascript-module",
-      "path": "src/components/global/localNav/localNavLink.ts",
-      "declarations": [
-        {
-          "kind": "class",
-          "description": "Link component for use in the global Side Navigation component.",
-          "name": "LocalNavLink",
-          "slots": [
-            {
-              "description": "The default slot, for the link text.",
-              "name": "unnamed"
-            },
-            {
-              "description": "Slot for an icon, level 1 links only.",
-              "name": "icon"
-            },
-            {
-              "description": "Slot for the next level of links, supports three levels.",
-              "name": "links"
-            }
-          ],
-          "members": [
-            {
-              "kind": "field",
-              "name": "href",
-              "type": {
-                "text": "string"
-              },
-              "default": "''",
-              "description": "Link url.",
-              "attribute": "href"
-            },
-            {
-              "kind": "field",
-              "name": "expanded",
-              "type": {
-                "text": "boolean"
-              },
-              "default": "false",
-              "description": "Expanded state.",
-              "attribute": "expanded"
-            },
-            {
-              "kind": "field",
-              "name": "active",
-              "type": {
-                "text": "boolean"
-              },
-              "default": "false",
-              "description": "Active state.",
-              "attribute": "active"
-            },
-            {
-              "kind": "field",
-              "name": "disabled",
-              "type": {
-                "text": "boolean"
-              },
-              "default": "false",
-              "description": "Disabled state.",
-              "attribute": "disabled"
-            },
-            {
-              "kind": "method",
-              "name": "_handleSlotChange",
-              "privacy": "private"
-            },
-            {
-              "kind": "method",
-              "name": "updateChildren",
-              "privacy": "private"
-            },
-            {
-              "kind": "method",
-              "name": "determineLevel",
-              "privacy": "private"
-            },
-            {
-              "kind": "method",
-              "name": "handleClick",
+              "name": "_handleFormdata",
               "privacy": "private",
               "parameters": [
                 {
                   "name": "e",
                   "type": {
-                    "text": "Event"
+                    "text": "any"
                   }
                 }
               ]
@@ -9187,37 +8306,64 @@
           ],
           "events": [
             {
-              "description": "Captures the click event and emits the original event, level, and if default was prevented.",
-              "name": "on-click"
+              "description": "Captures the change event and emits the selected value and original event details.",
+              "name": "on-change"
             }
           ],
           "attributes": [
             {
-              "name": "href",
-              "type": {
-                "text": "string"
-              },
-              "default": "''",
-              "description": "Link url.",
-              "fieldName": "href"
-            },
-            {
-              "name": "expanded",
-              "type": {
-                "text": "boolean"
-              },
-              "default": "false",
-              "description": "Expanded state.",
-              "fieldName": "expanded"
-            },
-            {
-              "name": "active",
-              "type": {
-                "text": "boolean"
-              },
-              "default": "false",
-              "description": "Active state.",
-              "fieldName": "active"
+              "name": "name",
+              "type": {
+                "text": "string"
+              },
+              "default": "''",
+              "description": "Input name.",
+              "fieldName": "name"
+            },
+            {
+              "name": "value",
+              "type": {
+                "text": "string"
+              },
+              "default": "''",
+              "description": "Input value.",
+              "fieldName": "value"
+            },
+            {
+              "name": "checked",
+              "type": {
+                "text": "boolean"
+              },
+              "default": "false",
+              "description": "Checkbox checked state.",
+              "fieldName": "checked"
+            },
+            {
+              "name": "checkedText",
+              "type": {
+                "text": "string"
+              },
+              "default": "'On'",
+              "description": "Checked state text.",
+              "fieldName": "checkedText"
+            },
+            {
+              "name": "uncheckedText",
+              "type": {
+                "text": "string"
+              },
+              "default": "'Off'",
+              "description": "Unchecked state text.",
+              "fieldName": "uncheckedText"
+            },
+            {
+              "name": "small",
+              "type": {
+                "text": "boolean"
+              },
+              "default": "false",
+              "description": "Option to use small size.",
+              "fieldName": "small"
             },
             {
               "name": "disabled",
@@ -9225,7 +8371,7 @@
                 "text": "boolean"
               },
               "default": "false",
-              "description": "Disabled state.",
+              "description": "Checkbox disabled state.",
               "fieldName": "disabled"
             }
           ],
@@ -9233,88 +8379,25 @@
             "name": "LitElement",
             "package": "lit"
           },
-          "tagName": "kyn-local-nav-link",
+          "tagName": "kyn-toggle-button",
           "customElement": true
         }
       ],
       "exports": [
         {
           "kind": "js",
-          "name": "LocalNavLink",
-          "declaration": {
-            "name": "LocalNavLink",
-            "module": "src/components/global/localNav/localNavLink.ts"
+          "name": "ToggleButton",
+          "declaration": {
+            "name": "ToggleButton",
+            "module": "src/components/reusable/toggleButton/toggleButton.ts"
           }
         },
         {
           "kind": "custom-element-definition",
-          "name": "kyn-local-nav-link",
-          "declaration": {
-            "name": "LocalNavLink",
-            "module": "src/components/global/localNav/localNavLink.ts"
-          }
-        }
-      ]
-    },
-    {
-      "kind": "javascript-module",
-      "path": "src/components/global/uiShell/index.ts",
-      "declarations": [],
-      "exports": [
-        {
-          "kind": "js",
-          "name": "UiShell",
-          "declaration": {
-            "name": "UiShell",
-            "module": "./uiShell"
-          }
-        }
-      ]
-    },
-    {
-      "kind": "javascript-module",
-      "path": "src/components/global/uiShell/uiShell.ts",
-      "declarations": [
-        {
-          "kind": "class",
-          "description": "Container to help with positioning and padding of the global elements such as: adds padding for the fixed Header and Local Nav, adds main content gutters, and makes Footer sticky. This takes the onus off of the consuming app to configure these values.",
-          "name": "UiShell",
-          "slots": [
-            {
-              "description": "Slot for global elements.",
-              "name": "unnamed"
-            }
-          ],
-          "members": [
-            {
-              "kind": "method",
-              "name": "handleSlotChange",
-              "privacy": "private"
-            }
-          ],
-          "superclass": {
-            "name": "LitElement",
-            "package": "lit"
-          },
-          "tagName": "kyn-ui-shell",
-          "customElement": true
-        }
-      ],
-      "exports": [
-        {
-          "kind": "js",
-          "name": "UiShell",
-          "declaration": {
-            "name": "UiShell",
-            "module": "src/components/global/uiShell/uiShell.ts"
-          }
-        },
-        {
-          "kind": "custom-element-definition",
-          "name": "kyn-ui-shell",
-          "declaration": {
-            "name": "UiShell",
-            "module": "src/components/global/uiShell/uiShell.ts"
+          "name": "kyn-toggle-button",
+          "declaration": {
+            "name": "ToggleButton",
+            "module": "src/components/reusable/toggleButton/toggleButton.ts"
           }
         }
       ]
