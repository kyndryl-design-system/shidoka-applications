{
  "schemaVersion": "1.0.0",
  "readme": "",
  "modules": [
    {
      "kind": "javascript-module",
      "path": "src/index.ts",
      "declarations": [],
      "exports": [
        {
          "kind": "js",
          "name": "Header",
          "declaration": {
            "name": "Header",
            "module": "./components/global/header"
          }
        },
        {
          "kind": "js",
          "name": "HeaderNav",
          "declaration": {
            "name": "HeaderNav",
            "module": "./components/global/header"
          }
        },
        {
          "kind": "js",
          "name": "HeaderLink",
          "declaration": {
            "name": "HeaderLink",
            "module": "./components/global/header"
          }
        },
        {
          "kind": "js",
          "name": "HeaderFlyouts",
          "declaration": {
            "name": "HeaderFlyouts",
            "module": "./components/global/header"
          }
        },
        {
          "kind": "js",
          "name": "HeaderFlyout",
          "declaration": {
            "name": "HeaderFlyout",
            "module": "./components/global/header"
          }
        },
        {
          "kind": "js",
          "name": "HeaderAvatar",
          "declaration": {
            "name": "HeaderAvatar",
            "module": "./components/global/header"
          }
        },
        {
          "kind": "js",
          "name": "HeaderPanel",
          "declaration": {
            "name": "HeaderPanel",
            "module": "./components/global/header"
          }
        },
        {
          "kind": "js",
          "name": "HeaderPanelLink",
          "declaration": {
            "name": "HeaderPanelLink",
            "module": "./components/global/header"
          }
        },
        {
          "kind": "js",
          "name": "LocalNav",
          "declaration": {
            "name": "LocalNav",
            "module": "./components/global/localNav"
          }
        },
        {
          "kind": "js",
          "name": "LocalNavLink",
          "declaration": {
            "name": "LocalNavLink",
            "module": "./components/global/localNav"
          }
        },
        {
          "kind": "js",
          "name": "Footer",
          "declaration": {
            "name": "Footer",
            "module": "./components/global/footer"
          }
        },
        {
          "kind": "js",
          "name": "FooterNav",
          "declaration": {
            "name": "FooterNav",
            "module": "./components/global/footer"
          }
        },
        {
          "kind": "js",
          "name": "FooterNavLink",
          "declaration": {
            "name": "FooterNavLink",
            "module": "./components/global/footer"
          }
        },
        {
          "kind": "js",
          "name": "UiShell",
          "declaration": {
            "name": "UiShell",
            "module": "./components/global/uiShell"
          }
        },
        {
          "kind": "js",
          "name": "RadioButton",
          "declaration": {
            "name": "RadioButton",
            "module": "./components/reusable/radioButton"
          }
        },
        {
          "kind": "js",
          "name": "RadioButtonGroup",
          "declaration": {
            "name": "RadioButtonGroup",
            "module": "./components/reusable/radioButton"
          }
        },
        {
          "kind": "js",
          "name": "Checkbox",
          "declaration": {
            "name": "Checkbox",
            "module": "./components/reusable/checkbox"
          }
        },
        {
          "kind": "js",
          "name": "CheckboxGroup",
          "declaration": {
            "name": "CheckboxGroup",
            "module": "./components/reusable/checkbox"
          }
        },
        {
          "kind": "js",
          "name": "TextInput",
          "declaration": {
            "name": "TextInput",
            "module": "./components/reusable/textInput"
          }
        },
        {
          "kind": "js",
          "name": "TextArea",
          "declaration": {
            "name": "TextArea",
            "module": "./components/reusable/textArea"
          }
        },
        {
          "kind": "js",
          "name": "ToggleButton",
          "declaration": {
            "name": "ToggleButton",
            "module": "./components/reusable/toggleButton"
          }
        },
        {
          "kind": "js",
          "name": "TimePicker",
          "declaration": {
            "name": "TimePicker",
            "module": "./components/reusable/timepicker"
          }
        },
        {
          "kind": "js",
          "name": "Dropdown",
          "declaration": {
            "name": "Dropdown",
            "module": "./components/reusable/dropdown"
          }
        },
        {
          "kind": "js",
          "name": "DropdownOption",
          "declaration": {
            "name": "DropdownOption",
            "module": "./components/reusable/dropdown"
          }
        },
        {
          "kind": "js",
          "name": "DatePicker",
          "declaration": {
            "name": "DatePicker",
            "module": "./components/reusable/datePicker"
          }
        },
        {
          "kind": "js",
          "name": "DateRangePicker",
          "declaration": {
            "name": "DateRangePicker",
            "module": "./components/reusable/daterangepicker"
          }
        },
        {
          "kind": "js",
          "name": "Breadcrumbs",
          "declaration": {
            "name": "Breadcrumbs",
            "module": "./components/reusable/breadcrumbs"
          }
        },
        {
          "kind": "js",
          "name": "BreadcrumbItem",
          "declaration": {
            "name": "BreadcrumbItem",
            "module": "./components/reusable/breadcrumbs"
          }
        },
        {
          "kind": "js",
          "name": "Table",
          "declaration": {
            "name": "Table",
            "module": "./components/reusable/table"
          }
        },
        {
          "kind": "js",
          "name": "DataTable",
          "declaration": {
            "name": "DataTable",
            "module": "./components/reusable/table/data-table"
          }
        },
        {
          "kind": "js",
          "name": "Pagination",
          "declaration": {
            "name": "Pagination",
            "module": "./components/reusable/pagination"
          }
        },
        {
          "kind": "js",
          "name": "OverflowMenu",
          "declaration": {
            "name": "OverflowMenu",
            "module": "./components/reusable/overflowMenu"
          }
        },
        {
          "kind": "js",
          "name": "OverflowMenuItem",
          "declaration": {
            "name": "OverflowMenuItem",
            "module": "./components/reusable/overflowMenu"
          }
        },
        {
          "kind": "js",
          "name": "Modal",
          "declaration": {
            "name": "Modal",
            "module": "./components/reusable/modal"
          }
        }
      ]
    },
    {
      "kind": "javascript-module",
      "path": "src/common/helpers/helpers.ts",
      "declarations": [
        {
          "kind": "function",
          "name": "debounce",
          "parameters": [
            {
              "name": "fn",
              "type": {
                "text": "Function"
              }
            },
            {
              "name": "ms",
              "default": "100"
            }
          ]
        },
        {
          "kind": "function",
          "name": "stringToReactHtml",
          "parameters": [
            {
              "name": "string",
              "type": {
                "text": "String"
              }
            }
          ]
        },
        {
          "kind": "function",
          "name": "createOptionsArray",
          "parameters": [
            {
              "name": "options",
              "default": "{}",
              "type": {
                "text": "*"
              },
              "description": " imported enums object"
            }
          ],
          "description": "Convert an object to an array of only its values.\r\nUsed when importing enums in component stories for populating argType dropdowns."
        }
      ],
      "exports": [
        {
          "kind": "js",
          "name": "debounce",
          "declaration": {
            "name": "debounce",
            "module": "src/common/helpers/helpers.ts"
          }
        },
        {
          "kind": "js",
          "name": "stringToReactHtml",
          "declaration": {
            "name": "stringToReactHtml",
            "module": "src/common/helpers/helpers.ts"
          }
        },
        {
          "kind": "js",
          "name": "createOptionsArray",
          "declaration": {
            "name": "createOptionsArray",
            "module": "src/common/helpers/helpers.ts"
          }
        }
      ]
    },
    {
      "kind": "javascript-module",
      "path": "src/components/global/footer/footer.ts",
      "declarations": [
        {
          "kind": "class",
          "description": "The global Footer component.",
          "name": "Footer",
          "slots": [
            {
              "description": "Default slot, for the footer-nav.",
              "name": "unnamed"
            },
            {
              "description": "Slot for the logo, will overwrite the default logo.",
              "name": "logo"
            },
            {
              "description": "Slot for the copyright text.",
              "name": "copyright"
            }
          ],
          "members": [
            {
              "kind": "field",
              "name": "rootUrl",
              "type": {
                "text": "string"
              },
              "default": "'/'",
              "description": "URL for the footer logo link. Should target the application home page.",
              "attribute": "rootUrl"
            },
            {
              "kind": "method",
              "name": "handleRootLinkClick",
              "privacy": "private",
              "parameters": [
                {
                  "name": "e",
                  "type": {
                    "text": "Event"
                  }
                }
              ]
            }
          ],
          "events": [
            {
              "description": "Captures the logo link click event and emits the original event.",
              "name": "on-root-link-click"
            }
          ],
          "attributes": [
            {
              "name": "rootUrl",
              "type": {
                "text": "string"
              },
              "default": "'/'",
              "description": "URL for the footer logo link. Should target the application home page.",
              "fieldName": "rootUrl"
            }
          ],
          "superclass": {
            "name": "LitElement",
            "package": "lit"
          },
          "tagName": "kyn-footer",
          "customElement": true
        }
      ],
      "exports": [
        {
          "kind": "js",
          "name": "Footer",
          "declaration": {
            "name": "Footer",
            "module": "src/components/global/footer/footer.ts"
          }
        },
        {
          "kind": "custom-element-definition",
          "name": "kyn-footer",
          "declaration": {
            "name": "Footer",
            "module": "src/components/global/footer/footer.ts"
          }
        }
      ]
    },
    {
      "kind": "javascript-module",
      "path": "src/components/global/footer/footerLink.ts",
      "declarations": [
        {
          "kind": "class",
          "description": "Component for navigation links within the Footer.",
          "name": "FooterNavLink",
          "slots": [
            {
              "description": "Slot for link text/content.",
              "name": "unnamed"
            }
          ],
          "members": [
            {
              "kind": "field",
              "name": "target",
              "default": "'_self'",
              "type": {
                "text": "'_self'"
              },
              "description": "Defines a target attribute for where to load the URL. Possible options include \"_self\" (default), \"_blank\", \"_parent\", \"_top\"",
              "attribute": "target"
            },
            {
              "kind": "field",
              "name": "rel",
              "type": {
                "text": "string"
              },
              "default": "''",
              "description": "Defines a relationship between a linked resource and the document. An empty string (default) means no particular relationship",
              "attribute": "rel"
            },
            {
              "kind": "field",
              "name": "href",
              "type": {
                "text": "string"
              },
              "default": "''",
              "description": "Link url.",
              "attribute": "href"
            },
            {
              "kind": "method",
              "name": "handleClick",
              "privacy": "private",
              "parameters": [
                {
                  "name": "e",
                  "type": {
                    "text": "Event"
                  }
                }
              ]
            }
          ],
          "events": [
            {
              "description": "Captures the click event and emits the original event details.",
              "name": "on-click"
            }
          ],
          "attributes": [
            {
              "name": "target",
              "default": "'_self'",
              "type": {
                "text": "'_self'"
              },
              "description": "Defines a target attribute for where to load the URL. Possible options include \"_self\" (default), \"_blank\", \"_parent\", \"_top\"",
              "fieldName": "target"
            },
            {
              "name": "rel",
              "type": {
                "text": "string"
              },
              "default": "''",
              "description": "Defines a relationship between a linked resource and the document. An empty string (default) means no particular relationship",
              "fieldName": "rel"
            },
            {
              "name": "href",
              "type": {
                "text": "string"
              },
              "default": "''",
              "description": "Link url.",
              "fieldName": "href"
            }
          ],
          "superclass": {
            "name": "LitElement",
            "package": "lit"
          },
          "tagName": "kyn-footer-link",
          "customElement": true
        }
      ],
      "exports": [
        {
          "kind": "js",
          "name": "FooterNavLink",
          "declaration": {
            "name": "FooterNavLink",
            "module": "src/components/global/footer/footerLink.ts"
          }
        },
        {
          "kind": "custom-element-definition",
          "name": "kyn-footer-link",
          "declaration": {
            "name": "FooterNavLink",
            "module": "src/components/global/footer/footerLink.ts"
          }
        }
      ]
    },
    {
      "kind": "javascript-module",
      "path": "src/components/global/footer/footerNav.ts",
      "declarations": [
        {
          "kind": "class",
          "description": "Container for footer navigation links.",
          "name": "FooterNav",
          "slots": [
            {
              "description": "Slot for footer links.",
              "name": "unnamed"
            }
          ],
          "members": [],
          "superclass": {
            "name": "LitElement",
            "package": "lit"
          },
          "tagName": "kyn-footer-nav",
          "customElement": true
        }
      ],
      "exports": [
        {
          "kind": "js",
          "name": "FooterNav",
          "declaration": {
            "name": "FooterNav",
            "module": "src/components/global/footer/footerNav.ts"
          }
        },
        {
          "kind": "custom-element-definition",
          "name": "kyn-footer-nav",
          "declaration": {
            "name": "FooterNav",
            "module": "src/components/global/footer/footerNav.ts"
          }
        }
      ]
    },
    {
      "kind": "javascript-module",
      "path": "src/components/global/footer/index.ts",
      "declarations": [],
      "exports": [
        {
          "kind": "js",
          "name": "Footer",
          "declaration": {
            "name": "Footer",
            "module": "./footer"
          }
        },
        {
          "kind": "js",
          "name": "FooterNav",
          "declaration": {
            "name": "FooterNav",
            "module": "./footerNav"
          }
        },
        {
          "kind": "js",
          "name": "FooterNavLink",
          "declaration": {
            "name": "FooterNavLink",
            "module": "./footerLink"
          }
        }
      ]
    },
    {
      "kind": "javascript-module",
      "path": "src/components/global/header/header.ts",
      "declarations": [
        {
          "kind": "class",
          "description": "The global Header component.",
          "name": "Header",
          "slots": [
            {
              "description": "The default slot for all empty space right of the logo/title.",
              "name": "unnamed"
            },
            {
              "description": "Slot for the logo, will overwrite the default logo.",
              "name": "logo"
            },
            {
              "description": "Slot left of the logo, intended for a header panel.",
              "name": "left"
            }
          ],
          "members": [
            {
              "kind": "field",
              "name": "rootUrl",
              "type": {
                "text": "string"
              },
              "default": "'/'",
              "description": "URL for the header logo link. Should target the application home page.",
              "attribute": "rootUrl"
            },
            {
              "kind": "field",
              "name": "appTitle",
              "type": {
                "text": "string"
              },
              "default": "''",
              "description": "App title text next to logo.  Hidden on smaller screens.",
              "attribute": "appTitle"
            },
            {
              "kind": "field",
              "name": "breakpoint",
              "type": {
                "text": "number"
              },
              "default": "672",
              "description": "The breakpoint (in px) to convert the nav to a flyout menu for small screens.",
              "attribute": "breakpoint"
            },
            {
              "kind": "field",
              "name": "divider",
              "type": {
                "text": "boolean"
              },
              "default": "false",
              "description": "Adds a 1px shadow to the bottom of the header, for contrast with  white backgrounds.",
              "attribute": "divider"
            },
            {
              "kind": "method",
              "name": "handleSlotChange",
              "privacy": "private"
            },
            {
              "kind": "method",
              "name": "handleMenuClickOut",
              "privacy": "private",
              "parameters": [
                {
                  "name": "e",
                  "type": {
                    "text": "any"
                  }
                }
              ]
            },
            {
              "kind": "method",
              "name": "testBreakpoint",
              "privacy": "private"
            },
            {
              "kind": "method",
              "name": "handleRootLinkClick",
              "privacy": "private",
              "parameters": [
                {
                  "name": "e",
                  "type": {
                    "text": "Event"
                  }
                }
              ]
            },
            {
              "kind": "method",
              "name": "toggleNavMenu",
              "privacy": "private"
            },
            {
              "kind": "method",
              "name": "emitMenuToggle",
              "privacy": "private"
            }
          ],
          "events": [
            {
              "description": "Captures the menu toggle click event and emits the menu open state in the detail.",
              "name": "on-menu-toggle"
            },
            {
              "description": "Captures the logo link click event and emits the original event details.",
              "name": "on-root-link-click"
            }
          ],
          "attributes": [
            {
              "name": "rootUrl",
              "type": {
                "text": "string"
              },
              "default": "'/'",
              "description": "URL for the header logo link. Should target the application home page.",
              "fieldName": "rootUrl"
            },
            {
              "name": "appTitle",
              "type": {
                "text": "string"
              },
              "default": "''",
              "description": "App title text next to logo.  Hidden on smaller screens.",
              "fieldName": "appTitle"
            },
            {
              "name": "breakpoint",
              "type": {
                "text": "number"
              },
              "default": "672",
              "description": "The breakpoint (in px) to convert the nav to a flyout menu for small screens.",
              "fieldName": "breakpoint"
            },
            {
              "name": "divider",
              "type": {
                "text": "boolean"
              },
              "default": "false",
              "description": "Adds a 1px shadow to the bottom of the header, for contrast with  white backgrounds.",
              "fieldName": "divider"
            }
          ],
          "superclass": {
            "name": "LitElement",
            "package": "lit"
          },
          "tagName": "kyn-header",
          "customElement": true
        }
      ],
      "exports": [
        {
          "kind": "js",
          "name": "Header",
          "declaration": {
            "name": "Header",
            "module": "src/components/global/header/header.ts"
          }
        },
        {
          "kind": "custom-element-definition",
          "name": "kyn-header",
          "declaration": {
            "name": "Header",
            "module": "src/components/global/header/header.ts"
          }
        }
      ]
    },
    {
      "kind": "javascript-module",
      "path": "src/components/global/header/headerAvatar.ts",
      "declarations": [
        {
          "kind": "class",
          "description": "User avatar.",
          "name": "HeaderAvatar",
          "members": [
            {
              "kind": "field",
              "name": "initials",
              "type": {
                "text": "string"
              },
              "default": "''",
              "description": "Two letters, first and last initial, to show in the user avatar circle.",
              "attribute": "initials"
            }
          ],
          "attributes": [
            {
              "name": "initials",
              "type": {
                "text": "string"
              },
              "default": "''",
              "description": "Two letters, first and last initial, to show in the user avatar circle.",
              "fieldName": "initials"
            }
          ],
          "superclass": {
            "name": "LitElement",
            "package": "lit"
          },
          "tagName": "kyn-header-avatar",
          "customElement": true
        }
      ],
      "exports": [
        {
          "kind": "js",
          "name": "HeaderAvatar",
          "declaration": {
            "name": "HeaderAvatar",
            "module": "src/components/global/header/headerAvatar.ts"
          }
        },
        {
          "kind": "custom-element-definition",
          "name": "kyn-header-avatar",
          "declaration": {
            "name": "HeaderAvatar",
            "module": "src/components/global/header/headerAvatar.ts"
          }
        }
      ]
    },
    {
      "kind": "javascript-module",
      "path": "src/components/global/header/headerFlyout.ts",
      "declarations": [
        {
          "kind": "class",
          "description": "Component for header flyout items.",
          "name": "HeaderFlyout",
          "slots": [
            {
              "description": "Slot for flyout menu content.",
              "name": "unnamed"
            },
            {
              "description": "Slot for button/toggle content.",
              "name": "button"
            }
          ],
          "members": [
            {
              "kind": "field",
              "name": "open",
              "type": {
                "text": "boolean"
              },
              "default": "false",
              "description": "Flyout open state.",
              "attribute": "open"
            },
            {
              "kind": "field",
              "name": "anchorLeft",
              "type": {
                "text": "boolean"
              },
              "default": "false",
              "description": "Anchor flyout menu to the left edge of the button instead of the right edge.",
              "attribute": "anchorLeft"
            },
            {
              "kind": "field",
              "name": "hideArrow",
              "type": {
                "text": "boolean"
              },
              "default": "false",
              "description": "Hides the arrow.",
              "attribute": "hideArrow"
            },
            {
              "kind": "field",
              "name": "assistiveText",
              "type": {
                "text": "string"
              },
              "default": "''",
              "description": "Button assistive text, title + aria-label.",
              "attribute": "assistiveText"
            },
            {
              "kind": "field",
              "name": "href",
              "type": {
                "text": "string"
              },
              "default": "''",
              "description": "Turns the button into a link.",
              "attribute": "href"
            },
            {
              "kind": "method",
              "name": "handlePointerEnter",
              "privacy": "private",
              "parameters": [
                {
                  "name": "e",
                  "type": {
                    "text": "PointerEvent"
                  }
                }
              ]
            },
            {
              "kind": "method",
              "name": "handlePointerLeave",
              "privacy": "private",
              "parameters": [
                {
                  "name": "e",
                  "type": {
                    "text": "PointerEvent"
                  }
                }
              ]
            },
            {
              "kind": "method",
              "name": "handleClick",
              "privacy": "private"
            },
            {
              "kind": "method",
              "name": "handleClickOut",
              "privacy": "private",
              "parameters": [
                {
                  "name": "e",
                  "type": {
                    "text": "Event"
                  }
                }
              ]
            },
            {
              "kind": "method",
              "name": "testBreakpoint",
              "privacy": "private"
            }
          ],
          "attributes": [
            {
              "name": "open",
              "type": {
                "text": "boolean"
              },
              "default": "false",
              "description": "Flyout open state.",
              "fieldName": "open"
            },
            {
              "name": "anchorLeft",
              "type": {
                "text": "boolean"
              },
              "default": "false",
              "description": "Anchor flyout menu to the left edge of the button instead of the right edge.",
              "fieldName": "anchorLeft"
            },
            {
              "name": "hideArrow",
              "type": {
                "text": "boolean"
              },
              "default": "false",
              "description": "Hides the arrow.",
              "fieldName": "hideArrow"
            },
            {
              "name": "assistiveText",
              "type": {
                "text": "string"
              },
              "default": "''",
              "description": "Button assistive text, title + aria-label.",
              "fieldName": "assistiveText"
            },
            {
              "name": "href",
              "type": {
                "text": "string"
              },
              "default": "''",
              "description": "Turns the button into a link.",
              "fieldName": "href"
            }
          ],
          "superclass": {
            "name": "LitElement",
            "package": "lit"
          },
          "tagName": "kyn-header-flyout",
          "customElement": true
        }
      ],
      "exports": [
        {
          "kind": "js",
          "name": "HeaderFlyout",
          "declaration": {
            "name": "HeaderFlyout",
            "module": "src/components/global/header/headerFlyout.ts"
          }
        },
        {
          "kind": "custom-element-definition",
          "name": "kyn-header-flyout",
          "declaration": {
            "name": "HeaderFlyout",
            "module": "src/components/global/header/headerFlyout.ts"
          }
        }
      ]
    },
    {
      "kind": "javascript-module",
      "path": "src/components/global/header/headerFlyouts.ts",
      "declarations": [
        {
          "kind": "class",
          "description": "Container for header flyout items, aligns to the right, place last.",
          "name": "HeaderFlyouts",
          "slots": [
            {
              "description": "This element has a slot.",
              "name": "unnamed"
            }
          ],
          "members": [],
          "superclass": {
            "name": "LitElement",
            "package": "lit"
          },
          "tagName": "kyn-header-flyouts",
          "customElement": true
        }
      ],
      "exports": [
        {
          "kind": "js",
          "name": "HeaderFlyouts",
          "declaration": {
            "name": "HeaderFlyouts",
            "module": "src/components/global/header/headerFlyouts.ts"
          }
        },
        {
          "kind": "custom-element-definition",
          "name": "kyn-header-flyouts",
          "declaration": {
            "name": "HeaderFlyouts",
            "module": "src/components/global/header/headerFlyouts.ts"
          }
        }
      ]
    },
    {
      "kind": "javascript-module",
      "path": "src/components/global/header/headerLink.ts",
      "declarations": [
        {
          "kind": "class",
          "description": "Component for navigation links within the Header.",
          "name": "HeaderLink",
          "slots": [
            {
              "description": "Slot for link text/content.",
              "name": "unnamed"
            },
            {
              "description": "Slot for sublinks (up to two levels).",
              "name": "links"
            }
          ],
          "members": [
            {
              "kind": "field",
              "name": "open",
              "type": {
                "text": "boolean"
              },
              "default": "false",
              "description": "Link open state.",
              "attribute": "open"
            },
            {
              "kind": "field",
              "name": "href",
              "type": {
                "text": "string"
              },
              "default": "''",
              "description": "Link url.",
              "attribute": "href"
            },
            {
              "kind": "field",
              "name": "target",
              "default": "'_self'",
              "type": {
                "text": "'_self'"
              },
              "description": "Defines a target attribute for where to load the URL. Possible options include \"_self\" (default), \"_blank\", \"_parent\", \"_top\"",
              "attribute": "target"
            },
            {
              "kind": "field",
              "name": "rel",
              "type": {
                "text": "string"
              },
              "default": "''",
              "description": "Defines a relationship between a linked resource and the document. An empty string (default) means no particular relationship",
              "attribute": "rel"
            },
            {
              "kind": "field",
              "name": "isActive",
              "type": {
                "text": "boolean"
              },
              "default": "false",
              "description": "Link active state, for example when URL path matches link href.",
              "attribute": "isActive"
            },
            {
              "kind": "field",
              "name": "divider",
              "type": {
                "text": "boolean"
              },
              "default": "false",
              "description": "Adds a 1px shadow to the bottom of the link.",
              "attribute": "divider"
<<<<<<< HEAD
            },
            {
              "kind": "method",
              "name": "handlePointerEnter",
=======
            },
            {
              "kind": "method",
              "name": "handlePointerEnter",
              "privacy": "private",
              "parameters": [
                {
                  "name": "e",
                  "type": {
                    "text": "PointerEvent"
                  }
                }
              ]
            },
            {
              "kind": "method",
              "name": "handlePointerLeave",
>>>>>>> 3cecea66
              "privacy": "private",
              "parameters": [
                {
                  "name": "e",
                  "type": {
                    "text": "PointerEvent"
                  }
                }
              ]
            },
            {
              "kind": "method",
<<<<<<< HEAD
              "name": "handlePointerLeave",
=======
              "name": "handleClick",
>>>>>>> 3cecea66
              "privacy": "private",
              "parameters": [
                {
                  "name": "e",
                  "type": {
<<<<<<< HEAD
                    "text": "PointerEvent"
=======
                    "text": "Event"
>>>>>>> 3cecea66
                  }
                }
              ]
            },
            {
              "kind": "method",
<<<<<<< HEAD
              "name": "handleClick",
              "privacy": "private",
              "parameters": [
                {
                  "name": "e",
                  "type": {
                    "text": "Event"
                  }
                }
              ]
            },
            {
              "kind": "method",
=======
>>>>>>> 3cecea66
              "name": "handleClickOut",
              "privacy": "private",
              "parameters": [
                {
                  "name": "e",
                  "type": {
                    "text": "Event"
                  }
                }
              ]
            },
            {
              "kind": "method",
              "name": "determineIfSlotted",
              "privacy": "private"
            },
            {
              "kind": "method",
              "name": "determineLevel",
              "privacy": "private"
            },
            {
              "kind": "method",
              "name": "testBreakpoint",
              "privacy": "private"
            }
          ],
          "events": [
            {
              "description": "Captures the click event and emits the original event details.",
              "name": "on-click"
            }
          ],
          "attributes": [
            {
              "name": "open",
              "type": {
                "text": "boolean"
              },
              "default": "false",
              "description": "Link open state.",
              "fieldName": "open"
            },
            {
              "name": "href",
              "type": {
                "text": "string"
              },
              "default": "''",
              "description": "Link url.",
              "fieldName": "href"
            },
            {
              "name": "target",
              "default": "'_self'",
              "type": {
                "text": "'_self'"
              },
              "description": "Defines a target attribute for where to load the URL. Possible options include \"_self\" (default), \"_blank\", \"_parent\", \"_top\"",
              "fieldName": "target"
            },
            {
              "name": "rel",
              "type": {
                "text": "string"
              },
              "default": "''",
              "description": "Defines a relationship between a linked resource and the document. An empty string (default) means no particular relationship",
              "fieldName": "rel"
            },
            {
              "name": "isActive",
              "type": {
                "text": "boolean"
              },
              "default": "false",
              "description": "Link active state, for example when URL path matches link href.",
              "fieldName": "isActive"
            },
            {
              "name": "divider",
              "type": {
                "text": "boolean"
              },
              "default": "false",
              "description": "Adds a 1px shadow to the bottom of the link.",
              "fieldName": "divider"
            }
          ],
          "superclass": {
            "name": "LitElement",
            "package": "lit"
          },
          "tagName": "kyn-header-link",
          "customElement": true
        }
      ],
      "exports": [
        {
          "kind": "js",
          "name": "HeaderLink",
          "declaration": {
            "name": "HeaderLink",
            "module": "src/components/global/header/headerLink.ts"
          }
        },
        {
          "kind": "custom-element-definition",
          "name": "kyn-header-link",
          "declaration": {
            "name": "HeaderLink",
            "module": "src/components/global/header/headerLink.ts"
          }
        }
      ]
    },
    {
      "kind": "javascript-module",
      "path": "src/components/global/header/headerNav.ts",
      "declarations": [
        {
          "kind": "class",
          "description": "Container for header navigation links.",
          "name": "HeaderNav",
          "slots": [
            {
              "description": "This element has a slot.",
              "name": "unnamed"
            }
          ],
          "members": [
            {
              "kind": "method",
              "name": "testBreakpoint",
              "privacy": "private"
            }
          ],
          "superclass": {
            "name": "LitElement",
            "package": "lit"
          },
          "tagName": "kyn-header-nav",
          "customElement": true
        }
      ],
      "exports": [
        {
          "kind": "js",
          "name": "HeaderNav",
          "declaration": {
            "name": "HeaderNav",
            "module": "src/components/global/header/headerNav.ts"
          }
        },
        {
          "kind": "custom-element-definition",
          "name": "kyn-header-nav",
          "declaration": {
            "name": "HeaderNav",
            "module": "src/components/global/header/headerNav.ts"
          }
        }
      ]
    },
    {
      "kind": "javascript-module",
      "path": "src/components/global/header/headerPanel.ts",
      "declarations": [
        {
          "kind": "class",
          "description": "Header fly-out panel.",
          "name": "HeaderPanel",
          "slots": [
            {
              "description": "Slot for panel content.",
              "name": "unnamed"
            },
            {
              "description": "Slot for button icon.",
              "name": "button"
            }
          ],
          "members": [
            {
              "kind": "field",
              "name": "right",
              "type": {
                "text": "boolean"
              },
              "default": "false",
              "description": "Panel extends from right instead of left.",
              "attribute": "right"
            },
            {
              "kind": "field",
              "name": "open",
              "type": {
                "text": "boolean"
              },
              "default": "false",
              "description": "Panel open state.",
              "attribute": "open"
            },
            {
              "kind": "field",
              "name": "heading",
              "type": {
                "text": "string"
              },
              "default": "''",
              "description": "Panel heading.",
              "attribute": "heading"
            },
            {
              "kind": "field",
              "name": "openText",
              "type": {
                "text": "string"
              },
              "default": "'Open Panel'",
              "description": "Open button assistive text.",
              "attribute": "openText"
            },
            {
              "kind": "field",
              "name": "closeText",
              "type": {
                "text": "string"
              },
              "default": "'Close Panel'",
              "description": "Close button assistive text.",
              "attribute": "closeText"
            },
            {
              "kind": "method",
              "name": "togglePanel",
              "privacy": "private"
            },
            {
              "kind": "method",
              "name": "handleClickOut",
              "privacy": "private",
              "parameters": [
                {
                  "name": "e",
                  "type": {
                    "text": "Event"
                  }
                }
              ]
            }
          ],
          "attributes": [
            {
              "name": "right",
              "type": {
                "text": "boolean"
              },
              "default": "false",
              "description": "Panel extends from right instead of left.",
              "fieldName": "right"
            },
            {
              "name": "open",
              "type": {
                "text": "boolean"
              },
              "default": "false",
              "description": "Panel open state.",
              "fieldName": "open"
            },
            {
              "name": "heading",
              "type": {
                "text": "string"
              },
              "default": "''",
              "description": "Panel heading.",
              "fieldName": "heading"
            },
            {
              "name": "openText",
              "type": {
                "text": "string"
              },
              "default": "'Open Panel'",
              "description": "Open button assistive text.",
              "fieldName": "openText"
            },
            {
              "name": "closeText",
              "type": {
                "text": "string"
              },
              "default": "'Close Panel'",
              "description": "Close button assistive text.",
              "fieldName": "closeText"
            }
          ],
          "superclass": {
            "name": "LitElement",
            "package": "lit"
          },
          "tagName": "kyn-header-panel",
          "customElement": true
        }
      ],
      "exports": [
        {
          "kind": "js",
          "name": "HeaderPanel",
          "declaration": {
            "name": "HeaderPanel",
            "module": "src/components/global/header/headerPanel.ts"
          }
        },
        {
          "kind": "custom-element-definition",
          "name": "kyn-header-panel",
          "declaration": {
            "name": "HeaderPanel",
            "module": "src/components/global/header/headerPanel.ts"
          }
        }
      ]
    },
    {
      "kind": "javascript-module",
      "path": "src/components/global/header/headerPanelLink.ts",
      "declarations": [
        {
          "kind": "class",
          "description": "Header fly-out panel link.",
          "name": "HeaderPanelLink",
          "slots": [
            {
              "description": "Slot for link text/content.",
              "name": "unnamed"
            }
          ],
          "members": [
            {
              "kind": "field",
              "name": "href",
              "type": {
                "text": "string"
              },
              "default": "''",
              "description": "Link url.",
              "attribute": "href"
            },
            {
              "kind": "field",
              "name": "target",
              "default": "'_self'",
              "type": {
                "text": "'_self'"
              },
              "description": "Defines a target attribute for where to load the URL. Possible options include \"_self\" (default), \"_blank\", \"_parent\", \"_top\"",
              "attribute": "target"
            },
            {
              "kind": "field",
              "name": "rel",
              "type": {
                "text": "string"
              },
              "default": "''",
              "description": "Defines a relationship between a linked resource and the document. An empty string (default) means no particular relationship",
              "attribute": "rel"
            },
            {
              "kind": "method",
              "name": "handleClick",
              "privacy": "private",
              "parameters": [
                {
                  "name": "e",
                  "type": {
                    "text": "Event"
                  }
                }
              ]
            }
          ],
          "events": [
            {
              "description": "Captures the click event and emits the original event details.",
              "name": "on-click"
            }
          ],
          "attributes": [
            {
              "name": "href",
              "type": {
                "text": "string"
              },
              "default": "''",
              "description": "Link url.",
              "fieldName": "href"
            },
            {
              "name": "target",
              "default": "'_self'",
              "type": {
                "text": "'_self'"
              },
              "description": "Defines a target attribute for where to load the URL. Possible options include \"_self\" (default), \"_blank\", \"_parent\", \"_top\"",
              "fieldName": "target"
            },
            {
              "name": "rel",
              "type": {
                "text": "string"
              },
              "default": "''",
              "description": "Defines a relationship between a linked resource and the document. An empty string (default) means no particular relationship",
              "fieldName": "rel"
            }
          ],
          "superclass": {
            "name": "LitElement",
            "package": "lit"
          },
          "tagName": "kyn-header-panel-link",
          "customElement": true
        }
      ],
      "exports": [
        {
          "kind": "js",
          "name": "HeaderPanelLink",
          "declaration": {
            "name": "HeaderPanelLink",
            "module": "src/components/global/header/headerPanelLink.ts"
          }
        },
        {
          "kind": "custom-element-definition",
          "name": "kyn-header-panel-link",
          "declaration": {
            "name": "HeaderPanelLink",
            "module": "src/components/global/header/headerPanelLink.ts"
          }
        }
      ]
    },
    {
      "kind": "javascript-module",
      "path": "src/components/global/header/index.ts",
      "declarations": [],
      "exports": [
        {
          "kind": "js",
          "name": "Header",
          "declaration": {
            "name": "Header",
            "module": "./header"
          }
        },
        {
          "kind": "js",
          "name": "HeaderNav",
          "declaration": {
            "name": "HeaderNav",
            "module": "./headerNav"
          }
        },
        {
          "kind": "js",
          "name": "HeaderLink",
          "declaration": {
            "name": "HeaderLink",
            "module": "./headerLink"
          }
        },
        {
          "kind": "js",
          "name": "HeaderFlyouts",
          "declaration": {
            "name": "HeaderFlyouts",
            "module": "./headerFlyouts"
          }
        },
        {
          "kind": "js",
          "name": "HeaderFlyout",
          "declaration": {
            "name": "HeaderFlyout",
            "module": "./headerFlyout"
          }
        },
        {
          "kind": "js",
          "name": "HeaderAvatar",
          "declaration": {
            "name": "HeaderAvatar",
            "module": "./headerAvatar"
          }
        },
        {
          "kind": "js",
          "name": "HeaderPanel",
          "declaration": {
            "name": "HeaderPanel",
            "module": "./headerPanel"
          }
        },
        {
          "kind": "js",
          "name": "HeaderPanelLink",
          "declaration": {
            "name": "HeaderPanelLink",
            "module": "./headerPanelLink"
          }
        }
      ]
    },
    {
      "kind": "javascript-module",
      "path": "src/components/global/localNav/index.ts",
      "declarations": [],
      "exports": [
        {
          "kind": "js",
          "name": "LocalNav",
          "declaration": {
            "name": "LocalNav",
            "module": "./localNav"
          }
        },
        {
          "kind": "js",
          "name": "LocalNavLink",
          "declaration": {
            "name": "LocalNavLink",
            "module": "./localNavLink"
          }
        }
      ]
    },
    {
      "kind": "javascript-module",
      "path": "src/components/global/localNav/localNav.ts",
      "declarations": [
        {
          "kind": "class",
          "description": "The global Side Navigation component.",
          "name": "LocalNav",
          "slots": [
            {
              "description": "The default slot, for local nav links.",
              "name": "unnamed"
            }
          ],
          "members": [
            {
              "kind": "field",
              "name": "pinned",
              "type": {
                "text": "boolean"
              },
              "default": "false",
              "description": "Local nav pinned state.",
              "attribute": "pinned"
<<<<<<< HEAD
            },
            {
              "kind": "field",
              "name": "pinText",
              "type": {
                "text": "string"
              },
              "default": "'Pin open'",
              "description": "Pin open button assistive text.",
              "attribute": "pinText"
            },
            {
              "kind": "field",
              "name": "unpinText",
              "type": {
                "text": "string"
              },
              "default": "'Unpin'",
              "description": "Unpin button assistive text.",
              "attribute": "unpinText"
            },
            {
              "kind": "method",
              "name": "onNavToggle",
              "privacy": "private",
              "parameters": [
                {
                  "name": "e",
                  "type": {
                    "text": "Event"
                  }
                }
              ]
            },
            {
              "kind": "method",
              "name": "handleMouseenter",
=======
            },
            {
              "kind": "field",
              "name": "pinText",
              "type": {
                "text": "string"
              },
              "default": "'Pin open'",
              "description": "Pin open button assistive text.",
              "attribute": "pinText"
            },
            {
              "kind": "field",
              "name": "unpinText",
              "type": {
                "text": "string"
              },
              "default": "'Unpin'",
              "description": "Unpin button assistive text.",
              "attribute": "unpinText"
            },
            {
              "kind": "method",
              "name": "onNavToggle",
              "privacy": "private",
              "parameters": [
                {
                  "name": "e",
                  "type": {
                    "text": "Event"
                  }
                }
              ]
            },
            {
              "kind": "method",
              "name": "handleMouseenter",
              "privacy": "private"
            },
            {
              "kind": "method",
              "name": "handleMouseleave",
>>>>>>> 3cecea66
              "privacy": "private"
            },
            {
              "kind": "method",
<<<<<<< HEAD
              "name": "handleMouseleave",
              "privacy": "private"
            },
            {
              "kind": "method",
=======
>>>>>>> 3cecea66
              "name": "updateChildren",
              "privacy": "private"
            },
            {
              "kind": "method",
              "name": "handleSlotChange",
              "privacy": "private"
            }
          ],
          "events": [
            {
              "description": "Captures the click event and emits the pinned state and original event details.",
              "name": "on-toggle"
            }
          ],
          "attributes": [
            {
              "name": "pinned",
              "type": {
                "text": "boolean"
              },
              "default": "false",
              "description": "Local nav pinned state.",
              "fieldName": "pinned"
            },
            {
              "name": "pinText",
              "type": {
                "text": "string"
              },
              "default": "'Pin open'",
              "description": "Pin open button assistive text.",
              "fieldName": "pinText"
            },
            {
              "name": "unpinText",
              "type": {
                "text": "string"
              },
              "default": "'Unpin'",
              "description": "Unpin button assistive text.",
              "fieldName": "unpinText"
            }
          ],
          "superclass": {
            "name": "LitElement",
            "package": "lit"
          },
          "tagName": "kyn-local-nav",
          "customElement": true
        }
      ],
      "exports": [
        {
          "kind": "js",
          "name": "LocalNav",
          "declaration": {
            "name": "LocalNav",
            "module": "src/components/global/localNav/localNav.ts"
          }
        },
        {
          "kind": "custom-element-definition",
          "name": "kyn-local-nav",
          "declaration": {
            "name": "LocalNav",
            "module": "src/components/global/localNav/localNav.ts"
          }
        }
      ]
    },
    {
      "kind": "javascript-module",
      "path": "src/components/global/localNav/localNavLink.ts",
      "declarations": [
        {
          "kind": "class",
          "description": "Link component for use in the global Side Navigation component.",
          "name": "LocalNavLink",
          "slots": [
            {
              "description": "The default slot, for the link text.",
              "name": "unnamed"
            },
            {
              "description": "Slot for an icon, level 1 links only.",
              "name": "icon"
            },
            {
              "description": "Slot for the next level of links, supports three levels.",
              "name": "links"
            }
          ],
          "members": [
            {
              "kind": "field",
              "name": "href",
              "type": {
                "text": "string"
              },
              "default": "''",
              "description": "Link url.",
              "attribute": "href"
            },
            {
              "kind": "field",
              "name": "expanded",
              "type": {
                "text": "boolean"
              },
              "default": "false",
              "description": "Expanded state.",
              "attribute": "expanded"
            },
            {
              "kind": "field",
              "name": "active",
              "type": {
                "text": "boolean"
              },
              "default": "false",
              "description": "Active state.",
              "attribute": "active"
            },
            {
              "kind": "field",
              "name": "disabled",
              "type": {
                "text": "boolean"
              },
              "default": "false",
              "description": "Disabled state.",
              "attribute": "disabled"
            },
            {
              "kind": "method",
              "name": "_handleSlotChange",
              "privacy": "private"
            },
            {
              "kind": "method",
              "name": "updateChildren",
              "privacy": "private"
            },
            {
              "kind": "method",
              "name": "determineLevel",
              "privacy": "private"
            },
            {
              "kind": "method",
              "name": "handleClick",
              "privacy": "private",
              "parameters": [
                {
                  "name": "e",
                  "type": {
                    "text": "Event"
                  }
                }
              ]
            }
          ],
          "events": [
            {
              "description": "Captures the click event and emits the original event, level, and if default was prevented.",
              "name": "on-click"
            }
          ],
          "attributes": [
            {
              "name": "href",
              "type": {
                "text": "string"
              },
              "default": "''",
              "description": "Link url.",
              "fieldName": "href"
            },
            {
              "name": "expanded",
              "type": {
                "text": "boolean"
              },
              "default": "false",
              "description": "Expanded state.",
              "fieldName": "expanded"
            },
            {
              "name": "active",
              "type": {
                "text": "boolean"
              },
              "default": "false",
              "description": "Active state.",
              "fieldName": "active"
            },
            {
              "name": "disabled",
              "type": {
                "text": "boolean"
              },
              "default": "false",
              "description": "Disabled state.",
              "fieldName": "disabled"
            }
          ],
          "superclass": {
            "name": "LitElement",
            "package": "lit"
          },
          "tagName": "kyn-local-nav-link",
          "customElement": true
        }
      ],
      "exports": [
        {
          "kind": "js",
          "name": "LocalNavLink",
          "declaration": {
            "name": "LocalNavLink",
            "module": "src/components/global/localNav/localNavLink.ts"
          }
        },
        {
          "kind": "custom-element-definition",
          "name": "kyn-local-nav-link",
          "declaration": {
            "name": "LocalNavLink",
            "module": "src/components/global/localNav/localNavLink.ts"
          }
        }
      ]
    },
    {
      "kind": "javascript-module",
      "path": "src/components/global/uiShell/index.ts",
      "declarations": [],
      "exports": [
        {
          "kind": "js",
          "name": "UiShell",
          "declaration": {
            "name": "UiShell",
            "module": "./uiShell"
          }
        }
      ]
    },
    {
      "kind": "javascript-module",
      "path": "src/components/global/uiShell/uiShell.ts",
      "declarations": [
        {
          "kind": "class",
          "description": "Container to help with positioning and padding of the global elements such as: adds padding for the fixed Header and Local Nav, adds main content gutters, and makes Footer sticky. This takes the onus off of the consuming app to configure these values.",
          "name": "UiShell",
          "slots": [
            {
              "description": "Slot for global elements.",
              "name": "unnamed"
            }
          ],
          "members": [
            {
              "kind": "method",
              "name": "handleSlotChange",
              "privacy": "private"
            }
          ],
          "superclass": {
            "name": "LitElement",
            "package": "lit"
          },
          "tagName": "kyn-ui-shell",
          "customElement": true
        }
      ],
      "exports": [
        {
          "kind": "js",
          "name": "UiShell",
          "declaration": {
            "name": "UiShell",
            "module": "src/components/global/uiShell/uiShell.ts"
          }
        },
        {
          "kind": "custom-element-definition",
          "name": "kyn-ui-shell",
          "declaration": {
            "name": "UiShell",
            "module": "src/components/global/uiShell/uiShell.ts"
          }
        }
      ]
    },
    {
      "kind": "javascript-module",
      "path": "src/components/reusable/breadcrumbs/breadcrumbItem.ts",
      "declarations": [
        {
          "kind": "class",
          "description": "Breadcrumb Item",
          "name": "BreadcrumbItem",
          "slots": [
            {
              "description": "Slot for the content of the breadcrumb item, usually the label or text.",
              "name": "unnamed"
            }
          ],
          "members": [
            {
              "kind": "field",
              "name": "href",
              "type": {
                "text": "string"
              },
              "default": "''",
              "attribute": "href"
            }
          ],
          "attributes": [
            {
              "name": "href",
              "type": {
                "text": "string"
              },
              "default": "''",
              "fieldName": "href"
            }
          ],
          "superclass": {
            "name": "LitElement",
            "package": "lit"
          },
          "tagName": "kyn-breadcrumb-item",
          "customElement": true
        }
      ],
      "exports": [
        {
          "kind": "js",
          "name": "BreadcrumbItem",
          "declaration": {
            "name": "BreadcrumbItem",
            "module": "src/components/reusable/breadcrumbs/breadcrumbItem.ts"
          }
        },
        {
          "kind": "custom-element-definition",
          "name": "kyn-breadcrumb-item",
          "declaration": {
            "name": "BreadcrumbItem",
            "module": "src/components/reusable/breadcrumbs/breadcrumbItem.ts"
          }
        }
      ]
    },
    {
      "kind": "javascript-module",
      "path": "src/components/reusable/breadcrumbs/breadcrumbs.stories.ts",
      "declarations": [
        {
          "kind": "variable",
          "name": "meta",
          "type": {
            "text": "Meta"
          },
          "default": "{\r\n  title: 'Components/Breadcrumbs',\r\n  component: 'kyn-breadcrumbs',\r\n  subcomponents: { 'kyn-breadcrumb-item': 'kyn-breadcrumb-item' },\r\n  parameters: {\r\n    design: {\r\n      type: 'figma',\r\n      url: 'https://www.figma.com/file/6AovH7Iay9Y7BkpoL5975s/Component-Library-for-Dev?node-id=459%3A39033&mode=dev',\r\n    },\r\n  },\r\n}"
        },
        {
          "kind": "variable",
          "name": "Breadcrumbs",
          "type": {
            "text": "Story"
          },
          "default": "{\r\n  render: () => {\r\n    return html`<kyn-breadcrumbs>\r\n      <kyn-breadcrumb-item href=\"/\">Home</kyn-breadcrumb-item>\r\n      <kyn-breadcrumb-item href=\"/level1\">Level 1</kyn-breadcrumb-item>\r\n      <kyn-breadcrumb-item href=\"/level2\">Level 2</kyn-breadcrumb-item>\r\n      <kyn-breadcrumb-item>Destination</kyn-breadcrumb-item>\r\n    </kyn-breadcrumbs> `;\r\n  },\r\n}"
        }
      ],
      "exports": [
        {
          "kind": "js",
          "name": "default",
          "declaration": {
            "name": "meta",
            "module": "src/components/reusable/breadcrumbs/breadcrumbs.stories.ts"
          }
        },
        {
          "kind": "js",
          "name": "Breadcrumbs",
          "declaration": {
            "name": "Breadcrumbs",
            "module": "src/components/reusable/breadcrumbs/breadcrumbs.stories.ts"
          }
        }
      ]
    },
    {
      "kind": "javascript-module",
      "path": "src/components/reusable/breadcrumbs/breadcrumbs.ts",
      "declarations": [
        {
          "kind": "class",
          "description": "Breadcrumbs Component.",
          "name": "Breadcrumbs",
          "slots": [
            {
              "description": "Slot for inserting breadcrumb items, typically kyn-breadcrumb-items indicating the navigation path.",
              "name": "unnamed"
            }
          ],
          "members": [],
          "superclass": {
            "name": "LitElement",
            "package": "lit"
          },
          "tagName": "kyn-breadcrumbs",
          "customElement": true
        }
      ],
      "exports": [
        {
          "kind": "js",
          "name": "Breadcrumbs",
          "declaration": {
            "name": "Breadcrumbs",
            "module": "src/components/reusable/breadcrumbs/breadcrumbs.ts"
          }
        },
        {
          "kind": "custom-element-definition",
          "name": "kyn-breadcrumbs",
          "declaration": {
            "name": "Breadcrumbs",
            "module": "src/components/reusable/breadcrumbs/breadcrumbs.ts"
          }
        }
      ]
    },
    {
      "kind": "javascript-module",
      "path": "src/components/reusable/breadcrumbs/index.ts",
      "declarations": [],
      "exports": [
        {
          "kind": "js",
          "name": "BreadcrumbItem",
          "declaration": {
            "name": "BreadcrumbItem",
            "module": "./breadcrumbItem"
          }
        },
        {
          "kind": "js",
          "name": "Breadcrumbs",
          "declaration": {
            "name": "Breadcrumbs",
            "module": "./breadcrumbs"
          }
        }
      ]
    },
    {
      "kind": "javascript-module",
      "path": "src/components/reusable/checkbox/checkbox.ts",
      "declarations": [
        {
          "kind": "class",
          "description": "Checkbox.",
          "name": "Checkbox",
          "slots": [
            {
              "description": "Slot for label text.",
              "name": "unnamed"
            }
          ],
          "members": [
            {
              "kind": "field",
              "name": "value",
              "type": {
                "text": "string"
              },
              "default": "''",
              "description": "Checkbox value.",
              "attribute": "value"
            },
            {
              "kind": "field",
              "name": "checked",
              "type": {
                "text": "boolean"
              },
              "default": "false",
              "description": "Checkbox checked state, inherited from the parent group if value matches.",
              "attribute": "checked"
            },
            {
              "kind": "field",
              "name": "disabled",
              "type": {
                "text": "boolean"
              },
              "default": "false",
              "description": "Checkbox disabled state, inherited from the parent group.",
              "attribute": "disabled"
            },
            {
              "kind": "field",
              "name": "visiblyHidden",
              "type": {
                "text": "boolean"
              },
              "default": "false",
              "description": "Determines whether the label should be hidden from visual view but remain accessible\r\nto screen readers for accessibility purposes.",
              "attribute": "visiblyHidden"
            },
            {
              "kind": "field",
              "name": "indeterminate",
              "type": {
                "text": "boolean"
              },
              "default": "false",
              "description": "Determines whether the checkbox is in an indeterminate state.",
              "attribute": "indeterminate"
            },
            {
              "kind": "method",
              "name": "handleChange",
              "privacy": "private",
              "parameters": [
                {
                  "name": "e",
                  "type": {
                    "text": "any"
                  }
                }
              ]
            }
          ],
          "events": [
            {
              "description": "Captures the change event and emits the selected value and original event details.",
              "name": "on-checkbox-change"
            }
          ],
          "attributes": [
            {
              "name": "value",
              "type": {
                "text": "string"
              },
              "default": "''",
              "description": "Checkbox value.",
              "fieldName": "value"
            },
            {
              "name": "checked",
              "type": {
                "text": "boolean"
              },
              "default": "false",
              "description": "Checkbox checked state, inherited from the parent group if value matches.",
              "fieldName": "checked"
            },
            {
              "name": "disabled",
              "type": {
                "text": "boolean"
              },
              "default": "false",
              "description": "Checkbox disabled state, inherited from the parent group.",
              "fieldName": "disabled"
            },
            {
              "name": "visiblyHidden",
              "type": {
                "text": "boolean"
              },
              "default": "false",
              "description": "Determines whether the label should be hidden from visual view but remain accessible\r\nto screen readers for accessibility purposes.",
              "fieldName": "visiblyHidden"
            },
            {
              "name": "indeterminate",
              "type": {
                "text": "boolean"
              },
              "default": "false",
              "description": "Determines whether the checkbox is in an indeterminate state.",
              "fieldName": "indeterminate"
            }
          ],
          "superclass": {
            "name": "LitElement",
            "package": "lit"
          },
          "tagName": "kyn-checkbox",
          "customElement": true
        }
      ],
      "exports": [
        {
          "kind": "js",
          "name": "Checkbox",
          "declaration": {
            "name": "Checkbox",
            "module": "src/components/reusable/checkbox/checkbox.ts"
          }
        },
        {
          "kind": "custom-element-definition",
          "name": "kyn-checkbox",
          "declaration": {
            "name": "Checkbox",
            "module": "src/components/reusable/checkbox/checkbox.ts"
          }
        }
      ]
    },
    {
      "kind": "javascript-module",
      "path": "src/components/reusable/checkbox/checkboxGroup.ts",
      "declarations": [
        {
          "kind": "class",
          "description": "Checkbox group container.",
          "name": "CheckboxGroup",
          "slots": [
            {
              "description": "Slot for individual checkboxes.",
              "name": "unnamed"
            },
            {
              "description": "Slot for label text.",
              "name": "label"
            }
          ],
          "members": [
            {
              "kind": "field",
              "name": "name",
              "type": {
                "text": "string"
              },
              "default": "''",
              "description": "Checkbox input name attribute.",
              "attribute": "name"
            },
            {
              "kind": "field",
              "name": "value",
              "type": {
                "text": "Array<any>"
              },
              "default": "[]",
              "description": "Checkbox group selected values.",
              "attribute": "value"
            },
            {
              "kind": "field",
              "name": "required",
              "type": {
                "text": "boolean"
              },
              "default": "false",
              "description": "Makes a single selection required.",
              "attribute": "required"
            },
            {
              "kind": "field",
              "name": "disabled",
              "type": {
                "text": "boolean"
              },
              "default": "false",
              "description": "Checkbox group disabled state.",
              "attribute": "disabled"
            },
            {
              "kind": "field",
              "name": "invalidText",
              "type": {
                "text": "string"
              },
              "default": "''",
              "description": "Checkbox group invalid text.",
              "attribute": "invalidText"
            },
            {
              "kind": "method",
              "name": "_validate",
              "privacy": "private"
            },
            {
              "kind": "method",
              "name": "_handleCheckboxChange",
              "privacy": "private",
              "parameters": [
                {
                  "name": "e",
                  "type": {
                    "text": "any"
<<<<<<< HEAD
=======
                  }
                }
              ]
            },
            {
              "kind": "method",
              "name": "_handleFormdata",
              "privacy": "private",
              "parameters": [
                {
                  "name": "e",
                  "type": {
                    "text": "any"
>>>>>>> 3cecea66
                  }
                }
              ]
            },
            {
              "kind": "method",
              "name": "_handleFormdata",
              "privacy": "private",
              "parameters": [
                {
                  "name": "e",
                  "type": {
                    "text": "any"
                  }
                }
              ]
            }
          ],
          "events": [
            {
              "description": "Captures the change event and emits the selected values.",
              "name": "on-checkbox-group-change"
            }
          ],
          "attributes": [
            {
              "name": "name",
              "type": {
                "text": "string"
              },
              "default": "''",
              "description": "Checkbox input name attribute.",
              "fieldName": "name"
            },
            {
              "name": "value",
              "type": {
                "text": "Array<any>"
              },
              "default": "[]",
              "description": "Checkbox group selected values.",
              "fieldName": "value"
            },
            {
              "name": "required",
              "type": {
                "text": "boolean"
              },
              "default": "false",
              "description": "Makes a single selection required.",
              "fieldName": "required"
            },
            {
              "name": "disabled",
              "type": {
                "text": "boolean"
              },
              "default": "false",
              "description": "Checkbox group disabled state.",
              "fieldName": "disabled"
            },
            {
              "name": "invalidText",
              "type": {
                "text": "string"
              },
              "default": "''",
              "description": "Checkbox group invalid text.",
              "fieldName": "invalidText"
            }
          ],
          "superclass": {
            "name": "LitElement",
            "package": "lit"
          },
          "tagName": "kyn-checkbox-group",
          "customElement": true
        }
      ],
      "exports": [
        {
          "kind": "js",
          "name": "CheckboxGroup",
          "declaration": {
            "name": "CheckboxGroup",
            "module": "src/components/reusable/checkbox/checkboxGroup.ts"
          }
        },
        {
          "kind": "custom-element-definition",
          "name": "kyn-checkbox-group",
          "declaration": {
            "name": "CheckboxGroup",
            "module": "src/components/reusable/checkbox/checkboxGroup.ts"
          }
        }
      ]
    },
    {
      "kind": "javascript-module",
      "path": "src/components/reusable/checkbox/index.ts",
      "declarations": [],
      "exports": [
        {
          "kind": "js",
          "name": "Checkbox",
          "declaration": {
            "name": "Checkbox",
            "module": "./checkbox"
          }
        },
        {
          "kind": "js",
          "name": "CheckboxGroup",
          "declaration": {
            "name": "CheckboxGroup",
            "module": "./checkboxGroup"
          }
        }
      ]
    },
    {
      "kind": "javascript-module",
      "path": "src/components/reusable/datePicker/datepicker.ts",
      "declarations": [
        {
          "kind": "class",
          "description": "Datepicker.",
          "name": "DatePicker",
          "slots": [
            {
              "description": "Slot for label text.",
              "name": "unnamed"
            }
          ],
          "members": [
            {
              "kind": "field",
              "name": "size",
<<<<<<< HEAD
              "type": {
                "text": "string"
              },
              "default": "'md'",
              "description": "Datepicker size. \"sm\", \"md\", or \"lg\".",
              "attribute": "size"
            },
            {
              "kind": "field",
              "name": "caption",
              "type": {
                "text": "string"
              },
              "default": "''",
              "description": "Optional text beneath the input.",
              "attribute": "caption"
            },
            {
              "kind": "field",
              "name": "value",
              "type": {
                "text": "string"
              },
              "default": "''",
              "description": "Datepicker value in YYYY-MM-DD or YYYY-MM-DDThh:mm format.",
              "attribute": "value"
            },
            {
              "kind": "field",
              "name": "name",
              "type": {
                "text": "string"
              },
              "default": "''",
              "description": "Datepicker name.",
              "attribute": "name"
            },
            {
              "kind": "field",
              "name": "required",
              "type": {
                "text": "boolean"
              },
              "default": "false",
              "description": "Makes the date required.",
              "attribute": "required"
            },
            {
              "kind": "field",
              "name": "disabled",
              "type": {
                "text": "boolean"
              },
              "default": "false",
              "description": "Date disabled state.",
              "attribute": "disabled"
            },
            {
              "kind": "field",
              "name": "invalidText",
              "type": {
                "text": "string"
              },
              "default": "''",
              "description": "Date invalid text.",
              "attribute": "invalidText"
            },
            {
              "kind": "field",
              "name": "warnText",
              "type": {
                "text": "string"
              },
              "default": "''",
              "description": "Date warning text",
              "attribute": "warnText"
            },
            {
              "kind": "field",
              "name": "maxDate",
              "type": {
                "text": "string"
              },
              "default": "''",
              "description": "Maximum date in YYYY-MM-DD or YYYY-MM-DDThh:mm format. If the value isn't a possible date string in the format, then the element has no maximum date value",
              "attribute": "maxDate"
            },
            {
              "kind": "field",
              "name": "minDate",
              "type": {
                "text": "string"
              },
              "default": "''",
              "description": "Mimimum date in YYYY-MM-DD or YYYY-MM-DDThh:mm format. If the value isn't a possible date string in the format, then the element has no minimum date value.",
              "attribute": "minDate"
            },
            {
              "kind": "field",
              "name": "step",
              "type": {
                "text": "string"
              },
              "default": "''",
              "description": "Specifies the granularity that the value must adhere to, or the special value any,\r\nFor date inputs, the value of step is given in days; and is treated as a number of milliseconds equal to 86,400,000 times the step value.\r\nThe default value of step is 1, indicating 1 day.",
              "attribute": "step"
            },
            {
              "kind": "field",
              "name": "datePickerType",
              "type": {
                "text": "DATE_PICKER_TYPES"
              },
              "description": "Date picker types. Default 'single'",
              "attribute": "datePickerType"
            },
            {
              "kind": "method",
              "name": "handleInput",
              "privacy": "private",
              "parameters": [
                {
                  "name": "e",
                  "type": {
                    "text": "any"
                  }
                }
              ]
            },
            {
              "kind": "method",
              "name": "validateMinDate",
              "privacy": "private",
              "return": {
                "type": {
                  "text": "void"
                }
              }
            },
            {
              "kind": "method",
              "name": "validateMaxDate",
              "privacy": "private",
              "return": {
                "type": {
                  "text": "void"
                }
              }
            },
            {
              "kind": "method",
              "name": "_handleFormdata",
              "privacy": "private",
              "parameters": [
                {
                  "name": "e",
                  "type": {
                    "text": "any"
                  }
                }
              ]
            }
          ],
          "events": [
            {
              "description": "Captures the input event and emits the selected value and original event details.",
              "name": "on-input"
            }
          ],
          "attributes": [
            {
              "name": "size",
              "type": {
                "text": "string"
              },
              "default": "'md'",
              "description": "Datepicker size. \"sm\", \"md\", or \"lg\".",
              "fieldName": "size"
            },
            {
              "name": "caption",
              "type": {
                "text": "string"
              },
              "default": "''",
              "description": "Optional text beneath the input.",
              "fieldName": "caption"
            },
            {
              "name": "value",
              "type": {
                "text": "string"
              },
              "default": "''",
              "description": "Datepicker value in YYYY-MM-DD or YYYY-MM-DDThh:mm format.",
              "fieldName": "value"
            },
            {
              "name": "name",
              "type": {
                "text": "string"
              },
              "default": "''",
              "description": "Datepicker name.",
              "fieldName": "name"
            },
            {
              "name": "required",
              "type": {
                "text": "boolean"
              },
              "default": "false",
              "description": "Makes the date required.",
              "fieldName": "required"
            },
            {
              "name": "disabled",
              "type": {
                "text": "boolean"
              },
              "default": "false",
              "description": "Date disabled state.",
              "fieldName": "disabled"
            },
            {
              "name": "invalidText",
              "type": {
                "text": "string"
              },
              "default": "''",
              "description": "Date invalid text.",
              "fieldName": "invalidText"
            },
            {
              "name": "warnText",
              "type": {
                "text": "string"
              },
              "default": "''",
              "description": "Date warning text",
              "fieldName": "warnText"
            },
            {
              "name": "maxDate",
              "type": {
                "text": "string"
              },
              "default": "''",
              "description": "Maximum date in YYYY-MM-DD or YYYY-MM-DDThh:mm format. If the value isn't a possible date string in the format, then the element has no maximum date value",
              "fieldName": "maxDate"
            },
            {
              "name": "minDate",
              "type": {
                "text": "string"
              },
              "default": "''",
              "description": "Mimimum date in YYYY-MM-DD or YYYY-MM-DDThh:mm format. If the value isn't a possible date string in the format, then the element has no minimum date value.",
              "fieldName": "minDate"
            },
            {
              "name": "step",
              "type": {
                "text": "string"
              },
              "default": "''",
              "description": "Specifies the granularity that the value must adhere to, or the special value any,\r\nFor date inputs, the value of step is given in days; and is treated as a number of milliseconds equal to 86,400,000 times the step value.\r\nThe default value of step is 1, indicating 1 day.",
              "fieldName": "step"
            },
            {
              "name": "datePickerType",
              "type": {
                "text": "DATE_PICKER_TYPES"
              },
              "description": "Date picker types. Default 'single'",
              "fieldName": "datePickerType"
            }
          ],
          "superclass": {
            "name": "LitElement",
            "package": "lit"
          },
          "tagName": "kyn-date-picker",
          "customElement": true
        }
      ],
      "exports": [
        {
          "kind": "js",
          "name": "DatePicker",
          "declaration": {
            "name": "DatePicker",
            "module": "src/components/reusable/datePicker/datepicker.ts"
          }
        },
        {
          "kind": "custom-element-definition",
          "name": "kyn-date-picker",
          "declaration": {
            "name": "DatePicker",
            "module": "src/components/reusable/datePicker/datepicker.ts"
          }
        }
      ]
    },
    {
      "kind": "javascript-module",
      "path": "src/components/reusable/datePicker/defs.ts",
      "declarations": [
        {
          "kind": "variable",
          "name": "regexDateFormat",
          "default": "/^\\d{4}-\\d{2}-\\d{2}$/"
        },
        {
          "kind": "variable",
          "name": "regexDateTimeFormat",
          "default": "/^\\d{4}-\\d{2}-\\d{2}T\\d{2}:\\d{2}$/"
        },
        {
          "kind": "variable",
          "name": "regexDateTimeFormatSec",
          "default": "/^\\d{4}-\\d{2}-\\d{2}T\\d{2}:\\d{2}:\\d{2}$/"
        }
      ],
      "exports": [
        {
          "kind": "js",
          "name": "regexDateFormat",
          "declaration": {
            "name": "regexDateFormat",
            "module": "src/components/reusable/datePicker/defs.ts"
          }
        },
        {
          "kind": "js",
          "name": "regexDateTimeFormat",
          "declaration": {
            "name": "regexDateTimeFormat",
            "module": "src/components/reusable/datePicker/defs.ts"
          }
        },
        {
          "kind": "js",
          "name": "regexDateTimeFormatSec",
          "declaration": {
            "name": "regexDateTimeFormatSec",
            "module": "src/components/reusable/datePicker/defs.ts"
          }
        }
      ]
    },
    {
      "kind": "javascript-module",
      "path": "src/components/reusable/datePicker/index.ts",
      "declarations": [],
      "exports": [
        {
          "kind": "js",
          "name": "DatePicker",
          "declaration": {
            "name": "DatePicker",
            "module": "./datepicker"
          }
        }
      ]
    },
    {
      "kind": "javascript-module",
      "path": "src/components/reusable/dropdown/dropdown.ts",
      "declarations": [
        {
          "kind": "class",
          "description": "Dropdown, single select.",
          "name": "Dropdown",
          "slots": [
            {
              "description": "Slot for dropdown options.",
              "name": "unnamed"
            },
            {
              "description": "Slot for input label.",
              "name": "label"
            }
          ],
          "members": [
            {
              "kind": "field",
              "name": "size",
              "type": {
                "text": "string"
              },
              "default": "'md'",
              "description": "Dropdown size/height. \"sm\", \"md\", or \"lg\".",
              "attribute": "size"
            },
            {
              "kind": "field",
              "name": "inline",
              "type": {
                "text": "boolean"
              },
              "default": "false",
              "description": "Dropdown inline style type.",
              "attribute": "inline"
            },
            {
              "kind": "field",
              "name": "caption",
              "type": {
                "text": "string"
              },
              "default": "''",
              "description": "Optional text beneath the input.",
              "attribute": "caption"
            },
            {
              "kind": "field",
              "name": "placeholder",
              "type": {
                "text": "string"
              },
              "default": "''",
              "description": "Dropdown placeholder.",
              "attribute": "placeholder"
            },
            {
              "kind": "field",
              "name": "name",
              "type": {
                "text": "string"
              },
              "default": "''",
              "description": "Dropdown name.",
              "attribute": "name"
            },
            {
              "kind": "field",
              "name": "open",
              "type": {
                "text": "boolean"
              },
              "default": "false",
              "description": "Listbox/drawer open state.",
              "attribute": "open"
            },
            {
              "kind": "field",
              "name": "searchable",
              "type": {
                "text": "boolean"
              },
              "default": "false",
              "description": "Makes the dropdown searchable.",
              "attribute": "searchable"
            },
            {
              "kind": "field",
              "name": "multiple",
              "type": {
                "text": "boolean"
              },
              "default": "false",
              "description": "Enabled multi-select functionality.",
              "attribute": "multiple"
            },
            {
              "kind": "field",
              "name": "required",
              "type": {
                "text": "boolean"
              },
              "default": "false",
              "description": "Makes the dropdown required.",
              "attribute": "required"
            },
            {
              "kind": "field",
              "name": "disabled",
              "type": {
                "text": "boolean"
              },
              "default": "false",
              "description": "Dropdown disabled state.",
              "attribute": "disabled"
            },
            {
              "kind": "field",
              "name": "invalidText",
              "type": {
                "text": "string"
              },
              "default": "''",
              "description": "Dropdown invalid text.",
              "attribute": "invalidText"
            },
            {
              "kind": "field",
              "name": "hideTags",
              "type": {
                "text": "boolean"
              },
              "default": "false",
              "description": "Hide the tags below multi-select.",
              "attribute": "hideTags"
            },
            {
              "kind": "method",
              "name": "handleSlotChange",
              "privacy": "private"
            },
            {
              "kind": "method",
              "name": "resetSelection",
              "privacy": "public",
              "description": "Retrieves the selected values from the list of child options and sets value property."
            },
            {
              "kind": "method",
              "name": "handleClick",
              "privacy": "private"
            },
            {
              "kind": "method",
              "name": "handleButtonKeydown",
              "privacy": "private",
              "parameters": [
                {
                  "name": "e",
                  "type": {
                    "text": "any"
                  }
                }
              ]
            },
            {
              "kind": "method",
              "name": "handleListKeydown",
              "privacy": "private",
              "parameters": [
                {
                  "name": "e",
                  "type": {
                    "text": "any"
                  }
                }
              ]
            },
            {
              "kind": "method",
              "name": "handleListBlur",
              "privacy": "private",
              "parameters": [
                {
                  "name": "e",
                  "type": {
                    "text": "any"
                  }
                }
              ]
            },
            {
              "kind": "method",
              "name": "handleKeyboard",
              "privacy": "private",
              "parameters": [
                {
                  "name": "e",
                  "type": {
                    "text": "any"
                  }
                },
                {
                  "name": "keyCode",
                  "type": {
                    "text": "number"
                  }
                },
                {
                  "name": "target",
                  "type": {
                    "text": "string"
                  }
                }
              ]
            },
            {
              "kind": "method",
              "name": "handleClearMultiple",
              "privacy": "private",
              "parameters": [
                {
                  "name": "e",
                  "type": {
                    "text": "any"
                  }
                }
              ]
            },
            {
              "kind": "method",
              "name": "handleTagClear",
              "privacy": "private",
              "parameters": [
                {
                  "name": "value",
                  "type": {
                    "text": "string"
                  }
                }
              ]
            },
            {
              "kind": "method",
              "name": "handleClear",
              "privacy": "private",
              "parameters": [
                {
                  "name": "e",
                  "type": {
                    "text": "any"
                  }
                }
              ]
            },
            {
              "kind": "method",
              "name": "handleSearchClick",
              "privacy": "private",
              "parameters": [
                {
                  "name": "e",
                  "type": {
                    "text": "any"
                  }
                }
              ]
            },
            {
              "kind": "method",
              "name": "handleButtonBlur",
              "privacy": "private",
              "parameters": [
                {
                  "name": "e",
                  "type": {
                    "text": "any"
                  }
                }
              ]
            },
            {
              "kind": "method",
              "name": "handleSearchBlur",
              "privacy": "private",
              "parameters": [
                {
                  "name": "e",
                  "type": {
                    "text": "any"
                  }
                }
              ]
            },
            {
              "kind": "method",
              "name": "handleSearchKeydown",
              "privacy": "private",
              "parameters": [
                {
                  "name": "e",
                  "type": {
                    "text": "any"
                  }
                }
              ]
            },
            {
              "kind": "method",
              "name": "handleSearchInput",
              "privacy": "private",
              "parameters": [
                {
                  "name": "e",
                  "type": {
                    "text": "any"
                  }
                }
              ]
            },
            {
              "kind": "method",
              "name": "_handleClick",
              "privacy": "private",
              "parameters": [
                {
                  "name": "e",
                  "type": {
                    "text": "any"
                  }
                }
              ]
            },
            {
              "kind": "method",
              "name": "_handleBlur",
              "privacy": "private",
              "parameters": [
                {
                  "name": "e",
                  "type": {
                    "text": "any"
                  }
                }
              ]
            },
            {
              "kind": "method",
              "name": "_handleFormdata",
              "privacy": "private",
              "parameters": [
                {
                  "name": "e",
                  "type": {
                    "text": "any"
                  }
                }
              ]
            },
            {
              "kind": "method",
              "name": "updateValue",
              "privacy": "private",
              "parameters": [
                {
                  "name": "value",
                  "type": {
                    "text": "string"
                  }
                },
                {
                  "name": "selected",
                  "default": "false"
                }
              ]
            },
            {
              "kind": "method",
              "name": "emitValue",
              "privacy": "private"
            },
            {
              "kind": "method",
              "name": "_updateChildren",
              "privacy": "private"
            }
          ],
          "events": [
            {
              "description": "Captures the input event and emits the selected value and original event details.",
              "name": "on-change"
            }
          ],
          "attributes": [
            {
              "name": "size",
=======
>>>>>>> 3cecea66
              "type": {
                "text": "string"
              },
              "default": "'md'",
<<<<<<< HEAD
              "description": "Dropdown size/height. \"sm\", \"md\", or \"lg\".",
              "fieldName": "size"
            },
            {
              "name": "inline",
              "type": {
                "text": "boolean"
              },
              "default": "false",
              "description": "Dropdown inline style type.",
              "fieldName": "inline"
            },
            {
              "name": "caption",
=======
              "description": "Datepicker size. \"sm\", \"md\", or \"lg\".",
              "attribute": "size"
            },
            {
              "kind": "field",
              "name": "caption",
              "type": {
                "text": "string"
              },
              "default": "''",
              "description": "Optional text beneath the input.",
              "attribute": "caption"
            },
            {
              "kind": "field",
              "name": "value",
>>>>>>> 3cecea66
              "type": {
                "text": "string"
              },
              "default": "''",
<<<<<<< HEAD
              "description": "Optional text beneath the input.",
              "fieldName": "caption"
            },
            {
              "name": "placeholder",
=======
              "description": "Datepicker value in YYYY-MM-DD or YYYY-MM-DDThh:mm format.",
              "attribute": "value"
            },
            {
              "kind": "field",
              "name": "name",
>>>>>>> 3cecea66
              "type": {
                "text": "string"
              },
              "default": "''",
<<<<<<< HEAD
              "description": "Dropdown placeholder.",
              "fieldName": "placeholder"
            },
            {
              "name": "name",
              "type": {
                "text": "string"
              },
              "default": "''",
              "description": "Dropdown name.",
              "fieldName": "name"
            },
            {
              "name": "open",
              "type": {
                "text": "boolean"
              },
              "default": "false",
              "description": "Listbox/drawer open state.",
              "fieldName": "open"
            },
            {
              "name": "searchable",
              "type": {
                "text": "boolean"
              },
              "default": "false",
              "description": "Makes the dropdown searchable.",
              "fieldName": "searchable"
            },
            {
              "name": "multiple",
              "type": {
                "text": "boolean"
              },
              "default": "false",
              "description": "Enabled multi-select functionality.",
              "fieldName": "multiple"
            },
            {
              "name": "required",
              "type": {
                "text": "boolean"
              },
              "default": "false",
              "description": "Makes the dropdown required.",
              "fieldName": "required"
            },
            {
              "name": "disabled",
              "type": {
                "text": "boolean"
              },
              "default": "false",
              "description": "Dropdown disabled state.",
              "fieldName": "disabled"
            },
            {
              "name": "invalidText",
              "type": {
                "text": "string"
              },
              "default": "''",
              "description": "Dropdown invalid text.",
              "fieldName": "invalidText"
            },
            {
              "name": "hideTags",
              "type": {
                "text": "boolean"
              },
              "default": "false",
              "description": "Hide the tags below multi-select.",
              "fieldName": "hideTags"
            }
          ],
          "superclass": {
            "name": "LitElement",
            "package": "lit"
          },
          "tagName": "kyn-dropdown",
          "customElement": true
        }
      ],
      "exports": [
        {
          "kind": "js",
          "name": "Dropdown",
          "declaration": {
            "name": "Dropdown",
            "module": "src/components/reusable/dropdown/dropdown.ts"
          }
        },
        {
          "kind": "custom-element-definition",
          "name": "kyn-dropdown",
          "declaration": {
            "name": "Dropdown",
            "module": "src/components/reusable/dropdown/dropdown.ts"
          }
        }
      ]
    },
    {
      "kind": "javascript-module",
      "path": "src/components/reusable/dropdown/dropdownOption.ts",
      "declarations": [
        {
          "kind": "class",
          "description": "Dropdown option.",
          "name": "DropdownOption",
          "slots": [
            {
              "description": "Slot for option text.",
              "name": "unnamed"
            }
          ],
          "members": [
            {
              "kind": "field",
              "name": "value",
              "type": {
                "text": "string"
              },
              "default": "''",
              "description": "Option value.",
              "attribute": "value"
            },
            {
              "kind": "field",
              "name": "selected",
              "type": {
                "text": "boolean"
              },
              "default": "false",
              "description": "Option selected state.",
              "attribute": "selected",
              "reflects": true
            },
            {
              "kind": "field",
              "name": "disabled",
              "type": {
                "text": "boolean"
              },
              "default": "false",
              "description": "Option disabled state.",
              "attribute": "disabled"
            },
            {
              "kind": "method",
              "name": "handleSlotChange",
=======
              "description": "Datepicker name.",
              "attribute": "name"
            },
            {
              "kind": "field",
              "name": "required",
              "type": {
                "text": "boolean"
              },
              "default": "false",
              "description": "Makes the date required.",
              "attribute": "required"
            },
            {
              "kind": "field",
              "name": "disabled",
              "type": {
                "text": "boolean"
              },
              "default": "false",
              "description": "Date disabled state.",
              "attribute": "disabled"
            },
            {
              "kind": "field",
              "name": "invalidText",
              "type": {
                "text": "string"
              },
              "default": "''",
              "description": "Date invalid text.",
              "attribute": "invalidText"
            },
            {
              "kind": "field",
              "name": "warnText",
              "type": {
                "text": "string"
              },
              "default": "''",
              "description": "Date warning text",
              "attribute": "warnText"
            },
            {
              "kind": "field",
              "name": "maxDate",
              "type": {
                "text": "string"
              },
              "default": "''",
              "description": "Maximum date in YYYY-MM-DD or YYYY-MM-DDThh:mm format. If the value isn't a possible date string in the format, then the element has no maximum date value",
              "attribute": "maxDate"
            },
            {
              "kind": "field",
              "name": "minDate",
              "type": {
                "text": "string"
              },
              "default": "''",
              "description": "Mimimum date in YYYY-MM-DD or YYYY-MM-DDThh:mm format. If the value isn't a possible date string in the format, then the element has no minimum date value.",
              "attribute": "minDate"
            },
            {
              "kind": "field",
              "name": "step",
              "type": {
                "text": "string"
              },
              "default": "''",
              "description": "Specifies the granularity that the value must adhere to, or the special value any,\r\nFor date inputs, the value of step is given in days; and is treated as a number of milliseconds equal to 86,400,000 times the step value.\r\nThe default value of step is 1, indicating 1 day.",
              "attribute": "step"
            },
            {
              "kind": "field",
              "name": "datePickerType",
              "type": {
                "text": "DATE_PICKER_TYPES"
              },
              "description": "Date picker types. Default 'single'",
              "attribute": "datePickerType"
            },
            {
              "kind": "method",
              "name": "handleInput",
              "privacy": "private",
              "parameters": [
                {
                  "name": "e",
                  "type": {
                    "text": "any"
                  }
                }
              ]
            },
            {
              "kind": "method",
              "name": "validateMinDate",
              "privacy": "private",
              "return": {
                "type": {
                  "text": "void"
                }
              }
            },
            {
              "kind": "method",
              "name": "validateMaxDate",
              "privacy": "private",
              "return": {
                "type": {
                  "text": "void"
                }
              }
            },
            {
              "kind": "method",
              "name": "_handleFormdata",
              "privacy": "private",
              "parameters": [
                {
                  "name": "e",
                  "type": {
                    "text": "any"
                  }
                }
              ]
            }
          ],
          "events": [
            {
              "description": "Captures the input event and emits the selected value and original event details.",
              "name": "on-input"
            }
          ],
          "attributes": [
            {
              "name": "size",
              "type": {
                "text": "string"
              },
              "default": "'md'",
              "description": "Datepicker size. \"sm\", \"md\", or \"lg\".",
              "fieldName": "size"
            },
            {
              "name": "caption",
              "type": {
                "text": "string"
              },
              "default": "''",
              "description": "Optional text beneath the input.",
              "fieldName": "caption"
            },
            {
              "name": "value",
              "type": {
                "text": "string"
              },
              "default": "''",
              "description": "Datepicker value in YYYY-MM-DD or YYYY-MM-DDThh:mm format.",
              "fieldName": "value"
            },
            {
              "name": "name",
              "type": {
                "text": "string"
              },
              "default": "''",
              "description": "Datepicker name.",
              "fieldName": "name"
            },
            {
              "name": "required",
              "type": {
                "text": "boolean"
              },
              "default": "false",
              "description": "Makes the date required.",
              "fieldName": "required"
            },
            {
              "name": "disabled",
              "type": {
                "text": "boolean"
              },
              "default": "false",
              "description": "Date disabled state.",
              "fieldName": "disabled"
            },
            {
              "name": "invalidText",
              "type": {
                "text": "string"
              },
              "default": "''",
              "description": "Date invalid text.",
              "fieldName": "invalidText"
            },
            {
              "name": "warnText",
              "type": {
                "text": "string"
              },
              "default": "''",
              "description": "Date warning text",
              "fieldName": "warnText"
            },
            {
              "name": "maxDate",
              "type": {
                "text": "string"
              },
              "default": "''",
              "description": "Maximum date in YYYY-MM-DD or YYYY-MM-DDThh:mm format. If the value isn't a possible date string in the format, then the element has no maximum date value",
              "fieldName": "maxDate"
            },
            {
              "name": "minDate",
              "type": {
                "text": "string"
              },
              "default": "''",
              "description": "Mimimum date in YYYY-MM-DD or YYYY-MM-DDThh:mm format. If the value isn't a possible date string in the format, then the element has no minimum date value.",
              "fieldName": "minDate"
            },
            {
              "name": "step",
              "type": {
                "text": "string"
              },
              "default": "''",
              "description": "Specifies the granularity that the value must adhere to, or the special value any,\r\nFor date inputs, the value of step is given in days; and is treated as a number of milliseconds equal to 86,400,000 times the step value.\r\nThe default value of step is 1, indicating 1 day.",
              "fieldName": "step"
            },
            {
              "name": "datePickerType",
              "type": {
                "text": "DATE_PICKER_TYPES"
              },
              "description": "Date picker types. Default 'single'",
              "fieldName": "datePickerType"
            }
          ],
          "superclass": {
            "name": "LitElement",
            "package": "lit"
          },
          "tagName": "kyn-date-picker",
          "customElement": true
        }
      ],
      "exports": [
        {
          "kind": "js",
          "name": "DatePicker",
          "declaration": {
            "name": "DatePicker",
            "module": "src/components/reusable/datePicker/datepicker.ts"
          }
        },
        {
          "kind": "custom-element-definition",
          "name": "kyn-date-picker",
          "declaration": {
            "name": "DatePicker",
            "module": "src/components/reusable/datePicker/datepicker.ts"
          }
        }
      ]
    },
    {
      "kind": "javascript-module",
      "path": "src/components/reusable/datePicker/defs.ts",
      "declarations": [
        {
          "kind": "variable",
          "name": "regexDateFormat",
          "default": "/^\\d{4}-\\d{2}-\\d{2}$/"
        },
        {
          "kind": "variable",
          "name": "regexDateTimeFormat",
          "default": "/^\\d{4}-\\d{2}-\\d{2}T\\d{2}:\\d{2}$/"
        },
        {
          "kind": "variable",
          "name": "regexDateTimeFormatSec",
          "default": "/^\\d{4}-\\d{2}-\\d{2}T\\d{2}:\\d{2}:\\d{2}$/"
        }
      ],
      "exports": [
        {
          "kind": "js",
          "name": "regexDateFormat",
          "declaration": {
            "name": "regexDateFormat",
            "module": "src/components/reusable/datePicker/defs.ts"
          }
        },
        {
          "kind": "js",
          "name": "regexDateTimeFormat",
          "declaration": {
            "name": "regexDateTimeFormat",
            "module": "src/components/reusable/datePicker/defs.ts"
          }
        },
        {
          "kind": "js",
          "name": "regexDateTimeFormatSec",
          "declaration": {
            "name": "regexDateTimeFormatSec",
            "module": "src/components/reusable/datePicker/defs.ts"
          }
        }
      ]
    },
    {
      "kind": "javascript-module",
      "path": "src/components/reusable/datePicker/index.ts",
      "declarations": [],
      "exports": [
        {
          "kind": "js",
          "name": "DatePicker",
          "declaration": {
            "name": "DatePicker",
            "module": "./datepicker"
          }
        }
      ]
    },
    {
      "kind": "javascript-module",
      "path": "src/components/reusable/dropdown/dropdown.ts",
      "declarations": [
        {
          "kind": "class",
          "description": "Dropdown, single select.",
          "name": "Dropdown",
          "slots": [
            {
              "description": "Slot for dropdown options.",
              "name": "unnamed"
            },
            {
              "description": "Slot for input label.",
              "name": "label"
            }
          ],
          "members": [
            {
              "kind": "field",
              "name": "size",
              "type": {
                "text": "string"
              },
              "default": "'md'",
              "description": "Dropdown size/height. \"sm\", \"md\", or \"lg\".",
              "attribute": "size"
            },
            {
              "kind": "field",
              "name": "inline",
              "type": {
                "text": "boolean"
              },
              "default": "false",
              "description": "Dropdown inline style type.",
              "attribute": "inline"
            },
            {
              "kind": "field",
              "name": "caption",
              "type": {
                "text": "string"
              },
              "default": "''",
              "description": "Optional text beneath the input.",
              "attribute": "caption"
            },
            {
              "kind": "field",
              "name": "placeholder",
              "type": {
                "text": "string"
              },
              "default": "''",
              "description": "Dropdown placeholder.",
              "attribute": "placeholder"
            },
            {
              "kind": "field",
              "name": "name",
              "type": {
                "text": "string"
              },
              "default": "''",
              "description": "Dropdown name.",
              "attribute": "name"
            },
            {
              "kind": "field",
              "name": "open",
              "type": {
                "text": "boolean"
              },
              "default": "false",
              "description": "Listbox/drawer open state.",
              "attribute": "open"
            },
            {
              "kind": "field",
              "name": "searchable",
              "type": {
                "text": "boolean"
              },
              "default": "false",
              "description": "Makes the dropdown searchable.",
              "attribute": "searchable"
            },
            {
              "kind": "field",
              "name": "multiple",
              "type": {
                "text": "boolean"
              },
              "default": "false",
              "description": "Enabled multi-select functionality.",
              "attribute": "multiple"
            },
            {
              "kind": "field",
              "name": "required",
              "type": {
                "text": "boolean"
              },
              "default": "false",
              "description": "Makes the dropdown required.",
              "attribute": "required"
            },
            {
              "kind": "field",
              "name": "disabled",
              "type": {
                "text": "boolean"
              },
              "default": "false",
              "description": "Dropdown disabled state.",
              "attribute": "disabled"
            },
            {
              "kind": "field",
              "name": "invalidText",
              "type": {
                "text": "string"
              },
              "default": "''",
              "description": "Dropdown invalid text.",
              "attribute": "invalidText"
            },
            {
              "kind": "field",
              "name": "hideTags",
              "type": {
                "text": "boolean"
              },
              "default": "false",
              "description": "Hide the tags below multi-select.",
              "attribute": "hideTags"
            },
            {
              "kind": "method",
              "name": "handleSlotChange",
              "privacy": "private"
            },
            {
              "kind": "method",
              "name": "resetSelection",
              "privacy": "public",
              "description": "Retrieves the selected values from the list of child options and sets value property."
            },
            {
              "kind": "method",
              "name": "handleClick",
              "privacy": "private"
            },
            {
              "kind": "method",
              "name": "handleButtonKeydown",
              "privacy": "private",
              "parameters": [
                {
                  "name": "e",
                  "type": {
                    "text": "any"
                  }
                }
              ]
            },
            {
              "kind": "method",
              "name": "handleListKeydown",
              "privacy": "private",
              "parameters": [
                {
                  "name": "e",
                  "type": {
                    "text": "any"
                  }
                }
              ]
            },
            {
              "kind": "method",
              "name": "handleListBlur",
              "privacy": "private",
              "parameters": [
                {
                  "name": "e",
                  "type": {
                    "text": "any"
                  }
                }
              ]
            },
            {
              "kind": "method",
              "name": "handleKeyboard",
              "privacy": "private",
              "parameters": [
                {
                  "name": "e",
                  "type": {
                    "text": "any"
                  }
                },
                {
                  "name": "keyCode",
                  "type": {
                    "text": "number"
                  }
                },
                {
                  "name": "target",
                  "type": {
                    "text": "string"
                  }
                }
              ]
            },
            {
              "kind": "method",
              "name": "handleClearMultiple",
              "privacy": "private",
              "parameters": [
                {
                  "name": "e",
                  "type": {
                    "text": "any"
                  }
                }
              ]
            },
            {
              "kind": "method",
              "name": "handleTagClear",
              "privacy": "private",
              "parameters": [
                {
                  "name": "value",
                  "type": {
                    "text": "string"
                  }
                }
              ]
            },
            {
              "kind": "method",
              "name": "handleClear",
              "privacy": "private",
              "parameters": [
                {
                  "name": "e",
                  "type": {
                    "text": "any"
                  }
                }
              ]
            },
            {
              "kind": "method",
              "name": "handleSearchClick",
              "privacy": "private",
              "parameters": [
                {
                  "name": "e",
                  "type": {
                    "text": "any"
                  }
                }
              ]
            },
            {
              "kind": "method",
              "name": "handleButtonBlur",
              "privacy": "private",
              "parameters": [
                {
                  "name": "e",
                  "type": {
                    "text": "any"
                  }
                }
              ]
            },
            {
              "kind": "method",
              "name": "handleSearchBlur",
              "privacy": "private",
              "parameters": [
                {
                  "name": "e",
                  "type": {
                    "text": "any"
                  }
                }
              ]
            },
            {
              "kind": "method",
              "name": "handleSearchKeydown",
              "privacy": "private",
              "parameters": [
                {
                  "name": "e",
                  "type": {
                    "text": "any"
                  }
                }
              ]
            },
            {
              "kind": "method",
              "name": "handleSearchInput",
              "privacy": "private",
              "parameters": [
                {
                  "name": "e",
                  "type": {
                    "text": "any"
                  }
                }
              ]
            },
            {
              "kind": "method",
              "name": "_handleClick",
              "privacy": "private",
              "parameters": [
                {
                  "name": "e",
                  "type": {
                    "text": "any"
                  }
                }
              ]
            },
            {
              "kind": "method",
              "name": "_handleBlur",
              "privacy": "private",
              "parameters": [
                {
                  "name": "e",
                  "type": {
                    "text": "any"
                  }
                }
              ]
            },
            {
              "kind": "method",
              "name": "_handleFormdata",
>>>>>>> 3cecea66
              "privacy": "private",
              "parameters": [
                {
                  "name": "e",
                  "type": {
                    "text": "any"
                  }
                }
              ]
            },
            {
              "kind": "method",
<<<<<<< HEAD
              "name": "handleClick",
              "privacy": "private",
              "parameters": [
                {
                  "name": "e",
                  "type": {
                    "text": "Event"
                  }
=======
              "name": "updateValue",
              "privacy": "private",
              "parameters": [
                {
                  "name": "value",
                  "type": {
                    "text": "string"
                  }
                },
                {
                  "name": "selected",
                  "default": "false"
>>>>>>> 3cecea66
                }
              ]
            },
            {
              "kind": "method",
<<<<<<< HEAD
              "name": "handleBlur",
              "privacy": "private",
              "parameters": [
                {
                  "name": "e",
                  "type": {
                    "text": "any"
                  }
                }
              ]
=======
              "name": "emitValue",
              "privacy": "private"
            },
            {
              "kind": "method",
              "name": "_updateChildren",
              "privacy": "private"
>>>>>>> 3cecea66
            }
          ],
          "events": [
            {
<<<<<<< HEAD
              "description": "Emits the option details to the parent dropdown.",
              "name": "on-click"
=======
              "description": "Captures the input event and emits the selected value and original event details.",
              "name": "on-change"
>>>>>>> 3cecea66
            }
          ],
          "attributes": [
            {
<<<<<<< HEAD
              "name": "value",
              "type": {
                "text": "string"
              },
              "default": "''",
              "description": "Option value.",
              "fieldName": "value"
            },
            {
              "name": "selected",
=======
              "name": "size",
              "type": {
                "text": "string"
              },
              "default": "'md'",
              "description": "Dropdown size/height. \"sm\", \"md\", or \"lg\".",
              "fieldName": "size"
            },
            {
              "name": "inline",
>>>>>>> 3cecea66
              "type": {
                "text": "boolean"
              },
              "default": "false",
<<<<<<< HEAD
              "description": "Option selected state.",
              "fieldName": "selected"
            },
            {
              "name": "disabled",
              "type": {
                "text": "boolean"
              },
              "default": "false",
              "description": "Option disabled state.",
              "fieldName": "disabled"
            }
          ],
          "superclass": {
            "name": "LitElement",
            "package": "lit"
          },
          "tagName": "kyn-dropdown-option",
          "customElement": true
        }
      ],
      "exports": [
        {
          "kind": "js",
          "name": "DropdownOption",
          "declaration": {
            "name": "DropdownOption",
            "module": "src/components/reusable/dropdown/dropdownOption.ts"
          }
        },
        {
          "kind": "custom-element-definition",
          "name": "kyn-dropdown-option",
          "declaration": {
            "name": "DropdownOption",
            "module": "src/components/reusable/dropdown/dropdownOption.ts"
          }
        }
      ]
    },
    {
      "kind": "javascript-module",
      "path": "src/components/reusable/dropdown/index.ts",
      "declarations": [],
      "exports": [
        {
          "kind": "js",
          "name": "Dropdown",
          "declaration": {
            "name": "Dropdown",
            "module": "./dropdown"
          }
        },
        {
          "kind": "js",
          "name": "DropdownOption",
          "declaration": {
            "name": "DropdownOption",
            "module": "./dropdownOption"
          }
        }
      ]
    },
    {
      "kind": "javascript-module",
      "path": "src/components/reusable/dropdown/testDd.ts",
      "declarations": [
        {
          "kind": "class",
          "description": "Test Dd.",
          "name": "TestDd",
          "members": [
            {
              "kind": "field",
              "name": "items",
              "type": {
                "text": "Array<any>"
              },
              "default": "[\r\n    {\r\n      value: 'all',\r\n      text: 'All',\r\n    },\r\n    {\r\n      value: 'option1',\r\n      text: 'Option 1',\r\n    },\r\n    {\r\n      value: 'option2',\r\n      text: 'Option 2',\r\n    },\r\n    {\r\n      value: 'option3',\r\n      text: 'Option 3',\r\n    },\r\n    {\r\n      value: 'option4',\r\n      text: 'Option 4',\r\n    },\r\n  ]",
              "attribute": "items"
            },
            {
              "kind": "method",
              "name": "handleChange",
              "parameters": [
                {
                  "name": "e",
                  "type": {
                    "text": "any"
                  }
                }
              ]
            }
          ],
          "attributes": [
            {
              "name": "items",
              "type": {
                "text": "Array<any>"
              },
              "default": "[\r\n    {\r\n      value: 'all',\r\n      text: 'All',\r\n    },\r\n    {\r\n      value: 'option1',\r\n      text: 'Option 1',\r\n    },\r\n    {\r\n      value: 'option2',\r\n      text: 'Option 2',\r\n    },\r\n    {\r\n      value: 'option3',\r\n      text: 'Option 3',\r\n    },\r\n    {\r\n      value: 'option4',\r\n      text: 'Option 4',\r\n    },\r\n  ]",
              "fieldName": "items"
=======
              "description": "Dropdown inline style type.",
              "fieldName": "inline"
            },
            {
              "name": "caption",
              "type": {
                "text": "string"
              },
              "default": "''",
              "description": "Optional text beneath the input.",
              "fieldName": "caption"
            },
            {
              "name": "placeholder",
              "type": {
                "text": "string"
              },
              "default": "''",
              "description": "Dropdown placeholder.",
              "fieldName": "placeholder"
            },
            {
              "name": "name",
              "type": {
                "text": "string"
              },
              "default": "''",
              "description": "Dropdown name.",
              "fieldName": "name"
            },
            {
              "name": "open",
              "type": {
                "text": "boolean"
              },
              "default": "false",
              "description": "Listbox/drawer open state.",
              "fieldName": "open"
            },
            {
              "name": "searchable",
              "type": {
                "text": "boolean"
              },
              "default": "false",
              "description": "Makes the dropdown searchable.",
              "fieldName": "searchable"
            },
            {
              "name": "multiple",
              "type": {
                "text": "boolean"
              },
              "default": "false",
              "description": "Enabled multi-select functionality.",
              "fieldName": "multiple"
            },
            {
              "name": "required",
              "type": {
                "text": "boolean"
              },
              "default": "false",
              "description": "Makes the dropdown required.",
              "fieldName": "required"
            },
            {
              "name": "disabled",
              "type": {
                "text": "boolean"
              },
              "default": "false",
              "description": "Dropdown disabled state.",
              "fieldName": "disabled"
            },
            {
              "name": "invalidText",
              "type": {
                "text": "string"
              },
              "default": "''",
              "description": "Dropdown invalid text.",
              "fieldName": "invalidText"
            },
            {
              "name": "hideTags",
              "type": {
                "text": "boolean"
              },
              "default": "false",
              "description": "Hide the tags below multi-select.",
              "fieldName": "hideTags"
>>>>>>> 3cecea66
            }
          ],
          "superclass": {
            "name": "LitElement",
            "package": "lit"
          },
<<<<<<< HEAD
          "tagName": "kyn-test-dd",
=======
          "tagName": "kyn-dropdown",
>>>>>>> 3cecea66
          "customElement": true
        }
      ],
      "exports": [
        {
          "kind": "js",
<<<<<<< HEAD
          "name": "TestDd",
          "declaration": {
            "name": "TestDd",
            "module": "src/components/reusable/dropdown/testDd.ts"
=======
          "name": "Dropdown",
          "declaration": {
            "name": "Dropdown",
            "module": "src/components/reusable/dropdown/dropdown.ts"
>>>>>>> 3cecea66
          }
        },
        {
          "kind": "custom-element-definition",
<<<<<<< HEAD
          "name": "kyn-test-dd",
          "declaration": {
            "name": "TestDd",
            "module": "src/components/reusable/dropdown/testDd.ts"
=======
          "name": "kyn-dropdown",
          "declaration": {
            "name": "Dropdown",
            "module": "src/components/reusable/dropdown/dropdown.ts"
>>>>>>> 3cecea66
          }
        }
      ]
    },
    {
      "kind": "javascript-module",
<<<<<<< HEAD
      "path": "src/components/reusable/modal/index.ts",
      "declarations": [],
      "exports": [
        {
          "kind": "js",
          "name": "Modal",
          "declaration": {
            "name": "Modal",
            "module": "./modal"
          }
        }
      ]
    },
    {
      "kind": "javascript-module",
      "path": "src/components/reusable/modal/modal.ts",
      "declarations": [
        {
          "kind": "class",
          "description": "Modal.",
          "name": "Modal",
          "slots": [
            {
              "description": "Slot for modal body content.",
              "name": "unnamed"
            },
            {
              "description": "Slot for the anchor button content.",
              "name": "anchor"
            },
            {
              "description": "Slot for custom action buttons. Custom action buttons will not trigger the `on-close` event.",
              "name": "actions"
            }
          ],
          "members": [
            {
              "kind": "field",
              "name": "open",
              "type": {
                "text": "boolean"
              },
              "default": "false",
              "description": "Modal open state.",
              "attribute": "open"
            },
            {
              "kind": "field",
              "name": "size",
              "type": {
                "text": "string"
              },
              "default": "'auto'",
              "description": "Modal size. `'auto'`, `'md'`, or `'lg'`.",
              "attribute": "size"
            },
            {
              "kind": "field",
              "name": "titleText",
              "type": {
                "text": "string"
              },
              "default": "''",
              "description": "Title/heading text, required.",
              "attribute": "titleText"
            },
            {
              "kind": "field",
              "name": "labelText",
=======
      "path": "src/components/reusable/dropdown/dropdownOption.ts",
      "declarations": [
        {
          "kind": "class",
          "description": "Dropdown option.",
          "name": "DropdownOption",
          "slots": [
            {
              "description": "Slot for option text.",
              "name": "unnamed"
            }
          ],
          "members": [
            {
              "kind": "field",
              "name": "value",
>>>>>>> 3cecea66
              "type": {
                "text": "string"
              },
              "default": "''",
<<<<<<< HEAD
              "description": "Label text, optional.",
              "attribute": "labelText"
            },
            {
              "kind": "field",
              "name": "okText",
=======
              "description": "Option value.",
              "attribute": "value"
            },
            {
              "kind": "field",
              "name": "selected",
>>>>>>> 3cecea66
              "type": {
                "text": "string"
              },
<<<<<<< HEAD
              "default": "'OK'",
              "description": "OK button text.",
              "attribute": "okText"
            },
            {
              "kind": "field",
              "name": "cancelText",
=======
              "default": "false",
              "description": "Option selected state.",
              "attribute": "selected",
              "reflects": true
            },
            {
              "kind": "field",
              "name": "disabled",
>>>>>>> 3cecea66
              "type": {
                "text": "string"
              },
<<<<<<< HEAD
              "default": "'Cancel'",
              "description": "Cancel button text.",
              "attribute": "cancelText"
            },
            {
              "kind": "field",
              "name": "beforeClose",
              "type": {
                "text": "Function"
              },
              "description": "Function to execute before the modal can close. Useful for running checks or validations before closing. Exposes `returnValue` (`'ok'` or `'cancel'`). Must return `true` or `false`."
            },
            {
              "kind": "method",
              "name": "_openModal",
              "privacy": "private"
            },
            {
              "kind": "method",
              "name": "_closeModal",
=======
              "default": "false",
              "description": "Option disabled state.",
              "attribute": "disabled"
            },
            {
              "kind": "method",
              "name": "handleSlotChange",
              "privacy": "private",
              "parameters": [
                {
                  "name": "e",
                  "type": {
                    "text": "any"
                  }
                }
              ]
            },
            {
              "kind": "method",
              "name": "handleClick",
>>>>>>> 3cecea66
              "privacy": "private",
              "parameters": [
                {
                  "name": "e",
                  "type": {
                    "text": "Event"
                  }
<<<<<<< HEAD
                },
                {
                  "name": "returnValue",
                  "type": {
                    "text": "string"
                  }
=======
>>>>>>> 3cecea66
                }
              ]
            },
            {
              "kind": "method",
<<<<<<< HEAD
              "name": "_emitCloseEvent",
=======
              "name": "handleBlur",
>>>>>>> 3cecea66
              "privacy": "private",
              "parameters": [
                {
                  "name": "e",
                  "type": {
<<<<<<< HEAD
                    "text": "Event"
=======
                    "text": "any"
>>>>>>> 3cecea66
                  }
                }
              ]
            }
          ],
          "events": [
            {
<<<<<<< HEAD
              "description": "Emits the modal close event with `returnValue` (`'ok'` or `'cancel'`).",
              "name": "on-close"
            }
          ],
          "attributes": [
            {
              "name": "open",
              "type": {
                "text": "boolean"
              },
              "default": "false",
              "description": "Modal open state.",
              "fieldName": "open"
            },
            {
              "name": "size",
              "type": {
                "text": "string"
              },
              "default": "'auto'",
              "description": "Modal size. `'auto'`, `'md'`, or `'lg'`.",
              "fieldName": "size"
            },
            {
              "name": "titleText",
              "type": {
                "text": "string"
              },
              "default": "''",
              "description": "Title/heading text, required.",
              "fieldName": "titleText"
            },
            {
              "name": "labelText",
=======
              "description": "Emits the option details to the parent dropdown.",
              "name": "on-click"
            }
          ],
          "attributes": [
            {
              "name": "value",
>>>>>>> 3cecea66
              "type": {
                "text": "string"
              },
              "default": "''",
<<<<<<< HEAD
              "description": "Label text, optional.",
              "fieldName": "labelText"
            },
            {
              "name": "okText",
=======
              "description": "Option value.",
              "fieldName": "value"
            },
            {
              "name": "selected",
>>>>>>> 3cecea66
              "type": {
                "text": "string"
              },
<<<<<<< HEAD
              "default": "'OK'",
              "description": "OK button text.",
              "fieldName": "okText"
            },
            {
              "name": "cancelText",
=======
              "default": "false",
              "description": "Option selected state.",
              "fieldName": "selected"
            },
            {
              "name": "disabled",
>>>>>>> 3cecea66
              "type": {
                "text": "string"
              },
<<<<<<< HEAD
              "default": "'Cancel'",
              "description": "Cancel button text.",
              "fieldName": "cancelText"
=======
              "default": "false",
              "description": "Option disabled state.",
              "fieldName": "disabled"
>>>>>>> 3cecea66
            }
          ],
          "superclass": {
            "name": "LitElement",
            "package": "lit"
          },
<<<<<<< HEAD
          "tagName": "kyn-modal",
=======
          "tagName": "kyn-dropdown-option",
>>>>>>> 3cecea66
          "customElement": true
        }
      ],
      "exports": [
        {
          "kind": "js",
<<<<<<< HEAD
          "name": "Modal",
          "declaration": {
            "name": "Modal",
            "module": "src/components/reusable/modal/modal.ts"
=======
          "name": "DropdownOption",
          "declaration": {
            "name": "DropdownOption",
            "module": "src/components/reusable/dropdown/dropdownOption.ts"
>>>>>>> 3cecea66
          }
        },
        {
          "kind": "custom-element-definition",
<<<<<<< HEAD
          "name": "kyn-modal",
          "declaration": {
            "name": "Modal",
            "module": "src/components/reusable/modal/modal.ts"
=======
          "name": "kyn-dropdown-option",
          "declaration": {
            "name": "DropdownOption",
            "module": "src/components/reusable/dropdown/dropdownOption.ts"
>>>>>>> 3cecea66
          }
        }
      ]
    },
    {
      "kind": "javascript-module",
<<<<<<< HEAD
=======
      "path": "src/components/reusable/dropdown/index.ts",
      "declarations": [],
      "exports": [
        {
          "kind": "js",
          "name": "Dropdown",
          "declaration": {
            "name": "Dropdown",
            "module": "./dropdown"
          }
        },
        {
          "kind": "js",
          "name": "DropdownOption",
          "declaration": {
            "name": "DropdownOption",
            "module": "./dropdownOption"
          }
        }
      ]
    },
    {
      "kind": "javascript-module",
      "path": "src/components/reusable/dropdown/testDd.ts",
      "declarations": [
        {
          "kind": "class",
          "description": "Test Dd.",
          "name": "TestDd",
          "members": [
            {
              "kind": "field",
              "name": "items",
              "type": {
                "text": "Array<any>"
              },
              "default": "[\r\n    {\r\n      value: 'all',\r\n      text: 'All',\r\n    },\r\n    {\r\n      value: 'option1',\r\n      text: 'Option 1',\r\n    },\r\n    {\r\n      value: 'option2',\r\n      text: 'Option 2',\r\n    },\r\n    {\r\n      value: 'option3',\r\n      text: 'Option 3',\r\n    },\r\n    {\r\n      value: 'option4',\r\n      text: 'Option 4',\r\n    },\r\n  ]",
              "attribute": "items"
            },
            {
              "kind": "method",
              "name": "handleChange",
              "parameters": [
                {
                  "name": "e",
                  "type": {
                    "text": "any"
                  }
                }
              ]
            }
          ],
          "attributes": [
            {
              "name": "items",
              "type": {
                "text": "Array<any>"
              },
              "default": "[\r\n    {\r\n      value: 'all',\r\n      text: 'All',\r\n    },\r\n    {\r\n      value: 'option1',\r\n      text: 'Option 1',\r\n    },\r\n    {\r\n      value: 'option2',\r\n      text: 'Option 2',\r\n    },\r\n    {\r\n      value: 'option3',\r\n      text: 'Option 3',\r\n    },\r\n    {\r\n      value: 'option4',\r\n      text: 'Option 4',\r\n    },\r\n  ]",
              "fieldName": "items"
            }
          ],
          "superclass": {
            "name": "LitElement",
            "package": "lit"
          },
          "tagName": "kyn-test-dd",
          "customElement": true
        }
      ],
      "exports": [
        {
          "kind": "js",
          "name": "TestDd",
          "declaration": {
            "name": "TestDd",
            "module": "src/components/reusable/dropdown/testDd.ts"
          }
        },
        {
          "kind": "custom-element-definition",
          "name": "kyn-test-dd",
          "declaration": {
            "name": "TestDd",
            "module": "src/components/reusable/dropdown/testDd.ts"
          }
        }
      ]
    },
    {
      "kind": "javascript-module",
>>>>>>> 3cecea66
      "path": "src/components/reusable/daterangepicker/daterangepicker.ts",
      "declarations": [
        {
          "kind": "class",
          "description": "Date-Range picker",
          "name": "DateRangePicker",
          "slots": [
            {
              "description": "Slot for label text.",
              "name": "unnamed"
            }
          ],
          "members": [
            {
              "kind": "field",
              "name": "caption",
              "type": {
                "text": "string"
              },
              "default": "''",
              "description": "Optional text beneath the input.",
              "attribute": "caption"
            },
            {
              "kind": "field",
              "name": "size",
              "type": {
                "text": "string"
              },
              "default": "'md'",
              "description": "Datepicker size. \"sm\", \"md\", or \"lg\".",
              "attribute": "size"
            },
            {
              "kind": "field",
              "name": "startDate",
              "type": {
                "text": "string"
              },
              "default": "''",
              "description": "Datepicker Start date in YYYY-MM-DD format.",
              "attribute": "startDate"
            },
            {
              "kind": "field",
              "name": "endDate",
              "type": {
                "text": "string"
              },
              "default": "''",
              "description": "Datepicker End date in YYYY-MM-DD format.",
              "attribute": "endDate"
            },
            {
              "kind": "field",
              "name": "name",
              "type": {
                "text": "string"
              },
              "default": "''",
              "description": "Datepicker name. Required prop. as there could many fields into single form",
              "attribute": "name"
            },
            {
              "kind": "field",
              "name": "required",
              "type": {
                "text": "boolean"
              },
              "default": "false",
              "description": "Makes the date required.",
              "attribute": "required"
            },
            {
              "kind": "field",
              "name": "disabled",
              "type": {
                "text": "boolean"
              },
              "default": "false",
              "description": "Date disabled state.",
              "attribute": "disabled"
            },
            {
              "kind": "field",
              "name": "invalidText",
              "type": {
                "text": "string"
              },
              "default": "''",
              "description": "Date invalid text.",
              "attribute": "invalidText"
            },
            {
              "kind": "field",
              "name": "warnText",
              "type": {
                "text": "string"
              },
              "default": "''",
              "description": "Date warning text",
              "attribute": "warnText"
            },
            {
              "kind": "field",
              "name": "maxDate",
              "type": {
                "text": "string"
              },
              "default": "''",
              "description": "Maximum date in YYYY-MM-DD format. If the value isn't a possible date string in the format, then the element has no maximum date value.",
              "attribute": "maxDate"
            },
            {
              "kind": "field",
              "name": "minDate",
              "type": {
                "text": "string"
              },
              "default": "''",
              "description": "Mimimum date in YYYY-MM-DD format. If the value isn't a possible date string in the format, then the element has no minimum date value.",
              "attribute": "minDate"
            },
            {
              "kind": "field",
              "name": "step",
              "type": {
                "text": "string"
              },
              "default": "''",
              "description": "Specifies the granularity that the value must adhere to, or the special value any,\r\nFor date inputs, the value of step is given in days; and is treated as a number of milliseconds equal to 86,400,000 times the step value.\r\nThe default value of step is 1, indicating 1 day.",
              "attribute": "step"
            },
            {
              "kind": "method",
              "name": "handleStartDate",
              "privacy": "private",
              "parameters": [
                {
                  "name": "e",
                  "type": {
                    "text": "any"
                  }
                }
              ]
            },
            {
              "kind": "method",
              "name": "handleEndDate",
              "privacy": "private",
              "parameters": [
                {
                  "name": "e",
                  "type": {
                    "text": "any"
                  }
                }
              ]
            },
            {
              "kind": "method",
              "name": "validateAndDispatchEvent",
              "privacy": "private"
            },
            {
              "kind": "method",
              "name": "validateMinDate",
              "privacy": "private",
              "return": {
                "type": {
                  "text": "void"
                }
              },
              "parameters": [
                {
                  "name": "date",
                  "type": {
                    "text": "String"
                  }
                }
              ]
            },
            {
              "kind": "method",
              "name": "validateMaxDate",
              "privacy": "private",
              "return": {
                "type": {
                  "text": "void"
                }
              },
              "parameters": [
                {
                  "name": "date",
                  "type": {
                    "text": "String"
                  }
                }
              ]
            },
            {
              "kind": "method",
              "name": "validateStartEndDate",
              "privacy": "private",
              "return": {
                "type": {
                  "text": "void"
                }
              }
            },
            {
              "kind": "method",
              "name": "_handleFormdata",
              "privacy": "private",
              "parameters": [
                {
                  "name": "e",
                  "type": {
                    "text": "any"
                  }
                }
              ]
            }
          ],
          "events": [
            {
              "description": "Captures the input event and emits the selected values and original event details. (Only if startDate <= endDate)",
              "name": "on-input"
            }
          ],
          "attributes": [
            {
              "name": "caption",
              "type": {
                "text": "string"
              },
              "default": "''",
              "description": "Optional text beneath the input.",
              "fieldName": "caption"
            },
            {
              "name": "size",
              "type": {
                "text": "string"
              },
              "default": "'md'",
              "description": "Datepicker size. \"sm\", \"md\", or \"lg\".",
              "fieldName": "size"
            },
            {
              "name": "startDate",
              "type": {
                "text": "string"
              },
              "default": "''",
              "description": "Datepicker Start date in YYYY-MM-DD format.",
              "fieldName": "startDate"
            },
            {
              "name": "endDate",
              "type": {
                "text": "string"
              },
              "default": "''",
              "description": "Datepicker End date in YYYY-MM-DD format.",
              "fieldName": "endDate"
            },
            {
              "name": "name",
              "type": {
                "text": "string"
              },
              "default": "''",
              "description": "Datepicker name. Required prop. as there could many fields into single form",
              "fieldName": "name"
            },
            {
              "name": "required",
              "type": {
                "text": "boolean"
              },
              "default": "false",
              "description": "Makes the date required.",
              "fieldName": "required"
            },
            {
              "name": "disabled",
              "type": {
                "text": "boolean"
              },
              "default": "false",
              "description": "Date disabled state.",
              "fieldName": "disabled"
            },
            {
              "name": "invalidText",
              "type": {
                "text": "string"
              },
              "default": "''",
              "description": "Date invalid text.",
              "fieldName": "invalidText"
            },
            {
              "name": "warnText",
              "type": {
                "text": "string"
              },
              "default": "''",
              "description": "Date warning text",
              "fieldName": "warnText"
            },
            {
              "name": "maxDate",
              "type": {
                "text": "string"
              },
              "default": "''",
              "description": "Maximum date in YYYY-MM-DD format. If the value isn't a possible date string in the format, then the element has no maximum date value.",
              "fieldName": "maxDate"
            },
            {
              "name": "minDate",
              "type": {
                "text": "string"
              },
              "default": "''",
              "description": "Mimimum date in YYYY-MM-DD format. If the value isn't a possible date string in the format, then the element has no minimum date value.",
              "fieldName": "minDate"
            },
            {
              "name": "step",
              "type": {
                "text": "string"
              },
              "default": "''",
              "description": "Specifies the granularity that the value must adhere to, or the special value any,\r\nFor date inputs, the value of step is given in days; and is treated as a number of milliseconds equal to 86,400,000 times the step value.\r\nThe default value of step is 1, indicating 1 day.",
              "fieldName": "step"
            }
          ],
          "superclass": {
            "name": "LitElement",
            "package": "lit"
          },
          "tagName": "kyn-date-range-picker",
          "customElement": true
        }
      ],
      "exports": [
        {
          "kind": "js",
          "name": "DateRangePicker",
          "declaration": {
            "name": "DateRangePicker",
            "module": "src/components/reusable/daterangepicker/daterangepicker.ts"
          }
        },
        {
          "kind": "custom-element-definition",
          "name": "kyn-date-range-picker",
          "declaration": {
            "name": "DateRangePicker",
            "module": "src/components/reusable/daterangepicker/daterangepicker.ts"
          }
        }
      ]
    },
    {
      "kind": "javascript-module",
      "path": "src/components/reusable/daterangepicker/index.ts",
      "declarations": [],
      "exports": [
        {
          "kind": "js",
          "name": "DateRangePicker",
          "declaration": {
            "name": "DateRangePicker",
            "module": "\"./daterangepicker\""
          }
        }
      ]
    },
    {
      "kind": "javascript-module",
      "path": "src/components/reusable/overflowMenu/index.ts",
      "declarations": [],
      "exports": [
        {
          "kind": "js",
          "name": "OverflowMenu",
          "declaration": {
            "name": "OverflowMenu",
            "module": "./overflowMenu"
          }
        },
        {
          "kind": "js",
          "name": "OverflowMenuItem",
          "declaration": {
            "name": "OverflowMenuItem",
            "module": "./overflowMenuItem"
          }
        }
      ]
    },
    {
      "kind": "javascript-module",
      "path": "src/components/reusable/overflowMenu/overflowMenu.ts",
      "declarations": [
        {
          "kind": "class",
          "description": "Overflow Menu.",
          "name": "OverflowMenu",
          "slots": [
            {
              "description": "Slot for overflow menu items.",
              "name": "unnamed"
            }
          ],
          "members": [
            {
              "kind": "field",
              "name": "open",
              "type": {
                "text": "boolean"
              },
              "default": "false",
              "description": "Menu open state.",
              "attribute": "open"
            },
            {
              "kind": "field",
              "name": "anchorRight",
              "type": {
                "text": "boolean"
              },
              "default": "false",
              "description": "Anchors the menu to the right of the button.",
              "attribute": "anchorRight"
            },
            {
              "kind": "field",
              "name": "fixed",
              "type": {
                "text": "boolean"
              },
              "default": "false",
              "description": "Use fixed instead of absolute position. Useful when placed within elements with overflow scroll.",
              "attribute": "fixed"
            },
            {
              "kind": "field",
              "name": "assistiveText",
              "type": {
                "text": "string"
              },
              "default": "'Toggle Menu'",
              "description": "Button assistive text..",
              "attribute": "assistiveText"
            },
            {
              "kind": "field",
              "name": "_btnEl",
              "type": {
                "text": "any"
              }
            },
            {
              "kind": "field",
              "name": "_menuEl",
              "type": {
                "text": "any"
              }
            },
            {
              "kind": "method",
              "name": "_emitToggleEvent",
              "privacy": "private"
            },
            {
              "kind": "method",
              "name": "toggleMenu",
              "privacy": "private"
            },
            {
              "kind": "method",
              "name": "handleSlotChange",
              "privacy": "private"
            },
            {
              "kind": "method",
              "name": "handleClickOut",
              "privacy": "private",
              "parameters": [
                {
                  "name": "e",
                  "type": {
                    "text": "Event"
                  }
                }
              ]
            }
          ],
          "events": [
            {
              "description": "Capture the open/close event and emits the new state.",
              "name": "on-toggle"
            }
          ],
          "attributes": [
            {
              "name": "open",
              "type": {
                "text": "boolean"
              },
              "default": "false",
              "description": "Menu open state.",
              "fieldName": "open"
            },
            {
              "name": "anchorRight",
              "type": {
                "text": "boolean"
              },
              "default": "false",
              "description": "Anchors the menu to the right of the button.",
              "fieldName": "anchorRight"
            },
            {
              "name": "fixed",
              "type": {
                "text": "boolean"
              },
              "default": "false",
              "description": "Use fixed instead of absolute position. Useful when placed within elements with overflow scroll.",
              "fieldName": "fixed"
            },
            {
              "name": "assistiveText",
              "type": {
                "text": "string"
              },
              "default": "'Toggle Menu'",
              "description": "Button assistive text..",
              "fieldName": "assistiveText"
            }
          ],
          "superclass": {
            "name": "LitElement",
            "package": "lit"
          },
          "tagName": "kyn-overflow-menu",
          "customElement": true
        }
      ],
      "exports": [
        {
          "kind": "js",
          "name": "OverflowMenu",
          "declaration": {
            "name": "OverflowMenu",
            "module": "src/components/reusable/overflowMenu/overflowMenu.ts"
          }
        },
        {
          "kind": "custom-element-definition",
          "name": "kyn-overflow-menu",
          "declaration": {
            "name": "OverflowMenu",
            "module": "src/components/reusable/overflowMenu/overflowMenu.ts"
          }
        }
      ]
    },
    {
      "kind": "javascript-module",
      "path": "src/components/reusable/overflowMenu/overflowMenuItem.ts",
      "declarations": [
        {
          "kind": "class",
          "description": "Overflow Menu.",
          "name": "OverflowMenuItem",
          "slots": [
            {
              "description": "Slot for item text.",
              "name": "unnamed"
            }
          ],
          "members": [
            {
              "kind": "field",
              "name": "href",
              "type": {
                "text": "string"
              },
              "default": "''",
              "description": "Makes the item a link.",
              "attribute": "href"
            },
            {
              "kind": "field",
              "name": "destructive",
              "type": {
                "text": "boolean"
              },
              "default": "false",
              "description": "Adds destructive styles.",
              "attribute": "destructive"
            },
            {
              "kind": "field",
              "name": "disabled",
              "type": {
                "text": "boolean"
              },
              "default": "false",
              "description": "Item disabled state.",
              "attribute": "disabled"
            },
            {
              "kind": "method",
              "name": "handleClick",
              "privacy": "private",
              "parameters": [
                {
                  "name": "e",
                  "type": {
                    "text": "Event"
                  }
                }
              ]
            }
          ],
          "events": [
            {
              "description": "Captures the click event and emits the original event details.",
              "name": "on-click"
            }
          ],
          "attributes": [
            {
              "name": "href",
              "type": {
                "text": "string"
              },
              "default": "''",
              "description": "Makes the item a link.",
              "fieldName": "href"
            },
            {
              "name": "destructive",
              "type": {
                "text": "boolean"
              },
              "default": "false",
              "description": "Adds destructive styles.",
              "fieldName": "destructive"
            },
            {
              "name": "disabled",
              "type": {
                "text": "boolean"
              },
              "default": "false",
              "description": "Item disabled state.",
              "fieldName": "disabled"
            }
          ],
          "superclass": {
            "name": "LitElement",
            "package": "lit"
          },
          "tagName": "kyn-overflow-menu-item",
          "customElement": true
        }
      ],
      "exports": [
        {
          "kind": "js",
          "name": "OverflowMenuItem",
          "declaration": {
            "name": "OverflowMenuItem",
            "module": "src/components/reusable/overflowMenu/overflowMenuItem.ts"
          }
        },
        {
          "kind": "custom-element-definition",
          "name": "kyn-overflow-menu-item",
          "declaration": {
            "name": "OverflowMenuItem",
            "module": "src/components/reusable/overflowMenu/overflowMenuItem.ts"
          }
        }
      ]
    },
    {
      "kind": "javascript-module",
      "path": "src/components/reusable/pagination/constants.ts",
      "declarations": [
        {
          "kind": "variable",
          "name": "SHOWING_TEXT",
          "type": {
            "text": "string"
          },
          "default": "'Showing'"
        },
        {
          "kind": "variable",
          "name": "OF_TEXT",
          "type": {
            "text": "string"
          },
          "default": "'of'"
        },
        {
          "kind": "variable",
          "name": "ITEMS_TEXT",
          "type": {
            "text": "string"
          },
          "default": "'items'"
        },
        {
          "kind": "variable",
          "name": "PAGES_TEXT",
          "type": {
            "text": "string"
          },
          "default": "'pages'"
        },
        {
          "kind": "variable",
          "name": "PAGE_SIZE_LABEL",
          "type": {
            "text": "string"
          },
          "default": "'Items Per Page:'"
        },
        {
          "kind": "variable",
          "name": "BREAKPOINT",
          "type": {
            "text": "number"
          },
          "default": "768"
        }
      ],
      "exports": [
        {
          "kind": "js",
          "name": "SHOWING_TEXT",
          "declaration": {
            "name": "SHOWING_TEXT",
            "module": "src/components/reusable/pagination/constants.ts"
          }
        },
        {
          "kind": "js",
          "name": "OF_TEXT",
          "declaration": {
            "name": "OF_TEXT",
            "module": "src/components/reusable/pagination/constants.ts"
          }
        },
        {
          "kind": "js",
          "name": "ITEMS_TEXT",
          "declaration": {
            "name": "ITEMS_TEXT",
            "module": "src/components/reusable/pagination/constants.ts"
          }
        },
        {
          "kind": "js",
          "name": "PAGES_TEXT",
          "declaration": {
            "name": "PAGES_TEXT",
            "module": "src/components/reusable/pagination/constants.ts"
          }
        },
        {
          "kind": "js",
          "name": "PAGE_SIZE_LABEL",
          "declaration": {
            "name": "PAGE_SIZE_LABEL",
            "module": "src/components/reusable/pagination/constants.ts"
          }
        },
        {
          "kind": "js",
          "name": "BREAKPOINT",
          "declaration": {
            "name": "BREAKPOINT",
            "module": "src/components/reusable/pagination/constants.ts"
          }
        }
      ]
    },
    {
      "kind": "javascript-module",
      "path": "src/components/reusable/pagination/index.ts",
      "declarations": [],
      "exports": [
        {
          "kind": "js",
          "name": "Pagination",
          "declaration": {
            "name": "Pagination",
            "module": "./Pagination"
          }
        },
        {
          "kind": "js",
          "name": "PaginationItemsRange",
          "declaration": {
            "name": "PaginationItemsRange",
            "module": "./pagination-items-range"
          }
        },
        {
          "kind": "js",
          "name": "PaginationPageSizeDropdown",
          "declaration": {
            "name": "PaginationPageSizeDropdown",
            "module": "./pagination-page-size-dropdown"
          }
        },
        {
          "kind": "js",
          "name": "PaginationNavigationButtons",
          "declaration": {
            "name": "PaginationNavigationButtons",
            "module": "./pagination-navigation-buttons"
          }
        }
      ]
    },
    {
      "kind": "javascript-module",
      "path": "src/components/reusable/pagination/pagination-items-range.ts",
      "declarations": [
        {
          "kind": "class",
          "description": "`kyn-pagination-items-range` Web Component.\r\n\r\nThis component is responsible for displaying the range of items being displayed\r\nin the context of pagination. It shows which items (by number) are currently visible\r\nand the total number of items.",
          "name": "PaginationItemsRange",
          "members": [
            {
              "kind": "field",
              "name": "count",
              "type": {
                "text": "number"
              },
              "default": "0",
              "description": "Total number of items.",
              "attribute": "count"
            },
            {
              "kind": "field",
              "name": "pageNumber",
              "type": {
                "text": "number"
              },
              "default": "1",
              "description": "Current page number being displayed.",
              "attribute": "pageNumber"
            },
            {
              "kind": "field",
              "name": "pageSize",
              "type": {
                "text": "number"
              },
              "default": "10",
              "description": "Number of items displayed per page.",
              "attribute": "pageSize"
            },
            {
              "kind": "field",
              "name": "itemsRangeText",
              "type": {
                "text": "string"
              },
              "privacy": "private"
            }
          ],
          "attributes": [
            {
              "name": "count",
              "type": {
                "text": "number"
              },
              "default": "0",
              "description": "Total number of items.",
              "fieldName": "count"
            },
            {
              "name": "pageNumber",
              "type": {
                "text": "number"
              },
              "default": "1",
              "description": "Current page number being displayed.",
              "fieldName": "pageNumber"
            },
            {
              "name": "pageSize",
              "type": {
                "text": "number"
              },
              "default": "10",
              "description": "Number of items displayed per page.",
              "fieldName": "pageSize"
            }
          ],
          "superclass": {
            "name": "LitElement",
            "package": "lit"
          },
          "tagName": "kyn-pagination-items-range",
          "customElement": true
        }
      ],
      "exports": [
        {
          "kind": "js",
          "name": "PaginationItemsRange",
          "declaration": {
            "name": "PaginationItemsRange",
            "module": "src/components/reusable/pagination/pagination-items-range.ts"
          }
        },
        {
          "kind": "custom-element-definition",
          "name": "kyn-pagination-items-range",
          "declaration": {
            "name": "PaginationItemsRange",
            "module": "src/components/reusable/pagination/pagination-items-range.ts"
          }
        }
      ]
    },
    {
      "kind": "javascript-module",
      "path": "src/components/reusable/pagination/pagination-navigation-buttons.ts",
      "declarations": [
        {
          "kind": "class",
          "description": "`kyn-pagination-navigation-buttons` Web Component.\r\n\r\nThis component provides navigational controls for pagination.\r\nIt includes back and next buttons, along with displaying the current page and total pages.",
          "name": "PaginationNavigationButtons",
          "members": [
            {
              "kind": "field",
              "name": "pageNumber",
              "type": {
                "text": "number"
              },
              "default": "0",
              "attribute": "pageNumber",
              "reflects": true
            },
            {
              "kind": "field",
              "name": "numberOfPages",
              "type": {
                "text": "number"
              },
              "default": "0",
              "attribute": "numberOfPages",
              "reflects": true
            },
            {
              "kind": "field",
              "name": "SMALLEST_PAGE_NUMBER",
              "type": {
                "text": "number"
              },
              "privacy": "private",
              "default": "1"
            },
            {
              "kind": "method",
              "name": "handleButtonClick",
              "privacy": "private",
              "parameters": [
                {
                  "name": "next",
                  "type": {
                    "text": "boolean"
                  },
                  "description": "If true, will move to the next page, otherwise to the previous page"
                }
              ],
              "description": "Handles the button click event, either moving to the next page or previous page"
            }
          ],
          "events": [
            {
              "name": "on-page-number-change",
              "type": {
                "text": "CustomEvent"
              },
              "description": "Dispatched when the page number is changed."
            }
          ],
          "attributes": [
            {
              "name": "pageNumber",
              "type": {
                "text": "number"
              },
              "default": "0",
              "fieldName": "pageNumber"
            },
            {
              "name": "numberOfPages",
              "type": {
                "text": "number"
              },
              "default": "0",
              "fieldName": "numberOfPages"
            }
          ],
          "superclass": {
            "name": "LitElement",
            "package": "lit"
          },
          "tagName": "kyn-pagination-navigation-buttons",
          "customElement": true
        }
      ],
      "exports": [
        {
          "kind": "js",
          "name": "PaginationNavigationButtons",
          "declaration": {
            "name": "PaginationNavigationButtons",
            "module": "src/components/reusable/pagination/pagination-navigation-buttons.ts"
          }
        },
        {
          "kind": "custom-element-definition",
          "name": "kyn-pagination-navigation-buttons",
          "declaration": {
            "name": "PaginationNavigationButtons",
            "module": "src/components/reusable/pagination/pagination-navigation-buttons.ts"
          }
        }
      ]
    },
    {
      "kind": "javascript-module",
      "path": "src/components/reusable/pagination/pagination-page-size-dropdown.ts",
      "declarations": [
        {
          "kind": "class",
          "description": "`kyn-pagination-page-size-dropdown` Web Component.\r\n\r\nThis component provides a dropdown to select the page size for pagination.\r\nIt emits events when the selected page size changes.",
          "name": "PaginationPageSizeDropdown",
          "members": [
            {
              "kind": "field",
              "name": "pageSize",
              "type": {
                "text": "number"
              },
              "default": "5",
              "description": "Current page size.",
              "attribute": "pageSize"
            },
            {
              "kind": "field",
              "name": "pageSizeLabel",
              "default": "PAGE_SIZE_LABEL",
              "description": "Label for the page size dropdown.",
              "attribute": "pageSizeLabel"
            },
            {
              "kind": "field",
              "name": "pageSizeOptions",
              "type": {
                "text": "Array<number>"
              },
              "default": "[5, 10, 20, 30, 40, 50]",
              "description": "Available options for the page size.",
              "attribute": "pageSizeOptions"
            },
            {
              "kind": "method",
              "name": "handleChange",
              "privacy": "private",
              "parameters": [
                {
                  "name": "event",
                  "type": {
                    "text": "CustomEvent"
                  },
                  "description": "The dropdown change event."
                }
              ],
              "description": "Handles the dropdown change event."
            }
          ],
          "events": [
            {
              "name": "on-page-size-change",
              "type": {
                "text": "CustomEvent"
              },
              "description": "The event fired when the page size changes."
            }
          ],
          "attributes": [
            {
              "name": "pageSize",
              "type": {
                "text": "number"
              },
              "default": "5",
              "description": "Current page size.",
              "fieldName": "pageSize"
            },
            {
              "name": "pageSizeLabel",
              "default": "PAGE_SIZE_LABEL",
              "description": "Label for the page size dropdown.",
              "resolveInitializer": {
                "module": "/src/components/reusable/pagination/constants"
              },
              "fieldName": "pageSizeLabel"
            },
            {
              "name": "pageSizeOptions",
              "type": {
                "text": "Array<number>"
              },
              "default": "[5, 10, 20, 30, 40, 50]",
              "description": "Available options for the page size.",
              "fieldName": "pageSizeOptions"
            }
          ],
          "superclass": {
            "name": "LitElement",
            "package": "lit"
          },
          "tagName": "kyn-pagination-page-size-dropdown",
          "customElement": true
        }
      ],
      "exports": [
        {
          "kind": "js",
          "name": "PaginationPageSizeDropdown",
          "declaration": {
            "name": "PaginationPageSizeDropdown",
            "module": "src/components/reusable/pagination/pagination-page-size-dropdown.ts"
          }
        },
        {
          "kind": "custom-element-definition",
          "name": "kyn-pagination-page-size-dropdown",
          "declaration": {
            "name": "PaginationPageSizeDropdown",
            "module": "src/components/reusable/pagination/pagination-page-size-dropdown.ts"
          }
        }
      ]
    },
    {
      "kind": "javascript-module",
      "path": "src/components/reusable/pagination/Pagination.ts",
      "declarations": [
        {
          "kind": "class",
          "description": "`kyn-pagination` Web Component.\r\n\r\nA component that provides pagination functionality, enabling the user to\r\nnavigate through large datasets by splitting them into discrete chunks.\r\nIntegrates with other utility components like items range display, page size dropdown,\r\nand navigation buttons.",
          "name": "Pagination",
          "members": [
            {
              "kind": "field",
              "name": "count",
              "type": {
                "text": "number"
              },
              "default": "0",
              "description": "Total number of items that need pagination.",
              "attribute": "count"
            },
            {
              "kind": "field",
              "name": "pageNumber",
              "type": {
                "text": "number"
              },
              "default": "1",
              "description": "Current active page number.",
              "attribute": "pageNumber",
              "reflects": true
            },
            {
              "kind": "field",
              "name": "pageSize",
              "type": {
                "text": "number"
              },
              "default": "5",
              "description": "Number of items displayed per page.",
              "attribute": "pageSize"
            },
            {
              "kind": "field",
              "name": "pageSizeOptions",
              "type": {
                "text": "number[]"
              },
              "default": "[5, 10, 20, 30, 40, 50, 100]",
              "description": "Available options for the page size.",
              "attribute": "pageSizeOptions"
            },
            {
              "kind": "field",
              "name": "pageSizeLabel",
              "default": "PAGE_SIZE_LABEL",
              "description": "Label for the page size dropdown.",
              "attribute": "pageSizeLabel"
            },
            {
              "kind": "field",
              "name": "hideItemsRange",
              "type": {
                "text": "boolean"
              },
              "default": "false",
              "description": "Option to hide the items range display.",
              "attribute": "hideItemsRange"
            },
            {
              "kind": "field",
              "name": "hidePageSizeDropdown",
              "type": {
                "text": "boolean"
              },
              "default": "false",
              "description": "Option to hide the page size dropdown.",
              "attribute": "hidePageSizeDropdown"
            },
            {
              "kind": "field",
              "name": "hideNavigationButtons",
              "type": {
                "text": "boolean"
              },
              "default": "false",
              "description": "Option to hide the navigation buttons.",
              "attribute": "hideNavigationButtons"
            },
            {
              "kind": "method",
              "name": "handlePageSizeChange",
              "privacy": "private",
              "parameters": [
                {
                  "name": "e",
                  "type": {
                    "text": "CustomEvent"
                  },
                  "description": "The emitted custom event with the selected page size."
                }
              ],
              "description": "Handler for the event when the page size is changed by the user.\r\nUpdates the `pageSize` and resets the `pageNumber` to 1."
            },
            {
              "kind": "method",
              "name": "handlePageNumberChange",
              "privacy": "private",
              "parameters": [
                {
                  "name": "e",
                  "type": {
                    "text": "CustomEvent"
                  },
                  "description": "The emitted custom event with the selected page number."
                }
              ],
              "description": "Handler for the event when the page number is changed by the user.\r\nUpdates the `pageNumber`."
            }
          ],
          "attributes": [
            {
              "name": "count",
              "type": {
                "text": "number"
              },
              "default": "0",
              "description": "Total number of items that need pagination.",
              "fieldName": "count"
            },
            {
              "name": "pageNumber",
              "type": {
                "text": "number"
              },
              "default": "1",
              "description": "Current active page number.",
              "fieldName": "pageNumber"
            },
            {
              "name": "pageSize",
              "type": {
                "text": "number"
              },
              "default": "5",
              "description": "Number of items displayed per page.",
              "fieldName": "pageSize"
            },
            {
              "name": "pageSizeOptions",
              "type": {
                "text": "number[]"
              },
              "default": "[5, 10, 20, 30, 40, 50, 100]",
              "description": "Available options for the page size.",
              "fieldName": "pageSizeOptions"
            },
            {
              "name": "pageSizeLabel",
              "default": "PAGE_SIZE_LABEL",
              "description": "Label for the page size dropdown.",
              "resolveInitializer": {
                "module": "/src/components/reusable/pagination/constants"
              },
              "fieldName": "pageSizeLabel"
            },
            {
              "name": "hideItemsRange",
              "type": {
                "text": "boolean"
              },
              "default": "false",
              "description": "Option to hide the items range display.",
              "fieldName": "hideItemsRange"
            },
            {
              "name": "hidePageSizeDropdown",
              "type": {
                "text": "boolean"
              },
              "default": "false",
              "description": "Option to hide the page size dropdown.",
              "fieldName": "hidePageSizeDropdown"
            },
            {
              "name": "hideNavigationButtons",
              "type": {
                "text": "boolean"
              },
              "default": "false",
              "description": "Option to hide the navigation buttons.",
              "fieldName": "hideNavigationButtons"
            }
          ],
          "superclass": {
            "name": "LitElement",
            "package": "lit"
          },
          "tagName": "kyn-pagination",
          "customElement": true
        }
      ],
      "exports": [
        {
          "kind": "js",
          "name": "Pagination",
          "declaration": {
            "name": "Pagination",
            "module": "src/components/reusable/pagination/Pagination.ts"
          }
        },
        {
          "kind": "custom-element-definition",
          "name": "kyn-pagination",
          "declaration": {
            "name": "Pagination",
            "module": "src/components/reusable/pagination/Pagination.ts"
          }
        }
      ]
    },
    {
      "kind": "javascript-module",
      "path": "src/components/reusable/radioButton/index.ts",
      "declarations": [],
      "exports": [
        {
          "kind": "js",
          "name": "RadioButton",
          "declaration": {
            "name": "RadioButton",
            "module": "./radioButton"
          }
        },
        {
          "kind": "js",
          "name": "RadioButtonGroup",
          "declaration": {
            "name": "RadioButtonGroup",
            "module": "./radioButtonGroup"
          }
        }
      ]
    },
    {
      "kind": "javascript-module",
      "path": "src/components/reusable/radioButton/radioButton.ts",
      "declarations": [
        {
          "kind": "class",
          "description": "Radio button.",
          "name": "RadioButton",
          "slots": [
            {
              "description": "Slot for label text.",
              "name": "unnamed"
            }
          ],
          "members": [
            {
              "kind": "field",
              "name": "value",
              "type": {
                "text": "string"
              },
              "default": "''",
              "description": "Radio button value.",
              "attribute": "value"
            },
            {
              "kind": "method",
              "name": "handleChange",
              "privacy": "private",
              "parameters": [
                {
                  "name": "e",
                  "type": {
                    "text": "any"
                  }
                }
              ]
            }
          ],
          "events": [
            {
              "description": "Captures the change event and emits the selected value and original event details.",
              "name": "on-radio-change"
            }
          ],
          "attributes": [
            {
              "name": "value",
              "type": {
                "text": "string"
              },
              "default": "''",
              "description": "Radio button value.",
              "fieldName": "value"
            }
          ],
          "superclass": {
            "name": "LitElement",
            "package": "lit"
          },
          "tagName": "kyn-radio-button",
          "customElement": true
        }
      ],
      "exports": [
        {
          "kind": "js",
          "name": "RadioButton",
          "declaration": {
            "name": "RadioButton",
            "module": "src/components/reusable/radioButton/radioButton.ts"
          }
        },
        {
          "kind": "custom-element-definition",
          "name": "kyn-radio-button",
          "declaration": {
            "name": "RadioButton",
            "module": "src/components/reusable/radioButton/radioButton.ts"
          }
        }
      ]
    },
    {
      "kind": "javascript-module",
      "path": "src/components/reusable/radioButton/radioButtonGroup.ts",
      "declarations": [
        {
          "kind": "class",
          "description": "Radio button group container.",
          "name": "RadioButtonGroup",
          "slots": [
            {
              "description": "Slot for individual radio buttons.",
              "name": "unnamed"
            },
            {
              "description": "Slot for label text.",
              "name": "label"
            }
          ],
          "members": [
            {
              "kind": "field",
              "name": "name",
              "type": {
                "text": "string"
              },
              "default": "''",
              "description": "Radio button input name attribute.",
              "attribute": "name"
            },
            {
              "kind": "field",
              "name": "value",
              "type": {
                "text": "string"
              },
              "default": "''",
              "description": "Radio button group selected value.",
              "attribute": "value"
            },
            {
              "kind": "field",
              "name": "required",
              "type": {
                "text": "boolean"
              },
              "default": "false",
              "description": "Makes the input required.",
              "attribute": "required"
            },
            {
              "kind": "field",
              "name": "disabled",
              "type": {
                "text": "boolean"
              },
              "default": "false",
              "description": "Radio button group disabled state.",
              "attribute": "disabled"
            },
            {
              "kind": "field",
              "name": "invalidText",
              "type": {
                "text": "string"
              },
              "default": "''",
              "description": "Radio button group invalid text.",
              "attribute": "invalidText"
            },
            {
              "kind": "method",
              "name": "_handleRadioChange",
              "privacy": "private",
              "parameters": [
                {
                  "name": "e",
                  "type": {
                    "text": "any"
                  }
                }
              ]
            },
            {
              "kind": "method",
              "name": "_handleFormdata",
              "privacy": "private",
              "parameters": [
                {
                  "name": "e",
                  "type": {
                    "text": "any"
                  }
                }
              ]
            }
          ],
          "events": [
            {
              "description": "Captures the change event and emits the selected value.",
              "name": "on-radio-group-change"
            }
          ],
          "attributes": [
            {
              "name": "name",
              "type": {
                "text": "string"
              },
              "default": "''",
              "description": "Radio button input name attribute.",
              "fieldName": "name"
            },
            {
              "name": "value",
              "type": {
                "text": "string"
              },
              "default": "''",
              "description": "Radio button group selected value.",
              "fieldName": "value"
            },
            {
              "name": "required",
              "type": {
                "text": "boolean"
              },
              "default": "false",
              "description": "Makes the input required.",
              "fieldName": "required"
            },
            {
              "name": "disabled",
              "type": {
                "text": "boolean"
              },
              "default": "false",
              "description": "Radio button group disabled state.",
              "fieldName": "disabled"
            },
            {
              "name": "invalidText",
              "type": {
                "text": "string"
              },
              "default": "''",
              "description": "Radio button group invalid text.",
              "fieldName": "invalidText"
            }
          ],
          "superclass": {
            "name": "LitElement",
            "package": "lit"
          },
          "tagName": "kyn-radio-button-group",
          "customElement": true
        }
      ],
      "exports": [
        {
          "kind": "js",
          "name": "RadioButtonGroup",
          "declaration": {
            "name": "RadioButtonGroup",
            "module": "src/components/reusable/radioButton/radioButtonGroup.ts"
          }
        },
        {
          "kind": "custom-element-definition",
          "name": "kyn-radio-button-group",
          "declaration": {
            "name": "RadioButtonGroup",
            "module": "src/components/reusable/radioButton/radioButtonGroup.ts"
          }
        }
      ]
    },
    {
      "kind": "javascript-module",
      "path": "src/components/reusable/textArea/index.ts",
      "declarations": [],
      "exports": [
        {
          "kind": "js",
          "name": "TextArea",
          "declaration": {
            "name": "TextArea",
            "module": "./textArea"
          }
        }
      ]
    },
    {
      "kind": "javascript-module",
      "path": "src/components/reusable/textArea/textArea.ts",
      "declarations": [
        {
          "kind": "class",
          "description": "Text area.",
          "name": "TextArea",
          "slots": [
            {
              "description": "Slot for label text.",
              "name": "unnamed"
            }
          ],
          "members": [
            {
              "kind": "field",
              "name": "caption",
              "type": {
                "text": "string"
              },
              "default": "''",
              "description": "Optional text beneath the input.",
              "attribute": "caption"
            },
            {
              "kind": "field",
              "name": "value",
              "type": {
                "text": "string"
              },
              "default": "''",
              "description": "Input value.",
              "attribute": "value"
            },
            {
              "kind": "field",
              "name": "placeholder",
              "type": {
                "text": "string"
              },
              "default": "''",
              "description": "Input placeholder.",
              "attribute": "placeholder"
            },
            {
              "kind": "field",
              "name": "name",
              "type": {
                "text": "string"
              },
              "default": "''",
              "description": "Input name.",
              "attribute": "name"
            },
            {
              "kind": "field",
              "name": "required",
              "type": {
                "text": "boolean"
              },
              "default": "false",
              "description": "Makes the input required.",
              "attribute": "required"
            },
            {
              "kind": "field",
              "name": "disabled",
              "type": {
                "text": "boolean"
              },
              "default": "false",
              "description": "Input disabled state.",
              "attribute": "disabled"
            },
            {
              "kind": "field",
              "name": "invalidText",
              "type": {
                "text": "string"
              },
              "default": "''",
              "description": "Input invalid text.",
              "attribute": "invalidText"
            },
            {
              "kind": "field",
              "name": "maxLength",
              "type": {
                "text": "number"
              },
              "default": "null",
              "description": "Maximum number of characters.",
              "attribute": "maxLength"
            },
            {
              "kind": "field",
              "name": "minLength",
              "type": {
                "text": "number"
              },
              "default": "null",
              "description": "Minimum number of characters.",
              "attribute": "minLength"
            },
            {
              "kind": "method",
              "name": "handleInput",
              "privacy": "private",
              "parameters": [
                {
                  "name": "e",
                  "type": {
                    "text": "any"
                  }
                }
              ]
            },
            {
              "kind": "method",
              "name": "_handleFormdata",
              "privacy": "private",
              "parameters": [
                {
                  "name": "e",
                  "type": {
                    "text": "any"
                  }
                }
              ]
            }
          ],
          "events": [
            {
              "description": "Captures the input event and emits the selected value and original event details.",
              "name": "on-input"
            }
          ],
          "attributes": [
            {
              "name": "caption",
              "type": {
                "text": "string"
              },
              "default": "''",
              "description": "Optional text beneath the input.",
              "fieldName": "caption"
            },
            {
              "name": "value",
              "type": {
                "text": "string"
              },
              "default": "''",
              "description": "Input value.",
              "fieldName": "value"
            },
            {
              "name": "placeholder",
              "type": {
                "text": "string"
              },
              "default": "''",
              "description": "Input placeholder.",
              "fieldName": "placeholder"
            },
            {
              "name": "name",
              "type": {
                "text": "string"
              },
              "default": "''",
              "description": "Input name.",
              "fieldName": "name"
            },
            {
              "name": "required",
              "type": {
                "text": "boolean"
              },
              "default": "false",
              "description": "Makes the input required.",
              "fieldName": "required"
            },
            {
              "name": "disabled",
              "type": {
                "text": "boolean"
              },
              "default": "false",
              "description": "Input disabled state.",
              "fieldName": "disabled"
            },
            {
              "name": "invalidText",
              "type": {
                "text": "string"
              },
              "default": "''",
              "description": "Input invalid text.",
              "fieldName": "invalidText"
            },
            {
              "name": "maxLength",
              "type": {
                "text": "number"
              },
              "default": "null",
              "description": "Maximum number of characters.",
              "fieldName": "maxLength"
            },
            {
              "name": "minLength",
              "type": {
                "text": "number"
              },
              "default": "null",
              "description": "Minimum number of characters.",
              "fieldName": "minLength"
            }
          ],
          "superclass": {
            "name": "LitElement",
            "package": "lit"
          },
          "tagName": "kyn-text-area",
          "customElement": true
        }
      ],
      "exports": [
        {
          "kind": "js",
          "name": "TextArea",
          "declaration": {
            "name": "TextArea",
            "module": "src/components/reusable/textArea/textArea.ts"
          }
        },
        {
          "kind": "custom-element-definition",
          "name": "kyn-text-area",
          "declaration": {
            "name": "TextArea",
            "module": "src/components/reusable/textArea/textArea.ts"
          }
        }
      ]
    },
    {
      "kind": "javascript-module",
      "path": "src/components/reusable/table/data-table.stories.ts",
      "declarations": [
        {
          "kind": "variable",
          "name": "meta",
          "type": {
            "text": "Meta"
          },
          "default": "{\r\n  title: 'Components/Data Table',\r\n  component: 'kyn-data-table',\r\n  argTypes: {\r\n    checkboxSelection: { control: 'boolean', table: { position: 1 } },\r\n    fixedLayout: { control: 'boolean' },\r\n    dense: { control: 'boolean', table: { position: 2 } },\r\n    stickyHeader: { control: 'boolean', table: { position: 3 } },\r\n    striped: { control: 'boolean', table: { position: 4 } },\r\n    count: { control: 'number' },\r\n    pageSize: { control: 'select', options: [5, 10, 20, 30, 40, 50, 100] },\r\n    pageNumber: { control: 'number' },\r\n    pageSizeOptions: { control: 'array' },\r\n    hideItemsRange: { control: 'boolean' },\r\n    hidePageSizeDropdown: { control: 'boolean' },\r\n    hideNavigationButtons: { control: 'boolean' },\r\n  },\r\n  subcomponents: {\r\n    'kyn-table': 'kyn-table',\r\n    'kyn-th': 'kyn-th',\r\n    'kyn-tr': 'kyn-tr',\r\n    'kyn-td': 'kyn-td',\r\n    'kyn-thead': 'kyn-thead',\r\n    'kyn-tbody': 'kyn-tbody',\r\n    'kyn-pagination': 'kyn-pagination',\r\n    'kyn-table-container': 'kyn-table-container',\r\n  },\r\n  parameters: {\r\n    design: {\r\n      type: 'figma',\r\n      url: 'https://www.figma.com/file/6AovH7Iay9Y7BkpoL5975s/Applications-with-Specs?node-id=828%3A4607&mode=dev',\r\n    },\r\n  },\r\n}"
        },
        {
          "kind": "function",
          "name": "BasicTable",
          "parameters": [
            {
              "name": "args",
              "type": {
                "text": "any"
              }
            }
          ]
        },
        {
          "kind": "variable",
          "name": "Sorting",
          "type": {
            "text": "Story"
          },
          "default": "{\r\n  args: {\r\n    rows: allData.slice(0, 5),\r\n  },\r\n  render: (args) => {\r\n    const [, updateArgs] = useArgs();\r\n    return tableRenderer(args, updateArgs, 'Sorting', false);\r\n  },\r\n}"
        },
        {
          "kind": "variable",
          "name": "Selecting",
          "type": {
            "text": "Story"
          },
          "default": "{\r\n  args: {\r\n    rows: allData.slice(0, 5),\r\n    checkboxSelection: true,\r\n  },\r\n  render: (args) => {\r\n    const [, updateArgs] = useArgs();\r\n    return tableRenderer(args, updateArgs, 'Selecting', true);\r\n  },\r\n}"
        },
        {
          "kind": "variable",
          "name": "StickyHeader",
          "type": {
            "text": "Story"
          },
          "default": "{\r\n  args: {\r\n    stickyHeader: true,\r\n    rows: allData,\r\n  },\r\n  render: (args) => {\r\n    const [, updateArgs] = useArgs();\r\n    return tableRenderer(args, updateArgs, 'Sticky Header', false);\r\n  },\r\n}"
        },
        {
          "kind": "variable",
          "name": "DataTable",
          "type": {
            "text": "Story"
          },
          "default": "{\r\n  args: {\r\n    count: allData.length,\r\n    rows: allData,\r\n    pageSize: 10,\r\n    pageNumber: 1,\r\n    pageSizeOptions: [5, 10, 20, 30, 40, 50, 100],\r\n    selectedRows: [],\r\n    checkboxSelection: true,\r\n  },\r\n  render: (args) => {\r\n    const [, updateArgs] = useArgs();\r\n    return tableRenderer(args, updateArgs, 'Data Table', true);\r\n  },\r\n}"
        }
      ],
      "exports": [
        {
          "kind": "js",
          "name": "default",
          "declaration": {
            "name": "meta",
            "module": "src/components/reusable/table/data-table.stories.ts"
          }
        },
        {
          "kind": "js",
          "name": "BasicTable",
          "declaration": {
            "name": "BasicTable",
            "module": "src/components/reusable/table/data-table.stories.ts"
          }
        },
        {
          "kind": "js",
          "name": "Sorting",
          "declaration": {
            "name": "Sorting",
            "module": "src/components/reusable/table/data-table.stories.ts"
          }
        },
        {
          "kind": "js",
          "name": "Selecting",
          "declaration": {
            "name": "Selecting",
            "module": "src/components/reusable/table/data-table.stories.ts"
          }
        },
        {
          "kind": "js",
          "name": "StickyHeader",
          "declaration": {
            "name": "StickyHeader",
            "module": "src/components/reusable/table/data-table.stories.ts"
          }
        },
        {
          "kind": "js",
          "name": "DataTable",
          "declaration": {
            "name": "DataTable",
            "module": "src/components/reusable/table/data-table.stories.ts"
          }
        }
      ]
    },
    {
      "kind": "javascript-module",
      "path": "src/components/reusable/table/data-table.ts",
      "declarations": [
        {
          "kind": "class",
          "description": "`kyn-data-table` Web Component.\r\nThis component provides a table with sorting, pagination, and selection capabilities.\r\nIt is designed to be used with the `kyn-table-toolbar` and `kyn-table-container` components.",
          "name": "DataTable",
          "members": [
            {
              "kind": "field",
              "name": "rows",
              "type": {
                "text": "any[]"
              },
              "default": "[]",
              "description": "rows: Array of objects representing each row in the data table.",
              "attribute": "rows"
            },
            {
              "kind": "field",
              "name": "columns",
              "type": {
                "text": "ColumnDefinition[]"
              },
              "default": "[]",
              "description": "columns: Array of objects defining column properties such as\r\nfield name, sorting function, etc.",
              "attribute": "columns"
            },
            {
              "kind": "field",
              "name": "checkboxSelection",
              "type": {
                "text": "boolean"
              },
              "default": "false",
              "description": "checkboxSelection: Boolean indicating whether rows should be\r\nselectable using checkboxes.",
              "attribute": "checkboxSelection"
            },
            {
              "kind": "field",
              "name": "striped",
              "type": {
                "text": "boolean"
              },
              "default": "false",
              "description": "striped: Boolean indicating whether rows should have alternate\r\ncoloring.",
              "attribute": "striped"
            },
            {
              "kind": "field",
              "name": "selectedRows",
              "default": "new Set<number>()",
              "description": "selectedRows: Set of row ids that are currently selected.",
              "attribute": "selectedRows"
            },
            {
              "kind": "field",
              "name": "stickyHeader",
              "type": {
                "text": "boolean"
              },
              "default": "false",
              "description": "stickyHeader: Boolean indicating whether the table header\r\nshould be sticky.",
              "attribute": "stickyHeader"
            },
            {
              "kind": "field",
              "name": "dense",
              "type": {
                "text": "boolean"
              },
              "default": "false",
              "description": "dense: Boolean indicating whether the table should be displayed\r\nin dense mode.",
              "attribute": "dense"
            },
            {
              "kind": "field",
              "name": "paginationModel",
              "type": {
                "text": "object"
              },
              "default": "{\r\n    count: 0,\r\n    pageSize: 5,\r\n    pageNumber: 0,\r\n    pageSizeOptions: [5, 10],\r\n  }",
              "description": "paginationModel: Object holding pagination information such as\r\ncurrent page, page size, etc.",
              "attribute": "paginationModel"
            },
            {
              "kind": "field",
              "name": "hideItemsRange",
              "type": {
                "text": "boolean"
              },
              "default": "false",
              "description": "Option to hide the items range display.",
              "attribute": "hideItemsRange"
            },
            {
              "kind": "field",
              "name": "hidePageSizeDropdown",
              "type": {
                "text": "boolean"
              },
              "default": "false",
              "description": "Option to hide the page size dropdown.",
              "attribute": "hidePageSizeDropdown"
            },
            {
              "kind": "field",
              "name": "hideNavigationButtons",
              "type": {
                "text": "boolean"
              },
              "default": "false",
              "description": "Option to hide the navigation buttons.",
              "attribute": "hideNavigationButtons"
            },
            {
              "kind": "field",
              "name": "fixedLayout",
              "type": {
                "text": "boolean"
              },
              "default": "false",
              "description": "Determines if the table layout is fixed (true) or auto (false).",
              "attribute": "fixedLayout"
            },
            {
              "kind": "method",
              "name": "updateHeaderCheckbox",
              "description": "Updates the state of the header checkbox based on the number of\r\nselected rows."
            },
            {
              "kind": "method",
              "name": "handleRowSelectionChange",
              "parameters": [
                {
                  "name": "rowId",
                  "type": {
                    "text": "number"
                  }
                },
                {
                  "name": "isChecked",
                  "type": {
                    "text": "boolean"
                  }
                }
              ],
              "description": "Handles the change of selection state for a specific row."
            },
            {
              "kind": "method",
              "name": "toggleSelectionAll",
              "description": "Toggles the selection state of all rows in the table."
            },
            {
              "kind": "method",
              "name": "onPageSizeChange",
              "parameters": [
                {
                  "name": "event",
                  "type": {
                    "text": "CustomEvent"
                  }
                }
              ],
              "description": "Handles the change of page size in pagination."
            },
            {
              "kind": "method",
              "name": "onPageNumberChange",
              "parameters": [
                {
                  "name": "event",
                  "type": {
                    "text": "CustomEvent"
                  }
                }
              ],
              "description": "Handles the change of page number in pagination."
            }
          ],
          "events": [
            {
              "name": "on-selected-rows-changed",
              "type": {
                "text": "CustomEvent"
              },
              "description": "Dispatched when the selected rows change."
            },
            {
              "name": "on-page-changed",
              "type": {
                "text": "CustomEvent"
              },
              "description": "Dispatched when the page number or page size changes."
            },
            {
              "description": "Dispatched when the sort order changes.",
              "name": "on-sort-changed"
            }
          ],
          "attributes": [
            {
              "name": "rows",
              "type": {
                "text": "any[]"
              },
              "default": "[]",
              "description": "rows: Array of objects representing each row in the data table.",
              "fieldName": "rows"
            },
            {
              "name": "columns",
              "type": {
                "text": "ColumnDefinition[]"
              },
              "default": "[]",
              "description": "columns: Array of objects defining column properties such as\r\nfield name, sorting function, etc.",
              "fieldName": "columns"
            },
            {
              "name": "checkboxSelection",
              "type": {
                "text": "boolean"
              },
              "default": "false",
              "description": "checkboxSelection: Boolean indicating whether rows should be\r\nselectable using checkboxes.",
              "fieldName": "checkboxSelection"
            },
            {
              "name": "striped",
              "type": {
                "text": "boolean"
              },
              "default": "false",
              "description": "striped: Boolean indicating whether rows should have alternate\r\ncoloring.",
              "fieldName": "striped"
            },
            {
              "name": "selectedRows",
              "default": "new Set<number>()",
              "description": "selectedRows: Set of row ids that are currently selected.",
              "fieldName": "selectedRows"
            },
            {
              "name": "stickyHeader",
              "type": {
                "text": "boolean"
              },
              "default": "false",
              "description": "stickyHeader: Boolean indicating whether the table header\r\nshould be sticky.",
              "fieldName": "stickyHeader"
            },
            {
              "name": "dense",
              "type": {
                "text": "boolean"
              },
              "default": "false",
              "description": "dense: Boolean indicating whether the table should be displayed\r\nin dense mode.",
              "fieldName": "dense"
            },
            {
              "name": "paginationModel",
              "type": {
                "text": "object"
              },
              "default": "{\r\n    count: 0,\r\n    pageSize: 5,\r\n    pageNumber: 0,\r\n    pageSizeOptions: [5, 10],\r\n  }",
              "description": "paginationModel: Object holding pagination information such as\r\ncurrent page, page size, etc.",
              "fieldName": "paginationModel"
            },
            {
              "name": "hideItemsRange",
              "type": {
                "text": "boolean"
              },
              "default": "false",
              "description": "Option to hide the items range display.",
              "fieldName": "hideItemsRange"
            },
            {
              "name": "hidePageSizeDropdown",
              "type": {
                "text": "boolean"
              },
              "default": "false",
              "description": "Option to hide the page size dropdown.",
              "fieldName": "hidePageSizeDropdown"
            },
            {
              "name": "hideNavigationButtons",
              "type": {
                "text": "boolean"
              },
              "default": "false",
              "description": "Option to hide the navigation buttons.",
              "fieldName": "hideNavigationButtons"
            },
            {
              "name": "fixedLayout",
              "type": {
                "text": "boolean"
              },
              "default": "false",
              "description": "Determines if the table layout is fixed (true) or auto (false).",
              "fieldName": "fixedLayout"
            }
          ],
          "superclass": {
            "name": "LitElement",
            "package": "lit"
          },
          "tagName": "kyn-data-table",
          "customElement": true
        }
      ],
      "exports": [
        {
          "kind": "js",
          "name": "DataTable",
          "declaration": {
            "name": "DataTable",
            "module": "src/components/reusable/table/data-table.ts"
          }
        },
        {
          "kind": "custom-element-definition",
          "name": "kyn-data-table",
          "declaration": {
            "name": "DataTable",
            "module": "src/components/reusable/table/data-table.ts"
          }
        }
      ]
    },
    {
      "kind": "javascript-module",
      "path": "src/components/reusable/table/defs.ts",
      "declarations": [],
      "exports": []
    },
    {
      "kind": "javascript-module",
      "path": "src/components/reusable/table/index.ts",
      "declarations": [],
      "exports": [
        {
          "kind": "js",
          "name": "Table",
          "declaration": {
            "name": "Table",
            "module": "./Table"
          }
        },
        {
          "kind": "js",
          "name": "TableCell",
          "declaration": {
            "name": "TableCell",
            "module": "./table-cell"
          }
        },
        {
          "kind": "js",
          "name": "TableRow",
          "declaration": {
            "name": "TableRow",
            "module": "./table-row"
          }
        },
        {
          "kind": "js",
          "name": "TableBody",
          "declaration": {
            "name": "TableBody",
            "module": "./table-body"
          }
        },
        {
          "kind": "js",
          "name": "TableHead",
          "declaration": {
            "name": "TableHead",
            "module": "./table-head"
          }
        },
        {
          "kind": "js",
          "name": "TableHeader",
          "declaration": {
            "name": "TableHeader",
            "module": "./table-header"
          }
        },
        {
          "kind": "js",
          "name": "TableFooter",
          "declaration": {
            "name": "TableFooter",
            "module": "./table-footer"
          }
        },
        {
          "kind": "js",
          "name": "TableToolbar",
          "declaration": {
            "name": "TableToolbar",
            "module": "./table-toolbar"
          }
        },
        {
          "kind": "js",
          "name": "TableContainer",
          "declaration": {
            "name": "TableContainer",
            "module": "./table-container"
          }
        },
        {
          "kind": "js",
          "name": "Pagination",
          "declaration": {
            "name": "Pagination",
            "module": "../pagination"
          }
        }
      ]
    },
    {
      "kind": "javascript-module",
      "path": "src/components/reusable/table/table-body.ts",
      "declarations": [
        {
          "kind": "class",
          "description": "`kyn-tbody` Web Component.\r\n\r\nRepresents the body section of Shidoka's design system tables. Designed to provide\r\na consistent look and feel, and can offer striped rows for enhanced readability.",
          "name": "TableBody",
          "slots": [
            {
              "description": "The content slot for adding rows (`<kyn-tr>`) within the table body.",
              "name": "unnamed"
            }
          ],
          "members": [
            {
              "kind": "field",
              "name": "striped",
              "type": {
                "text": "boolean"
              },
              "default": "false",
              "description": "Determines if the rows in the table body should be striped.",
              "attribute": "striped",
              "reflects": true
            }
          ],
          "attributes": [
            {
              "name": "striped",
              "type": {
                "text": "boolean"
              },
              "default": "false",
              "description": "Determines if the rows in the table body should be striped.",
              "fieldName": "striped"
            }
          ],
          "superclass": {
            "name": "LitElement",
            "package": "lit"
          },
          "tagName": "kyn-tbody",
          "customElement": true
        }
      ],
      "exports": [
        {
          "kind": "js",
          "name": "TableBody",
          "declaration": {
            "name": "TableBody",
            "module": "src/components/reusable/table/table-body.ts"
          }
        },
        {
          "kind": "custom-element-definition",
          "name": "kyn-tbody",
          "declaration": {
            "name": "TableBody",
            "module": "src/components/reusable/table/table-body.ts"
          }
        }
      ]
    },
    {
      "kind": "javascript-module",
      "path": "src/components/reusable/table/table-cell.ts",
      "declarations": [
        {
          "kind": "class",
          "description": "`kyn-td` Web Component.\r\n\r\nRepresents a table cell (data cell) within Shidoka's design system tables.\r\nAllows customization of alignment and can reflect the sort direction when\r\nused within sortable columns.",
          "name": "TableCell",
          "slots": [
            {
              "description": "The content slot for adding table data inside the cell.",
              "name": "unnamed"
            }
          ],
          "members": [
            {
              "kind": "field",
              "name": "dense",
              "type": {
                "text": "boolean"
              },
              "default": "false",
              "attribute": "dense"
            },
            {
              "kind": "field",
              "name": "align",
              "type": {
                "text": "TABLE_CELL_ALIGN"
              },
              "description": "Determines the text alignment of the table cell's content.",
              "attribute": "align",
              "reflects": true
            },
            {
              "kind": "field",
              "name": "sortDirection",
              "type": {
                "text": "SORT_DIRECTION"
              },
              "description": "Reflects the sort direction when used within sortable columns.",
              "attribute": "sortDirection"
            },
            {
              "kind": "field",
              "name": "width",
              "type": {
                "text": "string"
              },
              "default": "''",
              "description": "Sets a fixed width for the cell.\r\nAccepts standard CSS width values (e.g., '150px', '50%').",
              "attribute": "width"
            },
            {
              "kind": "field",
              "name": "maxWidth",
              "type": {
                "text": "string"
              },
              "default": "''",
              "description": "Sets a maximum width for the cell; contents exceeding this limit will be truncated with ellipsis.\r\nAccepts standard CSS width values (e.g., '150px', '50%').",
              "attribute": "maxWidth"
            },
            {
              "kind": "field",
              "name": "ellipsis",
              "type": {
                "text": "boolean"
              },
              "default": "false",
              "description": "Truncates the cell's contents with ellipsis.",
              "attribute": "ellipsis"
            }
          ],
          "attributes": [
            {
              "name": "dense",
              "type": {
                "text": "boolean"
              },
              "default": "false",
              "fieldName": "dense"
            },
            {
              "name": "align",
              "type": {
                "text": "TABLE_CELL_ALIGN"
              },
              "description": "Determines the text alignment of the table cell's content.",
              "fieldName": "align"
            },
            {
              "name": "sortDirection",
              "type": {
                "text": "SORT_DIRECTION"
              },
              "description": "Reflects the sort direction when used within sortable columns.",
              "fieldName": "sortDirection"
            },
            {
              "name": "width",
              "type": {
                "text": "string"
              },
              "default": "''",
              "description": "Sets a fixed width for the cell.\r\nAccepts standard CSS width values (e.g., '150px', '50%').",
              "fieldName": "width"
            },
            {
              "name": "maxWidth",
              "type": {
                "text": "string"
              },
              "default": "''",
              "description": "Sets a maximum width for the cell; contents exceeding this limit will be truncated with ellipsis.\r\nAccepts standard CSS width values (e.g., '150px', '50%').",
              "fieldName": "maxWidth"
            },
            {
              "name": "ellipsis",
              "type": {
                "text": "boolean"
              },
              "default": "false",
              "description": "Truncates the cell's contents with ellipsis.",
              "fieldName": "ellipsis"
            }
          ],
          "superclass": {
            "name": "LitElement",
            "package": "lit"
          },
          "tagName": "kyn-td",
          "customElement": true
        }
      ],
      "exports": [
        {
          "kind": "js",
          "name": "TableCell",
          "declaration": {
            "name": "TableCell",
            "module": "src/components/reusable/table/table-cell.ts"
          }
        },
        {
          "kind": "custom-element-definition",
          "name": "kyn-td",
          "declaration": {
            "name": "TableCell",
            "module": "src/components/reusable/table/table-cell.ts"
          }
        }
      ]
    },
    {
      "kind": "javascript-module",
      "path": "src/components/reusable/table/table-container.ts",
      "declarations": [
        {
          "kind": "class",
          "description": "`kyn-table-container` Web Component.\r\n\r\nProvides a container for Shidoka's design system tables. It's designed to encapsulate\r\nand apply styles uniformly across the table elements.",
          "name": "TableContainer",
          "slots": [
            {
              "description": "The content slot for adding table and related elements.",
              "name": "unnamed"
            }
          ],
          "members": [],
          "superclass": {
            "name": "LitElement",
            "package": "lit"
          },
          "tagName": "kyn-table-container",
          "customElement": true
        }
      ],
      "exports": [
        {
          "kind": "js",
          "name": "TableContainer",
          "declaration": {
            "name": "TableContainer",
            "module": "src/components/reusable/table/table-container.ts"
          }
        },
        {
          "kind": "custom-element-definition",
          "name": "kyn-table-container",
          "declaration": {
            "name": "TableContainer",
            "module": "src/components/reusable/table/table-container.ts"
          }
        }
      ]
    },
    {
      "kind": "javascript-module",
      "path": "src/components/reusable/table/table-footer.ts",
      "declarations": [
        {
          "kind": "class",
          "description": "`kyn-tfoot` Web Component.\r\n\r\nRepresents a custom table footer (`<tfoot>`) for Shidoka's design system tables.\r\nDesigned to contain and style table footer rows (`<tr>`) and footer cells (`<td>`).",
          "name": "TableFooter",
          "slots": [
            {
              "description": "The content slot for adding table footer rows.",
              "name": ""
            }
          ],
          "members": [],
          "superclass": {
            "name": "LitElement",
            "package": "lit"
          },
          "tagName": "kyn-tfoot",
          "customElement": true
        }
      ],
      "exports": [
        {
          "kind": "js",
          "name": "TableFooter",
          "declaration": {
            "name": "TableFooter",
            "module": "src/components/reusable/table/table-footer.ts"
          }
        },
        {
          "kind": "custom-element-definition",
          "name": "kyn-tfoot",
          "declaration": {
            "name": "TableFooter",
            "module": "src/components/reusable/table/table-footer.ts"
          }
        }
      ]
    },
    {
      "kind": "javascript-module",
      "path": "src/components/reusable/table/table-head.ts",
      "declarations": [
        {
          "kind": "class",
          "description": "`kyn-thead` Web Component.\r\n\r\nRepresents a custom table head (`<thead>`) for Shidoka's design system tables.\r\nDesigned to contain and style table header rows (`<tr>`) and header cells (`<th>`).",
          "name": "TableHead",
          "slots": [
            {
              "description": "The content slot for adding table header rows (`<kyn-tr>`).",
              "name": "unnamed"
            }
          ],
          "members": [
            {
              "kind": "field",
              "name": "stickyHeader",
              "type": {
                "text": "boolean"
              },
              "default": "false",
              "attribute": "stickyHeader"
            },
            {
              "kind": "method",
              "name": "handleChildSort",
              "privacy": "private",
              "parameters": [
                {
                  "name": "e",
                  "type": {
                    "text": "CustomEvent"
                  }
                }
              ]
            }
          ],
          "attributes": [
            {
              "name": "stickyHeader",
              "type": {
                "text": "boolean"
              },
              "default": "false",
              "fieldName": "stickyHeader"
            }
          ],
          "superclass": {
            "name": "LitElement",
            "package": "lit"
          },
          "tagName": "kyn-thead",
          "customElement": true
        }
      ],
      "exports": [
        {
          "kind": "js",
          "name": "TableHead",
          "declaration": {
            "name": "TableHead",
            "module": "src/components/reusable/table/table-head.ts"
          }
        },
        {
          "kind": "custom-element-definition",
          "name": "kyn-thead",
          "declaration": {
            "name": "TableHead",
            "module": "src/components/reusable/table/table-head.ts"
          }
        }
      ]
    },
    {
      "kind": "javascript-module",
      "path": "src/components/reusable/table/table-header.ts",
      "declarations": [
        {
          "kind": "class",
          "description": "`kyn-th` Web Component.\r\n\r\nRepresents a custom table header cell (`<th>`) for Shidoka's design system tables.\r\nProvides sorting functionality when enabled and allows alignment customization.",
          "name": "TableHeader",
          "slots": [
            {
              "description": "The content slot for adding header text or content.",
              "name": "unnamed"
            }
          ],
          "members": [
            {
              "kind": "field",
              "name": "dense",
              "type": {
                "text": "boolean"
              },
              "default": "false",
              "attribute": "dense"
            },
            {
              "kind": "field",
              "name": "align",
              "type": {
                "text": "TABLE_CELL_ALIGN"
              },
              "description": "Specifies the alignment of the content within the table header.\r\nOptions: 'left', 'center', 'right'",
              "attribute": "align",
              "reflects": true
            },
            {
              "kind": "field",
              "name": "sortable",
              "type": {
                "text": "boolean"
              },
              "default": "false",
              "description": "Specifies if the column is sortable.\r\nIf set to true, an arrow icon will be displayed unpon hover,\r\nallowing the user to toggle sort directions.",
              "attribute": "sortable",
              "reflects": true
            },
            {
              "kind": "field",
              "name": "sortDirection",
              "type": {
                "text": "SORT_DIRECTION"
              },
              "description": "Specifies the direction of sorting applied to the column.",
              "attribute": "sortDirection",
              "reflects": true
            },
            {
              "kind": "field",
              "name": "headerLabel",
              "type": {
                "text": "string"
              },
              "default": "''",
              "description": "The textual content associated with this component.\r\nRepresents the primary content or label that will be displayed.",
              "attribute": "headerLabel"
            },
            {
              "kind": "field",
              "name": "sortKey",
              "type": {
                "text": "string"
              },
              "default": "''",
              "description": "The unique identifier representing this column header.\r\nUsed to distinguish between different sortable columns and\r\nto ensure that only one column is sorted at a time.",
              "attribute": "sortKey"
            },
            {
              "kind": "field",
              "name": "visiblyHidden",
              "type": {
                "text": "boolean"
              },
              "default": "false",
              "description": "Determines whether the content should be hidden from visual view but remain accessible\r\nto screen readers for accessibility purposes. When set to `true`, the content\r\nwill not be visibly shown, but its content can still be read by screen readers.\r\nThis is especially useful for providing additional context or information to\r\nassistive technologies without cluttering the visual UI.",
              "attribute": "visiblyHidden"
            },
            {
              "kind": "method",
              "name": "resetSort",
              "description": "Resets the sorting direction of the component to its default state.\r\nUseful for initializing or clearing any applied sorting on the element."
            },
            {
              "kind": "method",
              "name": "toggleSortDirection",
              "privacy": "private",
              "description": "Toggles the sort direction between ascending, descending, and default states.\r\nIt also dispatches an event to notify parent components of the sorting change."
            },
            {
              "kind": "method",
              "name": "getTextContent"
            }
          ],
          "events": [
            {
              "name": "on-sort-changed",
              "type": {
                "text": "CustomEvent"
              },
              "description": "Dispatched when the sort direction is changed."
            }
          ],
          "attributes": [
            {
              "name": "dense",
              "type": {
                "text": "boolean"
              },
              "default": "false",
              "fieldName": "dense"
            },
            {
              "name": "align",
              "type": {
                "text": "TABLE_CELL_ALIGN"
              },
              "description": "Specifies the alignment of the content within the table header.\r\nOptions: 'left', 'center', 'right'",
              "fieldName": "align"
            },
            {
              "name": "sortable",
              "type": {
                "text": "boolean"
              },
              "default": "false",
              "description": "Specifies if the column is sortable.\r\nIf set to true, an arrow icon will be displayed unpon hover,\r\nallowing the user to toggle sort directions.",
              "fieldName": "sortable"
            },
            {
              "name": "sortDirection",
<<<<<<< HEAD
              "type": {
                "text": "SORT_DIRECTION"
              },
              "description": "Specifies the direction of sorting applied to the column.",
              "fieldName": "sortDirection"
            },
            {
              "name": "headerLabel",
=======
>>>>>>> 3cecea66
              "type": {
                "text": "SORT_DIRECTION"
              },
<<<<<<< HEAD
              "default": "''",
              "description": "The textual content associated with this component.\r\nRepresents the primary content or label that will be displayed.",
              "fieldName": "headerLabel"
            },
            {
              "name": "sortKey",
=======
              "description": "Specifies the direction of sorting applied to the column.",
              "fieldName": "sortDirection"
            },
            {
              "name": "headerLabel",
>>>>>>> 3cecea66
              "type": {
                "text": "string"
              },
              "default": "''",
<<<<<<< HEAD
=======
              "description": "The textual content associated with this component.\r\nRepresents the primary content or label that will be displayed.",
              "fieldName": "headerLabel"
            },
            {
              "name": "sortKey",
              "type": {
                "text": "string"
              },
              "default": "''",
>>>>>>> 3cecea66
              "description": "The unique identifier representing this column header.\r\nUsed to distinguish between different sortable columns and\r\nto ensure that only one column is sorted at a time.",
              "fieldName": "sortKey"
            },
            {
              "name": "visiblyHidden",
              "type": {
                "text": "boolean"
              },
              "default": "false",
              "description": "Determines whether the content should be hidden from visual view but remain accessible\r\nto screen readers for accessibility purposes. When set to `true`, the content\r\nwill not be visibly shown, but its content can still be read by screen readers.\r\nThis is especially useful for providing additional context or information to\r\nassistive technologies without cluttering the visual UI.",
              "fieldName": "visiblyHidden"
            }
          ],
          "superclass": {
            "name": "LitElement",
            "package": "lit"
          },
          "tagName": "kyn-th",
          "customElement": true
        }
      ],
      "exports": [
        {
          "kind": "js",
          "name": "TableHeader",
          "declaration": {
            "name": "TableHeader",
            "module": "src/components/reusable/table/table-header.ts"
          }
        },
        {
          "kind": "custom-element-definition",
          "name": "kyn-th",
          "declaration": {
            "name": "TableHeader",
            "module": "src/components/reusable/table/table-header.ts"
          }
        }
      ]
    },
    {
      "kind": "javascript-module",
      "path": "src/components/reusable/table/table-row.ts",
      "declarations": [
        {
          "kind": "class",
          "description": "`kyn-tr` Web Component.\r\n\r\nRepresents a table row (`<tr>`) equivalent for custom tables created with Shidoka's design system.\r\nIt primarily acts as a container for individual table cells and behaves similarly to a native `<tr>` element.",
          "name": "TableRow",
          "slots": [
            {
              "description": "The content slot for adding table cells (`kyn-td` or other relevant cells).",
              "name": "unnamed"
            }
          ],
          "members": [
            {
              "kind": "field",
              "name": "selected",
              "type": {
                "text": "boolean"
              },
              "default": "false",
              "attribute": "selected",
              "reflects": true
<<<<<<< HEAD
            },
            {
              "kind": "field",
              "name": "disabled",
              "type": {
                "text": "boolean"
              },
              "default": "false",
              "attribute": "disabled",
              "reflects": true
=======
>>>>>>> 3cecea66
            },
            {
              "kind": "field",
              "name": "clickable",
              "type": {
                "text": "boolean"
              },
              "default": "false",
              "attribute": "clickable",
              "reflects": true
            },
            {
              "kind": "field",
              "name": "expanded",
              "type": {
                "text": "boolean"
              },
              "default": "false",
              "attribute": "expanded",
              "reflects": true
            },
            {
              "kind": "method",
              "name": "handleClick"
            }
          ],
          "attributes": [
            {
              "name": "selected",
              "type": {
                "text": "boolean"
              },
              "default": "false",
              "fieldName": "selected"
            },
            {
<<<<<<< HEAD
              "name": "disabled",
=======
              "name": "clickable",
>>>>>>> 3cecea66
              "type": {
                "text": "boolean"
              },
              "default": "false",
<<<<<<< HEAD
              "fieldName": "disabled"
            },
            {
              "name": "clickable",
=======
              "fieldName": "clickable"
            },
            {
              "name": "expanded",
>>>>>>> 3cecea66
              "type": {
                "text": "boolean"
              },
              "default": "false",
<<<<<<< HEAD
              "fieldName": "clickable"
            },
            {
              "name": "expanded",
=======
              "fieldName": "expanded"
            }
          ],
          "superclass": {
            "name": "LitElement",
            "package": "lit"
          },
          "tagName": "kyn-tr",
          "customElement": true
        }
      ],
      "exports": [
        {
          "kind": "js",
          "name": "TableRow",
          "declaration": {
            "name": "TableRow",
            "module": "src/components/reusable/table/table-row.ts"
          }
        },
        {
          "kind": "custom-element-definition",
          "name": "kyn-tr",
          "declaration": {
            "name": "TableRow",
            "module": "src/components/reusable/table/table-row.ts"
          }
        }
      ]
    },
    {
      "kind": "javascript-module",
      "path": "src/components/reusable/table/table-toolbar.ts",
      "declarations": [
        {
          "kind": "class",
          "description": "`kyn-table-toolbar` Web Component.\r\n\r\nThis component provides a toolbar for tables, primarily featuring a title and additional content.\r\nThe title is rendered prominently, while the slot can be used for controls, buttons, or other interactive elements.",
          "name": "TableToolbar",
          "slots": [
            {
              "description": "The primary content slot for controls, buttons, or other toolbar content.",
              "name": "unnamed"
            }
          ],
          "members": [
            {
              "kind": "field",
              "name": "tableTitle",
>>>>>>> 3cecea66
              "type": {
                "text": "boolean"
              },
<<<<<<< HEAD
              "default": "false",
              "fieldName": "expanded"
            }
          ],
          "superclass": {
            "name": "LitElement",
            "package": "lit"
          },
          "tagName": "kyn-tr",
          "customElement": true
        }
      ],
      "exports": [
        {
          "kind": "js",
          "name": "TableRow",
          "declaration": {
            "name": "TableRow",
            "module": "src/components/reusable/table/table-row.ts"
          }
        },
        {
          "kind": "custom-element-definition",
          "name": "kyn-tr",
          "declaration": {
            "name": "TableRow",
            "module": "src/components/reusable/table/table-row.ts"
          }
        }
      ]
    },
    {
      "kind": "javascript-module",
      "path": "src/components/reusable/table/table-toolbar.ts",
      "declarations": [
        {
          "kind": "class",
          "description": "`kyn-table-toolbar` Web Component.\r\n\r\nThis component provides a toolbar for tables, primarily featuring a title and additional content.\r\nThe title is rendered prominently, while the slot can be used for controls, buttons, or other interactive elements.",
          "name": "TableToolbar",
          "slots": [
            {
              "description": "The primary content slot for controls, buttons, or other toolbar content.",
              "name": "unnamed"
            }
          ],
          "members": [
            {
              "kind": "field",
              "name": "tableTitle",
              "type": {
                "text": "string"
              },
=======
>>>>>>> 3cecea66
              "default": "''",
              "description": "The title for the toolbar",
              "attribute": "tableTitle"
            }
          ],
          "attributes": [
            {
              "name": "tableTitle",
              "type": {
                "text": "string"
              },
              "default": "''",
              "description": "The title for the toolbar",
              "fieldName": "tableTitle"
            }
          ],
          "superclass": {
            "name": "LitElement",
            "package": "lit"
          },
          "tagName": "kyn-table-toolbar",
          "customElement": true
        }
      ],
      "exports": [
        {
          "kind": "js",
          "name": "TableToolbar",
          "declaration": {
            "name": "TableToolbar",
            "module": "src/components/reusable/table/table-toolbar.ts"
          }
        },
        {
          "kind": "custom-element-definition",
          "name": "kyn-table-toolbar",
          "declaration": {
            "name": "TableToolbar",
            "module": "src/components/reusable/table/table-toolbar.ts"
          }
        }
      ]
    },
    {
      "kind": "javascript-module",
      "path": "src/components/reusable/table/Table.ts",
      "declarations": [
        {
          "kind": "class",
          "description": "`kyn-table` Web Component.\r\n\r\nThis component provides a generic table structure with a slot to allow customization.\r\nYou can use this component to wrap around table rows and cells for a consistent style.",
          "name": "Table",
          "slots": [
            {
              "description": "The primary content slot for rows, headers, and cells.",
              "name": "unnamed"
            }
          ],
          "members": [
            {
              "kind": "field",
              "name": "fixedLayout",
              "type": {
                "text": "boolean"
              },
              "default": "false",
              "description": "Determines if the table layout is fixed (true) or auto (false).",
              "attribute": "fixedLayout"
            }
          ],
          "attributes": [
            {
              "name": "fixedLayout",
              "type": {
                "text": "boolean"
              },
              "default": "false",
              "description": "Determines if the table layout is fixed (true) or auto (false).",
              "fieldName": "fixedLayout"
            }
          ],
          "superclass": {
            "name": "LitElement",
            "package": "lit"
          },
          "tagName": "kyn-table",
          "customElement": true
        }
      ],
      "exports": [
        {
          "kind": "js",
          "name": "Table",
          "declaration": {
            "name": "Table",
            "module": "src/components/reusable/table/Table.ts"
          }
        },
        {
          "kind": "custom-element-definition",
          "name": "kyn-table",
          "declaration": {
            "name": "Table",
            "module": "src/components/reusable/table/Table.ts"
          }
        }
      ]
    },
    {
      "kind": "javascript-module",
      "path": "src/components/reusable/textInput/index.ts",
      "declarations": [],
      "exports": [
        {
          "kind": "js",
          "name": "TextInput",
          "declaration": {
            "name": "TextInput",
            "module": "./textInput"
          }
        }
      ]
    },
    {
      "kind": "javascript-module",
      "path": "src/components/reusable/textInput/textInput.ts",
      "declarations": [
        {
          "kind": "class",
          "description": "Text input.",
          "name": "TextInput",
          "slots": [
            {
              "description": "Slot for label text.",
              "name": "unnamed"
            },
            {
              "description": "Slot for contextual icon.",
              "name": "icon"
            }
          ],
          "members": [
            {
              "kind": "field",
              "name": "type",
              "type": {
                "text": "string"
              },
              "default": "'text'",
              "description": "Input type, limited to options that are \"text like\".",
              "attribute": "type"
            },
            {
              "kind": "field",
              "name": "size",
              "type": {
                "text": "string"
              },
              "default": "'md'",
              "description": "Input size. \"sm\", \"md\", or \"lg\".",
              "attribute": "size"
            },
            {
              "kind": "field",
              "name": "caption",
              "type": {
                "text": "string"
              },
              "default": "''",
              "description": "Optional text beneath the input.",
              "attribute": "caption"
            },
            {
              "kind": "field",
              "name": "value",
              "type": {
                "text": "string"
              },
              "default": "''",
              "description": "Input value.",
              "attribute": "value"
            },
            {
              "kind": "field",
              "name": "placeholder",
              "type": {
                "text": "string"
              },
              "default": "''",
              "description": "Input placeholder.",
              "attribute": "placeholder"
            },
            {
              "kind": "field",
              "name": "name",
              "type": {
                "text": "string"
              },
              "default": "''",
              "description": "Input name.",
              "attribute": "name"
            },
            {
              "kind": "field",
              "name": "required",
              "type": {
                "text": "boolean"
              },
              "default": "false",
              "description": "Makes the input required.",
              "attribute": "required"
            },
            {
              "kind": "field",
              "name": "disabled",
              "type": {
                "text": "boolean"
              },
              "default": "false",
              "description": "Input disabled state.",
              "attribute": "disabled"
            },
            {
              "kind": "field",
              "name": "invalidText",
              "type": {
                "text": "string"
              },
              "default": "''",
              "description": "Input invalid text.",
              "attribute": "invalidText"
            },
            {
              "kind": "field",
              "name": "pattern",
              "type": {
                "text": "string"
              },
              "default": "null",
              "description": "RegEx pattern to validate.",
              "attribute": "pattern"
            },
            {
              "kind": "field",
              "name": "maxLength",
              "type": {
                "text": "number"
              },
              "default": "null",
              "description": "Maximum number of characters.",
              "attribute": "maxLength"
            },
            {
              "kind": "field",
              "name": "minLength",
              "type": {
                "text": "number"
              },
              "default": "null",
              "description": "Minimum number of characters.",
              "attribute": "minLength"
            },
            {
              "kind": "field",
              "name": "iconRight",
              "type": {
                "text": "boolean"
              },
              "default": "false",
              "description": "Place icon on the right.",
              "attribute": "iconRight"
            },
            {
              "kind": "method",
              "name": "_handleInput",
              "privacy": "private",
              "parameters": [
                {
                  "name": "e",
                  "type": {
                    "text": "any"
                  }
                }
              ]
            },
            {
              "kind": "method",
              "name": "_handleClear",
              "privacy": "private"
            },
            {
              "kind": "method",
              "name": "_emitValue",
              "privacy": "private",
              "parameters": [
                {
                  "name": "e",
                  "optional": true,
                  "type": {
                    "text": "any"
                  }
                }
              ]
            },
            {
              "kind": "method",
              "name": "determineIfSlotted",
              "privacy": "private"
            },
            {
              "kind": "method",
              "name": "_handleFormdata",
              "privacy": "private",
              "parameters": [
                {
                  "name": "e",
                  "type": {
                    "text": "any"
                  }
                }
              ]
            }
          ],
          "events": [
            {
              "description": "Captures the input event and emits the selected value and original event details.",
              "name": "on-input"
            }
          ],
          "attributes": [
            {
              "name": "type",
              "type": {
                "text": "string"
              },
              "default": "'text'",
              "description": "Input type, limited to options that are \"text like\".",
              "fieldName": "type"
            },
            {
              "name": "size",
              "type": {
                "text": "string"
              },
              "default": "'md'",
              "description": "Input size. \"sm\", \"md\", or \"lg\".",
              "fieldName": "size"
            },
            {
              "name": "caption",
              "type": {
                "text": "string"
              },
              "default": "''",
              "description": "Optional text beneath the input.",
              "fieldName": "caption"
            },
            {
              "name": "value",
              "type": {
                "text": "string"
              },
              "default": "''",
              "description": "Input value.",
              "fieldName": "value"
            },
            {
              "name": "placeholder",
              "type": {
                "text": "string"
              },
              "default": "''",
              "description": "Input placeholder.",
              "fieldName": "placeholder"
            },
            {
              "name": "name",
              "type": {
                "text": "string"
              },
              "default": "''",
              "description": "Input name.",
              "fieldName": "name"
            },
            {
              "name": "required",
              "type": {
                "text": "boolean"
              },
              "default": "false",
              "description": "Makes the input required.",
              "fieldName": "required"
            },
            {
              "name": "disabled",
              "type": {
                "text": "boolean"
              },
              "default": "false",
              "description": "Input disabled state.",
              "fieldName": "disabled"
            },
            {
              "name": "invalidText",
              "type": {
                "text": "string"
              },
              "default": "''",
              "description": "Input invalid text.",
              "fieldName": "invalidText"
            },
            {
              "name": "pattern",
              "type": {
                "text": "string"
              },
              "default": "null",
              "description": "RegEx pattern to validate.",
              "fieldName": "pattern"
            },
            {
              "name": "maxLength",
              "type": {
                "text": "number"
              },
              "default": "null",
              "description": "Maximum number of characters.",
              "fieldName": "maxLength"
            },
            {
              "name": "minLength",
              "type": {
                "text": "number"
              },
              "default": "null",
              "description": "Minimum number of characters.",
              "fieldName": "minLength"
            },
            {
              "name": "iconRight",
              "type": {
                "text": "boolean"
              },
              "default": "false",
              "description": "Place icon on the right.",
              "fieldName": "iconRight"
            }
          ],
          "superclass": {
            "name": "LitElement",
            "package": "lit"
          },
          "tagName": "kyn-text-input",
          "customElement": true
        }
      ],
      "exports": [
        {
          "kind": "js",
          "name": "TextInput",
          "declaration": {
            "name": "TextInput",
            "module": "src/components/reusable/textInput/textInput.ts"
          }
        },
        {
          "kind": "custom-element-definition",
          "name": "kyn-text-input",
          "declaration": {
            "name": "TextInput",
            "module": "src/components/reusable/textInput/textInput.ts"
          }
        }
      ]
    },
    {
      "kind": "javascript-module",
      "path": "src/components/reusable/timepicker/index.ts",
      "declarations": [],
      "exports": [
        {
          "kind": "js",
          "name": "TimePicker",
          "declaration": {
            "name": "TimePicker",
            "module": "./timepicker"
          }
        }
      ]
    },
    {
      "kind": "javascript-module",
      "path": "src/components/reusable/timepicker/timepicker.ts",
      "declarations": [
        {
          "kind": "class",
          "description": "Time picker.",
          "name": "TimePicker",
          "slots": [
            {
              "description": "Slot for label text.",
              "name": "unnamed"
            }
          ],
          "members": [
            {
              "kind": "field",
              "name": "size",
              "type": {
                "text": "string"
              },
              "default": "'md'",
              "description": "Input size. \"sm\", \"md\", or \"lg\".",
              "attribute": "size"
            },
            {
              "kind": "field",
              "name": "caption",
              "type": {
                "text": "string"
              },
              "default": "''",
              "description": "Optional text beneath the input.",
              "attribute": "caption"
            },
            {
              "kind": "field",
              "name": "value",
              "type": {
                "text": "string"
              },
              "default": "''",
              "description": "The value of the time input is always in 24-hour format that includes leading zeros: hh:mm,\r\nregardless of the input format, which is likely to be selected based on the user's locale (or by the user agent).\r\nIf the time includes seconds (by step attribute), the format is always hh:mm:ss",
              "attribute": "value"
            },
            {
              "kind": "field",
              "name": "name",
              "type": {
                "text": "string"
              },
              "default": "''",
              "description": "Time input name.",
              "attribute": "name"
            },
            {
              "kind": "field",
              "name": "required",
              "type": {
                "text": "boolean"
              },
              "default": "false",
              "description": "Makes the input required.",
              "attribute": "required"
            },
            {
              "kind": "field",
              "name": "disabled",
              "type": {
                "text": "boolean"
              },
              "default": "false",
              "description": "Input disabled state.",
              "attribute": "disabled"
            },
            {
              "kind": "field",
              "name": "invalidText",
              "type": {
                "text": "string"
              },
              "default": "''",
              "description": "Time input invalid text.",
              "attribute": "invalidText"
            },
            {
              "kind": "field",
              "name": "warnText",
              "type": {
                "text": "string"
              },
              "default": "''",
              "description": "Time input warn text.",
              "attribute": "warnText"
            },
            {
              "kind": "field",
              "name": "maxTime",
              "type": {
                "text": "string"
              },
              "default": "''",
              "description": "Maximum Time hh:mm format.",
              "attribute": "maxTime"
            },
            {
              "kind": "field",
              "name": "minTime",
              "type": {
                "text": "string"
              },
              "default": "''",
              "description": "Minimum Time in hh:mm format.",
              "attribute": "minTime"
            },
            {
              "kind": "field",
              "name": "step",
              "type": {
                "text": "string"
              },
              "default": "''",
              "description": "Specifies the granularity that the value must adhere to, or the special value any,\r\nIt takes value that equates to the number of seconds you want to increment by;\r\nthe default (60 sec.). If you specify a value of less than 60 sec., the time input will show a seconds input area alongside the hours and minutes",
              "attribute": "step"
            },
            {
              "kind": "method",
              "name": "handleInput",
              "privacy": "private",
              "parameters": [
                {
                  "name": "e",
                  "type": {
                    "text": "any"
                  }
                }
              ]
            },
            {
              "kind": "method",
              "name": "validateMinTime",
              "privacy": "private"
            },
            {
              "kind": "method",
              "name": "validateMaxTime",
              "privacy": "private"
            },
            {
              "kind": "method",
              "name": "timeToSeconds",
              "privacy": "private",
              "parameters": [
                {
                  "name": "timeString",
                  "type": {
                    "text": "String"
                  }
                }
              ]
            },
            {
              "kind": "method",
              "name": "_handleFormdata",
              "privacy": "private",
              "parameters": [
                {
                  "name": "e",
                  "type": {
                    "text": "any"
                  }
                }
              ]
            }
          ],
          "events": [
            {
              "description": "Captures the input event and emits the selected value and original event details.",
              "name": "on-input"
            }
          ],
          "attributes": [
            {
              "name": "size",
              "type": {
                "text": "string"
              },
              "default": "'md'",
              "description": "Input size. \"sm\", \"md\", or \"lg\".",
              "fieldName": "size"
            },
            {
              "name": "caption",
              "type": {
                "text": "string"
              },
              "default": "''",
              "description": "Optional text beneath the input.",
              "fieldName": "caption"
            },
            {
              "name": "value",
              "type": {
                "text": "string"
              },
              "default": "''",
              "description": "The value of the time input is always in 24-hour format that includes leading zeros: hh:mm,\r\nregardless of the input format, which is likely to be selected based on the user's locale (or by the user agent).\r\nIf the time includes seconds (by step attribute), the format is always hh:mm:ss",
              "fieldName": "value"
            },
            {
              "name": "name",
              "type": {
                "text": "string"
              },
              "default": "''",
              "description": "Time input name.",
              "fieldName": "name"
            },
            {
              "name": "required",
              "type": {
                "text": "boolean"
              },
              "default": "false",
              "description": "Makes the input required.",
              "fieldName": "required"
            },
            {
              "name": "disabled",
              "type": {
                "text": "boolean"
              },
              "default": "false",
              "description": "Input disabled state.",
              "fieldName": "disabled"
            },
            {
              "name": "invalidText",
              "type": {
                "text": "string"
              },
              "default": "''",
              "description": "Time input invalid text.",
              "fieldName": "invalidText"
            },
            {
              "name": "warnText",
              "type": {
                "text": "string"
              },
              "default": "''",
              "description": "Time input warn text.",
              "fieldName": "warnText"
            },
            {
              "name": "maxTime",
              "type": {
                "text": "string"
              },
              "default": "''",
              "description": "Maximum Time hh:mm format.",
              "fieldName": "maxTime"
            },
            {
              "name": "minTime",
              "type": {
                "text": "string"
              },
              "default": "''",
              "description": "Minimum Time in hh:mm format.",
              "fieldName": "minTime"
            },
            {
              "name": "step",
              "type": {
                "text": "string"
              },
              "default": "''",
              "description": "Specifies the granularity that the value must adhere to, or the special value any,\r\nIt takes value that equates to the number of seconds you want to increment by;\r\nthe default (60 sec.). If you specify a value of less than 60 sec., the time input will show a seconds input area alongside the hours and minutes",
              "fieldName": "step"
            }
          ],
          "superclass": {
            "name": "LitElement",
            "package": "lit"
          },
          "tagName": "kyn-time-picker",
          "customElement": true
        }
      ],
      "exports": [
        {
          "kind": "js",
          "name": "TimePicker",
          "declaration": {
            "name": "TimePicker",
            "module": "src/components/reusable/timepicker/timepicker.ts"
          }
        },
        {
          "kind": "custom-element-definition",
          "name": "kyn-time-picker",
          "declaration": {
            "name": "TimePicker",
            "module": "src/components/reusable/timepicker/timepicker.ts"
          }
        }
      ]
    },
    {
      "kind": "javascript-module",
      "path": "src/components/reusable/toggleButton/index.ts",
      "declarations": [],
      "exports": [
        {
          "kind": "js",
          "name": "ToggleButton",
          "declaration": {
            "name": "ToggleButton",
            "module": "./toggleButton"
          }
        }
      ]
    },
    {
      "kind": "javascript-module",
      "path": "src/components/reusable/toggleButton/toggleButton.ts",
      "declarations": [
        {
          "kind": "class",
          "description": "Toggle Button.",
          "name": "ToggleButton",
          "slots": [
            {
              "description": "Slot for label text.",
              "name": "unnamed"
            }
          ],
          "members": [
            {
              "kind": "field",
              "name": "name",
              "type": {
                "text": "string"
              },
              "default": "''",
              "description": "Input name.",
              "attribute": "name"
            },
            {
              "kind": "field",
              "name": "value",
              "type": {
                "text": "string"
              },
              "default": "''",
              "description": "Input value.",
              "attribute": "value"
            },
            {
              "kind": "field",
              "name": "checked",
              "type": {
                "text": "boolean"
              },
              "default": "false",
              "description": "Checkbox checked state.",
              "attribute": "checked"
            },
            {
              "kind": "field",
              "name": "checkedText",
              "type": {
                "text": "string"
              },
              "default": "'On'",
              "description": "Checked state text.",
              "attribute": "checkedText"
            },
            {
              "kind": "field",
              "name": "uncheckedText",
              "type": {
                "text": "string"
              },
              "default": "'Off'",
              "description": "Unchecked state text.",
              "attribute": "uncheckedText"
            },
            {
              "kind": "field",
              "name": "small",
              "type": {
                "text": "boolean"
              },
              "default": "false",
              "description": "Option to use small size.",
              "attribute": "small"
            },
            {
              "kind": "field",
              "name": "disabled",
              "type": {
                "text": "boolean"
              },
              "default": "false",
              "description": "Checkbox disabled state.",
              "attribute": "disabled"
            },
            {
              "kind": "method",
              "name": "handleChange",
              "privacy": "private",
              "parameters": [
                {
                  "name": "e",
                  "type": {
                    "text": "any"
                  }
                }
              ]
            },
            {
              "kind": "method",
              "name": "_handleFormdata",
              "privacy": "private",
              "parameters": [
                {
                  "name": "e",
                  "type": {
                    "text": "any"
                  }
                }
              ]
            }
          ],
          "events": [
            {
              "description": "Captures the change event and emits the selected value and original event details.",
              "name": "on-change"
            }
          ],
          "attributes": [
            {
              "name": "name",
              "type": {
                "text": "string"
              },
              "default": "''",
              "description": "Input name.",
              "fieldName": "name"
            },
            {
              "name": "value",
              "type": {
                "text": "string"
              },
              "default": "''",
              "description": "Input value.",
              "fieldName": "value"
            },
            {
              "name": "checked",
              "type": {
                "text": "boolean"
              },
              "default": "false",
              "description": "Checkbox checked state.",
              "fieldName": "checked"
            },
            {
              "name": "checkedText",
              "type": {
                "text": "string"
              },
              "default": "'On'",
              "description": "Checked state text.",
              "fieldName": "checkedText"
            },
            {
              "name": "uncheckedText",
              "type": {
                "text": "string"
              },
              "default": "'Off'",
              "description": "Unchecked state text.",
              "fieldName": "uncheckedText"
            },
            {
              "name": "small",
              "type": {
                "text": "boolean"
              },
              "default": "false",
              "description": "Option to use small size.",
              "fieldName": "small"
            },
            {
              "name": "disabled",
              "type": {
                "text": "boolean"
              },
              "default": "false",
              "description": "Checkbox disabled state.",
              "fieldName": "disabled"
            }
          ],
          "superclass": {
            "name": "LitElement",
            "package": "lit"
          },
          "tagName": "kyn-toggle-button",
          "customElement": true
        }
      ],
      "exports": [
        {
          "kind": "js",
          "name": "ToggleButton",
          "declaration": {
            "name": "ToggleButton",
            "module": "src/components/reusable/toggleButton/toggleButton.ts"
          }
        },
        {
          "kind": "custom-element-definition",
          "name": "kyn-toggle-button",
          "declaration": {
            "name": "ToggleButton",
            "module": "src/components/reusable/toggleButton/toggleButton.ts"
          }
        }
      ]
    },
    {
      "kind": "javascript-module",
      "path": "src/components/reusable/table/story-helpers/action-menu.ts",
      "declarations": [
        {
          "kind": "class",
          "description": "",
          "name": "ActionMenu",
          "members": [
            {
              "kind": "field",
              "name": "opened",
              "type": {
                "text": "boolean"
              },
              "default": "false",
              "attribute": "opened"
            },
            {
              "kind": "field",
              "name": "handleDelete",
              "attribute": "handleDelete"
            },
            {
              "kind": "field",
              "name": "itemId",
              "type": {
                "text": "number"
              },
              "default": "0",
              "attribute": "itemId"
            },
            {
              "kind": "method",
              "name": "toggleMenu"
            },
            {
              "kind": "field",
              "name": "deleteHandler"
            },
            {
              "kind": "field",
              "name": "actionHandler"
            },
            {
              "kind": "field",
              "name": "_handleToggle"
            }
          ],
          "attributes": [
            {
              "name": "opened",
              "type": {
                "text": "boolean"
              },
              "default": "false",
              "fieldName": "opened"
            },
            {
              "name": "handleDelete",
              "fieldName": "handleDelete"
            },
            {
              "name": "itemId",
              "type": {
                "text": "number"
              },
              "default": "0",
              "fieldName": "itemId"
            }
          ],
          "superclass": {
            "name": "LitElement",
            "package": "lit"
          },
          "tagName": "action-menu",
          "customElement": true
        }
      ],
      "exports": [
        {
          "kind": "js",
          "name": "ActionMenu",
          "declaration": {
            "name": "ActionMenu",
            "module": "src/components/reusable/table/story-helpers/action-menu.ts"
          }
        },
        {
          "kind": "custom-element-definition",
          "name": "action-menu",
          "declaration": {
            "name": "ActionMenu",
            "module": "src/components/reusable/table/story-helpers/action-menu.ts"
          }
        }
      ]
    },
    {
      "kind": "javascript-module",
      "path": "src/components/reusable/table/story-helpers/batch-actions.ts",
      "declarations": [
        {
          "kind": "class",
          "description": "",
          "name": "BatchActions",
          "members": [
            {
              "kind": "field",
              "name": "handleDelete",
              "attribute": "handleDelete"
            },
            {
              "kind": "field",
              "name": "opened",
              "type": {
                "text": "boolean"
              },
              "default": "false",
              "attribute": "opened",
              "reflects": true
            },
            {
              "kind": "field",
              "name": "handleClick"
            }
          ],
          "attributes": [
            {
              "name": "handleDelete",
              "fieldName": "handleDelete"
            },
            {
              "name": "opened",
              "type": {
                "text": "boolean"
              },
              "default": "false",
              "fieldName": "opened"
            }
          ],
          "superclass": {
            "name": "LitElement",
            "package": "lit"
          },
          "tagName": "batch-actions",
          "customElement": true
        }
      ],
      "exports": [
        {
          "kind": "js",
          "name": "BatchActions",
          "declaration": {
            "name": "BatchActions",
            "module": "src/components/reusable/table/story-helpers/batch-actions.ts"
          }
        },
        {
          "kind": "custom-element-definition",
          "name": "batch-actions",
          "declaration": {
            "name": "BatchActions",
            "module": "src/components/reusable/table/story-helpers/batch-actions.ts"
          }
        }
      ]
    }
  ]
}<|MERGE_RESOLUTION|>--- conflicted
+++ resolved
@@ -643,6 +643,333 @@
     },
     {
       "kind": "javascript-module",
+      "path": "src/components/global/localNav/index.ts",
+      "declarations": [],
+      "exports": [
+        {
+          "kind": "js",
+          "name": "LocalNav",
+          "declaration": {
+            "name": "LocalNav",
+            "module": "./localNav"
+          }
+        },
+        {
+          "kind": "js",
+          "name": "LocalNavLink",
+          "declaration": {
+            "name": "LocalNavLink",
+            "module": "./localNavLink"
+          }
+        }
+      ]
+    },
+    {
+      "kind": "javascript-module",
+      "path": "src/components/global/localNav/localNav.ts",
+      "declarations": [
+        {
+          "kind": "class",
+          "description": "The global Side Navigation component.",
+          "name": "LocalNav",
+          "slots": [
+            {
+              "description": "The default slot, for local nav links.",
+              "name": "unnamed"
+            }
+          ],
+          "members": [
+            {
+              "kind": "field",
+              "name": "pinned",
+              "type": {
+                "text": "boolean"
+              },
+              "default": "false",
+              "description": "Local nav pinned state.",
+              "attribute": "pinned"
+            },
+            {
+              "kind": "field",
+              "name": "pinText",
+              "type": {
+                "text": "string"
+              },
+              "default": "'Pin open'",
+              "description": "Pin open button assistive text.",
+              "attribute": "pinText"
+            },
+            {
+              "kind": "field",
+              "name": "unpinText",
+              "type": {
+                "text": "string"
+              },
+              "default": "'Unpin'",
+              "description": "Unpin button assistive text.",
+              "attribute": "unpinText"
+            },
+            {
+              "kind": "method",
+              "name": "onNavToggle",
+              "privacy": "private",
+              "parameters": [
+                {
+                  "name": "e",
+                  "type": {
+                    "text": "Event"
+                  }
+                }
+              ]
+            },
+            {
+              "kind": "method",
+              "name": "handleMouseenter",
+              "privacy": "private"
+            },
+            {
+              "kind": "method",
+              "name": "handleMouseleave",
+              "privacy": "private"
+            },
+            {
+              "kind": "method",
+              "name": "updateChildren",
+              "privacy": "private"
+            },
+            {
+              "kind": "method",
+              "name": "handleSlotChange",
+              "privacy": "private"
+            }
+          ],
+          "events": [
+            {
+              "description": "Captures the click event and emits the pinned state and original event details.",
+              "name": "on-toggle"
+            }
+          ],
+          "attributes": [
+            {
+              "name": "pinned",
+              "type": {
+                "text": "boolean"
+              },
+              "default": "false",
+              "description": "Local nav pinned state.",
+              "fieldName": "pinned"
+            },
+            {
+              "name": "pinText",
+              "type": {
+                "text": "string"
+              },
+              "default": "'Pin open'",
+              "description": "Pin open button assistive text.",
+              "fieldName": "pinText"
+            },
+            {
+              "name": "unpinText",
+              "type": {
+                "text": "string"
+              },
+              "default": "'Unpin'",
+              "description": "Unpin button assistive text.",
+              "fieldName": "unpinText"
+            }
+          ],
+          "superclass": {
+            "name": "LitElement",
+            "package": "lit"
+          },
+          "tagName": "kyn-local-nav",
+          "customElement": true
+        }
+      ],
+      "exports": [
+        {
+          "kind": "js",
+          "name": "LocalNav",
+          "declaration": {
+            "name": "LocalNav",
+            "module": "src/components/global/localNav/localNav.ts"
+          }
+        },
+        {
+          "kind": "custom-element-definition",
+          "name": "kyn-local-nav",
+          "declaration": {
+            "name": "LocalNav",
+            "module": "src/components/global/localNav/localNav.ts"
+          }
+        }
+      ]
+    },
+    {
+      "kind": "javascript-module",
+      "path": "src/components/global/localNav/localNavLink.ts",
+      "declarations": [
+        {
+          "kind": "class",
+          "description": "Link component for use in the global Side Navigation component.",
+          "name": "LocalNavLink",
+          "slots": [
+            {
+              "description": "The default slot, for the link text.",
+              "name": "unnamed"
+            },
+            {
+              "description": "Slot for an icon, level 1 links only.",
+              "name": "icon"
+            },
+            {
+              "description": "Slot for the next level of links, supports three levels.",
+              "name": "links"
+            }
+          ],
+          "members": [
+            {
+              "kind": "field",
+              "name": "href",
+              "type": {
+                "text": "string"
+              },
+              "default": "''",
+              "description": "Link url.",
+              "attribute": "href"
+            },
+            {
+              "kind": "field",
+              "name": "expanded",
+              "type": {
+                "text": "boolean"
+              },
+              "default": "false",
+              "description": "Expanded state.",
+              "attribute": "expanded"
+            },
+            {
+              "kind": "field",
+              "name": "active",
+              "type": {
+                "text": "boolean"
+              },
+              "default": "false",
+              "description": "Active state.",
+              "attribute": "active"
+            },
+            {
+              "kind": "field",
+              "name": "disabled",
+              "type": {
+                "text": "boolean"
+              },
+              "default": "false",
+              "description": "Disabled state.",
+              "attribute": "disabled"
+            },
+            {
+              "kind": "method",
+              "name": "_handleSlotChange",
+              "privacy": "private"
+            },
+            {
+              "kind": "method",
+              "name": "updateChildren",
+              "privacy": "private"
+            },
+            {
+              "kind": "method",
+              "name": "determineLevel",
+              "privacy": "private"
+            },
+            {
+              "kind": "method",
+              "name": "handleClick",
+              "privacy": "private",
+              "parameters": [
+                {
+                  "name": "e",
+                  "type": {
+                    "text": "Event"
+                  }
+                }
+              ]
+            }
+          ],
+          "events": [
+            {
+              "description": "Captures the click event and emits the original event, level, and if default was prevented.",
+              "name": "on-click"
+            }
+          ],
+          "attributes": [
+            {
+              "name": "href",
+              "type": {
+                "text": "string"
+              },
+              "default": "''",
+              "description": "Link url.",
+              "fieldName": "href"
+            },
+            {
+              "name": "expanded",
+              "type": {
+                "text": "boolean"
+              },
+              "default": "false",
+              "description": "Expanded state.",
+              "fieldName": "expanded"
+            },
+            {
+              "name": "active",
+              "type": {
+                "text": "boolean"
+              },
+              "default": "false",
+              "description": "Active state.",
+              "fieldName": "active"
+            },
+            {
+              "name": "disabled",
+              "type": {
+                "text": "boolean"
+              },
+              "default": "false",
+              "description": "Disabled state.",
+              "fieldName": "disabled"
+            }
+          ],
+          "superclass": {
+            "name": "LitElement",
+            "package": "lit"
+          },
+          "tagName": "kyn-local-nav-link",
+          "customElement": true
+        }
+      ],
+      "exports": [
+        {
+          "kind": "js",
+          "name": "LocalNavLink",
+          "declaration": {
+            "name": "LocalNavLink",
+            "module": "src/components/global/localNav/localNavLink.ts"
+          }
+        },
+        {
+          "kind": "custom-element-definition",
+          "name": "kyn-local-nav-link",
+          "declaration": {
+            "name": "LocalNavLink",
+            "module": "src/components/global/localNav/localNavLink.ts"
+          }
+        }
+      ]
+    },
+    {
+      "kind": "javascript-module",
       "path": "src/components/global/header/header.ts",
       "declarations": [
         {
@@ -1197,12 +1524,6 @@
               "default": "false",
               "description": "Adds a 1px shadow to the bottom of the link.",
               "attribute": "divider"
-<<<<<<< HEAD
-            },
-            {
-              "kind": "method",
-              "name": "handlePointerEnter",
-=======
             },
             {
               "kind": "method",
@@ -1220,7 +1541,6 @@
             {
               "kind": "method",
               "name": "handlePointerLeave",
->>>>>>> 3cecea66
               "privacy": "private",
               "parameters": [
                 {
@@ -1233,28 +1553,6 @@
             },
             {
               "kind": "method",
-<<<<<<< HEAD
-              "name": "handlePointerLeave",
-=======
-              "name": "handleClick",
->>>>>>> 3cecea66
-              "privacy": "private",
-              "parameters": [
-                {
-                  "name": "e",
-                  "type": {
-<<<<<<< HEAD
-                    "text": "PointerEvent"
-=======
-                    "text": "Event"
->>>>>>> 3cecea66
-                  }
-                }
-              ]
-            },
-            {
-              "kind": "method",
-<<<<<<< HEAD
               "name": "handleClick",
               "privacy": "private",
               "parameters": [
@@ -1268,8 +1566,6 @@
             },
             {
               "kind": "method",
-=======
->>>>>>> 3cecea66
               "name": "handleClickOut",
               "privacy": "private",
               "parameters": [
@@ -1790,381 +2086,6 @@
     },
     {
       "kind": "javascript-module",
-      "path": "src/components/global/localNav/index.ts",
-      "declarations": [],
-      "exports": [
-        {
-          "kind": "js",
-          "name": "LocalNav",
-          "declaration": {
-            "name": "LocalNav",
-            "module": "./localNav"
-          }
-        },
-        {
-          "kind": "js",
-          "name": "LocalNavLink",
-          "declaration": {
-            "name": "LocalNavLink",
-            "module": "./localNavLink"
-          }
-        }
-      ]
-    },
-    {
-      "kind": "javascript-module",
-      "path": "src/components/global/localNav/localNav.ts",
-      "declarations": [
-        {
-          "kind": "class",
-          "description": "The global Side Navigation component.",
-          "name": "LocalNav",
-          "slots": [
-            {
-              "description": "The default slot, for local nav links.",
-              "name": "unnamed"
-            }
-          ],
-          "members": [
-            {
-              "kind": "field",
-              "name": "pinned",
-              "type": {
-                "text": "boolean"
-              },
-              "default": "false",
-              "description": "Local nav pinned state.",
-              "attribute": "pinned"
-<<<<<<< HEAD
-            },
-            {
-              "kind": "field",
-              "name": "pinText",
-              "type": {
-                "text": "string"
-              },
-              "default": "'Pin open'",
-              "description": "Pin open button assistive text.",
-              "attribute": "pinText"
-            },
-            {
-              "kind": "field",
-              "name": "unpinText",
-              "type": {
-                "text": "string"
-              },
-              "default": "'Unpin'",
-              "description": "Unpin button assistive text.",
-              "attribute": "unpinText"
-            },
-            {
-              "kind": "method",
-              "name": "onNavToggle",
-              "privacy": "private",
-              "parameters": [
-                {
-                  "name": "e",
-                  "type": {
-                    "text": "Event"
-                  }
-                }
-              ]
-            },
-            {
-              "kind": "method",
-              "name": "handleMouseenter",
-=======
-            },
-            {
-              "kind": "field",
-              "name": "pinText",
-              "type": {
-                "text": "string"
-              },
-              "default": "'Pin open'",
-              "description": "Pin open button assistive text.",
-              "attribute": "pinText"
-            },
-            {
-              "kind": "field",
-              "name": "unpinText",
-              "type": {
-                "text": "string"
-              },
-              "default": "'Unpin'",
-              "description": "Unpin button assistive text.",
-              "attribute": "unpinText"
-            },
-            {
-              "kind": "method",
-              "name": "onNavToggle",
-              "privacy": "private",
-              "parameters": [
-                {
-                  "name": "e",
-                  "type": {
-                    "text": "Event"
-                  }
-                }
-              ]
-            },
-            {
-              "kind": "method",
-              "name": "handleMouseenter",
-              "privacy": "private"
-            },
-            {
-              "kind": "method",
-              "name": "handleMouseleave",
->>>>>>> 3cecea66
-              "privacy": "private"
-            },
-            {
-              "kind": "method",
-<<<<<<< HEAD
-              "name": "handleMouseleave",
-              "privacy": "private"
-            },
-            {
-              "kind": "method",
-=======
->>>>>>> 3cecea66
-              "name": "updateChildren",
-              "privacy": "private"
-            },
-            {
-              "kind": "method",
-              "name": "handleSlotChange",
-              "privacy": "private"
-            }
-          ],
-          "events": [
-            {
-              "description": "Captures the click event and emits the pinned state and original event details.",
-              "name": "on-toggle"
-            }
-          ],
-          "attributes": [
-            {
-              "name": "pinned",
-              "type": {
-                "text": "boolean"
-              },
-              "default": "false",
-              "description": "Local nav pinned state.",
-              "fieldName": "pinned"
-            },
-            {
-              "name": "pinText",
-              "type": {
-                "text": "string"
-              },
-              "default": "'Pin open'",
-              "description": "Pin open button assistive text.",
-              "fieldName": "pinText"
-            },
-            {
-              "name": "unpinText",
-              "type": {
-                "text": "string"
-              },
-              "default": "'Unpin'",
-              "description": "Unpin button assistive text.",
-              "fieldName": "unpinText"
-            }
-          ],
-          "superclass": {
-            "name": "LitElement",
-            "package": "lit"
-          },
-          "tagName": "kyn-local-nav",
-          "customElement": true
-        }
-      ],
-      "exports": [
-        {
-          "kind": "js",
-          "name": "LocalNav",
-          "declaration": {
-            "name": "LocalNav",
-            "module": "src/components/global/localNav/localNav.ts"
-          }
-        },
-        {
-          "kind": "custom-element-definition",
-          "name": "kyn-local-nav",
-          "declaration": {
-            "name": "LocalNav",
-            "module": "src/components/global/localNav/localNav.ts"
-          }
-        }
-      ]
-    },
-    {
-      "kind": "javascript-module",
-      "path": "src/components/global/localNav/localNavLink.ts",
-      "declarations": [
-        {
-          "kind": "class",
-          "description": "Link component for use in the global Side Navigation component.",
-          "name": "LocalNavLink",
-          "slots": [
-            {
-              "description": "The default slot, for the link text.",
-              "name": "unnamed"
-            },
-            {
-              "description": "Slot for an icon, level 1 links only.",
-              "name": "icon"
-            },
-            {
-              "description": "Slot for the next level of links, supports three levels.",
-              "name": "links"
-            }
-          ],
-          "members": [
-            {
-              "kind": "field",
-              "name": "href",
-              "type": {
-                "text": "string"
-              },
-              "default": "''",
-              "description": "Link url.",
-              "attribute": "href"
-            },
-            {
-              "kind": "field",
-              "name": "expanded",
-              "type": {
-                "text": "boolean"
-              },
-              "default": "false",
-              "description": "Expanded state.",
-              "attribute": "expanded"
-            },
-            {
-              "kind": "field",
-              "name": "active",
-              "type": {
-                "text": "boolean"
-              },
-              "default": "false",
-              "description": "Active state.",
-              "attribute": "active"
-            },
-            {
-              "kind": "field",
-              "name": "disabled",
-              "type": {
-                "text": "boolean"
-              },
-              "default": "false",
-              "description": "Disabled state.",
-              "attribute": "disabled"
-            },
-            {
-              "kind": "method",
-              "name": "_handleSlotChange",
-              "privacy": "private"
-            },
-            {
-              "kind": "method",
-              "name": "updateChildren",
-              "privacy": "private"
-            },
-            {
-              "kind": "method",
-              "name": "determineLevel",
-              "privacy": "private"
-            },
-            {
-              "kind": "method",
-              "name": "handleClick",
-              "privacy": "private",
-              "parameters": [
-                {
-                  "name": "e",
-                  "type": {
-                    "text": "Event"
-                  }
-                }
-              ]
-            }
-          ],
-          "events": [
-            {
-              "description": "Captures the click event and emits the original event, level, and if default was prevented.",
-              "name": "on-click"
-            }
-          ],
-          "attributes": [
-            {
-              "name": "href",
-              "type": {
-                "text": "string"
-              },
-              "default": "''",
-              "description": "Link url.",
-              "fieldName": "href"
-            },
-            {
-              "name": "expanded",
-              "type": {
-                "text": "boolean"
-              },
-              "default": "false",
-              "description": "Expanded state.",
-              "fieldName": "expanded"
-            },
-            {
-              "name": "active",
-              "type": {
-                "text": "boolean"
-              },
-              "default": "false",
-              "description": "Active state.",
-              "fieldName": "active"
-            },
-            {
-              "name": "disabled",
-              "type": {
-                "text": "boolean"
-              },
-              "default": "false",
-              "description": "Disabled state.",
-              "fieldName": "disabled"
-            }
-          ],
-          "superclass": {
-            "name": "LitElement",
-            "package": "lit"
-          },
-          "tagName": "kyn-local-nav-link",
-          "customElement": true
-        }
-      ],
-      "exports": [
-        {
-          "kind": "js",
-          "name": "LocalNavLink",
-          "declaration": {
-            "name": "LocalNavLink",
-            "module": "src/components/global/localNav/localNavLink.ts"
-          }
-        },
-        {
-          "kind": "custom-element-definition",
-          "name": "kyn-local-nav-link",
-          "declaration": {
-            "name": "LocalNavLink",
-            "module": "src/components/global/localNav/localNavLink.ts"
-          }
-        }
-      ]
-    },
-    {
-      "kind": "javascript-module",
       "path": "src/components/global/uiShell/index.ts",
       "declarations": [],
       "exports": [
@@ -2635,22 +2556,6 @@
                   "name": "e",
                   "type": {
                     "text": "any"
-<<<<<<< HEAD
-=======
-                  }
-                }
-              ]
-            },
-            {
-              "kind": "method",
-              "name": "_handleFormdata",
-              "privacy": "private",
-              "parameters": [
-                {
-                  "name": "e",
-                  "type": {
-                    "text": "any"
->>>>>>> 3cecea66
                   }
                 }
               ]
@@ -2790,7 +2695,6 @@
             {
               "kind": "field",
               "name": "size",
-<<<<<<< HEAD
               "type": {
                 "text": "string"
               },
@@ -3154,6 +3058,390 @@
           "declaration": {
             "name": "DatePicker",
             "module": "./datepicker"
+          }
+        }
+      ]
+    },
+    {
+      "kind": "javascript-module",
+      "path": "src/components/reusable/daterangepicker/daterangepicker.ts",
+      "declarations": [
+        {
+          "kind": "class",
+          "description": "Date-Range picker",
+          "name": "DateRangePicker",
+          "slots": [
+            {
+              "description": "Slot for label text.",
+              "name": "unnamed"
+            }
+          ],
+          "members": [
+            {
+              "kind": "field",
+              "name": "caption",
+              "type": {
+                "text": "string"
+              },
+              "default": "''",
+              "description": "Optional text beneath the input.",
+              "attribute": "caption"
+            },
+            {
+              "kind": "field",
+              "name": "size",
+              "type": {
+                "text": "string"
+              },
+              "default": "'md'",
+              "description": "Datepicker size. \"sm\", \"md\", or \"lg\".",
+              "attribute": "size"
+            },
+            {
+              "kind": "field",
+              "name": "startDate",
+              "type": {
+                "text": "string"
+              },
+              "default": "''",
+              "description": "Datepicker Start date in YYYY-MM-DD format.",
+              "attribute": "startDate"
+            },
+            {
+              "kind": "field",
+              "name": "endDate",
+              "type": {
+                "text": "string"
+              },
+              "default": "''",
+              "description": "Datepicker End date in YYYY-MM-DD format.",
+              "attribute": "endDate"
+            },
+            {
+              "kind": "field",
+              "name": "name",
+              "type": {
+                "text": "string"
+              },
+              "default": "''",
+              "description": "Datepicker name. Required prop. as there could many fields into single form",
+              "attribute": "name"
+            },
+            {
+              "kind": "field",
+              "name": "required",
+              "type": {
+                "text": "boolean"
+              },
+              "default": "false",
+              "description": "Makes the date required.",
+              "attribute": "required"
+            },
+            {
+              "kind": "field",
+              "name": "disabled",
+              "type": {
+                "text": "boolean"
+              },
+              "default": "false",
+              "description": "Date disabled state.",
+              "attribute": "disabled"
+            },
+            {
+              "kind": "field",
+              "name": "invalidText",
+              "type": {
+                "text": "string"
+              },
+              "default": "''",
+              "description": "Date invalid text.",
+              "attribute": "invalidText"
+            },
+            {
+              "kind": "field",
+              "name": "warnText",
+              "type": {
+                "text": "string"
+              },
+              "default": "''",
+              "description": "Date warning text",
+              "attribute": "warnText"
+            },
+            {
+              "kind": "field",
+              "name": "maxDate",
+              "type": {
+                "text": "string"
+              },
+              "default": "''",
+              "description": "Maximum date in YYYY-MM-DD format. If the value isn't a possible date string in the format, then the element has no maximum date value.",
+              "attribute": "maxDate"
+            },
+            {
+              "kind": "field",
+              "name": "minDate",
+              "type": {
+                "text": "string"
+              },
+              "default": "''",
+              "description": "Mimimum date in YYYY-MM-DD format. If the value isn't a possible date string in the format, then the element has no minimum date value.",
+              "attribute": "minDate"
+            },
+            {
+              "kind": "field",
+              "name": "step",
+              "type": {
+                "text": "string"
+              },
+              "default": "''",
+              "description": "Specifies the granularity that the value must adhere to, or the special value any,\r\nFor date inputs, the value of step is given in days; and is treated as a number of milliseconds equal to 86,400,000 times the step value.\r\nThe default value of step is 1, indicating 1 day.",
+              "attribute": "step"
+            },
+            {
+              "kind": "method",
+              "name": "handleStartDate",
+              "privacy": "private",
+              "parameters": [
+                {
+                  "name": "e",
+                  "type": {
+                    "text": "any"
+                  }
+                }
+              ]
+            },
+            {
+              "kind": "method",
+              "name": "handleEndDate",
+              "privacy": "private",
+              "parameters": [
+                {
+                  "name": "e",
+                  "type": {
+                    "text": "any"
+                  }
+                }
+              ]
+            },
+            {
+              "kind": "method",
+              "name": "validateAndDispatchEvent",
+              "privacy": "private"
+            },
+            {
+              "kind": "method",
+              "name": "validateMinDate",
+              "privacy": "private",
+              "return": {
+                "type": {
+                  "text": "void"
+                }
+              },
+              "parameters": [
+                {
+                  "name": "date",
+                  "type": {
+                    "text": "String"
+                  }
+                }
+              ]
+            },
+            {
+              "kind": "method",
+              "name": "validateMaxDate",
+              "privacy": "private",
+              "return": {
+                "type": {
+                  "text": "void"
+                }
+              },
+              "parameters": [
+                {
+                  "name": "date",
+                  "type": {
+                    "text": "String"
+                  }
+                }
+              ]
+            },
+            {
+              "kind": "method",
+              "name": "validateStartEndDate",
+              "privacy": "private",
+              "return": {
+                "type": {
+                  "text": "void"
+                }
+              }
+            },
+            {
+              "kind": "method",
+              "name": "_handleFormdata",
+              "privacy": "private",
+              "parameters": [
+                {
+                  "name": "e",
+                  "type": {
+                    "text": "any"
+                  }
+                }
+              ]
+            }
+          ],
+          "events": [
+            {
+              "description": "Captures the input event and emits the selected values and original event details. (Only if startDate <= endDate)",
+              "name": "on-input"
+            }
+          ],
+          "attributes": [
+            {
+              "name": "caption",
+              "type": {
+                "text": "string"
+              },
+              "default": "''",
+              "description": "Optional text beneath the input.",
+              "fieldName": "caption"
+            },
+            {
+              "name": "size",
+              "type": {
+                "text": "string"
+              },
+              "default": "'md'",
+              "description": "Datepicker size. \"sm\", \"md\", or \"lg\".",
+              "fieldName": "size"
+            },
+            {
+              "name": "startDate",
+              "type": {
+                "text": "string"
+              },
+              "default": "''",
+              "description": "Datepicker Start date in YYYY-MM-DD format.",
+              "fieldName": "startDate"
+            },
+            {
+              "name": "endDate",
+              "type": {
+                "text": "string"
+              },
+              "default": "''",
+              "description": "Datepicker End date in YYYY-MM-DD format.",
+              "fieldName": "endDate"
+            },
+            {
+              "name": "name",
+              "type": {
+                "text": "string"
+              },
+              "default": "''",
+              "description": "Datepicker name. Required prop. as there could many fields into single form",
+              "fieldName": "name"
+            },
+            {
+              "name": "required",
+              "type": {
+                "text": "boolean"
+              },
+              "default": "false",
+              "description": "Makes the date required.",
+              "fieldName": "required"
+            },
+            {
+              "name": "disabled",
+              "type": {
+                "text": "boolean"
+              },
+              "default": "false",
+              "description": "Date disabled state.",
+              "fieldName": "disabled"
+            },
+            {
+              "name": "invalidText",
+              "type": {
+                "text": "string"
+              },
+              "default": "''",
+              "description": "Date invalid text.",
+              "fieldName": "invalidText"
+            },
+            {
+              "name": "warnText",
+              "type": {
+                "text": "string"
+              },
+              "default": "''",
+              "description": "Date warning text",
+              "fieldName": "warnText"
+            },
+            {
+              "name": "maxDate",
+              "type": {
+                "text": "string"
+              },
+              "default": "''",
+              "description": "Maximum date in YYYY-MM-DD format. If the value isn't a possible date string in the format, then the element has no maximum date value.",
+              "fieldName": "maxDate"
+            },
+            {
+              "name": "minDate",
+              "type": {
+                "text": "string"
+              },
+              "default": "''",
+              "description": "Mimimum date in YYYY-MM-DD format. If the value isn't a possible date string in the format, then the element has no minimum date value.",
+              "fieldName": "minDate"
+            },
+            {
+              "name": "step",
+              "type": {
+                "text": "string"
+              },
+              "default": "''",
+              "description": "Specifies the granularity that the value must adhere to, or the special value any,\r\nFor date inputs, the value of step is given in days; and is treated as a number of milliseconds equal to 86,400,000 times the step value.\r\nThe default value of step is 1, indicating 1 day.",
+              "fieldName": "step"
+            }
+          ],
+          "superclass": {
+            "name": "LitElement",
+            "package": "lit"
+          },
+          "tagName": "kyn-date-range-picker",
+          "customElement": true
+        }
+      ],
+      "exports": [
+        {
+          "kind": "js",
+          "name": "DateRangePicker",
+          "declaration": {
+            "name": "DateRangePicker",
+            "module": "src/components/reusable/daterangepicker/daterangepicker.ts"
+          }
+        },
+        {
+          "kind": "custom-element-definition",
+          "name": "kyn-date-range-picker",
+          "declaration": {
+            "name": "DateRangePicker",
+            "module": "src/components/reusable/daterangepicker/daterangepicker.ts"
+          }
+        }
+      ]
+    },
+    {
+      "kind": "javascript-module",
+      "path": "src/components/reusable/daterangepicker/index.ts",
+      "declarations": [],
+      "exports": [
+        {
+          "kind": "js",
+          "name": "DateRangePicker",
+          "declaration": {
+            "name": "DateRangePicker",
+            "module": "\"./daterangepicker\""
           }
         }
       ]
@@ -3557,13 +3845,10 @@
           "attributes": [
             {
               "name": "size",
-=======
->>>>>>> 3cecea66
               "type": {
                 "text": "string"
               },
               "default": "'md'",
-<<<<<<< HEAD
               "description": "Dropdown size/height. \"sm\", \"md\", or \"lg\".",
               "fieldName": "size"
             },
@@ -3578,47 +3863,19 @@
             },
             {
               "name": "caption",
-=======
-              "description": "Datepicker size. \"sm\", \"md\", or \"lg\".",
-              "attribute": "size"
-            },
-            {
-              "kind": "field",
-              "name": "caption",
-              "type": {
-                "text": "string"
-              },
-              "default": "''",
-              "description": "Optional text beneath the input.",
-              "attribute": "caption"
-            },
-            {
-              "kind": "field",
-              "name": "value",
->>>>>>> 3cecea66
-              "type": {
-                "text": "string"
-              },
-              "default": "''",
-<<<<<<< HEAD
+              "type": {
+                "text": "string"
+              },
+              "default": "''",
               "description": "Optional text beneath the input.",
               "fieldName": "caption"
             },
             {
               "name": "placeholder",
-=======
-              "description": "Datepicker value in YYYY-MM-DD or YYYY-MM-DDThh:mm format.",
-              "attribute": "value"
-            },
-            {
-              "kind": "field",
-              "name": "name",
->>>>>>> 3cecea66
-              "type": {
-                "text": "string"
-              },
-              "default": "''",
-<<<<<<< HEAD
+              "type": {
+                "text": "string"
+              },
+              "default": "''",
               "description": "Dropdown placeholder.",
               "fieldName": "placeholder"
             },
@@ -3771,92 +4028,6 @@
             {
               "kind": "method",
               "name": "handleSlotChange",
-=======
-              "description": "Datepicker name.",
-              "attribute": "name"
-            },
-            {
-              "kind": "field",
-              "name": "required",
-              "type": {
-                "text": "boolean"
-              },
-              "default": "false",
-              "description": "Makes the date required.",
-              "attribute": "required"
-            },
-            {
-              "kind": "field",
-              "name": "disabled",
-              "type": {
-                "text": "boolean"
-              },
-              "default": "false",
-              "description": "Date disabled state.",
-              "attribute": "disabled"
-            },
-            {
-              "kind": "field",
-              "name": "invalidText",
-              "type": {
-                "text": "string"
-              },
-              "default": "''",
-              "description": "Date invalid text.",
-              "attribute": "invalidText"
-            },
-            {
-              "kind": "field",
-              "name": "warnText",
-              "type": {
-                "text": "string"
-              },
-              "default": "''",
-              "description": "Date warning text",
-              "attribute": "warnText"
-            },
-            {
-              "kind": "field",
-              "name": "maxDate",
-              "type": {
-                "text": "string"
-              },
-              "default": "''",
-              "description": "Maximum date in YYYY-MM-DD or YYYY-MM-DDThh:mm format. If the value isn't a possible date string in the format, then the element has no maximum date value",
-              "attribute": "maxDate"
-            },
-            {
-              "kind": "field",
-              "name": "minDate",
-              "type": {
-                "text": "string"
-              },
-              "default": "''",
-              "description": "Mimimum date in YYYY-MM-DD or YYYY-MM-DDThh:mm format. If the value isn't a possible date string in the format, then the element has no minimum date value.",
-              "attribute": "minDate"
-            },
-            {
-              "kind": "field",
-              "name": "step",
-              "type": {
-                "text": "string"
-              },
-              "default": "''",
-              "description": "Specifies the granularity that the value must adhere to, or the special value any,\r\nFor date inputs, the value of step is given in days; and is treated as a number of milliseconds equal to 86,400,000 times the step value.\r\nThe default value of step is 1, indicating 1 day.",
-              "attribute": "step"
-            },
-            {
-              "kind": "field",
-              "name": "datePickerType",
-              "type": {
-                "text": "DATE_PICKER_TYPES"
-              },
-              "description": "Date picker types. Default 'single'",
-              "attribute": "datePickerType"
-            },
-            {
-              "kind": "method",
-              "name": "handleInput",
               "privacy": "private",
               "parameters": [
                 {
@@ -3869,608 +4040,6 @@
             },
             {
               "kind": "method",
-              "name": "validateMinDate",
-              "privacy": "private",
-              "return": {
-                "type": {
-                  "text": "void"
-                }
-              }
-            },
-            {
-              "kind": "method",
-              "name": "validateMaxDate",
-              "privacy": "private",
-              "return": {
-                "type": {
-                  "text": "void"
-                }
-              }
-            },
-            {
-              "kind": "method",
-              "name": "_handleFormdata",
-              "privacy": "private",
-              "parameters": [
-                {
-                  "name": "e",
-                  "type": {
-                    "text": "any"
-                  }
-                }
-              ]
-            }
-          ],
-          "events": [
-            {
-              "description": "Captures the input event and emits the selected value and original event details.",
-              "name": "on-input"
-            }
-          ],
-          "attributes": [
-            {
-              "name": "size",
-              "type": {
-                "text": "string"
-              },
-              "default": "'md'",
-              "description": "Datepicker size. \"sm\", \"md\", or \"lg\".",
-              "fieldName": "size"
-            },
-            {
-              "name": "caption",
-              "type": {
-                "text": "string"
-              },
-              "default": "''",
-              "description": "Optional text beneath the input.",
-              "fieldName": "caption"
-            },
-            {
-              "name": "value",
-              "type": {
-                "text": "string"
-              },
-              "default": "''",
-              "description": "Datepicker value in YYYY-MM-DD or YYYY-MM-DDThh:mm format.",
-              "fieldName": "value"
-            },
-            {
-              "name": "name",
-              "type": {
-                "text": "string"
-              },
-              "default": "''",
-              "description": "Datepicker name.",
-              "fieldName": "name"
-            },
-            {
-              "name": "required",
-              "type": {
-                "text": "boolean"
-              },
-              "default": "false",
-              "description": "Makes the date required.",
-              "fieldName": "required"
-            },
-            {
-              "name": "disabled",
-              "type": {
-                "text": "boolean"
-              },
-              "default": "false",
-              "description": "Date disabled state.",
-              "fieldName": "disabled"
-            },
-            {
-              "name": "invalidText",
-              "type": {
-                "text": "string"
-              },
-              "default": "''",
-              "description": "Date invalid text.",
-              "fieldName": "invalidText"
-            },
-            {
-              "name": "warnText",
-              "type": {
-                "text": "string"
-              },
-              "default": "''",
-              "description": "Date warning text",
-              "fieldName": "warnText"
-            },
-            {
-              "name": "maxDate",
-              "type": {
-                "text": "string"
-              },
-              "default": "''",
-              "description": "Maximum date in YYYY-MM-DD or YYYY-MM-DDThh:mm format. If the value isn't a possible date string in the format, then the element has no maximum date value",
-              "fieldName": "maxDate"
-            },
-            {
-              "name": "minDate",
-              "type": {
-                "text": "string"
-              },
-              "default": "''",
-              "description": "Mimimum date in YYYY-MM-DD or YYYY-MM-DDThh:mm format. If the value isn't a possible date string in the format, then the element has no minimum date value.",
-              "fieldName": "minDate"
-            },
-            {
-              "name": "step",
-              "type": {
-                "text": "string"
-              },
-              "default": "''",
-              "description": "Specifies the granularity that the value must adhere to, or the special value any,\r\nFor date inputs, the value of step is given in days; and is treated as a number of milliseconds equal to 86,400,000 times the step value.\r\nThe default value of step is 1, indicating 1 day.",
-              "fieldName": "step"
-            },
-            {
-              "name": "datePickerType",
-              "type": {
-                "text": "DATE_PICKER_TYPES"
-              },
-              "description": "Date picker types. Default 'single'",
-              "fieldName": "datePickerType"
-            }
-          ],
-          "superclass": {
-            "name": "LitElement",
-            "package": "lit"
-          },
-          "tagName": "kyn-date-picker",
-          "customElement": true
-        }
-      ],
-      "exports": [
-        {
-          "kind": "js",
-          "name": "DatePicker",
-          "declaration": {
-            "name": "DatePicker",
-            "module": "src/components/reusable/datePicker/datepicker.ts"
-          }
-        },
-        {
-          "kind": "custom-element-definition",
-          "name": "kyn-date-picker",
-          "declaration": {
-            "name": "DatePicker",
-            "module": "src/components/reusable/datePicker/datepicker.ts"
-          }
-        }
-      ]
-    },
-    {
-      "kind": "javascript-module",
-      "path": "src/components/reusable/datePicker/defs.ts",
-      "declarations": [
-        {
-          "kind": "variable",
-          "name": "regexDateFormat",
-          "default": "/^\\d{4}-\\d{2}-\\d{2}$/"
-        },
-        {
-          "kind": "variable",
-          "name": "regexDateTimeFormat",
-          "default": "/^\\d{4}-\\d{2}-\\d{2}T\\d{2}:\\d{2}$/"
-        },
-        {
-          "kind": "variable",
-          "name": "regexDateTimeFormatSec",
-          "default": "/^\\d{4}-\\d{2}-\\d{2}T\\d{2}:\\d{2}:\\d{2}$/"
-        }
-      ],
-      "exports": [
-        {
-          "kind": "js",
-          "name": "regexDateFormat",
-          "declaration": {
-            "name": "regexDateFormat",
-            "module": "src/components/reusable/datePicker/defs.ts"
-          }
-        },
-        {
-          "kind": "js",
-          "name": "regexDateTimeFormat",
-          "declaration": {
-            "name": "regexDateTimeFormat",
-            "module": "src/components/reusable/datePicker/defs.ts"
-          }
-        },
-        {
-          "kind": "js",
-          "name": "regexDateTimeFormatSec",
-          "declaration": {
-            "name": "regexDateTimeFormatSec",
-            "module": "src/components/reusable/datePicker/defs.ts"
-          }
-        }
-      ]
-    },
-    {
-      "kind": "javascript-module",
-      "path": "src/components/reusable/datePicker/index.ts",
-      "declarations": [],
-      "exports": [
-        {
-          "kind": "js",
-          "name": "DatePicker",
-          "declaration": {
-            "name": "DatePicker",
-            "module": "./datepicker"
-          }
-        }
-      ]
-    },
-    {
-      "kind": "javascript-module",
-      "path": "src/components/reusable/dropdown/dropdown.ts",
-      "declarations": [
-        {
-          "kind": "class",
-          "description": "Dropdown, single select.",
-          "name": "Dropdown",
-          "slots": [
-            {
-              "description": "Slot for dropdown options.",
-              "name": "unnamed"
-            },
-            {
-              "description": "Slot for input label.",
-              "name": "label"
-            }
-          ],
-          "members": [
-            {
-              "kind": "field",
-              "name": "size",
-              "type": {
-                "text": "string"
-              },
-              "default": "'md'",
-              "description": "Dropdown size/height. \"sm\", \"md\", or \"lg\".",
-              "attribute": "size"
-            },
-            {
-              "kind": "field",
-              "name": "inline",
-              "type": {
-                "text": "boolean"
-              },
-              "default": "false",
-              "description": "Dropdown inline style type.",
-              "attribute": "inline"
-            },
-            {
-              "kind": "field",
-              "name": "caption",
-              "type": {
-                "text": "string"
-              },
-              "default": "''",
-              "description": "Optional text beneath the input.",
-              "attribute": "caption"
-            },
-            {
-              "kind": "field",
-              "name": "placeholder",
-              "type": {
-                "text": "string"
-              },
-              "default": "''",
-              "description": "Dropdown placeholder.",
-              "attribute": "placeholder"
-            },
-            {
-              "kind": "field",
-              "name": "name",
-              "type": {
-                "text": "string"
-              },
-              "default": "''",
-              "description": "Dropdown name.",
-              "attribute": "name"
-            },
-            {
-              "kind": "field",
-              "name": "open",
-              "type": {
-                "text": "boolean"
-              },
-              "default": "false",
-              "description": "Listbox/drawer open state.",
-              "attribute": "open"
-            },
-            {
-              "kind": "field",
-              "name": "searchable",
-              "type": {
-                "text": "boolean"
-              },
-              "default": "false",
-              "description": "Makes the dropdown searchable.",
-              "attribute": "searchable"
-            },
-            {
-              "kind": "field",
-              "name": "multiple",
-              "type": {
-                "text": "boolean"
-              },
-              "default": "false",
-              "description": "Enabled multi-select functionality.",
-              "attribute": "multiple"
-            },
-            {
-              "kind": "field",
-              "name": "required",
-              "type": {
-                "text": "boolean"
-              },
-              "default": "false",
-              "description": "Makes the dropdown required.",
-              "attribute": "required"
-            },
-            {
-              "kind": "field",
-              "name": "disabled",
-              "type": {
-                "text": "boolean"
-              },
-              "default": "false",
-              "description": "Dropdown disabled state.",
-              "attribute": "disabled"
-            },
-            {
-              "kind": "field",
-              "name": "invalidText",
-              "type": {
-                "text": "string"
-              },
-              "default": "''",
-              "description": "Dropdown invalid text.",
-              "attribute": "invalidText"
-            },
-            {
-              "kind": "field",
-              "name": "hideTags",
-              "type": {
-                "text": "boolean"
-              },
-              "default": "false",
-              "description": "Hide the tags below multi-select.",
-              "attribute": "hideTags"
-            },
-            {
-              "kind": "method",
-              "name": "handleSlotChange",
-              "privacy": "private"
-            },
-            {
-              "kind": "method",
-              "name": "resetSelection",
-              "privacy": "public",
-              "description": "Retrieves the selected values from the list of child options and sets value property."
-            },
-            {
-              "kind": "method",
-              "name": "handleClick",
-              "privacy": "private"
-            },
-            {
-              "kind": "method",
-              "name": "handleButtonKeydown",
-              "privacy": "private",
-              "parameters": [
-                {
-                  "name": "e",
-                  "type": {
-                    "text": "any"
-                  }
-                }
-              ]
-            },
-            {
-              "kind": "method",
-              "name": "handleListKeydown",
-              "privacy": "private",
-              "parameters": [
-                {
-                  "name": "e",
-                  "type": {
-                    "text": "any"
-                  }
-                }
-              ]
-            },
-            {
-              "kind": "method",
-              "name": "handleListBlur",
-              "privacy": "private",
-              "parameters": [
-                {
-                  "name": "e",
-                  "type": {
-                    "text": "any"
-                  }
-                }
-              ]
-            },
-            {
-              "kind": "method",
-              "name": "handleKeyboard",
-              "privacy": "private",
-              "parameters": [
-                {
-                  "name": "e",
-                  "type": {
-                    "text": "any"
-                  }
-                },
-                {
-                  "name": "keyCode",
-                  "type": {
-                    "text": "number"
-                  }
-                },
-                {
-                  "name": "target",
-                  "type": {
-                    "text": "string"
-                  }
-                }
-              ]
-            },
-            {
-              "kind": "method",
-              "name": "handleClearMultiple",
-              "privacy": "private",
-              "parameters": [
-                {
-                  "name": "e",
-                  "type": {
-                    "text": "any"
-                  }
-                }
-              ]
-            },
-            {
-              "kind": "method",
-              "name": "handleTagClear",
-              "privacy": "private",
-              "parameters": [
-                {
-                  "name": "value",
-                  "type": {
-                    "text": "string"
-                  }
-                }
-              ]
-            },
-            {
-              "kind": "method",
-              "name": "handleClear",
-              "privacy": "private",
-              "parameters": [
-                {
-                  "name": "e",
-                  "type": {
-                    "text": "any"
-                  }
-                }
-              ]
-            },
-            {
-              "kind": "method",
-              "name": "handleSearchClick",
-              "privacy": "private",
-              "parameters": [
-                {
-                  "name": "e",
-                  "type": {
-                    "text": "any"
-                  }
-                }
-              ]
-            },
-            {
-              "kind": "method",
-              "name": "handleButtonBlur",
-              "privacy": "private",
-              "parameters": [
-                {
-                  "name": "e",
-                  "type": {
-                    "text": "any"
-                  }
-                }
-              ]
-            },
-            {
-              "kind": "method",
-              "name": "handleSearchBlur",
-              "privacy": "private",
-              "parameters": [
-                {
-                  "name": "e",
-                  "type": {
-                    "text": "any"
-                  }
-                }
-              ]
-            },
-            {
-              "kind": "method",
-              "name": "handleSearchKeydown",
-              "privacy": "private",
-              "parameters": [
-                {
-                  "name": "e",
-                  "type": {
-                    "text": "any"
-                  }
-                }
-              ]
-            },
-            {
-              "kind": "method",
-              "name": "handleSearchInput",
-              "privacy": "private",
-              "parameters": [
-                {
-                  "name": "e",
-                  "type": {
-                    "text": "any"
-                  }
-                }
-              ]
-            },
-            {
-              "kind": "method",
-              "name": "_handleClick",
-              "privacy": "private",
-              "parameters": [
-                {
-                  "name": "e",
-                  "type": {
-                    "text": "any"
-                  }
-                }
-              ]
-            },
-            {
-              "kind": "method",
-              "name": "_handleBlur",
-              "privacy": "private",
-              "parameters": [
-                {
-                  "name": "e",
-                  "type": {
-                    "text": "any"
-                  }
-                }
-              ]
-            },
-            {
-              "kind": "method",
-              "name": "_handleFormdata",
->>>>>>> 3cecea66
-              "privacy": "private",
-              "parameters": [
-                {
-                  "name": "e",
-                  "type": {
-                    "text": "any"
-                  }
-                }
-              ]
-            },
-            {
-              "kind": "method",
-<<<<<<< HEAD
               "name": "handleClick",
               "privacy": "private",
               "parameters": [
@@ -4479,26 +4048,11 @@
                   "type": {
                     "text": "Event"
                   }
-=======
-              "name": "updateValue",
-              "privacy": "private",
-              "parameters": [
-                {
-                  "name": "value",
-                  "type": {
-                    "text": "string"
-                  }
-                },
-                {
-                  "name": "selected",
-                  "default": "false"
->>>>>>> 3cecea66
                 }
               ]
             },
             {
               "kind": "method",
-<<<<<<< HEAD
               "name": "handleBlur",
               "privacy": "private",
               "parameters": [
@@ -4509,31 +4063,16 @@
                   }
                 }
               ]
-=======
-              "name": "emitValue",
-              "privacy": "private"
-            },
-            {
-              "kind": "method",
-              "name": "_updateChildren",
-              "privacy": "private"
->>>>>>> 3cecea66
             }
           ],
           "events": [
             {
-<<<<<<< HEAD
               "description": "Emits the option details to the parent dropdown.",
               "name": "on-click"
-=======
-              "description": "Captures the input event and emits the selected value and original event details.",
-              "name": "on-change"
->>>>>>> 3cecea66
             }
           ],
           "attributes": [
             {
-<<<<<<< HEAD
               "name": "value",
               "type": {
                 "text": "string"
@@ -4544,23 +4083,10 @@
             },
             {
               "name": "selected",
-=======
-              "name": "size",
-              "type": {
-                "text": "string"
-              },
-              "default": "'md'",
-              "description": "Dropdown size/height. \"sm\", \"md\", or \"lg\".",
-              "fieldName": "size"
-            },
-            {
-              "name": "inline",
->>>>>>> 3cecea66
-              "type": {
-                "text": "boolean"
-              },
-              "default": "false",
-<<<<<<< HEAD
+              "type": {
+                "text": "boolean"
+              },
+              "default": "false",
               "description": "Option selected state.",
               "fieldName": "selected"
             },
@@ -4663,150 +4189,37 @@
               },
               "default": "[\r\n    {\r\n      value: 'all',\r\n      text: 'All',\r\n    },\r\n    {\r\n      value: 'option1',\r\n      text: 'Option 1',\r\n    },\r\n    {\r\n      value: 'option2',\r\n      text: 'Option 2',\r\n    },\r\n    {\r\n      value: 'option3',\r\n      text: 'Option 3',\r\n    },\r\n    {\r\n      value: 'option4',\r\n      text: 'Option 4',\r\n    },\r\n  ]",
               "fieldName": "items"
-=======
-              "description": "Dropdown inline style type.",
-              "fieldName": "inline"
-            },
-            {
-              "name": "caption",
-              "type": {
-                "text": "string"
-              },
-              "default": "''",
-              "description": "Optional text beneath the input.",
-              "fieldName": "caption"
-            },
-            {
-              "name": "placeholder",
-              "type": {
-                "text": "string"
-              },
-              "default": "''",
-              "description": "Dropdown placeholder.",
-              "fieldName": "placeholder"
-            },
-            {
-              "name": "name",
-              "type": {
-                "text": "string"
-              },
-              "default": "''",
-              "description": "Dropdown name.",
-              "fieldName": "name"
-            },
-            {
-              "name": "open",
-              "type": {
-                "text": "boolean"
-              },
-              "default": "false",
-              "description": "Listbox/drawer open state.",
-              "fieldName": "open"
-            },
-            {
-              "name": "searchable",
-              "type": {
-                "text": "boolean"
-              },
-              "default": "false",
-              "description": "Makes the dropdown searchable.",
-              "fieldName": "searchable"
-            },
-            {
-              "name": "multiple",
-              "type": {
-                "text": "boolean"
-              },
-              "default": "false",
-              "description": "Enabled multi-select functionality.",
-              "fieldName": "multiple"
-            },
-            {
-              "name": "required",
-              "type": {
-                "text": "boolean"
-              },
-              "default": "false",
-              "description": "Makes the dropdown required.",
-              "fieldName": "required"
-            },
-            {
-              "name": "disabled",
-              "type": {
-                "text": "boolean"
-              },
-              "default": "false",
-              "description": "Dropdown disabled state.",
-              "fieldName": "disabled"
-            },
-            {
-              "name": "invalidText",
-              "type": {
-                "text": "string"
-              },
-              "default": "''",
-              "description": "Dropdown invalid text.",
-              "fieldName": "invalidText"
-            },
-            {
-              "name": "hideTags",
-              "type": {
-                "text": "boolean"
-              },
-              "default": "false",
-              "description": "Hide the tags below multi-select.",
-              "fieldName": "hideTags"
->>>>>>> 3cecea66
             }
           ],
           "superclass": {
             "name": "LitElement",
             "package": "lit"
           },
-<<<<<<< HEAD
           "tagName": "kyn-test-dd",
-=======
-          "tagName": "kyn-dropdown",
->>>>>>> 3cecea66
           "customElement": true
         }
       ],
       "exports": [
         {
           "kind": "js",
-<<<<<<< HEAD
           "name": "TestDd",
           "declaration": {
             "name": "TestDd",
             "module": "src/components/reusable/dropdown/testDd.ts"
-=======
-          "name": "Dropdown",
-          "declaration": {
-            "name": "Dropdown",
-            "module": "src/components/reusable/dropdown/dropdown.ts"
->>>>>>> 3cecea66
           }
         },
         {
           "kind": "custom-element-definition",
-<<<<<<< HEAD
           "name": "kyn-test-dd",
           "declaration": {
             "name": "TestDd",
             "module": "src/components/reusable/dropdown/testDd.ts"
-=======
-          "name": "kyn-dropdown",
-          "declaration": {
-            "name": "Dropdown",
-            "module": "src/components/reusable/dropdown/dropdown.ts"
->>>>>>> 3cecea66
           }
         }
       ]
     },
     {
       "kind": "javascript-module",
-<<<<<<< HEAD
       "path": "src/components/reusable/modal/index.ts",
       "declarations": [],
       "exports": [
@@ -4876,47 +4289,19 @@
             {
               "kind": "field",
               "name": "labelText",
-=======
-      "path": "src/components/reusable/dropdown/dropdownOption.ts",
-      "declarations": [
-        {
-          "kind": "class",
-          "description": "Dropdown option.",
-          "name": "DropdownOption",
-          "slots": [
-            {
-              "description": "Slot for option text.",
-              "name": "unnamed"
-            }
-          ],
-          "members": [
-            {
-              "kind": "field",
-              "name": "value",
->>>>>>> 3cecea66
-              "type": {
-                "text": "string"
-              },
-              "default": "''",
-<<<<<<< HEAD
+              "type": {
+                "text": "string"
+              },
+              "default": "''",
               "description": "Label text, optional.",
               "attribute": "labelText"
             },
             {
               "kind": "field",
               "name": "okText",
-=======
-              "description": "Option value.",
-              "attribute": "value"
-            },
-            {
-              "kind": "field",
-              "name": "selected",
->>>>>>> 3cecea66
-              "type": {
-                "text": "string"
-              },
-<<<<<<< HEAD
+              "type": {
+                "text": "string"
+              },
               "default": "'OK'",
               "description": "OK button text.",
               "attribute": "okText"
@@ -4924,20 +4309,9 @@
             {
               "kind": "field",
               "name": "cancelText",
-=======
-              "default": "false",
-              "description": "Option selected state.",
-              "attribute": "selected",
-              "reflects": true
-            },
-            {
-              "kind": "field",
-              "name": "disabled",
->>>>>>> 3cecea66
-              "type": {
-                "text": "string"
-              },
-<<<<<<< HEAD
+              "type": {
+                "text": "string"
+              },
               "default": "'Cancel'",
               "description": "Cancel button text.",
               "attribute": "cancelText"
@@ -4958,28 +4332,6 @@
             {
               "kind": "method",
               "name": "_closeModal",
-=======
-              "default": "false",
-              "description": "Option disabled state.",
-              "attribute": "disabled"
-            },
-            {
-              "kind": "method",
-              "name": "handleSlotChange",
-              "privacy": "private",
-              "parameters": [
-                {
-                  "name": "e",
-                  "type": {
-                    "text": "any"
-                  }
-                }
-              ]
-            },
-            {
-              "kind": "method",
-              "name": "handleClick",
->>>>>>> 3cecea66
               "privacy": "private",
               "parameters": [
                 {
@@ -4987,35 +4339,24 @@
                   "type": {
                     "text": "Event"
                   }
-<<<<<<< HEAD
                 },
                 {
                   "name": "returnValue",
                   "type": {
                     "text": "string"
                   }
-=======
->>>>>>> 3cecea66
                 }
               ]
             },
             {
               "kind": "method",
-<<<<<<< HEAD
               "name": "_emitCloseEvent",
-=======
-              "name": "handleBlur",
->>>>>>> 3cecea66
               "privacy": "private",
               "parameters": [
                 {
                   "name": "e",
                   "type": {
-<<<<<<< HEAD
                     "text": "Event"
-=======
-                    "text": "any"
->>>>>>> 3cecea66
                   }
                 }
               ]
@@ -5023,7 +4364,6 @@
           ],
           "events": [
             {
-<<<<<<< HEAD
               "description": "Emits the modal close event with `returnValue` (`'ok'` or `'cancel'`).",
               "name": "on-close"
             }
@@ -5058,583 +4398,55 @@
             },
             {
               "name": "labelText",
-=======
-              "description": "Emits the option details to the parent dropdown.",
-              "name": "on-click"
-            }
-          ],
-          "attributes": [
-            {
-              "name": "value",
->>>>>>> 3cecea66
-              "type": {
-                "text": "string"
-              },
-              "default": "''",
-<<<<<<< HEAD
+              "type": {
+                "text": "string"
+              },
+              "default": "''",
               "description": "Label text, optional.",
               "fieldName": "labelText"
             },
             {
               "name": "okText",
-=======
-              "description": "Option value.",
-              "fieldName": "value"
-            },
-            {
-              "name": "selected",
->>>>>>> 3cecea66
-              "type": {
-                "text": "string"
-              },
-<<<<<<< HEAD
+              "type": {
+                "text": "string"
+              },
               "default": "'OK'",
               "description": "OK button text.",
               "fieldName": "okText"
             },
             {
               "name": "cancelText",
-=======
-              "default": "false",
-              "description": "Option selected state.",
-              "fieldName": "selected"
-            },
-            {
-              "name": "disabled",
->>>>>>> 3cecea66
-              "type": {
-                "text": "string"
-              },
-<<<<<<< HEAD
+              "type": {
+                "text": "string"
+              },
               "default": "'Cancel'",
               "description": "Cancel button text.",
               "fieldName": "cancelText"
-=======
-              "default": "false",
-              "description": "Option disabled state.",
-              "fieldName": "disabled"
->>>>>>> 3cecea66
             }
           ],
           "superclass": {
             "name": "LitElement",
             "package": "lit"
           },
-<<<<<<< HEAD
           "tagName": "kyn-modal",
-=======
-          "tagName": "kyn-dropdown-option",
->>>>>>> 3cecea66
           "customElement": true
         }
       ],
       "exports": [
         {
           "kind": "js",
-<<<<<<< HEAD
           "name": "Modal",
           "declaration": {
             "name": "Modal",
             "module": "src/components/reusable/modal/modal.ts"
-=======
-          "name": "DropdownOption",
-          "declaration": {
-            "name": "DropdownOption",
-            "module": "src/components/reusable/dropdown/dropdownOption.ts"
->>>>>>> 3cecea66
           }
         },
         {
           "kind": "custom-element-definition",
-<<<<<<< HEAD
           "name": "kyn-modal",
           "declaration": {
             "name": "Modal",
             "module": "src/components/reusable/modal/modal.ts"
-=======
-          "name": "kyn-dropdown-option",
-          "declaration": {
-            "name": "DropdownOption",
-            "module": "src/components/reusable/dropdown/dropdownOption.ts"
->>>>>>> 3cecea66
-          }
-        }
-      ]
-    },
-    {
-      "kind": "javascript-module",
-<<<<<<< HEAD
-=======
-      "path": "src/components/reusable/dropdown/index.ts",
-      "declarations": [],
-      "exports": [
-        {
-          "kind": "js",
-          "name": "Dropdown",
-          "declaration": {
-            "name": "Dropdown",
-            "module": "./dropdown"
-          }
-        },
-        {
-          "kind": "js",
-          "name": "DropdownOption",
-          "declaration": {
-            "name": "DropdownOption",
-            "module": "./dropdownOption"
-          }
-        }
-      ]
-    },
-    {
-      "kind": "javascript-module",
-      "path": "src/components/reusable/dropdown/testDd.ts",
-      "declarations": [
-        {
-          "kind": "class",
-          "description": "Test Dd.",
-          "name": "TestDd",
-          "members": [
-            {
-              "kind": "field",
-              "name": "items",
-              "type": {
-                "text": "Array<any>"
-              },
-              "default": "[\r\n    {\r\n      value: 'all',\r\n      text: 'All',\r\n    },\r\n    {\r\n      value: 'option1',\r\n      text: 'Option 1',\r\n    },\r\n    {\r\n      value: 'option2',\r\n      text: 'Option 2',\r\n    },\r\n    {\r\n      value: 'option3',\r\n      text: 'Option 3',\r\n    },\r\n    {\r\n      value: 'option4',\r\n      text: 'Option 4',\r\n    },\r\n  ]",
-              "attribute": "items"
-            },
-            {
-              "kind": "method",
-              "name": "handleChange",
-              "parameters": [
-                {
-                  "name": "e",
-                  "type": {
-                    "text": "any"
-                  }
-                }
-              ]
-            }
-          ],
-          "attributes": [
-            {
-              "name": "items",
-              "type": {
-                "text": "Array<any>"
-              },
-              "default": "[\r\n    {\r\n      value: 'all',\r\n      text: 'All',\r\n    },\r\n    {\r\n      value: 'option1',\r\n      text: 'Option 1',\r\n    },\r\n    {\r\n      value: 'option2',\r\n      text: 'Option 2',\r\n    },\r\n    {\r\n      value: 'option3',\r\n      text: 'Option 3',\r\n    },\r\n    {\r\n      value: 'option4',\r\n      text: 'Option 4',\r\n    },\r\n  ]",
-              "fieldName": "items"
-            }
-          ],
-          "superclass": {
-            "name": "LitElement",
-            "package": "lit"
-          },
-          "tagName": "kyn-test-dd",
-          "customElement": true
-        }
-      ],
-      "exports": [
-        {
-          "kind": "js",
-          "name": "TestDd",
-          "declaration": {
-            "name": "TestDd",
-            "module": "src/components/reusable/dropdown/testDd.ts"
-          }
-        },
-        {
-          "kind": "custom-element-definition",
-          "name": "kyn-test-dd",
-          "declaration": {
-            "name": "TestDd",
-            "module": "src/components/reusable/dropdown/testDd.ts"
-          }
-        }
-      ]
-    },
-    {
-      "kind": "javascript-module",
->>>>>>> 3cecea66
-      "path": "src/components/reusable/daterangepicker/daterangepicker.ts",
-      "declarations": [
-        {
-          "kind": "class",
-          "description": "Date-Range picker",
-          "name": "DateRangePicker",
-          "slots": [
-            {
-              "description": "Slot for label text.",
-              "name": "unnamed"
-            }
-          ],
-          "members": [
-            {
-              "kind": "field",
-              "name": "caption",
-              "type": {
-                "text": "string"
-              },
-              "default": "''",
-              "description": "Optional text beneath the input.",
-              "attribute": "caption"
-            },
-            {
-              "kind": "field",
-              "name": "size",
-              "type": {
-                "text": "string"
-              },
-              "default": "'md'",
-              "description": "Datepicker size. \"sm\", \"md\", or \"lg\".",
-              "attribute": "size"
-            },
-            {
-              "kind": "field",
-              "name": "startDate",
-              "type": {
-                "text": "string"
-              },
-              "default": "''",
-              "description": "Datepicker Start date in YYYY-MM-DD format.",
-              "attribute": "startDate"
-            },
-            {
-              "kind": "field",
-              "name": "endDate",
-              "type": {
-                "text": "string"
-              },
-              "default": "''",
-              "description": "Datepicker End date in YYYY-MM-DD format.",
-              "attribute": "endDate"
-            },
-            {
-              "kind": "field",
-              "name": "name",
-              "type": {
-                "text": "string"
-              },
-              "default": "''",
-              "description": "Datepicker name. Required prop. as there could many fields into single form",
-              "attribute": "name"
-            },
-            {
-              "kind": "field",
-              "name": "required",
-              "type": {
-                "text": "boolean"
-              },
-              "default": "false",
-              "description": "Makes the date required.",
-              "attribute": "required"
-            },
-            {
-              "kind": "field",
-              "name": "disabled",
-              "type": {
-                "text": "boolean"
-              },
-              "default": "false",
-              "description": "Date disabled state.",
-              "attribute": "disabled"
-            },
-            {
-              "kind": "field",
-              "name": "invalidText",
-              "type": {
-                "text": "string"
-              },
-              "default": "''",
-              "description": "Date invalid text.",
-              "attribute": "invalidText"
-            },
-            {
-              "kind": "field",
-              "name": "warnText",
-              "type": {
-                "text": "string"
-              },
-              "default": "''",
-              "description": "Date warning text",
-              "attribute": "warnText"
-            },
-            {
-              "kind": "field",
-              "name": "maxDate",
-              "type": {
-                "text": "string"
-              },
-              "default": "''",
-              "description": "Maximum date in YYYY-MM-DD format. If the value isn't a possible date string in the format, then the element has no maximum date value.",
-              "attribute": "maxDate"
-            },
-            {
-              "kind": "field",
-              "name": "minDate",
-              "type": {
-                "text": "string"
-              },
-              "default": "''",
-              "description": "Mimimum date in YYYY-MM-DD format. If the value isn't a possible date string in the format, then the element has no minimum date value.",
-              "attribute": "minDate"
-            },
-            {
-              "kind": "field",
-              "name": "step",
-              "type": {
-                "text": "string"
-              },
-              "default": "''",
-              "description": "Specifies the granularity that the value must adhere to, or the special value any,\r\nFor date inputs, the value of step is given in days; and is treated as a number of milliseconds equal to 86,400,000 times the step value.\r\nThe default value of step is 1, indicating 1 day.",
-              "attribute": "step"
-            },
-            {
-              "kind": "method",
-              "name": "handleStartDate",
-              "privacy": "private",
-              "parameters": [
-                {
-                  "name": "e",
-                  "type": {
-                    "text": "any"
-                  }
-                }
-              ]
-            },
-            {
-              "kind": "method",
-              "name": "handleEndDate",
-              "privacy": "private",
-              "parameters": [
-                {
-                  "name": "e",
-                  "type": {
-                    "text": "any"
-                  }
-                }
-              ]
-            },
-            {
-              "kind": "method",
-              "name": "validateAndDispatchEvent",
-              "privacy": "private"
-            },
-            {
-              "kind": "method",
-              "name": "validateMinDate",
-              "privacy": "private",
-              "return": {
-                "type": {
-                  "text": "void"
-                }
-              },
-              "parameters": [
-                {
-                  "name": "date",
-                  "type": {
-                    "text": "String"
-                  }
-                }
-              ]
-            },
-            {
-              "kind": "method",
-              "name": "validateMaxDate",
-              "privacy": "private",
-              "return": {
-                "type": {
-                  "text": "void"
-                }
-              },
-              "parameters": [
-                {
-                  "name": "date",
-                  "type": {
-                    "text": "String"
-                  }
-                }
-              ]
-            },
-            {
-              "kind": "method",
-              "name": "validateStartEndDate",
-              "privacy": "private",
-              "return": {
-                "type": {
-                  "text": "void"
-                }
-              }
-            },
-            {
-              "kind": "method",
-              "name": "_handleFormdata",
-              "privacy": "private",
-              "parameters": [
-                {
-                  "name": "e",
-                  "type": {
-                    "text": "any"
-                  }
-                }
-              ]
-            }
-          ],
-          "events": [
-            {
-              "description": "Captures the input event and emits the selected values and original event details. (Only if startDate <= endDate)",
-              "name": "on-input"
-            }
-          ],
-          "attributes": [
-            {
-              "name": "caption",
-              "type": {
-                "text": "string"
-              },
-              "default": "''",
-              "description": "Optional text beneath the input.",
-              "fieldName": "caption"
-            },
-            {
-              "name": "size",
-              "type": {
-                "text": "string"
-              },
-              "default": "'md'",
-              "description": "Datepicker size. \"sm\", \"md\", or \"lg\".",
-              "fieldName": "size"
-            },
-            {
-              "name": "startDate",
-              "type": {
-                "text": "string"
-              },
-              "default": "''",
-              "description": "Datepicker Start date in YYYY-MM-DD format.",
-              "fieldName": "startDate"
-            },
-            {
-              "name": "endDate",
-              "type": {
-                "text": "string"
-              },
-              "default": "''",
-              "description": "Datepicker End date in YYYY-MM-DD format.",
-              "fieldName": "endDate"
-            },
-            {
-              "name": "name",
-              "type": {
-                "text": "string"
-              },
-              "default": "''",
-              "description": "Datepicker name. Required prop. as there could many fields into single form",
-              "fieldName": "name"
-            },
-            {
-              "name": "required",
-              "type": {
-                "text": "boolean"
-              },
-              "default": "false",
-              "description": "Makes the date required.",
-              "fieldName": "required"
-            },
-            {
-              "name": "disabled",
-              "type": {
-                "text": "boolean"
-              },
-              "default": "false",
-              "description": "Date disabled state.",
-              "fieldName": "disabled"
-            },
-            {
-              "name": "invalidText",
-              "type": {
-                "text": "string"
-              },
-              "default": "''",
-              "description": "Date invalid text.",
-              "fieldName": "invalidText"
-            },
-            {
-              "name": "warnText",
-              "type": {
-                "text": "string"
-              },
-              "default": "''",
-              "description": "Date warning text",
-              "fieldName": "warnText"
-            },
-            {
-              "name": "maxDate",
-              "type": {
-                "text": "string"
-              },
-              "default": "''",
-              "description": "Maximum date in YYYY-MM-DD format. If the value isn't a possible date string in the format, then the element has no maximum date value.",
-              "fieldName": "maxDate"
-            },
-            {
-              "name": "minDate",
-              "type": {
-                "text": "string"
-              },
-              "default": "''",
-              "description": "Mimimum date in YYYY-MM-DD format. If the value isn't a possible date string in the format, then the element has no minimum date value.",
-              "fieldName": "minDate"
-            },
-            {
-              "name": "step",
-              "type": {
-                "text": "string"
-              },
-              "default": "''",
-              "description": "Specifies the granularity that the value must adhere to, or the special value any,\r\nFor date inputs, the value of step is given in days; and is treated as a number of milliseconds equal to 86,400,000 times the step value.\r\nThe default value of step is 1, indicating 1 day.",
-              "fieldName": "step"
-            }
-          ],
-          "superclass": {
-            "name": "LitElement",
-            "package": "lit"
-          },
-          "tagName": "kyn-date-range-picker",
-          "customElement": true
-        }
-      ],
-      "exports": [
-        {
-          "kind": "js",
-          "name": "DateRangePicker",
-          "declaration": {
-            "name": "DateRangePicker",
-            "module": "src/components/reusable/daterangepicker/daterangepicker.ts"
-          }
-        },
-        {
-          "kind": "custom-element-definition",
-          "name": "kyn-date-range-picker",
-          "declaration": {
-            "name": "DateRangePicker",
-            "module": "src/components/reusable/daterangepicker/daterangepicker.ts"
-          }
-        }
-      ]
-    },
-    {
-      "kind": "javascript-module",
-      "path": "src/components/reusable/daterangepicker/index.ts",
-      "declarations": [],
-      "exports": [
-        {
-          "kind": "js",
-          "name": "DateRangePicker",
-          "declaration": {
-            "name": "DateRangePicker",
-            "module": "\"./daterangepicker\""
           }
         }
       ]
@@ -6921,269 +5733,6 @@
           "declaration": {
             "name": "RadioButtonGroup",
             "module": "src/components/reusable/radioButton/radioButtonGroup.ts"
-          }
-        }
-      ]
-    },
-    {
-      "kind": "javascript-module",
-      "path": "src/components/reusable/textArea/index.ts",
-      "declarations": [],
-      "exports": [
-        {
-          "kind": "js",
-          "name": "TextArea",
-          "declaration": {
-            "name": "TextArea",
-            "module": "./textArea"
-          }
-        }
-      ]
-    },
-    {
-      "kind": "javascript-module",
-      "path": "src/components/reusable/textArea/textArea.ts",
-      "declarations": [
-        {
-          "kind": "class",
-          "description": "Text area.",
-          "name": "TextArea",
-          "slots": [
-            {
-              "description": "Slot for label text.",
-              "name": "unnamed"
-            }
-          ],
-          "members": [
-            {
-              "kind": "field",
-              "name": "caption",
-              "type": {
-                "text": "string"
-              },
-              "default": "''",
-              "description": "Optional text beneath the input.",
-              "attribute": "caption"
-            },
-            {
-              "kind": "field",
-              "name": "value",
-              "type": {
-                "text": "string"
-              },
-              "default": "''",
-              "description": "Input value.",
-              "attribute": "value"
-            },
-            {
-              "kind": "field",
-              "name": "placeholder",
-              "type": {
-                "text": "string"
-              },
-              "default": "''",
-              "description": "Input placeholder.",
-              "attribute": "placeholder"
-            },
-            {
-              "kind": "field",
-              "name": "name",
-              "type": {
-                "text": "string"
-              },
-              "default": "''",
-              "description": "Input name.",
-              "attribute": "name"
-            },
-            {
-              "kind": "field",
-              "name": "required",
-              "type": {
-                "text": "boolean"
-              },
-              "default": "false",
-              "description": "Makes the input required.",
-              "attribute": "required"
-            },
-            {
-              "kind": "field",
-              "name": "disabled",
-              "type": {
-                "text": "boolean"
-              },
-              "default": "false",
-              "description": "Input disabled state.",
-              "attribute": "disabled"
-            },
-            {
-              "kind": "field",
-              "name": "invalidText",
-              "type": {
-                "text": "string"
-              },
-              "default": "''",
-              "description": "Input invalid text.",
-              "attribute": "invalidText"
-            },
-            {
-              "kind": "field",
-              "name": "maxLength",
-              "type": {
-                "text": "number"
-              },
-              "default": "null",
-              "description": "Maximum number of characters.",
-              "attribute": "maxLength"
-            },
-            {
-              "kind": "field",
-              "name": "minLength",
-              "type": {
-                "text": "number"
-              },
-              "default": "null",
-              "description": "Minimum number of characters.",
-              "attribute": "minLength"
-            },
-            {
-              "kind": "method",
-              "name": "handleInput",
-              "privacy": "private",
-              "parameters": [
-                {
-                  "name": "e",
-                  "type": {
-                    "text": "any"
-                  }
-                }
-              ]
-            },
-            {
-              "kind": "method",
-              "name": "_handleFormdata",
-              "privacy": "private",
-              "parameters": [
-                {
-                  "name": "e",
-                  "type": {
-                    "text": "any"
-                  }
-                }
-              ]
-            }
-          ],
-          "events": [
-            {
-              "description": "Captures the input event and emits the selected value and original event details.",
-              "name": "on-input"
-            }
-          ],
-          "attributes": [
-            {
-              "name": "caption",
-              "type": {
-                "text": "string"
-              },
-              "default": "''",
-              "description": "Optional text beneath the input.",
-              "fieldName": "caption"
-            },
-            {
-              "name": "value",
-              "type": {
-                "text": "string"
-              },
-              "default": "''",
-              "description": "Input value.",
-              "fieldName": "value"
-            },
-            {
-              "name": "placeholder",
-              "type": {
-                "text": "string"
-              },
-              "default": "''",
-              "description": "Input placeholder.",
-              "fieldName": "placeholder"
-            },
-            {
-              "name": "name",
-              "type": {
-                "text": "string"
-              },
-              "default": "''",
-              "description": "Input name.",
-              "fieldName": "name"
-            },
-            {
-              "name": "required",
-              "type": {
-                "text": "boolean"
-              },
-              "default": "false",
-              "description": "Makes the input required.",
-              "fieldName": "required"
-            },
-            {
-              "name": "disabled",
-              "type": {
-                "text": "boolean"
-              },
-              "default": "false",
-              "description": "Input disabled state.",
-              "fieldName": "disabled"
-            },
-            {
-              "name": "invalidText",
-              "type": {
-                "text": "string"
-              },
-              "default": "''",
-              "description": "Input invalid text.",
-              "fieldName": "invalidText"
-            },
-            {
-              "name": "maxLength",
-              "type": {
-                "text": "number"
-              },
-              "default": "null",
-              "description": "Maximum number of characters.",
-              "fieldName": "maxLength"
-            },
-            {
-              "name": "minLength",
-              "type": {
-                "text": "number"
-              },
-              "default": "null",
-              "description": "Minimum number of characters.",
-              "fieldName": "minLength"
-            }
-          ],
-          "superclass": {
-            "name": "LitElement",
-            "package": "lit"
-          },
-          "tagName": "kyn-text-area",
-          "customElement": true
-        }
-      ],
-      "exports": [
-        {
-          "kind": "js",
-          "name": "TextArea",
-          "declaration": {
-            "name": "TextArea",
-            "module": "src/components/reusable/textArea/textArea.ts"
-          }
-        },
-        {
-          "kind": "custom-element-definition",
-          "name": "kyn-text-area",
-          "declaration": {
-            "name": "TextArea",
-            "module": "src/components/reusable/textArea/textArea.ts"
           }
         }
       ]
@@ -8241,7 +6790,6 @@
             },
             {
               "name": "sortDirection",
-<<<<<<< HEAD
               "type": {
                 "text": "SORT_DIRECTION"
               },
@@ -8250,41 +6798,19 @@
             },
             {
               "name": "headerLabel",
-=======
->>>>>>> 3cecea66
-              "type": {
-                "text": "SORT_DIRECTION"
-              },
-<<<<<<< HEAD
+              "type": {
+                "text": "string"
+              },
               "default": "''",
               "description": "The textual content associated with this component.\r\nRepresents the primary content or label that will be displayed.",
               "fieldName": "headerLabel"
             },
             {
               "name": "sortKey",
-=======
-              "description": "Specifies the direction of sorting applied to the column.",
-              "fieldName": "sortDirection"
-            },
-            {
-              "name": "headerLabel",
->>>>>>> 3cecea66
-              "type": {
-                "text": "string"
-              },
-              "default": "''",
-<<<<<<< HEAD
-=======
-              "description": "The textual content associated with this component.\r\nRepresents the primary content or label that will be displayed.",
-              "fieldName": "headerLabel"
-            },
-            {
-              "name": "sortKey",
-              "type": {
-                "text": "string"
-              },
-              "default": "''",
->>>>>>> 3cecea66
+              "type": {
+                "text": "string"
+              },
+              "default": "''",
               "description": "The unique identifier representing this column header.\r\nUsed to distinguish between different sortable columns and\r\nto ensure that only one column is sorted at a time.",
               "fieldName": "sortKey"
             },
@@ -8349,19 +6875,6 @@
               "default": "false",
               "attribute": "selected",
               "reflects": true
-<<<<<<< HEAD
-            },
-            {
-              "kind": "field",
-              "name": "disabled",
-              "type": {
-                "text": "boolean"
-              },
-              "default": "false",
-              "attribute": "disabled",
-              "reflects": true
-=======
->>>>>>> 3cecea66
             },
             {
               "kind": "field",
@@ -8398,36 +6911,19 @@
               "fieldName": "selected"
             },
             {
-<<<<<<< HEAD
-              "name": "disabled",
-=======
               "name": "clickable",
->>>>>>> 3cecea66
-              "type": {
-                "text": "boolean"
-              },
-              "default": "false",
-<<<<<<< HEAD
-              "fieldName": "disabled"
-            },
-            {
-              "name": "clickable",
-=======
+              "type": {
+                "text": "boolean"
+              },
+              "default": "false",
               "fieldName": "clickable"
             },
             {
               "name": "expanded",
->>>>>>> 3cecea66
-              "type": {
-                "text": "boolean"
-              },
-              "default": "false",
-<<<<<<< HEAD
-              "fieldName": "clickable"
-            },
-            {
-              "name": "expanded",
-=======
+              "type": {
+                "text": "boolean"
+              },
+              "default": "false",
               "fieldName": "expanded"
             }
           ],
@@ -8476,65 +6972,9 @@
             {
               "kind": "field",
               "name": "tableTitle",
->>>>>>> 3cecea66
-              "type": {
-                "text": "boolean"
-              },
-<<<<<<< HEAD
-              "default": "false",
-              "fieldName": "expanded"
-            }
-          ],
-          "superclass": {
-            "name": "LitElement",
-            "package": "lit"
-          },
-          "tagName": "kyn-tr",
-          "customElement": true
-        }
-      ],
-      "exports": [
-        {
-          "kind": "js",
-          "name": "TableRow",
-          "declaration": {
-            "name": "TableRow",
-            "module": "src/components/reusable/table/table-row.ts"
-          }
-        },
-        {
-          "kind": "custom-element-definition",
-          "name": "kyn-tr",
-          "declaration": {
-            "name": "TableRow",
-            "module": "src/components/reusable/table/table-row.ts"
-          }
-        }
-      ]
-    },
-    {
-      "kind": "javascript-module",
-      "path": "src/components/reusable/table/table-toolbar.ts",
-      "declarations": [
-        {
-          "kind": "class",
-          "description": "`kyn-table-toolbar` Web Component.\r\n\r\nThis component provides a toolbar for tables, primarily featuring a title and additional content.\r\nThe title is rendered prominently, while the slot can be used for controls, buttons, or other interactive elements.",
-          "name": "TableToolbar",
-          "slots": [
-            {
-              "description": "The primary content slot for controls, buttons, or other toolbar content.",
-              "name": "unnamed"
-            }
-          ],
-          "members": [
-            {
-              "kind": "field",
-              "name": "tableTitle",
-              "type": {
-                "text": "string"
-              },
-=======
->>>>>>> 3cecea66
+              "type": {
+                "text": "string"
+              },
               "default": "''",
               "description": "The title for the toolbar",
               "attribute": "tableTitle"
@@ -8638,6 +7078,269 @@
           "declaration": {
             "name": "Table",
             "module": "src/components/reusable/table/Table.ts"
+          }
+        }
+      ]
+    },
+    {
+      "kind": "javascript-module",
+      "path": "src/components/reusable/textArea/index.ts",
+      "declarations": [],
+      "exports": [
+        {
+          "kind": "js",
+          "name": "TextArea",
+          "declaration": {
+            "name": "TextArea",
+            "module": "./textArea"
+          }
+        }
+      ]
+    },
+    {
+      "kind": "javascript-module",
+      "path": "src/components/reusable/textArea/textArea.ts",
+      "declarations": [
+        {
+          "kind": "class",
+          "description": "Text area.",
+          "name": "TextArea",
+          "slots": [
+            {
+              "description": "Slot for label text.",
+              "name": "unnamed"
+            }
+          ],
+          "members": [
+            {
+              "kind": "field",
+              "name": "caption",
+              "type": {
+                "text": "string"
+              },
+              "default": "''",
+              "description": "Optional text beneath the input.",
+              "attribute": "caption"
+            },
+            {
+              "kind": "field",
+              "name": "value",
+              "type": {
+                "text": "string"
+              },
+              "default": "''",
+              "description": "Input value.",
+              "attribute": "value"
+            },
+            {
+              "kind": "field",
+              "name": "placeholder",
+              "type": {
+                "text": "string"
+              },
+              "default": "''",
+              "description": "Input placeholder.",
+              "attribute": "placeholder"
+            },
+            {
+              "kind": "field",
+              "name": "name",
+              "type": {
+                "text": "string"
+              },
+              "default": "''",
+              "description": "Input name.",
+              "attribute": "name"
+            },
+            {
+              "kind": "field",
+              "name": "required",
+              "type": {
+                "text": "boolean"
+              },
+              "default": "false",
+              "description": "Makes the input required.",
+              "attribute": "required"
+            },
+            {
+              "kind": "field",
+              "name": "disabled",
+              "type": {
+                "text": "boolean"
+              },
+              "default": "false",
+              "description": "Input disabled state.",
+              "attribute": "disabled"
+            },
+            {
+              "kind": "field",
+              "name": "invalidText",
+              "type": {
+                "text": "string"
+              },
+              "default": "''",
+              "description": "Input invalid text.",
+              "attribute": "invalidText"
+            },
+            {
+              "kind": "field",
+              "name": "maxLength",
+              "type": {
+                "text": "number"
+              },
+              "default": "null",
+              "description": "Maximum number of characters.",
+              "attribute": "maxLength"
+            },
+            {
+              "kind": "field",
+              "name": "minLength",
+              "type": {
+                "text": "number"
+              },
+              "default": "null",
+              "description": "Minimum number of characters.",
+              "attribute": "minLength"
+            },
+            {
+              "kind": "method",
+              "name": "handleInput",
+              "privacy": "private",
+              "parameters": [
+                {
+                  "name": "e",
+                  "type": {
+                    "text": "any"
+                  }
+                }
+              ]
+            },
+            {
+              "kind": "method",
+              "name": "_handleFormdata",
+              "privacy": "private",
+              "parameters": [
+                {
+                  "name": "e",
+                  "type": {
+                    "text": "any"
+                  }
+                }
+              ]
+            }
+          ],
+          "events": [
+            {
+              "description": "Captures the input event and emits the selected value and original event details.",
+              "name": "on-input"
+            }
+          ],
+          "attributes": [
+            {
+              "name": "caption",
+              "type": {
+                "text": "string"
+              },
+              "default": "''",
+              "description": "Optional text beneath the input.",
+              "fieldName": "caption"
+            },
+            {
+              "name": "value",
+              "type": {
+                "text": "string"
+              },
+              "default": "''",
+              "description": "Input value.",
+              "fieldName": "value"
+            },
+            {
+              "name": "placeholder",
+              "type": {
+                "text": "string"
+              },
+              "default": "''",
+              "description": "Input placeholder.",
+              "fieldName": "placeholder"
+            },
+            {
+              "name": "name",
+              "type": {
+                "text": "string"
+              },
+              "default": "''",
+              "description": "Input name.",
+              "fieldName": "name"
+            },
+            {
+              "name": "required",
+              "type": {
+                "text": "boolean"
+              },
+              "default": "false",
+              "description": "Makes the input required.",
+              "fieldName": "required"
+            },
+            {
+              "name": "disabled",
+              "type": {
+                "text": "boolean"
+              },
+              "default": "false",
+              "description": "Input disabled state.",
+              "fieldName": "disabled"
+            },
+            {
+              "name": "invalidText",
+              "type": {
+                "text": "string"
+              },
+              "default": "''",
+              "description": "Input invalid text.",
+              "fieldName": "invalidText"
+            },
+            {
+              "name": "maxLength",
+              "type": {
+                "text": "number"
+              },
+              "default": "null",
+              "description": "Maximum number of characters.",
+              "fieldName": "maxLength"
+            },
+            {
+              "name": "minLength",
+              "type": {
+                "text": "number"
+              },
+              "default": "null",
+              "description": "Minimum number of characters.",
+              "fieldName": "minLength"
+            }
+          ],
+          "superclass": {
+            "name": "LitElement",
+            "package": "lit"
+          },
+          "tagName": "kyn-text-area",
+          "customElement": true
+        }
+      ],
+      "exports": [
+        {
+          "kind": "js",
+          "name": "TextArea",
+          "declaration": {
+            "name": "TextArea",
+            "module": "src/components/reusable/textArea/textArea.ts"
+          }
+        },
+        {
+          "kind": "custom-element-definition",
+          "name": "kyn-text-area",
+          "declaration": {
+            "name": "TextArea",
+            "module": "src/components/reusable/textArea/textArea.ts"
           }
         }
       ]
