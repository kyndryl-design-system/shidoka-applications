{
  "schemaVersion": "1.0.0",
  "readme": "",
  "modules": [
    {
      "kind": "javascript-module",
      "path": "src/components/global/footer/footer.ts",
      "declarations": [
        {
          "kind": "class",
          "description": "The global Footer component.",
          "name": "Footer",
          "slots": [
            {
              "description": "Default slot, for links.",
              "name": "unnamed"
            },
            {
              "description": "Slot for the logo, will overwrite the default logo.",
              "name": "logo"
            },
            {
              "description": "Slot for the copyright text.",
              "name": "copyright"
            }
          ],
          "members": [
            {
              "kind": "field",
              "name": "rootUrl",
              "type": {
                "text": "string"
              },
              "default": "'/'",
              "description": "URL for the footer logo link. Should target the application home page.",
              "attribute": "rootUrl"
            },
            {
              "kind": "method",
              "name": "handleRootLinkClick",
              "privacy": "private",
              "parameters": [
                {
                  "name": "e",
                  "type": {
                    "text": "Event"
                  }
                }
              ]
            }
          ],
          "events": [
            {
              "description": "Captures the logo link click event and emits the original event.",
              "name": "on-root-link-click"
            }
          ],
          "attributes": [
            {
              "name": "rootUrl",
              "type": {
                "text": "string"
              },
              "default": "'/'",
              "description": "URL for the footer logo link. Should target the application home page.",
              "fieldName": "rootUrl"
            }
          ],
          "superclass": {
            "name": "LitElement",
            "package": "lit"
          },
          "tagName": "kyn-footer",
          "customElement": true
        }
      ],
      "exports": [
        {
          "kind": "js",
          "name": "Footer",
          "declaration": {
            "name": "Footer",
            "module": "src/components/global/footer/footer.ts"
          }
        },
        {
          "kind": "custom-element-definition",
          "name": "kyn-footer",
          "declaration": {
            "name": "Footer",
            "module": "src/components/global/footer/footer.ts"
          }
        }
      ]
    },
    {
      "kind": "javascript-module",
      "path": "src/components/global/footer/index.ts",
      "declarations": [],
      "exports": [
        {
          "kind": "js",
          "name": "Footer",
          "declaration": {
            "name": "Footer",
            "module": "./footer"
          }
        }
      ]
    },
    {
      "kind": "javascript-module",
      "path": "src/components/global/header/header.ts",
      "declarations": [
        {
          "kind": "class",
          "description": "The global Header component.",
          "name": "Header",
          "slots": [
            {
              "description": "The default slot for all empty space right of the logo/title.",
              "name": "unnamed"
            },
            {
              "description": "Slot for the logo, will overwrite the default logo.",
              "name": "logo"
            },
            {
              "description": "Slot left of the logo, intended for the header nav.",
              "name": "left"
            },
            {
              "description": "Slot between logo/title and right flyouts.",
              "name": "center"
            }
          ],
          "members": [
            {
              "kind": "field",
              "name": "rootUrl",
              "type": {
                "text": "string"
              },
              "default": "'/'",
              "description": "URL for the header logo link. Should target the application home page.",
              "attribute": "rootUrl"
            },
            {
              "kind": "field",
              "name": "appTitle",
              "type": {
                "text": "string"
              },
              "default": "''",
              "description": "App title text next to logo.  Hidden on smaller screens.",
              "attribute": "appTitle"
            },
            {
              "kind": "method",
              "name": "handleSlotChange",
              "privacy": "private"
            },
            {
              "kind": "method",
              "name": "handleRootLinkClick",
              "privacy": "private",
              "parameters": [
                {
                  "name": "e",
                  "type": {
                    "text": "Event"
                  }
                }
              ]
            },
            {
              "kind": "method",
              "name": "_handleNavToggle",
              "privacy": "private",
              "parameters": [
                {
                  "name": "e",
                  "type": {
                    "text": "any"
                  }
                }
              ]
            },
            {
              "kind": "method",
              "name": "_handleFlyoutsToggle",
              "privacy": "private",
              "parameters": [
                {
                  "name": "e",
                  "type": {
                    "text": "any"
                  }
                }
              ]
            }
          ],
          "events": [
            {
              "description": "Captures the menu toggle click event and emits the menu open state in the detail.",
              "name": "on-menu-toggle"
            },
            {
              "description": "Captures the logo link click event and emits the original event details.",
              "name": "on-root-link-click"
            }
          ],
          "attributes": [
            {
              "name": "rootUrl",
              "type": {
                "text": "string"
              },
              "default": "'/'",
              "description": "URL for the header logo link. Should target the application home page.",
              "fieldName": "rootUrl"
            },
            {
              "name": "appTitle",
              "type": {
                "text": "string"
              },
              "default": "''",
              "description": "App title text next to logo.  Hidden on smaller screens.",
              "fieldName": "appTitle"
            }
          ],
          "superclass": {
            "name": "LitElement",
            "package": "lit"
          },
          "tagName": "kyn-header",
          "customElement": true
        }
      ],
      "exports": [
        {
          "kind": "js",
          "name": "Header",
          "declaration": {
            "name": "Header",
            "module": "src/components/global/header/header.ts"
          }
        },
        {
          "kind": "custom-element-definition",
          "name": "kyn-header",
          "declaration": {
            "name": "Header",
            "module": "src/components/global/header/header.ts"
          }
        }
      ]
    },
    {
      "kind": "javascript-module",
      "path": "src/components/global/header/headerCategory.ts",
      "declarations": [
        {
          "kind": "class",
          "description": "Header link category",
          "name": "HeaderCategory",
          "slots": [
            {
              "description": "Slot for links.",
              "name": "unnamed"
            }
          ],
          "members": [
            {
              "kind": "field",
              "name": "heading",
              "type": {
                "text": "string"
              },
              "default": "''",
              "description": "Link url.",
              "attribute": "heading"
            }
          ],
          "attributes": [
            {
              "name": "heading",
              "type": {
                "text": "string"
              },
              "default": "''",
              "description": "Link url.",
              "fieldName": "heading"
            }
          ],
          "superclass": {
            "name": "LitElement",
            "package": "lit"
          },
          "tagName": "kyn-header-category",
          "customElement": true
        }
      ],
      "exports": [
        {
          "kind": "js",
          "name": "HeaderCategory",
          "declaration": {
            "name": "HeaderCategory",
            "module": "src/components/global/header/headerCategory.ts"
          }
        },
        {
          "kind": "custom-element-definition",
          "name": "kyn-header-category",
          "declaration": {
            "name": "HeaderCategory",
            "module": "src/components/global/header/headerCategory.ts"
          }
        }
      ]
    },
    {
      "kind": "javascript-module",
      "path": "src/components/global/header/headerDivider.ts",
      "declarations": [
        {
          "kind": "class",
          "description": "Header divider",
          "name": "HeaderDivider",
          "members": [],
          "superclass": {
            "name": "LitElement",
            "package": "lit"
          },
          "tagName": "kyn-header-divider",
          "customElement": true
        }
      ],
      "exports": [
        {
          "kind": "js",
          "name": "HeaderDivider",
          "declaration": {
            "name": "HeaderDivider",
            "module": "src/components/global/header/headerDivider.ts"
          }
        },
        {
          "kind": "custom-element-definition",
          "name": "kyn-header-divider",
          "declaration": {
            "name": "HeaderDivider",
            "module": "src/components/global/header/headerDivider.ts"
          }
        }
      ]
    },
    {
      "kind": "javascript-module",
      "path": "src/components/global/header/headerFlyout.ts",
      "declarations": [
        {
          "kind": "class",
          "description": "Component for header flyout items.",
          "name": "HeaderFlyout",
          "slots": [
            {
              "description": "Slot for flyout menu content.",
              "name": "unnamed"
            },
            {
              "description": "Slot for button/toggle content.",
              "name": "button"
            }
          ],
          "members": [
            {
              "kind": "field",
              "name": "open",
              "type": {
                "text": "boolean"
              },
              "default": "false",
              "description": "Flyout open state.",
              "attribute": "open"
            },
            {
              "kind": "field",
              "name": "anchorLeft",
              "type": {
                "text": "boolean"
              },
              "default": "false",
              "description": "Anchor flyout menu to the left edge of the button instead of the right edge.",
              "attribute": "anchorLeft"
            },
            {
              "kind": "field",
              "name": "hideArrow",
              "type": {
                "text": "boolean"
              },
              "default": "false",
              "description": "Hides the arrow.",
              "attribute": "hideArrow"
            },
            {
              "kind": "field",
              "name": "label",
              "type": {
                "text": "string"
              },
              "default": "''",
              "description": "Menu & button label.",
              "attribute": "label"
            },
            {
              "kind": "field",
              "name": "hideMenuLabel",
              "type": {
                "text": "boolean"
              },
              "default": "false",
              "description": "Hide the label at the top of the flyout menu.",
              "attribute": "hideMenuLabel"
            },
            {
              "kind": "field",
              "name": "hideButtonLabel",
              "type": {
                "text": "boolean"
              },
              "default": "false",
              "description": "Hide the label in the mobile button.",
              "attribute": "hideButtonLabel"
            },
            {
              "kind": "field",
              "name": "assistiveText",
              "type": {
                "text": "string"
              },
              "default": "''",
              "description": "DEPRECATED. Use `label` instead.\r\nButton assistive text, title + aria-label.",
              "attribute": "assistiveText"
            },
            {
              "kind": "field",
              "name": "href",
              "type": {
                "text": "string"
              },
              "default": "''",
              "description": "Turns the button into a link.",
              "attribute": "href"
            },
            {
              "kind": "field",
              "name": "backText",
              "type": {
                "text": "string"
              },
              "default": "'Back'",
              "description": "Text for mobile \"Back\" button.",
              "attribute": "backText"
            },
            {
              "kind": "method",
              "name": "_handleBack",
              "privacy": "private"
            },
            {
              "kind": "method",
              "name": "handleClick",
              "privacy": "private"
            },
            {
              "kind": "method",
              "name": "handleClickOut",
              "privacy": "private",
              "parameters": [
                {
                  "name": "e",
                  "type": {
                    "text": "Event"
                  }
                }
              ]
            },
            {
              "kind": "method",
              "name": "_handleOverlayClick",
              "privacy": "private"
            }
          ],
          "attributes": [
            {
              "name": "open",
              "type": {
                "text": "boolean"
              },
              "default": "false",
              "description": "Flyout open state.",
              "fieldName": "open"
            },
            {
              "name": "anchorLeft",
              "type": {
                "text": "boolean"
              },
              "default": "false",
              "description": "Anchor flyout menu to the left edge of the button instead of the right edge.",
              "fieldName": "anchorLeft"
            },
            {
              "name": "hideArrow",
              "type": {
                "text": "boolean"
              },
              "default": "false",
              "description": "Hides the arrow.",
              "fieldName": "hideArrow"
            },
            {
              "name": "label",
              "type": {
                "text": "string"
              },
              "default": "''",
              "description": "Menu & button label.",
              "fieldName": "label"
            },
            {
              "name": "hideMenuLabel",
              "type": {
                "text": "boolean"
              },
              "default": "false",
              "description": "Hide the label at the top of the flyout menu.",
              "fieldName": "hideMenuLabel"
            },
            {
              "name": "hideButtonLabel",
              "type": {
                "text": "boolean"
              },
              "default": "false",
              "description": "Hide the label in the mobile button.",
              "fieldName": "hideButtonLabel"
            },
            {
              "name": "assistiveText",
              "type": {
                "text": "string"
              },
              "default": "''",
              "description": "DEPRECATED. Use `label` instead.\r\nButton assistive text, title + aria-label.",
              "fieldName": "assistiveText"
            },
            {
              "name": "href",
              "type": {
                "text": "string"
              },
              "default": "''",
              "description": "Turns the button into a link.",
              "fieldName": "href"
            },
            {
              "name": "backText",
              "type": {
                "text": "string"
              },
              "default": "'Back'",
              "description": "Text for mobile \"Back\" button.",
              "fieldName": "backText"
            }
          ],
          "superclass": {
            "name": "LitElement",
            "package": "lit"
          },
          "tagName": "kyn-header-flyout",
          "customElement": true
        }
      ],
      "exports": [
        {
          "kind": "js",
          "name": "HeaderFlyout",
          "declaration": {
            "name": "HeaderFlyout",
            "module": "src/components/global/header/headerFlyout.ts"
          }
        },
        {
          "kind": "custom-element-definition",
          "name": "kyn-header-flyout",
          "declaration": {
            "name": "HeaderFlyout",
            "module": "src/components/global/header/headerFlyout.ts"
          }
        }
      ]
    },
    {
      "kind": "javascript-module",
      "path": "src/components/global/header/headerFlyouts.ts",
      "declarations": [
        {
          "kind": "class",
          "description": "Container for header-flyout components.",
          "name": "HeaderFlyouts",
          "slots": [
            {
              "description": "Slot for header-flyout components.",
              "name": "unnamed"
            }
          ],
          "members": [
            {
              "kind": "field",
              "name": "open",
              "type": {
                "text": "boolean"
              },
              "default": "false",
              "attribute": "open"
            },
            {
              "kind": "method",
              "name": "_toggleOpen",
              "privacy": "private"
            },
            {
              "kind": "method",
              "name": "_handleClickOut",
              "privacy": "private",
              "parameters": [
                {
                  "name": "e",
                  "type": {
                    "text": "Event"
                  }
                }
              ]
            }
          ],
          "attributes": [
            {
              "name": "open",
              "type": {
                "text": "boolean"
              },
              "default": "false",
              "fieldName": "open"
            }
          ],
          "superclass": {
            "name": "LitElement",
            "package": "lit"
          },
          "tagName": "kyn-header-flyouts",
          "customElement": true
        }
      ],
      "exports": [
        {
          "kind": "js",
          "name": "HeaderFlyouts",
          "declaration": {
            "name": "HeaderFlyouts",
            "module": "src/components/global/header/headerFlyouts.ts"
          }
        },
        {
          "kind": "custom-element-definition",
          "name": "kyn-header-flyouts",
          "declaration": {
            "name": "HeaderFlyouts",
            "module": "src/components/global/header/headerFlyouts.ts"
          }
        }
      ]
    },
    {
      "kind": "javascript-module",
      "path": "src/components/global/header/headerLink.ts",
      "declarations": [
        {
          "kind": "class",
          "description": "Component for navigation links within the Header.",
          "name": "HeaderLink",
          "slots": [
            {
              "description": "Slot for link text/content.",
              "name": "unnamed"
            },
            {
              "description": "Slot for sublinks (up to two levels).",
              "name": "links"
            }
          ],
          "members": [
            {
              "kind": "field",
              "name": "open",
              "type": {
                "text": "boolean"
              },
              "default": "false",
              "description": "Link open state.",
              "attribute": "open"
            },
            {
              "kind": "field",
              "name": "href",
              "type": {
                "text": "string"
              },
              "default": "''",
              "description": "Link url.",
              "attribute": "href"
            },
            {
              "kind": "field",
              "name": "target",
              "default": "'_self'",
              "type": {
                "text": "'_self'"
              },
              "description": "Defines a target attribute for where to load the URL. Possible options include \"_self\" (default), \"_blank\", \"_parent\", \"_top\"",
              "attribute": "target"
            },
            {
              "kind": "field",
              "name": "rel",
              "type": {
                "text": "string"
              },
              "default": "''",
              "description": "Defines a relationship between a linked resource and the document. An empty string (default) means no particular relationship",
              "attribute": "rel"
            },
            {
              "kind": "field",
              "name": "isActive",
              "type": {
                "text": "boolean"
              },
              "default": "false",
              "description": "Link active state, for example when URL path matches link href.",
              "attribute": "isActive"
            },
            {
              "kind": "field",
              "name": "divider",
              "type": {
                "text": "boolean"
              },
              "default": "false",
              "description": "DEPRECATED. Adds a 1px shadow to the bottom of the link.",
              "attribute": "divider"
            },
            {
              "kind": "field",
              "name": "searchLabel",
              "type": {
                "text": "string"
              },
              "default": "'Search'",
              "description": "Label for sub-menu link search input, which is visible with > 5 sub-links.",
              "attribute": "searchLabel"
            },
            {
              "kind": "field",
              "name": "backText",
              "type": {
                "text": "string"
              },
              "default": "'Back'",
              "description": "Text for mobile \"Back\" button.",
              "attribute": "backText"
            },
            {
              "kind": "field",
              "name": "_searchTerm",
              "type": {
                "text": "string"
              },
              "default": "''",
              "description": "Text for mobile \"Back\" button."
            },
            {
              "kind": "method",
              "name": "_handleSearch",
              "privacy": "private",
              "parameters": [
                {
                  "name": "e",
                  "type": {
                    "text": "any"
                  }
                }
              ]
            },
            {
              "kind": "method",
              "name": "_searchFilter",
              "privacy": "private"
            },
            {
              "kind": "method",
              "name": "_handleBack",
              "privacy": "private"
            },
            {
              "kind": "method",
              "name": "_handleLinksSlotChange",
              "privacy": "private"
            },
            {
              "kind": "method",
              "name": "handlePointerEnter",
              "privacy": "private",
              "parameters": [
                {
                  "name": "e",
                  "type": {
                    "text": "PointerEvent"
                  }
                }
              ]
            },
            {
              "kind": "method",
              "name": "handlePointerLeave",
              "privacy": "private",
              "parameters": [
                {
                  "name": "e",
                  "type": {
                    "text": "PointerEvent"
                  }
                }
              ]
            },
            {
              "kind": "method",
              "name": "handleClick",
              "privacy": "private",
              "parameters": [
                {
                  "name": "e",
                  "type": {
                    "text": "Event"
                  }
                }
              ]
            },
            {
              "kind": "method",
              "name": "handleClickOut",
              "privacy": "private",
              "parameters": [
                {
                  "name": "e",
                  "type": {
                    "text": "Event"
                  }
                }
              ]
            },
            {
              "kind": "method",
              "name": "determineLevel",
              "privacy": "private"
            },
            {
              "kind": "method",
              "name": "_positionMenu",
              "privacy": "private"
            }
          ],
          "events": [
            {
              "description": "Captures the click event and emits the original event details.",
              "name": "on-click"
            }
          ],
          "attributes": [
            {
              "name": "open",
              "type": {
                "text": "boolean"
              },
              "default": "false",
              "description": "Link open state.",
              "fieldName": "open"
            },
            {
              "name": "href",
              "type": {
                "text": "string"
              },
              "default": "''",
              "description": "Link url.",
              "fieldName": "href"
            },
            {
              "name": "target",
              "default": "'_self'",
              "type": {
                "text": "'_self'"
              },
              "description": "Defines a target attribute for where to load the URL. Possible options include \"_self\" (default), \"_blank\", \"_parent\", \"_top\"",
              "fieldName": "target"
            },
            {
              "name": "rel",
              "type": {
                "text": "string"
              },
              "default": "''",
              "description": "Defines a relationship between a linked resource and the document. An empty string (default) means no particular relationship",
              "fieldName": "rel"
            },
            {
              "name": "isActive",
              "type": {
                "text": "boolean"
              },
              "default": "false",
              "description": "Link active state, for example when URL path matches link href.",
              "fieldName": "isActive"
            },
            {
              "name": "divider",
              "type": {
                "text": "boolean"
              },
              "default": "false",
              "description": "DEPRECATED. Adds a 1px shadow to the bottom of the link.",
              "fieldName": "divider"
            },
            {
              "name": "searchLabel",
              "type": {
                "text": "string"
              },
              "default": "'Search'",
              "description": "Label for sub-menu link search input, which is visible with > 5 sub-links.",
              "fieldName": "searchLabel"
            },
            {
              "name": "backText",
              "type": {
                "text": "string"
              },
              "default": "'Back'",
              "description": "Text for mobile \"Back\" button.",
              "fieldName": "backText"
            }
          ],
          "superclass": {
            "name": "LitElement",
            "package": "lit"
          },
          "tagName": "kyn-header-link",
          "customElement": true
        }
      ],
      "exports": [
        {
          "kind": "js",
          "name": "HeaderLink",
          "declaration": {
            "name": "HeaderLink",
            "module": "src/components/global/header/headerLink.ts"
          }
        },
        {
          "kind": "custom-element-definition",
          "name": "kyn-header-link",
          "declaration": {
            "name": "HeaderLink",
            "module": "src/components/global/header/headerLink.ts"
          }
        }
      ]
    },
    {
      "kind": "javascript-module",
      "path": "src/components/global/header/headerNav.ts",
      "declarations": [
        {
          "kind": "class",
          "description": "Container for header navigation links.",
          "name": "HeaderNav",
          "slots": [
            {
              "description": "This element has a slot.",
              "name": "unnamed"
            }
          ],
          "members": [
            {
              "kind": "field",
              "name": "slot",
              "type": {
                "text": "string"
              },
              "default": "'left'",
              "description": "Force correct slot",
              "attribute": "slot",
              "reflects": true
            },
            {
              "kind": "method",
              "name": "_toggleMenuOpen",
              "privacy": "private"
            },
            {
              "kind": "method",
              "name": "_handleClickOut",
              "privacy": "private",
              "parameters": [
                {
                  "name": "e",
                  "type": {
                    "text": "Event"
                  }
                }
              ]
            },
            {
              "kind": "method",
              "name": "_handleOverlayClick",
              "privacy": "private"
            }
          ],
          "attributes": [
            {
              "name": "slot",
              "type": {
                "text": "string"
              },
              "default": "'left'",
              "description": "Force correct slot",
              "fieldName": "slot"
            }
          ],
          "superclass": {
            "name": "LitElement",
            "package": "lit"
          },
          "tagName": "kyn-header-nav",
          "customElement": true
        }
      ],
      "exports": [
        {
          "kind": "js",
          "name": "HeaderNav",
          "declaration": {
            "name": "HeaderNav",
            "module": "src/components/global/header/headerNav.ts"
          }
        },
        {
          "kind": "custom-element-definition",
          "name": "kyn-header-nav",
          "declaration": {
            "name": "HeaderNav",
            "module": "src/components/global/header/headerNav.ts"
          }
        }
      ]
    },
    {
      "kind": "javascript-module",
      "path": "src/components/global/header/headerNotificationPanel.ts",
      "declarations": [
        {
          "kind": "class",
          "description": "Component for notification panel within the Header.",
          "name": "HeaderNotificationPanel",
          "slots": [
            {
              "description": "Slot for panel menu",
              "name": "menu-slot"
            },
            {
              "description": "Slot for notification content.",
              "name": "unnamed"
            }
          ],
          "members": [
            {
              "kind": "field",
              "name": "panelTitle",
              "type": {
                "text": "string"
              },
              "default": "''",
              "description": "Notification panel Title.",
              "attribute": "panelTitle"
            },
            {
              "kind": "field",
              "name": "panelFooterBtnText",
              "type": {
                "text": "string"
              },
              "default": "''",
              "description": "Notification panel footer button text.",
              "attribute": "panelFooterBtnText"
            },
            {
              "kind": "field",
              "name": "hidePanelFooter",
              "type": {
                "text": "boolean"
              },
              "default": "false",
              "description": "Hide notification panel footer",
              "attribute": "hidePanelFooter"
            },
            {
              "kind": "method",
              "name": "_handlefooterBtnEvent",
              "privacy": "private",
              "parameters": [
                {
                  "name": "e",
                  "type": {
                    "text": "any"
                  }
                }
              ]
            }
          ],
          "events": [
            {
              "description": "Emits the panel footer button event.",
              "name": "on-footer-btn-click"
            }
          ],
          "attributes": [
            {
              "name": "panelTitle",
              "type": {
                "text": "string"
              },
              "default": "''",
              "description": "Notification panel Title.",
              "fieldName": "panelTitle"
            },
            {
              "name": "panelFooterBtnText",
              "type": {
                "text": "string"
              },
              "default": "''",
              "description": "Notification panel footer button text.",
              "fieldName": "panelFooterBtnText"
            },
            {
              "name": "hidePanelFooter",
              "type": {
                "text": "boolean"
              },
              "default": "false",
              "description": "Hide notification panel footer",
              "fieldName": "hidePanelFooter"
            }
          ],
          "superclass": {
            "name": "LitElement",
            "package": "lit"
          },
          "tagName": "kyn-header-notification-panel",
          "customElement": true
        }
      ],
      "exports": [
        {
          "kind": "js",
          "name": "HeaderNotificationPanel",
          "declaration": {
            "name": "HeaderNotificationPanel",
            "module": "src/components/global/header/headerNotificationPanel.ts"
          }
        },
        {
          "kind": "custom-element-definition",
          "name": "kyn-header-notification-panel",
          "declaration": {
            "name": "HeaderNotificationPanel",
            "module": "src/components/global/header/headerNotificationPanel.ts"
          }
        }
      ]
    },
    {
      "kind": "javascript-module",
      "path": "src/components/global/header/headerPanelLink.ts",
      "declarations": [
        {
          "kind": "class",
          "description": "Header fly-out panel link.",
          "name": "HeaderPanelLink",
          "slots": [
            {
              "description": "Slot for link text/content.",
              "name": "unnamed"
            }
          ],
          "members": [
            {
              "kind": "field",
              "name": "href",
              "type": {
                "text": "string"
              },
              "default": "''",
              "description": "Link url.",
              "attribute": "href"
            },
            {
              "kind": "field",
              "name": "target",
              "default": "'_self'",
              "type": {
                "text": "'_self'"
              },
              "description": "Defines a target attribute for where to load the URL. Possible options include \"_self\" (default), \"_blank\", \"_parent\", \"_top\"",
              "attribute": "target"
            },
            {
              "kind": "field",
              "name": "rel",
              "type": {
                "text": "string"
              },
              "default": "''",
              "description": "Defines a relationship between a linked resource and the document. An empty string (default) means no particular relationship",
              "attribute": "rel"
            },
            {
              "kind": "method",
              "name": "handleClick",
              "privacy": "private",
              "parameters": [
                {
                  "name": "e",
                  "type": {
                    "text": "Event"
                  }
                }
              ]
            }
          ],
          "events": [
            {
              "description": "Captures the click event and emits the original event details.",
              "name": "on-click"
            }
          ],
          "attributes": [
            {
              "name": "href",
              "type": {
                "text": "string"
              },
              "default": "''",
              "description": "Link url.",
              "fieldName": "href"
            },
            {
              "name": "target",
              "default": "'_self'",
              "type": {
                "text": "'_self'"
              },
              "description": "Defines a target attribute for where to load the URL. Possible options include \"_self\" (default), \"_blank\", \"_parent\", \"_top\"",
              "fieldName": "target"
            },
            {
              "name": "rel",
              "type": {
                "text": "string"
              },
              "default": "''",
              "description": "Defines a relationship between a linked resource and the document. An empty string (default) means no particular relationship",
              "fieldName": "rel"
            }
          ],
          "superclass": {
            "name": "LitElement",
            "package": "lit"
          },
          "tagName": "kyn-header-panel-link",
          "customElement": true
        }
      ],
      "exports": [
        {
          "kind": "js",
          "name": "HeaderPanelLink",
          "declaration": {
            "name": "HeaderPanelLink",
            "module": "src/components/global/header/headerPanelLink.ts"
          }
        },
        {
          "kind": "custom-element-definition",
          "name": "kyn-header-panel-link",
          "declaration": {
            "name": "HeaderPanelLink",
            "module": "src/components/global/header/headerPanelLink.ts"
          }
        }
      ]
    },
    {
      "kind": "javascript-module",
      "path": "src/components/global/header/headerUserProfile.ts",
      "declarations": [
        {
          "kind": "class",
          "description": "Header user profile.",
          "name": "HeaderUserProfile",
          "slots": [
            {
              "description": "Slot for the profile picture img.",
              "name": "unnamed"
            }
          ],
          "members": [
            {
              "kind": "field",
              "name": "name",
              "type": {
                "text": "string"
              },
              "default": "''",
              "description": "The user's name.",
              "attribute": "name"
            },
            {
              "kind": "field",
              "name": "subtitle",
              "type": {
                "text": "string"
              },
              "default": "''",
              "description": "The user's job title, or subtext.",
              "attribute": "subtitle"
            },
            {
              "kind": "field",
              "name": "email",
              "type": {
                "text": "string"
              },
              "default": "''",
              "description": "The user's email address.",
              "attribute": "email"
            },
            {
              "kind": "field",
              "name": "profileLink",
              "type": {
                "text": "string"
              },
              "default": "''",
              "description": "View profile link URL.",
              "attribute": "profileLink"
            },
            {
              "kind": "field",
              "name": "profileLinkText",
              "type": {
                "text": "string"
              },
              "default": "'View Profile'",
              "description": "View Profile link text.",
              "attribute": "profileLinkText"
            },
            {
              "kind": "method",
              "name": "_handleProfileClick",
              "privacy": "private",
              "parameters": [
                {
                  "name": "e",
                  "type": {
                    "text": "any"
                  }
                }
              ]
            }
          ],
          "events": [
            {
              "description": "Captures the view profile link click event and emits the original event details.",
              "name": "on-profile-link-click"
            }
          ],
          "attributes": [
            {
              "name": "name",
              "type": {
                "text": "string"
              },
              "default": "''",
              "description": "The user's name.",
              "fieldName": "name"
            },
            {
              "name": "subtitle",
              "type": {
                "text": "string"
              },
              "default": "''",
              "description": "The user's job title, or subtext.",
              "fieldName": "subtitle"
            },
            {
              "name": "email",
              "type": {
                "text": "string"
              },
              "default": "''",
              "description": "The user's email address.",
              "fieldName": "email"
            },
            {
              "name": "profileLink",
              "type": {
                "text": "string"
              },
              "default": "''",
              "description": "View profile link URL.",
              "fieldName": "profileLink"
            },
            {
              "name": "profileLinkText",
              "type": {
                "text": "string"
              },
              "default": "'View Profile'",
              "description": "View Profile link text.",
              "fieldName": "profileLinkText"
            }
          ],
          "superclass": {
            "name": "LitElement",
            "package": "lit"
          },
          "tagName": "kyn-header-user-profile",
          "customElement": true
        }
      ],
      "exports": [
        {
          "kind": "js",
          "name": "HeaderUserProfile",
          "declaration": {
            "name": "HeaderUserProfile",
            "module": "src/components/global/header/headerUserProfile.ts"
          }
        },
        {
          "kind": "custom-element-definition",
          "name": "kyn-header-user-profile",
          "declaration": {
            "name": "HeaderUserProfile",
            "module": "src/components/global/header/headerUserProfile.ts"
          }
        }
      ]
    },
    {
      "kind": "javascript-module",
      "path": "src/components/global/header/index.ts",
      "declarations": [],
      "exports": [
        {
          "kind": "js",
          "name": "Header",
          "declaration": {
            "name": "Header",
            "module": "./header"
          }
        },
        {
          "kind": "js",
          "name": "HeaderNav",
          "declaration": {
            "name": "HeaderNav",
            "module": "./headerNav"
          }
        },
        {
          "kind": "js",
          "name": "HeaderLink",
          "declaration": {
            "name": "HeaderLink",
            "module": "./headerLink"
          }
        },
        {
          "kind": "js",
          "name": "HeaderCategory",
          "declaration": {
            "name": "HeaderCategory",
            "module": "./headerCategory"
          }
        },
        {
          "kind": "js",
          "name": "HeaderDivider",
          "declaration": {
            "name": "HeaderDivider",
            "module": "./headerDivider"
          }
        },
        {
          "kind": "js",
          "name": "HeaderFlyouts",
          "declaration": {
            "name": "HeaderFlyouts",
            "module": "./headerFlyouts"
          }
        },
        {
          "kind": "js",
          "name": "HeaderFlyout",
          "declaration": {
            "name": "HeaderFlyout",
            "module": "./headerFlyout"
          }
        },
        {
          "kind": "js",
          "name": "HeaderUserProfile",
          "declaration": {
            "name": "HeaderUserProfile",
            "module": "./headerUserProfile"
          }
        },
        {
          "kind": "js",
          "name": "HeaderPanelLink",
          "declaration": {
            "name": "HeaderPanelLink",
            "module": "./headerPanelLink"
          }
        },
        {
          "kind": "js",
          "name": "HeaderNotificationPanel",
          "declaration": {
            "name": "HeaderNotificationPanel",
            "module": "./headerNotificationPanel"
          }
        }
      ]
    },
    {
      "kind": "javascript-module",
      "path": "src/components/global/localNav/index.ts",
      "declarations": [],
      "exports": [
        {
          "kind": "js",
          "name": "LocalNav",
          "declaration": {
            "name": "LocalNav",
            "module": "./localNav"
          }
        },
        {
          "kind": "js",
          "name": "LocalNavLink",
          "declaration": {
            "name": "LocalNavLink",
            "module": "./localNavLink"
          }
        },
        {
          "kind": "js",
          "name": "LocalNavDivider",
          "declaration": {
            "name": "LocalNavDivider",
            "module": "./localNavDivider"
          }
        }
      ]
    },
    {
      "kind": "javascript-module",
      "path": "src/components/global/localNav/localNav.ts",
      "declarations": [
        {
          "kind": "class",
          "description": "The global Side Navigation component.",
          "name": "LocalNav",
          "slots": [
            {
              "description": "The default slot, for local nav links.",
              "name": "unnamed"
            },
            {
              "description": "Slot for a search input",
              "name": "search"
            }
          ],
          "members": [
            {
              "kind": "field",
              "name": "pinned",
              "type": {
                "text": "boolean"
              },
              "default": "false",
              "description": "Local nav pinned state.",
              "attribute": "pinned"
            },
            {
              "kind": "field",
              "name": "textStrings",
              "default": "{\r\n  pin: 'Pin',\r\n  unpin: 'Unpin',\r\n  toggleMenu: 'Toggle Menu',\r\n  collapse: 'Collapse',\r\n  menu: 'Menu',\r\n}",
              "description": "Text string customization.",
              "attribute": "textStrings",
              "type": {
                "text": "object"
              }
            },
            {
              "kind": "method",
              "name": "_handleNavToggle",
              "privacy": "private",
              "parameters": [
                {
                  "name": "e",
                  "type": {
                    "text": "Event"
                  }
                }
              ]
            },
            {
              "kind": "method",
              "name": "_handleMobileNavToggle",
              "privacy": "private"
            },
            {
              "kind": "method",
              "name": "handlePointerEnter",
              "privacy": "private",
              "parameters": [
                {
                  "name": "e",
                  "type": {
                    "text": "PointerEvent"
                  }
                }
              ]
            },
            {
              "kind": "method",
              "name": "handlePointerLeave",
              "privacy": "private",
              "parameters": [
                {
                  "name": "e",
                  "type": {
                    "text": "PointerEvent"
                  }
                }
              ]
            },
            {
              "kind": "method",
              "name": "_updateChildren",
              "privacy": "private"
            },
            {
              "kind": "method",
              "name": "handleSlotChange",
              "privacy": "private"
            },
            {
              "kind": "method",
              "name": "_handleLinkActive",
              "privacy": "private",
              "parameters": [
                {
                  "name": "e",
                  "type": {
                    "text": "any"
                  }
                }
              ]
            },
            {
              "kind": "method",
              "name": "_handleClickOut",
              "privacy": "private",
              "parameters": [
                {
                  "name": "e",
                  "type": {
                    "text": "Event"
                  }
                }
              ]
            }
          ],
          "events": [
            {
              "description": "Captures the click event and emits the pinned state and original event details.",
              "name": "on-toggle"
            }
          ],
          "attributes": [
            {
              "name": "pinned",
              "type": {
                "text": "boolean"
              },
              "default": "false",
              "description": "Local nav pinned state.",
              "fieldName": "pinned"
            },
            {
              "name": "textStrings",
              "default": "_defaultTextStrings",
              "description": "Text string customization.",
              "fieldName": "textStrings"
            }
          ],
          "superclass": {
            "name": "LitElement",
            "package": "lit"
          },
          "tagName": "kyn-local-nav",
          "customElement": true
        }
      ],
      "exports": [
        {
          "kind": "js",
          "name": "LocalNav",
          "declaration": {
            "name": "LocalNav",
            "module": "src/components/global/localNav/localNav.ts"
          }
        },
        {
          "kind": "custom-element-definition",
          "name": "kyn-local-nav",
          "declaration": {
            "name": "LocalNav",
            "module": "src/components/global/localNav/localNav.ts"
          }
        }
      ]
    },
    {
      "kind": "javascript-module",
      "path": "src/components/global/localNav/localNavDivider.ts",
      "declarations": [
        {
          "kind": "class",
          "description": "Local Nav divider",
          "name": "LocalNavDivider",
          "members": [
            {
              "kind": "field",
              "name": "heading",
              "type": {
                "text": "string"
              },
              "default": "''",
              "description": "Optional heading text.",
              "attribute": "heading"
            }
          ],
          "attributes": [
            {
              "name": "heading",
              "type": {
                "text": "string"
              },
              "default": "''",
              "description": "Optional heading text.",
              "fieldName": "heading"
            }
          ],
          "superclass": {
            "name": "LitElement",
            "package": "lit"
          },
          "tagName": "kyn-local-nav-divider",
          "customElement": true
        }
      ],
      "exports": [
        {
          "kind": "js",
          "name": "LocalNavDivider",
          "declaration": {
            "name": "LocalNavDivider",
            "module": "src/components/global/localNav/localNavDivider.ts"
          }
        },
        {
          "kind": "custom-element-definition",
          "name": "kyn-local-nav-divider",
          "declaration": {
            "name": "LocalNavDivider",
            "module": "src/components/global/localNav/localNavDivider.ts"
          }
        }
      ]
    },
    {
      "kind": "javascript-module",
      "path": "src/components/global/localNav/localNavLink.ts",
      "declarations": [
        {
          "kind": "class",
          "description": "Link component for use in the global Side Navigation component.",
          "name": "LocalNavLink",
          "slots": [
            {
              "description": "The default slot, for the link text.",
              "name": "unnamed"
            },
            {
              "description": "Slot for an icon. Use 16px size.",
              "name": "icon"
            },
            {
              "description": "Slot for the next level of links, supports three levels.",
              "name": "links"
            }
          ],
          "members": [
            {
              "kind": "field",
              "name": "href",
              "type": {
                "text": "string"
              },
              "default": "''",
              "description": "Link url.",
              "attribute": "href"
            },
            {
              "kind": "field",
              "name": "expanded",
              "type": {
                "text": "boolean"
              },
              "default": "false",
              "description": "Expanded state.",
              "attribute": "expanded"
            },
            {
              "kind": "field",
              "name": "active",
              "type": {
                "text": "boolean"
              },
              "default": "false",
              "description": "Active state.",
              "attribute": "active",
              "reflects": true
            },
            {
              "kind": "field",
              "name": "disabled",
              "type": {
                "text": "boolean"
              },
              "default": "false",
              "description": "Disabled state.",
              "attribute": "disabled"
            },
            {
              "kind": "field",
              "name": "backText",
              "type": {
                "text": "string"
              },
              "default": "'Back'",
              "description": "Text for mobile \"Back\" button.",
              "attribute": "backText"
            },
            {
              "kind": "method",
              "name": "_handleTextSlotChange",
              "privacy": "private"
            },
            {
              "kind": "method",
              "name": "_getSlotText",
              "privacy": "private"
            },
            {
              "kind": "method",
              "name": "_handleLinksSlotChange",
              "privacy": "private"
            },
            {
              "kind": "method",
              "name": "updateChildren",
              "privacy": "private"
            },
            {
              "kind": "method",
              "name": "_handleBack",
              "privacy": "private"
            },
            {
              "kind": "method",
              "name": "handleClick",
              "privacy": "private",
              "parameters": [
                {
                  "name": "e",
                  "type": {
                    "text": "Event"
                  }
                }
              ]
            }
          ],
          "events": [
            {
              "description": "Captures the click event and emits the original event, level, and if default was prevented.",
              "name": "on-click"
            }
          ],
          "attributes": [
            {
              "name": "href",
              "type": {
                "text": "string"
              },
              "default": "''",
              "description": "Link url.",
              "fieldName": "href"
            },
            {
              "name": "expanded",
              "type": {
                "text": "boolean"
              },
              "default": "false",
              "description": "Expanded state.",
              "fieldName": "expanded"
            },
            {
              "name": "active",
              "type": {
                "text": "boolean"
              },
              "default": "false",
              "description": "Active state.",
              "fieldName": "active"
            },
            {
              "name": "disabled",
              "type": {
                "text": "boolean"
              },
              "default": "false",
              "description": "Disabled state.",
              "fieldName": "disabled"
            },
            {
              "name": "backText",
              "type": {
                "text": "string"
              },
              "default": "'Back'",
              "description": "Text for mobile \"Back\" button.",
              "fieldName": "backText"
            }
          ],
          "superclass": {
            "name": "LitElement",
            "package": "lit"
          },
          "tagName": "kyn-local-nav-link",
          "customElement": true
        }
      ],
      "exports": [
        {
          "kind": "js",
          "name": "LocalNavLink",
          "declaration": {
            "name": "LocalNavLink",
            "module": "src/components/global/localNav/localNavLink.ts"
          }
        },
        {
          "kind": "custom-element-definition",
          "name": "kyn-local-nav-link",
          "declaration": {
            "name": "LocalNavLink",
            "module": "src/components/global/localNav/localNavLink.ts"
          }
        }
      ]
    },
    {
      "kind": "javascript-module",
      "path": "src/components/global/uiShell/index.ts",
      "declarations": [],
      "exports": [
        {
          "kind": "js",
          "name": "UiShell",
          "declaration": {
            "name": "UiShell",
            "module": "./uiShell"
          }
        }
      ]
    },
    {
      "kind": "javascript-module",
      "path": "src/components/global/uiShell/uiShell.ts",
      "declarations": [
        {
          "kind": "class",
          "description": "Container to help with positioning and padding of the global elements such as: adds padding for the fixed Header and Local Nav, adds main content gutters, and makes Footer sticky. This takes the onus off of the consuming app to configure these values.",
          "name": "UiShell",
          "slots": [
            {
              "description": "Slot for global elements.",
              "name": "unnamed"
            }
          ],
          "members": [
            {
              "kind": "method",
              "name": "handleSlotChange",
              "privacy": "private"
            }
          ],
          "superclass": {
            "name": "LitElement",
            "package": "lit"
          },
          "tagName": "kyn-ui-shell",
          "customElement": true
        }
      ],
      "exports": [
        {
          "kind": "js",
          "name": "UiShell",
          "declaration": {
            "name": "UiShell",
            "module": "src/components/global/uiShell/uiShell.ts"
          }
        },
        {
          "kind": "custom-element-definition",
          "name": "kyn-ui-shell",
          "declaration": {
            "name": "UiShell",
            "module": "src/components/global/uiShell/uiShell.ts"
          }
        }
      ]
    },
    {
      "kind": "javascript-module",
      "path": "src/components/reusable/blockCodeView/blockCodeView.ts",
      "declarations": [
        {
          "kind": "class",
          "description": "`<kyn-block-code-view>` component to display `<code>` snippets as standalone single-/multi-line block elements.",
          "name": "BlockCodeView",
          "members": [
            {
              "kind": "field",
              "name": "darkTheme",
              "type": {
                "text": "'light' | 'dark'"
              },
              "default": "'dark'",
              "description": "Sets background and text theming.",
              "attribute": "darkTheme"
            },
            {
              "kind": "field",
              "name": "language",
              "type": {
                "text": "string"
              },
              "default": "''",
              "description": "If empty string, attempt language syntax auto-detection. Setting a value will override auto-detection and manually configure desired language.",
              "attribute": "language"
            },
            {
              "kind": "field",
              "name": "maxHeight",
              "type": {
                "text": "number | null"
              },
              "default": "null",
              "description": "Customizable max-height setting for code snippet container.",
              "attribute": "maxHeight"
            },
            {
              "kind": "field",
              "name": "codeViewLabel",
              "type": {
                "text": "string"
              },
              "default": "''",
              "description": "Optionally displayed label above code snippet container.",
              "attribute": "codeViewLabel"
            },
            {
              "kind": "field",
              "name": "copyOptionVisible",
              "type": {
                "text": "boolean"
              },
              "default": "false",
              "description": "Optionally display button to copy code snippet.",
              "attribute": "copyOptionVisible"
            },
            {
              "kind": "field",
              "name": "codeViewExpandable",
              "type": {
                "text": "boolean"
              },
              "default": "false",
              "description": "Optionally display button to expand code snippet container.",
              "attribute": "codeViewExpandable"
            },
            {
              "kind": "field",
              "name": "copyButtonText",
              "type": {
                "text": "string"
              },
              "default": "''",
              "description": "Sets copy code button text (optional).",
              "attribute": "copyButtonText"
            },
            {
              "kind": "field",
              "name": "copyButtonDescriptionAttr",
              "type": {
                "text": "string"
              },
              "default": "''",
              "description": "Sets copy button description attr value.",
              "attribute": "copyButtonDescriptionAttr"
            },
            {
              "kind": "field",
              "name": "codeSnippet",
              "type": {
                "text": "string"
              },
              "default": "''",
              "description": "Sets code snippet for display -- NOTE: original formatting is preserved.",
              "attribute": "codeSnippet"
            },
            {
              "kind": "field",
              "name": "textStrings",
              "default": "{\r\n  collapsed: 'Collapsed',\r\n  expanded: 'Expanded',\r\n}",
              "description": "Text string customization.",
              "attribute": "textStrings",
              "type": {
                "text": "object"
              }
            },
            {
              "kind": "method",
              "name": "getContainerClasses",
              "privacy": "private"
            },
            {
              "kind": "method",
              "name": "renderCopyButton",
              "privacy": "private"
            },
            {
              "kind": "method",
              "name": "renderExpandButton",
              "privacy": "private"
            },
            {
              "kind": "method",
              "name": "highlightCode",
              "privacy": "private"
            },
            {
              "kind": "method",
              "name": "detectLanguage",
              "privacy": "private",
              "return": {
                "type": {
                  "text": "string"
                }
              },
              "parameters": [
                {
                  "name": "code",
                  "type": {
                    "text": "string"
                  }
                }
              ]
            },
            {
              "kind": "method",
              "name": "calculateRelevance",
              "privacy": "private",
              "return": {
                "type": {
                  "text": "number"
                }
              },
              "parameters": [
                {
                  "name": "tokens",
                  "type": {
                    "text": "(string | Prism.Token)[]"
                  }
                },
                {
                  "name": "language",
                  "type": {
                    "text": "string"
                  }
                }
              ]
            },
            {
              "kind": "method",
              "name": "getTokenRelevance",
              "privacy": "private",
              "return": {
                "type": {
                  "text": "number"
                }
              },
              "parameters": [
                {
                  "name": "token",
                  "type": {
                    "text": "Prism.Token"
                  }
                },
                {
                  "name": "language",
                  "type": {
                    "text": "string"
                  }
                }
              ]
            },
            {
              "kind": "method",
              "name": "isLanguageSpecificToken",
              "privacy": "private",
              "return": {
                "type": {
                  "text": "boolean"
                }
              },
              "parameters": [
                {
                  "name": "token",
                  "type": {
                    "text": "Prism.Token"
                  }
                },
                {
                  "name": "language",
                  "type": {
                    "text": "string"
                  }
                }
              ]
            },
            {
              "kind": "method",
              "name": "determineMarkupLanguage",
              "privacy": "private",
              "return": {
                "type": {
                  "text": "string"
                }
              },
              "parameters": [
                {
                  "name": "code",
                  "type": {
                    "text": "string"
                  }
                }
              ]
            },
            {
              "kind": "method",
              "name": "checkOverflow",
              "privacy": "private"
            },
            {
              "kind": "method",
              "name": "removeLeadingWhitespace",
              "privacy": "private",
              "return": {
                "type": {
                  "text": "string"
                }
              },
              "parameters": [
                {
                  "name": "code",
                  "type": {
                    "text": "string"
                  }
                }
              ]
            },
            {
              "kind": "method",
              "name": "formatExampleCode",
              "privacy": "private",
              "parameters": [
                {
                  "name": "code",
                  "type": {
                    "text": "string"
                  }
                }
              ]
            },
            {
              "kind": "method",
              "name": "copyCode",
              "privacy": "private",
              "parameters": [
                {
                  "name": "e",
                  "type": {
                    "text": "Event"
                  }
                }
              ]
            },
            {
              "kind": "method",
              "name": "getContainerStyle",
              "privacy": "private",
              "return": {
                "type": {
                  "text": "string"
                }
              }
            },
            {
              "kind": "method",
              "name": "expandCodeView",
              "privacy": "private"
            },
            {
              "kind": "method",
              "name": "handleKeypress",
              "privacy": "private",
              "parameters": [
                {
                  "name": "e",
                  "type": {
                    "text": "KeyboardEvent"
                  }
                }
              ]
            }
          ],
          "events": [
            {
              "name": "on-copy",
              "type": {
                "text": "CustomEvent"
              },
              "description": "Emits when the copy button is clicked."
            }
          ],
          "attributes": [
            {
              "name": "darkTheme",
              "type": {
                "text": "'light' | 'dark'"
              },
              "default": "'dark'",
              "description": "Sets background and text theming.",
              "fieldName": "darkTheme"
            },
            {
              "name": "language",
              "type": {
                "text": "string"
              },
              "default": "''",
              "description": "If empty string, attempt language syntax auto-detection. Setting a value will override auto-detection and manually configure desired language.",
              "fieldName": "language"
            },
            {
              "name": "maxHeight",
              "type": {
                "text": "number | null"
              },
              "default": "null",
              "description": "Customizable max-height setting for code snippet container.",
              "fieldName": "maxHeight"
            },
            {
              "name": "codeViewLabel",
              "type": {
                "text": "string"
              },
              "default": "''",
              "description": "Optionally displayed label above code snippet container.",
              "fieldName": "codeViewLabel"
            },
            {
              "name": "copyOptionVisible",
              "type": {
                "text": "boolean"
              },
              "default": "false",
              "description": "Optionally display button to copy code snippet.",
              "fieldName": "copyOptionVisible"
            },
            {
              "name": "codeViewExpandable",
              "type": {
                "text": "boolean"
              },
              "default": "false",
              "description": "Optionally display button to expand code snippet container.",
              "fieldName": "codeViewExpandable"
            },
            {
              "name": "copyButtonText",
              "type": {
                "text": "string"
              },
              "default": "''",
              "description": "Sets copy code button text (optional).",
              "fieldName": "copyButtonText"
            },
            {
              "name": "copyButtonDescriptionAttr",
              "type": {
                "text": "string"
              },
              "default": "''",
              "description": "Sets copy button description attr value.",
              "fieldName": "copyButtonDescriptionAttr"
            },
            {
              "name": "codeSnippet",
              "type": {
                "text": "string"
              },
              "default": "''",
              "description": "Sets code snippet for display -- NOTE: original formatting is preserved.",
              "fieldName": "codeSnippet"
            },
            {
              "name": "textStrings",
              "default": "_defaultTextStrings",
              "description": "Text string customization.",
              "fieldName": "textStrings"
            }
          ],
          "superclass": {
            "name": "LitElement",
            "package": "lit"
          },
          "tagName": "kyn-block-code-view",
          "customElement": true
        }
      ],
      "exports": [
        {
          "kind": "js",
          "name": "BlockCodeView",
          "declaration": {
            "name": "BlockCodeView",
            "module": "src/components/reusable/blockCodeView/blockCodeView.ts"
          }
        },
        {
          "kind": "custom-element-definition",
          "name": "kyn-block-code-view",
          "declaration": {
            "name": "BlockCodeView",
            "module": "src/components/reusable/blockCodeView/blockCodeView.ts"
          }
        }
      ]
    },
    {
      "kind": "javascript-module",
      "path": "src/components/reusable/blockCodeView/index.ts",
      "declarations": [],
      "exports": [
        {
          "kind": "js",
          "name": "BlockCodeView",
          "declaration": {
            "name": "BlockCodeView",
            "module": "./blockCodeView"
          }
        }
      ]
    },
    {
      "kind": "javascript-module",
      "path": "src/components/reusable/breadcrumbs/breadcrumbs.ts",
      "declarations": [
        {
          "kind": "class",
          "description": "Breadcrumbs Component.",
          "name": "Breadcrumbs",
          "slots": [
            {
              "description": "Slot for inserting links.",
              "name": "unnamed"
            }
          ],
          "members": [],
          "superclass": {
            "name": "LitElement",
            "package": "lit"
          },
          "tagName": "kyn-breadcrumbs",
          "customElement": true
        }
      ],
      "exports": [
        {
          "kind": "js",
          "name": "Breadcrumbs",
          "declaration": {
            "name": "Breadcrumbs",
            "module": "src/components/reusable/breadcrumbs/breadcrumbs.ts"
          }
        },
        {
          "kind": "custom-element-definition",
          "name": "kyn-breadcrumbs",
          "declaration": {
            "name": "Breadcrumbs",
            "module": "src/components/reusable/breadcrumbs/breadcrumbs.ts"
          }
        }
      ]
    },
    {
      "kind": "javascript-module",
      "path": "src/components/reusable/breadcrumbs/index.ts",
      "declarations": [],
      "exports": [
        {
          "kind": "js",
          "name": "Breadcrumbs",
          "declaration": {
            "name": "Breadcrumbs",
            "module": "./breadcrumbs"
          }
        }
      ]
    },
    {
      "kind": "javascript-module",
      "path": "src/components/reusable/checkbox/checkbox.ts",
      "declarations": [
        {
          "kind": "class",
          "description": "Checkbox.",
          "name": "Checkbox",
          "slots": [
            {
              "description": "Slot for label text.",
              "name": "unnamed"
            }
          ],
          "members": [
            {
              "kind": "field",
              "name": "value",
              "type": {
                "text": "string"
              },
              "default": "''",
              "description": "Checkbox value.",
              "attribute": "value"
            },
            {
              "kind": "field",
              "name": "disabled",
              "type": {
                "text": "boolean"
              },
              "default": "false",
              "description": "Checkbox disabled state, inherited from the parent group.",
              "attribute": "disabled"
            },
            {
              "kind": "field",
              "name": "visiblyHidden",
              "type": {
                "text": "boolean"
              },
              "default": "false",
              "description": "Determines whether the label should be hidden from visual view but remain accessible\r\nto screen readers for accessibility purposes.",
              "attribute": "visiblyHidden"
            },
            {
              "kind": "field",
              "name": "indeterminate",
              "type": {
                "text": "boolean"
              },
              "default": "false",
              "description": "Determines whether the checkbox is in an indeterminate state.",
              "attribute": "indeterminate"
            },
            {
              "kind": "method",
              "name": "handleChange",
              "privacy": "private",
              "parameters": [
                {
                  "name": "e",
                  "type": {
                    "text": "any"
                  }
                }
              ]
            }
          ],
          "events": [
            {
              "description": "Captures the change event and emits the selected value and original event details.",
              "name": "on-checkbox-change"
            }
          ],
          "attributes": [
            {
              "name": "value",
              "type": {
                "text": "string"
              },
              "default": "''",
              "description": "Checkbox value.",
              "fieldName": "value"
            },
            {
              "name": "disabled",
              "type": {
                "text": "boolean"
              },
              "default": "false",
              "description": "Checkbox disabled state, inherited from the parent group.",
              "fieldName": "disabled"
            },
            {
              "name": "visiblyHidden",
              "type": {
                "text": "boolean"
              },
              "default": "false",
              "description": "Determines whether the label should be hidden from visual view but remain accessible\r\nto screen readers for accessibility purposes.",
              "fieldName": "visiblyHidden"
            },
            {
              "name": "indeterminate",
              "type": {
                "text": "boolean"
              },
              "default": "false",
              "description": "Determines whether the checkbox is in an indeterminate state.",
              "fieldName": "indeterminate"
            }
          ],
          "superclass": {
            "name": "LitElement",
            "package": "lit"
          },
          "tagName": "kyn-checkbox",
          "customElement": true
        }
      ],
      "exports": [
        {
          "kind": "js",
          "name": "Checkbox",
          "declaration": {
            "name": "Checkbox",
            "module": "src/components/reusable/checkbox/checkbox.ts"
          }
        },
        {
          "kind": "custom-element-definition",
          "name": "kyn-checkbox",
          "declaration": {
            "name": "Checkbox",
            "module": "src/components/reusable/checkbox/checkbox.ts"
          }
        }
      ]
    },
    {
      "kind": "javascript-module",
      "path": "src/components/reusable/checkbox/checkboxGroup.ts",
      "declarations": [
        {
          "kind": "class",
          "description": "Checkbox group container.",
          "name": "CheckboxGroup",
          "slots": [
            {
              "description": "Slot for individual checkboxes.",
              "name": "unnamed"
            },
            {
              "description": "Slot for tooltip.",
              "name": "tooltip"
            },
            {
              "description": "Slot for description text.",
              "name": "description"
            }
          ],
          "members": [
            {
              "kind": "field",
              "name": "value",
              "type": {
                "text": "Array<any>"
              },
              "default": "[]",
              "description": "Checkbox group selected values.",
              "attribute": "value"
            },
            {
              "kind": "field",
              "name": "required",
              "type": {
                "text": "boolean"
              },
              "default": "false",
              "description": "Makes a single selection required.",
              "attribute": "required"
            },
            {
              "kind": "field",
              "name": "disabled",
              "type": {
                "text": "boolean"
              },
              "default": "false",
              "description": "Checkbox group disabled state.",
              "attribute": "disabled"
            },
            {
              "kind": "field",
              "name": "horizontal",
              "type": {
                "text": "boolean"
              },
              "default": "false",
              "description": "Checkbox group horizontal style.",
              "attribute": "horizontal"
            },
            {
              "kind": "field",
              "name": "selectAll",
              "type": {
                "text": "boolean"
              },
              "default": "false",
              "description": "Adds a \"Select All\" checkbox to the top of the group.",
              "attribute": "selectAll"
            },
            {
              "kind": "field",
              "name": "hideLegend",
              "type": {
                "text": "boolean"
              },
              "default": "false",
              "description": "Hide the group legend/label visually.",
              "attribute": "hideLegend"
            },
            {
              "kind": "field",
              "name": "filterable",
              "type": {
                "text": "boolean"
              },
              "default": "false",
              "description": "Adds a search input to enable filtering of checkboxes.",
              "attribute": "filterable"
            },
            {
              "kind": "field",
              "name": "label",
              "type": {
                "text": "string"
              },
              "default": "''",
              "description": "Label text.",
              "attribute": "label"
            },
            {
              "kind": "field",
              "name": "limitCheckboxes",
              "type": {
                "text": "boolean"
              },
              "default": "false",
              "description": "Limits visible checkboxes behind a \"Show all\" button.",
              "attribute": "limitCheckboxes"
            },
            {
              "kind": "field",
              "name": "textStrings",
              "default": "{\r\n  selectAll: 'Select all',\r\n  showMore: 'Show more',\r\n  showLess: 'Show less',\r\n  search: 'Search',\r\n  required: 'Required',\r\n  error: 'Error',\r\n}",
              "description": "Text string customization.",
              "attribute": "textStrings",
              "type": {
                "text": "object"
              }
            },
            {
              "kind": "field",
              "name": "checkboxes",
              "type": {
                "text": "Array<any>"
              },
              "default": "[]"
            },
            {
              "kind": "field",
              "name": "filteredCheckboxes",
              "type": {
                "text": "Array<any>"
              },
              "default": "[]"
            },
            {
              "kind": "method",
              "name": "_validate",
              "privacy": "private",
              "parameters": [
                {
                  "name": "interacted",
                  "type": {
                    "text": "Boolean"
                  }
                },
                {
                  "name": "report",
                  "type": {
                    "text": "Boolean"
                  }
                }
              ]
            },
            {
              "kind": "method",
              "name": "_handleCheckboxChange",
              "privacy": "private",
              "parameters": [
                {
                  "name": "e",
                  "type": {
                    "text": "any"
                  }
                }
              ]
            },
            {
              "kind": "method",
              "name": "_emitChangeEvent",
              "privacy": "private"
            },
            {
              "kind": "method",
              "name": "_handleFilter",
              "privacy": "private",
              "parameters": [
                {
                  "name": "e",
                  "type": {
                    "text": "any"
                  }
                }
              ]
            },
            {
              "kind": "method",
              "name": "_toggleRevealed",
              "privacy": "private",
              "parameters": [
                {
                  "name": "revealed",
                  "type": {
                    "text": "boolean"
                  }
                }
              ]
            },
            {
              "kind": "method",
              "name": "_handleSlotChange",
              "privacy": "private"
            },
            {
              "kind": "method",
              "name": "_updateChildren",
              "privacy": "private"
            },
            {
              "kind": "method",
              "name": "_handleSubgroupChange",
              "privacy": "private",
              "parameters": [
                {
                  "name": "e",
                  "type": {
                    "text": "any"
                  }
                }
              ]
            }
          ],
          "events": [
            {
              "description": "Captures the change event and emits the selected values.",
              "name": "on-checkbox-group-change"
            },
            {
              "description": "Captures the search input event and emits the search term.",
              "name": "on-search"
            },
            {
              "description": "Captures the show more/less click and emits the expanded state.",
              "name": "on-limit-toggle"
            }
          ],
          "attributes": [
            {
              "name": "value",
              "type": {
                "text": "Array<any>"
              },
              "default": "[]",
              "description": "Checkbox group selected values.",
              "fieldName": "value"
            },
            {
              "name": "required",
              "type": {
                "text": "boolean"
              },
              "default": "false",
              "description": "Makes a single selection required.",
              "fieldName": "required"
            },
            {
              "name": "disabled",
              "type": {
                "text": "boolean"
              },
              "default": "false",
              "description": "Checkbox group disabled state.",
              "fieldName": "disabled"
            },
            {
              "name": "horizontal",
              "type": {
                "text": "boolean"
              },
              "default": "false",
              "description": "Checkbox group horizontal style.",
              "fieldName": "horizontal"
            },
            {
              "name": "selectAll",
              "type": {
                "text": "boolean"
              },
              "default": "false",
              "description": "Adds a \"Select All\" checkbox to the top of the group.",
              "fieldName": "selectAll"
            },
            {
              "name": "hideLegend",
              "type": {
                "text": "boolean"
              },
              "default": "false",
              "description": "Hide the group legend/label visually.",
              "fieldName": "hideLegend"
            },
            {
              "name": "filterable",
              "type": {
                "text": "boolean"
              },
              "default": "false",
              "description": "Adds a search input to enable filtering of checkboxes.",
              "fieldName": "filterable"
            },
            {
              "name": "label",
              "type": {
                "text": "string"
              },
              "default": "''",
              "description": "Label text.",
              "fieldName": "label"
            },
            {
              "name": "limitCheckboxes",
              "type": {
                "text": "boolean"
              },
              "default": "false",
              "description": "Limits visible checkboxes behind a \"Show all\" button.",
              "fieldName": "limitCheckboxes"
            },
            {
              "name": "textStrings",
              "default": "_defaultTextStrings",
              "description": "Text string customization.",
              "fieldName": "textStrings"
            }
          ],
          "mixins": [
            {
              "name": "FormMixin",
              "module": "/src/common/mixins/form-input"
            }
          ],
          "superclass": {
            "name": "LitElement",
            "package": "lit"
          },
          "tagName": "kyn-checkbox-group",
          "customElement": true
        }
      ],
      "exports": [
        {
          "kind": "js",
          "name": "CheckboxGroup",
          "declaration": {
            "name": "CheckboxGroup",
            "module": "src/components/reusable/checkbox/checkboxGroup.ts"
          }
        },
        {
          "kind": "custom-element-definition",
          "name": "kyn-checkbox-group",
          "declaration": {
            "name": "CheckboxGroup",
            "module": "src/components/reusable/checkbox/checkboxGroup.ts"
          }
        }
      ]
    },
    {
      "kind": "javascript-module",
      "path": "src/components/reusable/checkbox/checkboxSubgroup.ts",
      "declarations": [
        {
          "kind": "class",
          "description": "Checkbox subgroup",
          "name": "CheckboxSubgroup",
          "slots": [
            {
              "description": "Slot for child kyn-checkboxes.",
              "name": "unnamed"
            },
            {
              "description": "Slot for parent kyn-checkbox.",
              "name": "parent"
            }
          ],
          "members": [
            {
              "kind": "method",
              "name": "_handleSlotchange",
              "privacy": "private"
            },
            {
              "kind": "method",
              "name": "_syncParent",
              "privacy": "private",
              "parameters": [
                {
                  "name": "count",
                  "type": {
                    "text": "number"
                  }
                }
              ]
            },
            {
              "kind": "method",
              "name": "_handleCheckboxChange",
              "privacy": "private",
              "parameters": [
                {
                  "name": "e",
                  "type": {
                    "text": "any"
                  }
                }
              ]
            }
          ],
          "superclass": {
            "name": "LitElement",
            "package": "lit"
          },
          "tagName": "kyn-checkbox-subgroup",
          "customElement": true
        }
      ],
      "exports": [
        {
          "kind": "js",
          "name": "CheckboxSubgroup",
          "declaration": {
            "name": "CheckboxSubgroup",
            "module": "src/components/reusable/checkbox/checkboxSubgroup.ts"
          }
        },
        {
          "kind": "custom-element-definition",
          "name": "kyn-checkbox-subgroup",
          "declaration": {
            "name": "CheckboxSubgroup",
            "module": "src/components/reusable/checkbox/checkboxSubgroup.ts"
          }
        }
      ]
    },
    {
      "kind": "javascript-module",
      "path": "src/components/reusable/checkbox/index.ts",
      "declarations": [],
      "exports": [
        {
          "kind": "js",
          "name": "Checkbox",
          "declaration": {
            "name": "Checkbox",
            "module": "./checkbox"
          }
        },
        {
          "kind": "js",
          "name": "CheckboxGroup",
          "declaration": {
            "name": "CheckboxGroup",
            "module": "./checkboxGroup"
          }
        },
        {
          "kind": "js",
          "name": "CheckboxSubgroup",
          "declaration": {
            "name": "CheckboxSubgroup",
            "module": "./checkboxSubgroup"
          }
        }
      ]
    },
    {
      "kind": "javascript-module",
      "path": "src/components/reusable/datePicker/datepicker.ts",
      "declarations": [
        {
          "kind": "class",
          "description": "Datepicker: uses Flatpickr's datetime picker library -- `https://flatpickr.js.org`",
          "name": "DatePicker",
          "slots": [
            {
              "description": "Slot for tooltip.",
              "name": "tooltip"
            }
          ],
          "members": [
            {
              "kind": "field",
              "name": "label",
              "type": {
                "text": "string"
              },
              "default": "''",
              "description": "Label text.",
              "attribute": "label"
            },
            {
              "kind": "field",
              "name": "locale",
              "type": {
                "text": "SupportedLocale"
              },
              "default": "'en'",
              "attribute": "locale"
            },
            {
              "kind": "field",
              "name": "dateFormat",
              "type": {
                "text": "string"
              },
              "default": "'Y-m-d'",
              "description": "Sets flatpickr value to define how the date will be displayed in the input box (ex: `Y-m-d H:i`).",
              "attribute": "dateFormat"
            },
            {
              "kind": "field",
              "name": "defaultDate",
              "type": {
                "text": "Date | null"
              },
              "default": "null",
              "description": "Sets the initial selected date(s)",
              "attribute": "defaultDate"
            },
            {
              "kind": "field",
              "name": "defaultErrorMessage",
              "type": {
                "text": "string"
              },
              "default": "''",
              "description": "Sets default error message.",
              "attribute": "defaultErrorMessage"
            },
            {
              "kind": "field",
              "name": "required",
              "type": {
                "text": "boolean"
              },
              "default": "false",
              "description": "Sets datepicker form input value to required/required.",
              "attribute": "required"
            },
            {
              "kind": "field",
              "name": "size",
              "type": {
                "text": "string"
              },
              "default": "'md'",
              "description": "Input size. \"sm\", \"md\", or \"lg\".",
              "attribute": "size"
            },
            {
              "kind": "field",
              "name": "value",
              "type": {
                "text": "Date | Date[] | null"
              },
              "default": "null",
              "description": "Sets pre-selected date/time value.",
              "attribute": "value"
            },
            {
              "kind": "field",
              "name": "warnText",
              "type": {
                "text": "string"
              },
              "default": "''",
              "description": "Sets validation warning messaging.",
              "attribute": "warnText"
            },
            {
              "kind": "field",
              "name": "disable",
              "type": {
                "text": "(string | number | Date)[]"
              },
              "default": "[]",
              "description": "Sets flatpickr options setting to disable specific dates.",
              "attribute": "disable"
            },
            {
              "kind": "field",
              "name": "enable",
              "type": {
                "text": "(string | number | Date)[]"
              },
              "default": "[]",
              "description": "Sets flatpickr options setting to enable specific dates.",
              "attribute": "enable"
            },
            {
              "kind": "field",
              "name": "mode",
              "type": {
                "text": "'single' | 'multiple'"
              },
              "default": "'single'",
              "description": "Sets flatpickr mode to select single (default), multiple dates.",
              "attribute": "mode"
            },
            {
              "kind": "field",
              "name": "caption",
              "type": {
                "text": "string"
              },
              "default": "''",
              "description": "Sets caption to be displayed under primary date picker elements.",
              "attribute": "caption"
            },
            {
              "kind": "field",
              "name": "datePickerDisabled",
              "type": {
                "text": "boolean"
              },
              "default": "false",
              "description": "Sets entire datepicker form element to enabled/disabled.",
              "attribute": "datePickerDisabled"
            },
            {
              "kind": "field",
              "name": "twentyFourHourFormat",
              "type": {
                "text": "boolean | null"
              },
              "default": "null",
              "description": "Sets 24 hour formatting true/false.\r\nDefaults to 12H for all `en-*` locales and 24H for all other locales.",
              "attribute": "twentyFourHourFormat"
            },
            {
              "kind": "field",
              "name": "minDate",
              "type": {
                "text": "string | number | Date"
              },
              "default": "''",
              "description": "Sets lower boundary of datepicker date selection.",
              "attribute": "minDate"
            },
            {
              "kind": "field",
              "name": "maxDate",
              "type": {
                "text": "string | number | Date"
              },
              "default": "''",
              "description": "Sets upper boundary of datepicker date selection.",
              "attribute": "maxDate"
            },
            {
              "kind": "field",
              "name": "errorAriaLabel",
              "type": {
                "text": "string"
              },
              "default": "''",
              "description": "Sets aria label attribute for error message.",
              "attribute": "errorAriaLabel"
            },
            {
              "kind": "field",
              "name": "errorTitle",
              "type": {
                "text": "string"
              },
              "default": "''",
              "description": "Sets title attribute for error message.",
              "attribute": "errorTitle"
            },
            {
              "kind": "field",
              "name": "warningAriaLabel",
              "type": {
                "text": "string"
              },
              "default": "''",
              "description": "Sets aria label attribute for warning message.",
              "attribute": "warningAriaLabel"
            },
            {
              "kind": "field",
              "name": "warningTitle",
              "type": {
                "text": "string"
              },
              "default": "''",
              "description": "Sets title attribute for warning message.",
              "attribute": "warningTitle"
            },
            {
              "kind": "field",
              "name": "textStrings",
              "default": "{\r\n  requiredText: 'Required',\r\n  clearAll: 'Clear',\r\n}",
              "description": "Customizable text strings.",
              "attribute": "textStrings",
              "type": {
                "text": "object"
              }
            },
            {
              "kind": "method",
              "name": "renderValidationMessage",
              "privacy": "private",
              "parameters": [
                {
                  "name": "errorId",
                  "type": {
                    "text": "string"
                  }
                },
                {
                  "name": "warningId",
                  "type": {
                    "text": "string"
                  }
                }
              ]
            },
            {
              "kind": "method",
              "name": "getDatepickerClasses"
            },
            {
              "kind": "method",
              "name": "reinitializeFlatpickr",
              "privacy": "private"
            },
            {
              "kind": "method",
              "name": "setupAnchor",
              "privacy": "private"
            },
            {
              "kind": "method",
              "name": "_handleClear",
              "privacy": "private",
              "parameters": [
                {
                  "name": "event",
                  "type": {
                    "text": "Event"
                  }
                }
              ]
            },
            {
              "kind": "method",
              "name": "initializeFlatpickr",
              "return": {
                "type": {
                  "text": "Promise<void>"
                }
              }
            },
            {
              "kind": "method",
              "name": "updateFlatpickrOptions",
              "return": {
                "type": {
                  "text": "Promise<void>"
                }
              }
            },
            {
              "kind": "method",
              "name": "setInitialDates",
              "return": {
                "type": {
                  "text": "void"
                }
              }
            },
            {
              "kind": "method",
              "name": "getComponentFlatpickrOptions",
              "return": {
                "type": {
                  "text": "Promise<Partial<BaseOptions>>"
                }
              }
            },
            {
              "kind": "method",
              "name": "handleOpen",
              "return": {
                "type": {
                  "text": "void"
                }
              }
            },
            {
              "kind": "method",
              "name": "handleClose",
              "return": {
                "type": {
                  "text": "Promise<void>"
                }
              }
            },
            {
              "kind": "method",
              "name": "handleDateChange",
              "return": {
                "type": {
                  "text": "Promise<void>"
                }
              },
              "parameters": [
                {
                  "name": "selectedDates",
                  "type": {
                    "text": "Date[]"
                  }
                },
                {
                  "name": "dateStr",
                  "type": {
                    "text": "string"
                  }
                }
              ]
            },
            {
              "kind": "method",
              "name": "setShouldFlatpickrOpen",
              "privacy": "private",
              "return": {
                "type": {
                  "text": "void"
                }
              },
              "parameters": [
                {
                  "name": "value",
                  "type": {
                    "text": "boolean"
                  }
                }
              ]
            },
            {
              "kind": "method",
              "name": "closeFlatpickr",
              "privacy": "private",
              "return": {
                "type": {
                  "text": "void"
                }
              }
            },
            {
              "kind": "method",
              "name": "preventFlatpickrOpen",
              "privacy": "private",
              "return": {
                "type": {
                  "text": "void"
                }
              },
              "parameters": [
                {
                  "name": "event",
                  "type": {
                    "text": "Event"
                  }
                }
              ]
            },
            {
              "kind": "method",
              "name": "handleInputClickEvent",
              "privacy": "private",
              "return": {
                "type": {
                  "text": "void"
                }
              }
            },
            {
              "kind": "method",
              "name": "handleInputFocusEvent",
              "privacy": "private",
              "return": {
                "type": {
                  "text": "void"
                }
              }
            },
            {
              "kind": "method",
              "name": "_validate",
              "privacy": "private",
              "return": {
                "type": {
                  "text": "void"
                }
              },
              "parameters": [
                {
                  "name": "interacted",
                  "type": {
                    "text": "boolean"
                  }
                },
                {
                  "name": "report",
                  "type": {
                    "text": "boolean"
                  }
                }
              ]
            },
            {
              "kind": "method",
              "name": "_onChange",
              "privacy": "private"
            },
            {
              "kind": "method",
              "name": "_handleFormReset",
              "privacy": "private"
            }
          ],
          "events": [
            {
              "description": "Captures the input event and emits the selected value and original event details.",
              "name": "on-change"
            }
          ],
          "attributes": [
            {
              "name": "label",
              "type": {
                "text": "string"
              },
              "default": "''",
              "description": "Label text.",
              "fieldName": "label"
            },
            {
              "name": "locale",
              "type": {
                "text": "SupportedLocale"
              },
              "default": "'en'",
              "fieldName": "locale"
            },
            {
              "name": "dateFormat",
              "type": {
                "text": "string"
              },
              "default": "'Y-m-d'",
              "description": "Sets flatpickr value to define how the date will be displayed in the input box (ex: `Y-m-d H:i`).",
              "fieldName": "dateFormat"
            },
            {
              "name": "defaultDate",
              "type": {
                "text": "Date | null"
              },
              "default": "null",
              "description": "Sets the initial selected date(s)",
              "fieldName": "defaultDate"
            },
            {
              "name": "defaultErrorMessage",
              "type": {
                "text": "string"
              },
              "default": "''",
              "description": "Sets default error message.",
              "fieldName": "defaultErrorMessage"
            },
            {
              "name": "required",
              "type": {
                "text": "boolean"
              },
              "default": "false",
              "description": "Sets datepicker form input value to required/required.",
              "fieldName": "required"
            },
            {
              "name": "size",
              "type": {
                "text": "string"
              },
              "default": "'md'",
              "description": "Input size. \"sm\", \"md\", or \"lg\".",
              "fieldName": "size"
            },
            {
              "name": "value",
              "type": {
                "text": "Date | Date[] | null"
              },
              "default": "null",
              "description": "Sets pre-selected date/time value.",
              "fieldName": "value"
            },
            {
              "name": "warnText",
              "type": {
                "text": "string"
              },
              "default": "''",
              "description": "Sets validation warning messaging.",
              "fieldName": "warnText"
            },
            {
              "name": "disable",
              "type": {
                "text": "(string | number | Date)[]"
              },
              "default": "[]",
              "description": "Sets flatpickr options setting to disable specific dates.",
              "fieldName": "disable"
            },
            {
              "name": "enable",
              "type": {
                "text": "(string | number | Date)[]"
              },
              "default": "[]",
              "description": "Sets flatpickr options setting to enable specific dates.",
              "fieldName": "enable"
            },
            {
              "name": "mode",
              "type": {
                "text": "'single' | 'multiple'"
              },
              "default": "'single'",
              "description": "Sets flatpickr mode to select single (default), multiple dates.",
              "fieldName": "mode"
            },
            {
              "name": "caption",
              "type": {
                "text": "string"
              },
              "default": "''",
              "description": "Sets caption to be displayed under primary date picker elements.",
              "fieldName": "caption"
            },
            {
              "name": "datePickerDisabled",
              "type": {
                "text": "boolean"
              },
              "default": "false",
              "description": "Sets entire datepicker form element to enabled/disabled.",
              "fieldName": "datePickerDisabled"
            },
            {
              "name": "twentyFourHourFormat",
              "type": {
                "text": "boolean | null"
              },
              "default": "null",
              "description": "Sets 24 hour formatting true/false.\r\nDefaults to 12H for all `en-*` locales and 24H for all other locales.",
              "fieldName": "twentyFourHourFormat"
            },
            {
              "name": "minDate",
              "type": {
                "text": "string | number | Date"
              },
              "default": "''",
              "description": "Sets lower boundary of datepicker date selection.",
              "fieldName": "minDate"
            },
            {
              "name": "maxDate",
              "type": {
                "text": "string | number | Date"
              },
              "default": "''",
              "description": "Sets upper boundary of datepicker date selection.",
              "fieldName": "maxDate"
            },
            {
              "name": "errorAriaLabel",
              "type": {
                "text": "string"
              },
              "default": "''",
              "description": "Sets aria label attribute for error message.",
              "fieldName": "errorAriaLabel"
            },
            {
              "name": "errorTitle",
              "type": {
                "text": "string"
              },
              "default": "''",
              "description": "Sets title attribute for error message.",
              "fieldName": "errorTitle"
            },
            {
              "name": "warningAriaLabel",
              "type": {
                "text": "string"
              },
              "default": "''",
              "description": "Sets aria label attribute for warning message.",
              "fieldName": "warningAriaLabel"
            },
            {
              "name": "warningTitle",
              "type": {
                "text": "string"
              },
              "default": "''",
              "description": "Sets title attribute for warning message.",
              "fieldName": "warningTitle"
            },
            {
              "name": "textStrings",
              "default": "_defaultTextStrings",
              "description": "Customizable text strings.",
              "fieldName": "textStrings"
            }
          ],
          "mixins": [
            {
              "name": "FormMixin",
              "module": "/src/common/mixins/form-input"
            }
          ],
          "superclass": {
            "name": "LitElement",
            "package": "lit"
          },
          "tagName": "kyn-date-picker",
          "customElement": true
        }
      ],
      "exports": [
        {
          "kind": "js",
          "name": "DatePicker",
          "declaration": {
            "name": "DatePicker",
            "module": "src/components/reusable/datePicker/datepicker.ts"
          }
        },
        {
          "kind": "custom-element-definition",
          "name": "kyn-date-picker",
          "declaration": {
            "name": "DatePicker",
            "module": "src/components/reusable/datePicker/datepicker.ts"
          }
        }
      ]
    },
    {
      "kind": "javascript-module",
      "path": "src/components/reusable/datePicker/index.ts",
      "declarations": [],
      "exports": [
        {
          "kind": "js",
          "name": "DatePicker",
          "declaration": {
            "name": "DatePicker",
            "module": "./datepicker"
          }
        }
      ]
    },
    {
      "kind": "javascript-module",
      "path": "src/components/reusable/daterangepicker/daterangepicker.ts",
      "declarations": [
        {
          "kind": "class",
          "description": "Date Range Picker: uses Flatpickr library, range picker implementation -- `https://flatpickr.js.org/examples/#range-calendar`",
          "name": "DateRangePicker",
          "slots": [
            {
              "description": "Slot for tooltip.",
              "name": "tooltip"
            }
          ],
          "members": [
            {
              "kind": "field",
              "name": "label",
              "type": {
                "text": "string"
              },
              "default": "''",
              "description": "Label text.",
              "attribute": "label"
            },
            {
              "kind": "field",
              "name": "locale",
              "type": {
                "text": "SupportedLocale"
              },
              "default": "'en'",
              "description": "Sets and dynamically imports specific l10n calendar localization.",
              "attribute": "locale"
            },
            {
              "kind": "field",
              "name": "dateFormat",
              "type": {
                "text": "string"
              },
              "default": "'Y-m-d'",
              "description": "Sets flatpickr value to define how the date will be displayed in the input box (ex: `Y-m-d H:i`).",
              "attribute": "dateFormat"
            },
            {
              "kind": "field",
              "name": "defaultDate",
              "type": {
                "text": "Date | null"
              },
              "default": "null",
              "description": "Sets the initial selected date(s)",
              "attribute": "defaultDate"
            },
            {
              "kind": "field",
              "name": "defaultErrorMessage",
              "type": {
                "text": "string"
              },
              "default": "''",
              "description": "Sets default error message.",
              "attribute": "defaultErrorMessage"
            },
            {
              "kind": "field",
              "name": "value",
              "type": {
                "text": "[Date | null, Date | null]"
              },
              "default": "[null, null]",
              "description": "Sets date/time range value.",
              "attribute": "value"
            },
            {
              "kind": "field",
              "name": "warnText",
              "type": {
                "text": "string"
              },
              "default": "''",
              "description": "Sets validation warning messaging.",
              "attribute": "warnText"
            },
            {
              "kind": "field",
              "name": "disable",
              "type": {
                "text": "(string | number | Date)[]"
              },
              "default": "[]",
              "description": "Sets flatpickr options setting to disable specific dates.",
              "attribute": "disable"
            },
            {
              "kind": "field",
              "name": "enable",
              "type": {
                "text": "(string | number | Date)[]"
              },
              "default": "[]",
              "description": "Sets flatpickr options setting to enable specific dates.",
              "attribute": "enable"
            },
            {
              "kind": "field",
              "name": "caption",
              "type": {
                "text": "string"
              },
              "default": "''",
              "description": "Sets caption to be displayed under primary date picker elements.",
              "attribute": "caption"
            },
            {
              "kind": "field",
              "name": "required",
              "type": {
                "text": "boolean"
              },
              "default": "false",
              "description": "Sets date range picker form input value to required/required.",
              "attribute": "required"
            },
            {
              "kind": "field",
              "name": "size",
              "type": {
                "text": "string"
              },
              "default": "'md'",
              "description": "Input size. \"sm\", \"md\", or \"lg\".",
              "attribute": "size"
            },
            {
              "kind": "field",
              "name": "dateRangePickerDisabled",
              "type": {
                "text": "boolean"
              },
              "default": "false",
              "description": "Sets entire date range picker form element to enabled/disabled.",
              "attribute": "dateRangePickerDisabled"
            },
            {
              "kind": "field",
              "name": "twentyFourHourFormat",
              "type": {
                "text": "boolean | null"
              },
              "default": "null",
              "description": "Sets 24 hour formatting true/false.\r\nDefaults to 12H for all `en-` locales and 24H for all other locales.",
              "attribute": "twentyFourHourFormat"
            },
            {
              "kind": "field",
              "name": "minDate",
              "type": {
                "text": "string | number | Date"
              },
              "default": "''",
              "description": "Sets lower boundary of date range picker date selection.",
              "attribute": "minDate"
            },
            {
              "kind": "field",
              "name": "maxDate",
              "type": {
                "text": "string | number | Date"
              },
              "default": "''",
              "description": "Sets upper boundary of date range picker date selection.",
              "attribute": "maxDate"
            },
            {
              "kind": "field",
              "name": "errorAriaLabel",
              "type": {
                "text": "string"
              },
              "default": "''",
              "description": "Sets aria label attribute for error message.",
              "attribute": "errorAriaLabel"
            },
            {
              "kind": "field",
              "name": "errorTitle",
              "type": {
                "text": "string"
              },
              "default": "''",
              "description": "Sets title attribute for error message.",
              "attribute": "errorTitle"
            },
            {
              "kind": "field",
              "name": "warningAriaLabel",
              "type": {
                "text": "string"
              },
              "default": "''",
              "description": "Sets aria label attribute for warning message.",
              "attribute": "warningAriaLabel"
            },
            {
              "kind": "field",
              "name": "warningTitle",
              "type": {
                "text": "string"
              },
              "default": "''",
              "description": "Sets title attribute for warning message.",
              "attribute": "warningTitle"
            },
            {
              "kind": "field",
              "name": "textStrings",
              "default": "{\r\n  requiredText: 'Required',\r\n  clearAll: 'Clear',\r\n}",
              "description": "Customizable text strings.",
              "attribute": "textStrings",
              "type": {
                "text": "object"
              }
            },
            {
              "kind": "method",
              "name": "renderValidationMessage",
              "privacy": "private",
              "parameters": [
                {
                  "name": "errorId",
                  "type": {
                    "text": "string"
                  }
                },
                {
                  "name": "warningId",
                  "type": {
                    "text": "string"
                  }
                }
              ]
            },
            {
              "kind": "method",
              "name": "_handleClear",
              "privacy": "private",
              "parameters": [
                {
                  "name": "event",
                  "type": {
                    "text": "Event"
                  }
                }
              ]
            },
            {
              "kind": "method",
              "name": "getDateRangePickerClasses"
            },
            {
              "kind": "method",
              "name": "reinitializeFlatpickr",
              "privacy": "private"
            },
            {
              "kind": "method",
              "name": "setupAnchor",
              "privacy": "private"
            },
            {
              "kind": "method",
              "name": "initializeFlatpickr",
              "privacy": "private"
            },
            {
              "kind": "method",
              "name": "getComponentFlatpickrOptions",
              "return": {
                "type": {
                  "text": "Promise<Partial<BaseOptions>>"
                }
              }
            },
            {
              "kind": "method",
              "name": "updateFlatpickrOptions"
            },
            {
              "kind": "method",
              "name": "setInitialDates",
              "return": {
                "type": {
                  "text": "void"
                }
              }
            },
            {
              "kind": "method",
              "name": "handleOpen",
              "return": {
                "type": {
                  "text": "void"
                }
              }
            },
            {
              "kind": "method",
              "name": "handleDateChange",
              "return": {
                "type": {
                  "text": "Promise<void>"
                }
              },
              "parameters": [
                {
                  "name": "selectedDates",
                  "type": {
                    "text": "Date[]"
                  }
                }
              ]
            },
            {
              "kind": "method",
              "name": "handleClose"
            },
            {
              "kind": "method",
              "name": "updateSelectedDateRangeAria",
              "parameters": [
                {
                  "name": "selectedDates",
                  "type": {
                    "text": "Date[]"
                  }
                }
              ]
            },
            {
              "kind": "method",
              "name": "setShouldFlatpickrOpen",
              "privacy": "private",
              "parameters": [
                {
                  "name": "value",
                  "type": {
                    "text": "boolean"
                  }
                }
              ]
            },
            {
              "kind": "method",
              "name": "closeFlatpickr",
              "privacy": "private"
            },
            {
              "kind": "method",
              "name": "preventFlatpickrOpen",
              "privacy": "private",
              "parameters": [
                {
                  "name": "event",
                  "type": {
                    "text": "Event"
                  }
                }
              ]
            },
            {
              "kind": "method",
              "name": "handleInputClickEvent",
              "privacy": "private"
            },
            {
              "kind": "method",
              "name": "handleInputFocusEvent",
              "privacy": "private"
            },
            {
              "kind": "method",
              "name": "_validate",
              "privacy": "private",
              "return": {
                "type": {
                  "text": "void"
                }
              },
              "parameters": [
                {
                  "name": "interacted",
                  "type": {
                    "text": "boolean"
                  }
                },
                {
                  "name": "report",
                  "type": {
                    "text": "boolean"
                  }
                }
              ]
            },
            {
              "kind": "method",
              "name": "_onChange",
              "privacy": "private"
            },
            {
              "kind": "method",
              "name": "_handleFormReset",
              "privacy": "private"
            }
          ],
          "events": [
            {
              "description": "Captures the input event and emits the selected value and original event details.",
              "name": "on-change"
            }
          ],
          "attributes": [
            {
              "name": "label",
              "type": {
                "text": "string"
              },
              "default": "''",
              "description": "Label text.",
              "fieldName": "label"
            },
            {
              "name": "locale",
              "type": {
                "text": "SupportedLocale"
              },
              "default": "'en'",
              "description": "Sets and dynamically imports specific l10n calendar localization.",
              "fieldName": "locale"
            },
            {
              "name": "dateFormat",
              "type": {
                "text": "string"
              },
              "default": "'Y-m-d'",
              "description": "Sets flatpickr value to define how the date will be displayed in the input box (ex: `Y-m-d H:i`).",
              "fieldName": "dateFormat"
            },
            {
              "name": "defaultDate",
              "type": {
                "text": "Date | null"
              },
              "default": "null",
              "description": "Sets the initial selected date(s)",
              "fieldName": "defaultDate"
            },
            {
              "name": "defaultErrorMessage",
              "type": {
                "text": "string"
              },
              "default": "''",
              "description": "Sets default error message.",
              "fieldName": "defaultErrorMessage"
            },
            {
              "name": "value",
              "type": {
                "text": "[Date | null, Date | null]"
              },
              "default": "[null, null]",
              "description": "Sets date/time range value.",
              "fieldName": "value"
            },
            {
              "name": "warnText",
              "type": {
                "text": "string"
              },
              "default": "''",
              "description": "Sets validation warning messaging.",
              "fieldName": "warnText"
            },
            {
              "name": "disable",
              "type": {
                "text": "(string | number | Date)[]"
              },
              "default": "[]",
              "description": "Sets flatpickr options setting to disable specific dates.",
              "fieldName": "disable"
            },
            {
              "name": "enable",
              "type": {
                "text": "(string | number | Date)[]"
              },
              "default": "[]",
              "description": "Sets flatpickr options setting to enable specific dates.",
              "fieldName": "enable"
            },
            {
              "name": "caption",
              "type": {
                "text": "string"
              },
              "default": "''",
              "description": "Sets caption to be displayed under primary date picker elements.",
              "fieldName": "caption"
            },
            {
              "name": "required",
              "type": {
                "text": "boolean"
              },
              "default": "false",
              "description": "Sets date range picker form input value to required/required.",
              "fieldName": "required"
            },
            {
              "name": "size",
              "type": {
                "text": "string"
              },
              "default": "'md'",
              "description": "Input size. \"sm\", \"md\", or \"lg\".",
              "fieldName": "size"
            },
            {
              "name": "dateRangePickerDisabled",
              "type": {
                "text": "boolean"
              },
              "default": "false",
              "description": "Sets entire date range picker form element to enabled/disabled.",
              "fieldName": "dateRangePickerDisabled"
            },
            {
              "name": "twentyFourHourFormat",
              "type": {
                "text": "boolean | null"
              },
              "default": "null",
              "description": "Sets 24 hour formatting true/false.\r\nDefaults to 12H for all `en-` locales and 24H for all other locales.",
              "fieldName": "twentyFourHourFormat"
            },
            {
              "name": "minDate",
              "type": {
                "text": "string | number | Date"
              },
              "default": "''",
              "description": "Sets lower boundary of date range picker date selection.",
              "fieldName": "minDate"
            },
            {
              "name": "maxDate",
              "type": {
                "text": "string | number | Date"
              },
              "default": "''",
              "description": "Sets upper boundary of date range picker date selection.",
              "fieldName": "maxDate"
            },
            {
              "name": "errorAriaLabel",
              "type": {
                "text": "string"
              },
              "default": "''",
              "description": "Sets aria label attribute for error message.",
              "fieldName": "errorAriaLabel"
            },
            {
              "name": "errorTitle",
              "type": {
                "text": "string"
              },
              "default": "''",
              "description": "Sets title attribute for error message.",
              "fieldName": "errorTitle"
            },
            {
              "name": "warningAriaLabel",
              "type": {
                "text": "string"
              },
              "default": "''",
              "description": "Sets aria label attribute for warning message.",
              "fieldName": "warningAriaLabel"
            },
            {
              "name": "warningTitle",
              "type": {
                "text": "string"
              },
              "default": "''",
              "description": "Sets title attribute for warning message.",
              "fieldName": "warningTitle"
            },
            {
              "name": "textStrings",
              "default": "_defaultTextStrings",
              "description": "Customizable text strings.",
              "fieldName": "textStrings"
            }
          ],
          "mixins": [
            {
              "name": "FormMixin",
              "module": "/src/common/mixins/form-input"
            }
          ],
          "superclass": {
            "name": "LitElement",
            "package": "lit"
          },
          "tagName": "kyn-date-range-picker",
          "customElement": true
        }
      ],
      "exports": [
        {
          "kind": "js",
          "name": "DateRangePicker",
          "declaration": {
            "name": "DateRangePicker",
            "module": "src/components/reusable/daterangepicker/daterangepicker.ts"
          }
        },
        {
          "kind": "custom-element-definition",
          "name": "kyn-date-range-picker",
          "declaration": {
            "name": "DateRangePicker",
            "module": "src/components/reusable/daterangepicker/daterangepicker.ts"
          }
        }
      ]
    },
    {
      "kind": "javascript-module",
      "path": "src/components/reusable/daterangepicker/index.ts",
      "declarations": [],
      "exports": [
        {
          "kind": "js",
          "name": "DateRangePicker",
          "declaration": {
            "name": "DateRangePicker",
            "module": "./daterangepicker"
          }
        }
      ]
    },
    {
      "kind": "javascript-module",
      "path": "src/components/reusable/dropdown/dropdown.ts",
      "declarations": [
        {
          "kind": "class",
          "description": "Dropdown, single select.",
          "name": "Dropdown",
          "slots": [
            {
              "description": "Slot for dropdown options.",
              "name": "unnamed"
            },
            {
              "description": "Slot for tooltip.",
              "name": "tooltip"
            }
          ],
          "members": [
            {
              "kind": "field",
              "name": "label",
              "type": {
                "text": "string"
              },
              "default": "''",
              "description": "Label text.",
              "attribute": "label"
            },
            {
              "kind": "field",
              "name": "size",
              "type": {
                "text": "string"
              },
              "default": "'md'",
              "description": "Dropdown size/height. \"sm\", \"md\", or \"lg\".",
              "attribute": "size"
            },
            {
              "kind": "field",
              "name": "inline",
              "type": {
                "text": "boolean"
              },
              "default": "false",
              "description": "Dropdown inline style type.",
              "attribute": "inline"
            },
            {
              "kind": "field",
              "name": "caption",
              "type": {
                "text": "string"
              },
              "default": "''",
              "description": "Optional text beneath the input.",
              "attribute": "caption"
            },
            {
              "kind": "field",
              "name": "placeholder",
              "type": {
                "text": "string"
              },
              "default": "''",
              "description": "Dropdown placeholder.",
              "attribute": "placeholder"
            },
            {
              "kind": "field",
              "name": "open",
              "type": {
                "text": "boolean"
              },
              "default": "false",
              "description": "Listbox/drawer open state.",
              "attribute": "open"
            },
            {
              "kind": "field",
              "name": "searchable",
              "type": {
                "text": "boolean"
              },
              "default": "false",
              "description": "Makes the dropdown searchable.",
              "attribute": "searchable"
            },
            {
              "kind": "field",
              "name": "filterSearch",
              "type": {
                "text": "boolean"
              },
              "default": "false",
              "description": "Searchable variant filters results.",
              "attribute": "filterSearch"
            },
            {
              "kind": "field",
              "name": "multiple",
              "type": {
                "text": "boolean"
              },
              "default": "false",
              "description": "Enabled multi-select functionality.",
              "attribute": "multiple"
            },
            {
              "kind": "field",
              "name": "required",
              "type": {
                "text": "boolean"
              },
              "default": "false",
              "description": "Makes the dropdown required.",
              "attribute": "required"
            },
            {
              "kind": "field",
              "name": "disabled",
              "type": {
                "text": "boolean"
              },
              "default": "false",
              "description": "Dropdown disabled state.",
              "attribute": "disabled"
            },
            {
              "kind": "field",
              "name": "hideTags",
              "type": {
                "text": "boolean"
              },
              "default": "false",
              "description": "Hide the tags below multi-select.",
              "attribute": "hideTags"
            },
            {
              "kind": "field",
              "name": "selectAll",
              "type": {
                "text": "boolean"
              },
              "default": "false",
              "description": "Adds a \"Select all\" option to the top of a multi-select dropdown.",
              "attribute": "selectAll"
            },
            {
              "kind": "field",
              "name": "selectAllText",
              "type": {
                "text": "string"
              },
              "default": "'Select all'",
              "description": "\"Select all\" text customization.",
              "attribute": "selectAllText"
            },
            {
              "kind": "field",
              "name": "menuMinWidth",
              "type": {
                "text": "string"
              },
              "default": "'initial'",
              "description": "Menu CSS min-width value.",
              "attribute": "menuMinWidth"
            },
            {
              "kind": "field",
              "name": "textStrings",
              "default": "{\r\n  selectedOptions: 'List of selected options',\r\n  required: 'Required',\r\n  error: 'Error',\r\n}",
              "description": "Text string customization.",
              "attribute": "textStrings",
              "type": {
                "text": "object"
              }
            },
            {
              "kind": "field",
              "name": "searchText",
              "type": {
                "text": "string"
              },
              "default": "''",
              "description": "Search input value.",
              "attribute": "searchText"
            },
            {
              "kind": "method",
              "name": "handleSlotChange",
              "privacy": "private"
            },
            {
              "kind": "method",
              "name": "handleClick",
              "privacy": "private"
            },
            {
              "kind": "method",
              "name": "_handleLabelClick",
              "privacy": "private"
            },
            {
              "kind": "method",
              "name": "handleButtonKeydown",
              "privacy": "private",
              "parameters": [
                {
                  "name": "e",
                  "type": {
                    "text": "any"
                  }
                }
              ]
            },
            {
              "kind": "method",
              "name": "handleListKeydown",
              "privacy": "private",
              "parameters": [
                {
                  "name": "e",
                  "type": {
                    "text": "any"
                  }
                }
              ]
            },
            {
              "kind": "method",
              "name": "handleListBlur",
              "privacy": "private",
              "parameters": [
                {
                  "name": "e",
                  "type": {
                    "text": "any"
                  }
                }
              ]
            },
            {
              "kind": "method",
              "name": "handleKeyboard",
              "privacy": "private",
              "parameters": [
                {
                  "name": "e",
                  "type": {
                    "text": "any"
                  }
                },
                {
                  "name": "keyCode",
                  "type": {
                    "text": "number"
                  }
                },
                {
                  "name": "target",
                  "type": {
                    "text": "string"
                  }
                }
              ]
            },
            {
              "kind": "method",
              "name": "handleClearMultiple",
              "privacy": "private",
              "parameters": [
                {
                  "name": "e",
                  "type": {
                    "text": "any"
                  }
                }
              ]
            },
            {
              "kind": "method",
              "name": "handleTagClear",
              "privacy": "private",
              "parameters": [
                {
                  "name": "value",
                  "type": {
                    "text": "string"
                  }
                }
              ]
            },
            {
              "kind": "method",
              "name": "handleClear",
              "privacy": "private",
              "parameters": [
                {
                  "name": "e",
                  "type": {
                    "text": "any"
                  }
                }
              ]
            },
            {
              "kind": "method",
              "name": "handleSearchClick",
              "privacy": "private",
              "parameters": [
                {
                  "name": "e",
                  "type": {
                    "text": "any"
                  }
                }
              ]
            },
            {
              "kind": "method",
              "name": "handleButtonBlur",
              "privacy": "private",
              "parameters": [
                {
                  "name": "e",
                  "type": {
                    "text": "any"
                  }
                }
              ]
            },
            {
              "kind": "method",
              "name": "handleSearchBlur",
              "privacy": "private",
              "parameters": [
                {
                  "name": "e",
                  "type": {
                    "text": "any"
                  }
                }
              ]
            },
            {
              "kind": "method",
              "name": "handleSearchKeydown",
              "privacy": "private",
              "parameters": [
                {
                  "name": "e",
                  "type": {
                    "text": "any"
                  }
                }
              ]
            },
            {
              "kind": "method",
              "name": "handleSearchInput",
              "privacy": "private",
              "parameters": [
                {
                  "name": "e",
                  "type": {
                    "text": "any"
                  }
                }
              ]
            },
            {
              "kind": "method",
              "name": "_updateSelectedOptions",
              "privacy": "private"
            },
            {
              "kind": "method",
              "name": "_handleClick",
              "privacy": "private",
              "parameters": [
                {
                  "name": "e",
                  "type": {
                    "text": "any"
                  }
                }
              ]
            },
            {
              "kind": "method",
              "name": "_handleBlur",
              "privacy": "private",
              "parameters": [
                {
                  "name": "e",
                  "type": {
                    "text": "any"
                  }
                }
              ]
            },
            {
              "kind": "method",
              "name": "_handleClickOut",
              "privacy": "private",
              "parameters": [
                {
                  "name": "e",
                  "type": {
                    "text": "Event"
                  }
                }
              ]
            },
            {
              "kind": "method",
              "name": "updateValue",
              "privacy": "private",
              "parameters": [
                {
                  "name": "value",
                  "type": {
                    "text": "string"
                  }
                },
                {
                  "name": "selected",
                  "default": "false"
                }
              ]
            },
            {
              "kind": "method",
              "name": "_validate",
              "privacy": "private",
              "parameters": [
                {
                  "name": "interacted",
                  "type": {
                    "text": "Boolean"
                  }
                },
                {
                  "name": "report",
                  "type": {
                    "text": "Boolean"
                  }
                }
              ]
            },
            {
              "kind": "method",
              "name": "emitValue",
              "privacy": "private"
            },
            {
              "kind": "method",
              "name": "_emitSearch",
              "privacy": "private"
            },
            {
              "kind": "method",
              "name": "_updateTags",
              "privacy": "private"
            },
            {
              "kind": "method",
              "name": "_updateOptions",
              "privacy": "private"
            }
          ],
          "events": [
            {
              "description": "Captures the input event and emits the selected value and original event details.",
              "name": "on-change"
            },
            {
              "description": "Capture the search input event and emits the search text.",
              "name": "on-search"
            },
            {
              "description": "Captures the the multi-select clear all button click event and emits the value.",
              "name": "on-clear-all"
            }
          ],
          "attributes": [
            {
              "name": "label",
              "type": {
                "text": "string"
              },
              "default": "''",
              "description": "Label text.",
              "fieldName": "label"
            },
            {
              "name": "size",
              "type": {
                "text": "string"
              },
              "default": "'md'",
              "description": "Dropdown size/height. \"sm\", \"md\", or \"lg\".",
              "fieldName": "size"
            },
            {
              "name": "inline",
              "type": {
                "text": "boolean"
              },
              "default": "false",
              "description": "Dropdown inline style type.",
              "fieldName": "inline"
            },
            {
              "name": "caption",
              "type": {
                "text": "string"
              },
              "default": "''",
              "description": "Optional text beneath the input.",
              "fieldName": "caption"
            },
            {
              "name": "placeholder",
              "type": {
                "text": "string"
              },
              "default": "''",
              "description": "Dropdown placeholder.",
              "fieldName": "placeholder"
            },
            {
              "name": "open",
              "type": {
                "text": "boolean"
              },
              "default": "false",
              "description": "Listbox/drawer open state.",
              "fieldName": "open"
            },
            {
              "name": "searchable",
              "type": {
                "text": "boolean"
              },
              "default": "false",
              "description": "Makes the dropdown searchable.",
              "fieldName": "searchable"
            },
            {
              "name": "filterSearch",
              "type": {
                "text": "boolean"
              },
              "default": "false",
              "description": "Searchable variant filters results.",
              "fieldName": "filterSearch"
            },
            {
              "name": "multiple",
              "type": {
                "text": "boolean"
              },
              "default": "false",
              "description": "Enabled multi-select functionality.",
              "fieldName": "multiple"
            },
            {
              "name": "required",
              "type": {
                "text": "boolean"
              },
              "default": "false",
              "description": "Makes the dropdown required.",
              "fieldName": "required"
            },
            {
              "name": "disabled",
              "type": {
                "text": "boolean"
              },
              "default": "false",
              "description": "Dropdown disabled state.",
              "fieldName": "disabled"
            },
            {
              "name": "hideTags",
              "type": {
                "text": "boolean"
              },
              "default": "false",
              "description": "Hide the tags below multi-select.",
              "fieldName": "hideTags"
            },
            {
              "name": "selectAll",
              "type": {
                "text": "boolean"
              },
              "default": "false",
              "description": "Adds a \"Select all\" option to the top of a multi-select dropdown.",
              "fieldName": "selectAll"
            },
            {
              "name": "selectAllText",
              "type": {
                "text": "string"
              },
              "default": "'Select all'",
              "description": "\"Select all\" text customization.",
              "fieldName": "selectAllText"
            },
            {
              "name": "menuMinWidth",
              "type": {
                "text": "string"
              },
              "default": "'initial'",
              "description": "Menu CSS min-width value.",
              "fieldName": "menuMinWidth"
            },
            {
              "name": "textStrings",
              "default": "_defaultTextStrings",
              "description": "Text string customization.",
              "fieldName": "textStrings"
            },
            {
              "name": "searchText",
              "type": {
                "text": "string"
              },
              "default": "''",
              "description": "Search input value.",
              "fieldName": "searchText"
            }
          ],
          "mixins": [
            {
              "name": "FormMixin",
              "module": "/src/common/mixins/form-input"
            }
          ],
          "superclass": {
            "name": "LitElement",
            "package": "lit"
          },
          "tagName": "kyn-dropdown",
          "customElement": true
        }
      ],
      "exports": [
        {
          "kind": "js",
          "name": "Dropdown",
          "declaration": {
            "name": "Dropdown",
            "module": "src/components/reusable/dropdown/dropdown.ts"
          }
        },
        {
          "kind": "custom-element-definition",
          "name": "kyn-dropdown",
          "declaration": {
            "name": "Dropdown",
            "module": "src/components/reusable/dropdown/dropdown.ts"
          }
        }
      ]
    },
    {
      "kind": "javascript-module",
      "path": "src/components/reusable/dropdown/dropdownCategory.ts",
      "declarations": [
        {
          "kind": "class",
          "description": "Dropdown category.",
          "name": "DropdownCategory",
          "slots": [
            {
              "description": "Slot for category title text.",
              "name": "unnamed"
            }
          ],
          "members": [],
          "superclass": {
            "name": "LitElement",
            "package": "lit"
          },
          "tagName": "kyn-dropdown-category",
          "customElement": true
        }
      ],
      "exports": [
        {
          "kind": "js",
          "name": "DropdownCategory",
          "declaration": {
            "name": "DropdownCategory",
            "module": "src/components/reusable/dropdown/dropdownCategory.ts"
          }
        },
        {
          "kind": "custom-element-definition",
          "name": "kyn-dropdown-category",
          "declaration": {
            "name": "DropdownCategory",
            "module": "src/components/reusable/dropdown/dropdownCategory.ts"
          }
        }
      ]
    },
    {
      "kind": "javascript-module",
      "path": "src/components/reusable/dropdown/dropdownOption.ts",
      "declarations": [
        {
          "kind": "class",
          "description": "Dropdown option.",
          "name": "DropdownOption",
          "slots": [
            {
              "description": "Slot for option text.",
              "name": "unnamed"
            }
          ],
          "members": [
            {
              "kind": "field",
              "name": "value",
              "type": {
                "text": "string"
              },
              "default": "''",
              "description": "Option value.",
              "attribute": "value"
            },
            {
              "kind": "field",
              "name": "disabled",
              "type": {
                "text": "boolean"
              },
              "default": "false",
              "description": "Option disabled state.",
              "attribute": "disabled"
            },
            {
              "kind": "field",
              "name": "indeterminate",
              "type": {
                "text": "boolean"
              },
              "default": "false",
              "description": "Determines whether the checkbox is in an indeterminate state.",
              "attribute": "indeterminate",
              "reflects": true
            },
            {
              "kind": "method",
              "name": "handleSlotChange",
              "privacy": "private",
              "parameters": [
                {
                  "name": "e",
                  "type": {
                    "text": "any"
                  }
                }
              ]
            },
            {
              "kind": "method",
              "name": "handleClick",
              "privacy": "private",
              "parameters": [
                {
                  "name": "e",
                  "type": {
                    "text": "Event"
                  }
                }
              ]
            },
            {
              "kind": "method",
              "name": "handleBlur",
              "privacy": "private",
              "parameters": [
                {
                  "name": "e",
                  "type": {
                    "text": "any"
                  }
                }
              ]
            }
          ],
          "events": [
            {
              "description": "Emits the option details to the parent dropdown.",
              "name": "on-click"
            }
          ],
          "attributes": [
            {
              "name": "value",
              "type": {
                "text": "string"
              },
              "default": "''",
              "description": "Option value.",
              "fieldName": "value"
            },
            {
              "name": "disabled",
              "type": {
                "text": "boolean"
              },
              "default": "false",
              "description": "Option disabled state.",
              "fieldName": "disabled"
            },
            {
              "name": "indeterminate",
              "type": {
                "text": "boolean"
              },
              "default": "false",
              "description": "Determines whether the checkbox is in an indeterminate state.",
              "fieldName": "indeterminate"
            }
          ],
          "superclass": {
            "name": "LitElement",
            "package": "lit"
          },
          "tagName": "kyn-dropdown-option",
          "customElement": true
        }
      ],
      "exports": [
        {
          "kind": "js",
          "name": "DropdownOption",
          "declaration": {
            "name": "DropdownOption",
            "module": "src/components/reusable/dropdown/dropdownOption.ts"
          }
        },
        {
          "kind": "custom-element-definition",
          "name": "kyn-dropdown-option",
          "declaration": {
            "name": "DropdownOption",
            "module": "src/components/reusable/dropdown/dropdownOption.ts"
          }
        }
      ]
    },
    {
      "kind": "javascript-module",
      "path": "src/components/reusable/dropdown/index.ts",
      "declarations": [],
      "exports": [
        {
          "kind": "js",
          "name": "Dropdown",
          "declaration": {
            "name": "Dropdown",
            "module": "./dropdown"
          }
        },
        {
          "kind": "js",
          "name": "DropdownOption",
          "declaration": {
            "name": "DropdownOption",
            "module": "./dropdownOption"
          }
        },
        {
          "kind": "js",
          "name": "DropdownCategory",
          "declaration": {
            "name": "DropdownCategory",
            "module": "./dropdownCategory"
          }
        }
      ]
    },
    {
      "kind": "javascript-module",
      "path": "src/components/reusable/globalFilter/globalFilter.ts",
      "declarations": [
        {
          "kind": "class",
          "description": "Global Filter bar.",
          "name": "GlobalFilter",
          "slots": [
            {
<<<<<<< HEAD
              "description": "Left slot, intended for search input and modal.",
              "name": "unnamed"
            },
            {
              "description": "Right slot, intended for action buttons and overflow menu.",
              "name": "actions"
            },
            {
              "description": "Slot below the filter bar, for tag group.",
              "name": "tags"
=======
              "kind": "field",
              "name": "inline",
              "type": {
                "text": "boolean"
              },
              "default": "false",
              "description": "Use inline style instead of block.",
              "attribute": "inline"
            },
            {
              "kind": "field",
              "name": "lines",
              "type": {
                "text": "number"
              },
              "default": "1",
              "description": "Number of skeleton lines to show.",
              "attribute": "lines"
            }
          ],
          "attributes": [
            {
              "name": "inline",
              "type": {
                "text": "boolean"
              },
              "default": "false",
              "description": "Use inline style instead of block.",
              "fieldName": "inline"
            },
            {
              "name": "lines",
              "type": {
                "text": "number"
              },
              "default": "1",
              "description": "Number of skeleton lines to show.",
              "fieldName": "lines"
>>>>>>> 0956942c
            }
          ],
          "members": [],
          "superclass": {
            "name": "LitElement",
            "package": "lit"
          },
          "tagName": "kyn-global-filter",
          "customElement": true
        }
      ],
      "exports": [
        {
          "kind": "js",
          "name": "GlobalFilter",
          "declaration": {
            "name": "GlobalFilter",
            "module": "src/components/reusable/globalFilter/globalFilter.ts"
          }
        },
        {
          "kind": "custom-element-definition",
          "name": "kyn-global-filter",
          "declaration": {
            "name": "GlobalFilter",
            "module": "src/components/reusable/globalFilter/globalFilter.ts"
          }
        }
      ]
    },
    {
      "kind": "javascript-module",
      "path": "src/components/reusable/globalFilter/index.ts",
      "declarations": [],
      "exports": [
        {
          "kind": "js",
          "name": "GlobalFilter",
          "declaration": {
            "name": "GlobalFilter",
            "module": "./globalFilter"
          }
        }
      ]
    },
    {
      "kind": "javascript-module",
      "path": "src/components/reusable/errorBlock/errorBlock.ts",
      "declarations": [
        {
          "kind": "class",
          "description": "Error block.",
          "name": "ErrorBlock",
          "slots": [
            {
              "description": "Slot for the error description.",
              "name": "unnamed"
            },
            {
              "description": "Slot for the error image.",
              "name": "image"
            },
            {
              "description": "Slot for the action buttons.",
              "name": "actions"
            }
          ],
          "members": [
            {
              "kind": "field",
              "name": "titleText",
              "type": {
                "text": "string"
              },
              "default": "''",
              "description": "Title text",
              "attribute": "titleText"
            }
          ],
          "attributes": [
            {
              "name": "titleText",
              "type": {
                "text": "string"
              },
              "default": "''",
              "description": "Title text",
              "fieldName": "titleText"
            }
          ],
          "superclass": {
            "name": "LitElement",
            "package": "lit"
          },
          "tagName": "kyn-error-block",
          "customElement": true
        }
      ],
      "exports": [
        {
          "kind": "js",
          "name": "ErrorBlock",
          "declaration": {
            "name": "ErrorBlock",
            "module": "src/components/reusable/errorBlock/errorBlock.ts"
          }
        },
        {
          "kind": "custom-element-definition",
          "name": "kyn-error-block",
          "declaration": {
            "name": "ErrorBlock",
            "module": "src/components/reusable/errorBlock/errorBlock.ts"
          }
        }
      ]
    },
    {
      "kind": "javascript-module",
      "path": "src/components/reusable/errorBlock/index.ts",
      "declarations": [],
      "exports": [
        {
          "kind": "js",
          "name": "ErrorBlock",
          "declaration": {
            "name": "ErrorBlock",
            "module": "./errorBlock"
          }
        }
      ]
    },
    {
      "kind": "javascript-module",
      "path": "src/components/reusable/inlineCodeView/index.ts",
      "declarations": [],
      "exports": [
        {
          "kind": "js",
          "name": "InlineCodeView",
          "declaration": {
            "name": "InlineCodeView",
            "module": "./inlineCodeView"
          }
        }
      ]
    },
    {
      "kind": "javascript-module",
      "path": "src/components/reusable/inlineCodeView/inlineCodeView.ts",
      "declarations": [
        {
          "kind": "class",
          "description": "`<kyn-inline-code-view>` component to display code snippets inline within HTML content.",
          "name": "InlineCodeView",
          "slots": [
            {
              "description": "inline code snippet slot.",
              "name": "unnamed"
            }
          ],
          "members": [
            {
              "kind": "field",
              "name": "darkTheme",
              "type": {
                "text": "'light' | 'dark'"
              },
              "default": "'dark'",
              "description": "Sets background and text theming.",
              "attribute": "darkTheme"
            },
            {
              "kind": "field",
              "name": "snippetFontSize",
              "type": {
                "text": "number"
              },
              "default": "14",
              "description": "Font size value (px) to match code snippet font-size of surrounding text (min, default 14px).",
              "attribute": "snippetFontSize"
            }
          ],
          "attributes": [
            {
              "name": "darkTheme",
              "type": {
                "text": "'light' | 'dark'"
              },
              "default": "'dark'",
              "description": "Sets background and text theming.",
              "fieldName": "darkTheme"
            },
            {
              "name": "snippetFontSize",
              "type": {
                "text": "number"
              },
              "default": "14",
              "description": "Font size value (px) to match code snippet font-size of surrounding text (min, default 14px).",
              "fieldName": "snippetFontSize"
            }
          ],
          "superclass": {
            "name": "LitElement",
            "package": "lit"
          },
          "tagName": "kyn-inline-code-view",
          "customElement": true
        }
      ],
      "exports": [
        {
          "kind": "js",
          "name": "InlineCodeView",
          "declaration": {
            "name": "InlineCodeView",
            "module": "src/components/reusable/inlineCodeView/inlineCodeView.ts"
          }
        },
        {
          "kind": "custom-element-definition",
          "name": "kyn-inline-code-view",
          "declaration": {
            "name": "InlineCodeView",
            "module": "src/components/reusable/inlineCodeView/inlineCodeView.ts"
          }
        }
      ]
    },
    {
      "kind": "javascript-module",
      "path": "src/components/reusable/loaders/index.ts",
      "declarations": [],
      "exports": [
        {
          "kind": "js",
          "name": "Loader",
          "declaration": {
            "name": "Loader",
            "module": "./loader"
          }
        },
        {
          "kind": "js",
          "name": "LoaderInline",
          "declaration": {
            "name": "LoaderInline",
            "module": "./inline"
          }
        },
        {
          "kind": "js",
          "name": "Skeleton",
          "declaration": {
            "name": "Skeleton",
            "module": "./skeleton"
          }
        }
      ]
    },
    {
      "kind": "javascript-module",
      "path": "src/components/reusable/loaders/inline.ts",
      "declarations": [
        {
          "kind": "class",
          "description": "Inline Loader.",
          "name": "LoaderInline",
          "slots": [
            {
              "description": "Slot for text/description.",
              "name": "unnamed"
            }
          ],
          "members": [
            {
              "kind": "field",
              "name": "status",
              "type": {
                "text": "string"
              },
              "default": "'active'",
              "description": "Status. Can be `active`, `inactive`, `success`, `error`.",
              "attribute": "status"
            },
            {
              "kind": "method",
              "name": "_emitStart",
              "privacy": "private"
            },
            {
              "kind": "method",
              "name": "_emitStop",
              "privacy": "private"
            }
          ],
          "events": [
            {
              "description": "Emits when the loader been started.",
              "name": "on-start"
            },
            {
              "description": "Emits when the loader has been stopped and all animations have completed.",
              "name": "on-stop"
            }
          ],
          "attributes": [
            {
              "name": "status",
              "type": {
                "text": "string"
              },
              "default": "'active'",
              "description": "Status. Can be `active`, `inactive`, `success`, `error`.",
              "fieldName": "status"
            }
          ],
          "superclass": {
            "name": "LitElement",
            "package": "lit"
          },
          "tagName": "kyn-loader-inline",
          "customElement": true
        }
      ],
      "exports": [
        {
          "kind": "js",
          "name": "LoaderInline",
          "declaration": {
            "name": "LoaderInline",
            "module": "src/components/reusable/loaders/inline.ts"
          }
        },
        {
          "kind": "custom-element-definition",
          "name": "kyn-loader-inline",
          "declaration": {
            "name": "LoaderInline",
            "module": "src/components/reusable/loaders/inline.ts"
          }
        }
      ]
    },
    {
      "kind": "javascript-module",
      "path": "src/components/reusable/loaders/loader.ts",
      "declarations": [
        {
          "kind": "class",
          "description": "Loader.",
          "name": "Loader",
          "members": [
            {
              "kind": "field",
              "name": "stopped",
              "type": {
                "text": "boolean"
              },
              "default": "false",
              "description": "Animation stopped state",
              "attribute": "stopped"
            },
            {
              "kind": "field",
              "name": "overlay",
              "type": {
                "text": "boolean"
              },
              "default": "false",
              "description": "Display the loader as an overlay",
              "attribute": "overlay"
            },
            {
              "kind": "method",
              "name": "_emitStart",
              "privacy": "private"
            },
            {
              "kind": "method",
              "name": "_emitStop",
              "privacy": "private"
            }
          ],
          "events": [
            {
              "description": "Emits when the loader been started.",
              "name": "on-start"
            },
            {
              "description": "Emits when the loader has been stopped and all animations have completed.",
              "name": "on-stop"
            }
          ],
          "attributes": [
            {
              "name": "stopped",
              "type": {
                "text": "boolean"
              },
              "default": "false",
              "description": "Animation stopped state",
              "fieldName": "stopped"
            },
            {
              "name": "overlay",
              "type": {
                "text": "boolean"
              },
              "default": "false",
              "description": "Display the loader as an overlay",
              "fieldName": "overlay"
            }
          ],
          "superclass": {
            "name": "LitElement",
            "package": "lit"
          },
          "tagName": "kyn-loader",
          "customElement": true
        }
      ],
      "exports": [
        {
          "kind": "js",
          "name": "Loader",
          "declaration": {
            "name": "Loader",
            "module": "src/components/reusable/loaders/loader.ts"
          }
        },
        {
          "kind": "custom-element-definition",
          "name": "kyn-loader",
          "declaration": {
            "name": "Loader",
            "module": "src/components/reusable/loaders/loader.ts"
          }
        }
      ]
    },
    {
      "kind": "javascript-module",
      "path": "src/components/reusable/loaders/skeleton.ts",
      "declarations": [
        {
          "kind": "class",
          "description": "Skeleton block",
          "name": "Skeleton",
          "members": [
            {
              "kind": "field",
              "name": "inline",
              "type": {
                "text": "boolean"
              },
              "default": "false",
              "description": "Use inline style instead of block.",
              "attribute": "inline"
            }
          ],
          "attributes": [
            {
              "name": "inline",
              "type": {
                "text": "boolean"
              },
              "default": "false",
              "description": "Use inline style instead of block.",
              "fieldName": "inline"
            }
          ],
          "superclass": {
            "name": "LitElement",
            "package": "lit"
          },
          "tagName": "kyn-skeleton",
          "customElement": true
        }
      ],
      "exports": [
        {
          "kind": "js",
          "name": "Skeleton",
          "declaration": {
            "name": "Skeleton",
            "module": "src/components/reusable/loaders/skeleton.ts"
          }
        },
        {
          "kind": "custom-element-definition",
          "name": "kyn-skeleton",
          "declaration": {
            "name": "Skeleton",
            "module": "src/components/reusable/loaders/skeleton.ts"
          }
        }
      ]
    },
    {
      "kind": "javascript-module",
      "path": "src/components/reusable/modal/index.ts",
      "declarations": [],
      "exports": [
        {
          "kind": "js",
          "name": "Modal",
          "declaration": {
            "name": "Modal",
            "module": "./modal"
          }
        }
      ]
    },
    {
      "kind": "javascript-module",
      "path": "src/components/reusable/modal/modal.ts",
      "declarations": [
        {
          "kind": "class",
          "description": "Modal.",
          "name": "Modal",
          "slots": [
            {
              "description": "Slot for modal body content.",
              "name": "unnamed"
            },
            {
              "description": "Slot for the anchor button content.",
              "name": "anchor"
            }
          ],
          "members": [
            {
              "kind": "field",
              "name": "open",
              "type": {
                "text": "boolean"
              },
              "default": "false",
              "description": "Modal open state.",
              "attribute": "open"
            },
            {
              "kind": "field",
              "name": "size",
              "type": {
                "text": "string"
              },
              "default": "'auto'",
              "description": "Modal size. `'auto'`, `'md'`, or `'lg'`.",
              "attribute": "size"
            },
            {
              "kind": "field",
              "name": "titleText",
              "type": {
                "text": "string"
              },
              "default": "''",
              "description": "Title/heading text, required.",
              "attribute": "titleText"
            },
            {
              "kind": "field",
              "name": "labelText",
              "type": {
                "text": "string"
              },
              "default": "''",
              "description": "Label text, optional.",
              "attribute": "labelText"
            },
            {
              "kind": "field",
              "name": "okText",
              "type": {
                "text": "string"
              },
              "default": "'OK'",
              "description": "OK button text.",
              "attribute": "okText"
            },
            {
              "kind": "field",
              "name": "cancelText",
              "type": {
                "text": "string"
              },
              "default": "'Cancel'",
              "description": "Cancel button text.",
              "attribute": "cancelText"
            },
            {
              "kind": "field",
              "name": "destructive",
              "type": {
                "text": "boolean"
              },
              "default": "false",
              "description": "Changes the primary button styles to indicate the action is destructive.",
              "attribute": "destructive"
            },
            {
              "kind": "field",
              "name": "okDisabled",
              "type": {
                "text": "boolean"
              },
              "default": "false",
              "description": "Disables the primary button.",
              "attribute": "okDisabled"
            },
            {
              "kind": "field",
              "name": "secondaryDisabled",
              "type": {
                "text": "boolean"
              },
              "default": "false",
              "description": "Disables the secondary button.",
              "attribute": "secondaryDisabled"
            },
            {
              "kind": "field",
              "name": "hideFooter",
              "type": {
                "text": "boolean"
              },
              "default": "false",
              "description": "Hides the footer/action buttons to create a passive modal.",
              "attribute": "hideFooter"
            },
            {
              "kind": "field",
              "name": "secondaryButtonText",
              "type": {
                "text": "string"
              },
              "default": "'Secondary'",
              "description": "Secondary button text.",
              "attribute": "secondaryButtonText"
            },
            {
              "kind": "field",
              "name": "showSecondaryButton",
              "type": {
                "text": "boolean"
              },
              "default": "false",
              "description": "Hides the secondary button.",
              "attribute": "showSecondaryButton"
            },
            {
              "kind": "field",
              "name": "hideCancelButton",
              "type": {
                "text": "boolean"
              },
              "default": "false",
              "description": "Hides the cancel button.",
              "attribute": "hideCancelButton"
            },
            {
              "kind": "field",
              "name": "beforeClose",
              "type": {
                "text": "Function"
              },
              "description": "Function to execute before the modal can close. Useful for running checks or validations before closing. Exposes `returnValue` (`'ok'` or `'cancel'`). Must return `true` or `false`."
            },
            {
              "kind": "field",
              "name": "closeText",
              "type": {
                "text": "string"
              },
              "default": "'Close'",
              "description": "Close button text.",
              "attribute": "closeText"
            },
            {
              "kind": "method",
              "name": "_openModal",
              "privacy": "private"
            },
            {
              "kind": "method",
              "name": "_closeModal",
              "privacy": "private",
              "parameters": [
                {
                  "name": "e",
                  "type": {
                    "text": "Event"
                  }
                },
                {
                  "name": "returnValue",
                  "type": {
                    "text": "string"
                  }
                }
              ]
            },
            {
              "kind": "method",
              "name": "_emitCloseEvent",
              "privacy": "private",
              "parameters": [
                {
                  "name": "e",
                  "type": {
                    "text": "Event"
                  }
                }
              ]
            }
          ],
          "events": [
            {
              "description": "Emits the modal close event with `returnValue` (`'ok'` or `'cancel'`).",
              "name": "on-close"
            }
          ],
          "attributes": [
            {
              "name": "open",
              "type": {
                "text": "boolean"
              },
              "default": "false",
              "description": "Modal open state.",
              "fieldName": "open"
            },
            {
              "name": "size",
              "type": {
                "text": "string"
              },
              "default": "'auto'",
              "description": "Modal size. `'auto'`, `'md'`, or `'lg'`.",
              "fieldName": "size"
            },
            {
              "name": "titleText",
              "type": {
                "text": "string"
              },
              "default": "''",
              "description": "Title/heading text, required.",
              "fieldName": "titleText"
            },
            {
              "name": "labelText",
              "type": {
                "text": "string"
              },
              "default": "''",
              "description": "Label text, optional.",
              "fieldName": "labelText"
            },
            {
              "name": "okText",
              "type": {
                "text": "string"
              },
              "default": "'OK'",
              "description": "OK button text.",
              "fieldName": "okText"
            },
            {
              "name": "cancelText",
              "type": {
                "text": "string"
              },
              "default": "'Cancel'",
              "description": "Cancel button text.",
              "fieldName": "cancelText"
            },
            {
              "name": "destructive",
              "type": {
                "text": "boolean"
              },
              "default": "false",
              "description": "Changes the primary button styles to indicate the action is destructive.",
              "fieldName": "destructive"
            },
            {
              "name": "okDisabled",
              "type": {
                "text": "boolean"
              },
              "default": "false",
              "description": "Disables the primary button.",
              "fieldName": "okDisabled"
            },
            {
              "name": "secondaryDisabled",
              "type": {
                "text": "boolean"
              },
              "default": "false",
              "description": "Disables the secondary button.",
              "fieldName": "secondaryDisabled"
            },
            {
              "name": "hideFooter",
              "type": {
                "text": "boolean"
              },
              "default": "false",
              "description": "Hides the footer/action buttons to create a passive modal.",
              "fieldName": "hideFooter"
            },
            {
              "name": "secondaryButtonText",
              "type": {
                "text": "string"
              },
              "default": "'Secondary'",
              "description": "Secondary button text.",
              "fieldName": "secondaryButtonText"
            },
            {
              "name": "showSecondaryButton",
              "type": {
                "text": "boolean"
              },
              "default": "false",
              "description": "Hides the secondary button.",
              "fieldName": "showSecondaryButton"
            },
            {
              "name": "hideCancelButton",
              "type": {
                "text": "boolean"
              },
              "default": "false",
              "description": "Hides the cancel button.",
              "fieldName": "hideCancelButton"
            },
            {
              "name": "closeText",
              "type": {
                "text": "string"
              },
              "default": "'Close'",
              "description": "Close button text.",
              "fieldName": "closeText"
            }
          ],
          "superclass": {
            "name": "LitElement",
            "package": "lit"
          },
          "tagName": "kyn-modal",
          "customElement": true
        }
      ],
      "exports": [
        {
          "kind": "js",
          "name": "Modal",
          "declaration": {
            "name": "Modal",
            "module": "src/components/reusable/modal/modal.ts"
          }
        },
        {
          "kind": "custom-element-definition",
          "name": "kyn-modal",
          "declaration": {
            "name": "Modal",
            "module": "src/components/reusable/modal/modal.ts"
          }
        }
      ]
    },
    {
      "kind": "javascript-module",
      "path": "src/components/reusable/notification/index.ts",
      "declarations": [],
      "exports": [
        {
          "kind": "js",
          "name": "Notification",
          "declaration": {
            "name": "Notification",
            "module": "./notification"
          }
        },
        {
          "kind": "js",
          "name": "NotificationContainer",
          "declaration": {
            "name": "NotificationContainer",
            "module": "./notificationContainer"
          }
        }
      ]
    },
    {
      "kind": "javascript-module",
      "path": "src/components/reusable/notification/notification.ts",
      "declarations": [
        {
          "kind": "class",
          "description": "Notification component.",
          "name": "Notification",
          "slots": [
            {
              "description": "Slot for notification message body.",
              "name": "unnamed"
            },
            {
              "description": "Slot for menu.",
              "name": "actions"
            }
          ],
          "members": [
            {
              "kind": "field",
              "name": "notificationTitle",
              "type": {
                "text": "string"
              },
              "default": "''",
              "description": "Notification Title (Required).",
              "attribute": "notificationTitle"
            },
            {
              "kind": "field",
              "name": "notificationSubtitle",
              "type": {
                "text": "string"
              },
              "default": "''",
              "description": "Notification subtitle.(optional)",
              "attribute": "notificationSubtitle"
            },
            {
              "kind": "field",
              "name": "timeStamp",
              "type": {
                "text": "string"
              },
              "default": "''",
              "description": "Timestamp of notification.\r\nIt is recommended to add the context along with the timestamp. Example: `Updated 2 mins ago`.",
              "attribute": "timeStamp"
            },
            {
              "kind": "field",
              "name": "href",
              "type": {
                "text": "string"
              },
              "default": "''",
              "description": "Card href link",
              "attribute": "href"
            },
            {
              "kind": "field",
              "name": "tagStatus",
              "type": {
                "text": "string"
              },
              "default": "'default'",
              "description": "Notification status / tag type. `'default'`, `'info'`, `'warning'`, `'success'` & `'error'`.",
              "attribute": "tagStatus"
            },
            {
              "kind": "field",
              "name": "type",
              "type": {
                "text": "string"
              },
              "default": "'normal'",
              "description": "Notification type. `'normal'`, `'inline'`, `'toast'` and `'clickable'`. Clickable type can be use inside notification panel",
              "attribute": "type"
            },
            {
              "kind": "field",
              "name": "textStrings",
              "type": {
                "text": "any"
              },
              "default": "{\r\n    success: 'Success',\r\n    warning: 'Warning',\r\n    info: 'Info',\r\n    error: 'Error',\r\n  }",
              "description": "Customizable text strings.",
              "attribute": "textStrings"
            },
            {
              "kind": "field",
              "name": "closeBtnDescription",
              "type": {
                "text": "string"
              },
              "default": "'Close'",
              "description": "Close button description (Required to support accessibility).",
              "attribute": "closeBtnDescription"
            },
            {
              "kind": "field",
              "name": "assistiveNotificationTypeText",
              "type": {
                "text": "string"
              },
              "default": "''",
              "description": "Assistive text for notification type. \r\nRequired for `'clickable'`, `'inline'` and `'toast'` notification types.",
              "attribute": "assistiveNotificationTypeText"
            },
            {
              "kind": "field",
              "name": "notificationRole",
              "type": {
                "text": "'alert' | 'log' | 'status' | undefined"
              },
              "description": "Notification role (Required to support accessibility).",
              "attribute": "notificationRole"
            },
            {
              "kind": "field",
              "name": "statusLabel",
              "type": {
                "text": "string"
              },
              "default": "'Status'",
              "description": "Status label (Required to support accessibility). \r\nAssign the localized string value for the word **Status**.",
              "attribute": "statusLabel"
            },
            {
              "kind": "field",
              "name": "unRead",
              "type": {
                "text": "boolean"
              },
              "default": "false",
              "description": "Set notification mark read prop. Required ony for `type: 'clickable'`.",
              "attribute": "unRead",
              "reflects": true
            },
            {
              "kind": "field",
              "name": "hideCloseButton",
              "type": {
                "text": "boolean"
              },
              "default": "false",
              "description": "Hide close (x) button. Useful only for `type='toast'`. This required `timeout > 0` otherwise toast remain as it is when `hideCloseButton` is set true.",
              "attribute": "hideCloseButton"
            },
            {
              "kind": "field",
              "name": "timeout",
              "type": {
                "text": "number"
              },
              "default": "8",
              "description": "Timeout (Default 8 seconds for Toast). Specify an optional duration the toast notification should be closed in. Only apply with `type = 'toast'`",
              "attribute": "timeout"
            },
            {
              "kind": "method",
              "name": "renderInnerUI",
              "privacy": "private"
            },
            {
              "kind": "method",
              "name": "_close",
              "privacy": "private"
            },
            {
              "kind": "method",
              "name": "_handleClose",
              "privacy": "private"
            },
            {
              "kind": "method",
              "name": "_handleCardClick",
              "privacy": "private",
              "parameters": [
                {
                  "name": "e",
                  "type": {
                    "text": "any"
                  }
                }
              ]
            }
          ],
          "events": [
            {
              "description": "Emit event for clickable notification.",
              "name": "on-notification-click"
            },
            {
              "description": "Emits when an inline/toast notification closes.",
              "name": "on-close"
            }
          ],
          "attributes": [
            {
              "name": "notificationTitle",
              "type": {
                "text": "string"
              },
              "default": "''",
              "description": "Notification Title (Required).",
              "fieldName": "notificationTitle"
            },
            {
              "name": "notificationSubtitle",
              "type": {
                "text": "string"
              },
              "default": "''",
              "description": "Notification subtitle.(optional)",
              "fieldName": "notificationSubtitle"
            },
            {
              "name": "timeStamp",
              "type": {
                "text": "string"
              },
              "default": "''",
              "description": "Timestamp of notification.\r\nIt is recommended to add the context along with the timestamp. Example: `Updated 2 mins ago`.",
              "fieldName": "timeStamp"
            },
            {
              "name": "href",
              "type": {
                "text": "string"
              },
              "default": "''",
              "description": "Card href link",
              "fieldName": "href"
            },
            {
              "name": "tagStatus",
              "type": {
                "text": "string"
              },
              "default": "'default'",
              "description": "Notification status / tag type. `'default'`, `'info'`, `'warning'`, `'success'` & `'error'`.",
              "fieldName": "tagStatus"
            },
            {
              "name": "type",
              "type": {
                "text": "string"
              },
              "default": "'normal'",
              "description": "Notification type. `'normal'`, `'inline'`, `'toast'` and `'clickable'`. Clickable type can be use inside notification panel",
              "fieldName": "type"
            },
            {
              "name": "textStrings",
              "type": {
                "text": "any"
              },
              "default": "{\r\n    success: 'Success',\r\n    warning: 'Warning',\r\n    info: 'Info',\r\n    error: 'Error',\r\n  }",
              "description": "Customizable text strings.",
              "fieldName": "textStrings"
            },
            {
              "name": "closeBtnDescription",
              "type": {
                "text": "string"
              },
              "default": "'Close'",
              "description": "Close button description (Required to support accessibility).",
              "fieldName": "closeBtnDescription"
            },
            {
              "name": "assistiveNotificationTypeText",
              "type": {
                "text": "string"
              },
              "default": "''",
              "description": "Assistive text for notification type. \r\nRequired for `'clickable'`, `'inline'` and `'toast'` notification types.",
              "fieldName": "assistiveNotificationTypeText"
            },
            {
              "name": "notificationRole",
              "type": {
                "text": "'alert' | 'log' | 'status' | undefined"
              },
              "description": "Notification role (Required to support accessibility).",
              "fieldName": "notificationRole"
            },
            {
              "name": "statusLabel",
              "type": {
                "text": "string"
              },
              "default": "'Status'",
              "description": "Status label (Required to support accessibility). \r\nAssign the localized string value for the word **Status**.",
              "fieldName": "statusLabel"
            },
            {
              "name": "unRead",
              "type": {
                "text": "boolean"
              },
              "default": "false",
              "description": "Set notification mark read prop. Required ony for `type: 'clickable'`.",
              "fieldName": "unRead"
            },
            {
              "name": "hideCloseButton",
              "type": {
                "text": "boolean"
              },
              "default": "false",
              "description": "Hide close (x) button. Useful only for `type='toast'`. This required `timeout > 0` otherwise toast remain as it is when `hideCloseButton` is set true.",
              "fieldName": "hideCloseButton"
            },
            {
              "name": "timeout",
              "type": {
                "text": "number"
              },
              "default": "8",
              "description": "Timeout (Default 8 seconds for Toast). Specify an optional duration the toast notification should be closed in. Only apply with `type = 'toast'`",
              "fieldName": "timeout"
            }
          ],
          "superclass": {
            "name": "LitElement",
            "package": "lit"
          },
          "tagName": "kyn-notification",
          "customElement": true
        }
      ],
      "exports": [
        {
          "kind": "js",
          "name": "Notification",
          "declaration": {
            "name": "Notification",
            "module": "src/components/reusable/notification/notification.ts"
          }
        },
        {
          "kind": "custom-element-definition",
          "name": "kyn-notification",
          "declaration": {
            "name": "Notification",
            "module": "src/components/reusable/notification/notification.ts"
          }
        }
      ]
    },
    {
      "kind": "javascript-module",
      "path": "src/components/reusable/notification/notificationContainer.ts",
      "declarations": [
        {
          "kind": "class",
          "description": "Notification container component for Toast notification.\r\nUsage is limited for <kyn-notification type=\"toast\">..</kyn-notification>",
          "name": "NotificationContainer",
          "slots": [
            {
              "description": "Slot for <kyn-notification type=\"toast\"> component.",
              "name": "unnamed"
            }
          ],
          "members": [],
          "superclass": {
            "name": "LitElement",
            "package": "lit"
          },
          "tagName": "kyn-notification-container",
          "customElement": true
        }
      ],
      "exports": [
        {
          "kind": "js",
          "name": "NotificationContainer",
          "declaration": {
            "name": "NotificationContainer",
            "module": "src/components/reusable/notification/notificationContainer.ts"
          }
        },
        {
          "kind": "custom-element-definition",
          "name": "kyn-notification-container",
          "declaration": {
            "name": "NotificationContainer",
            "module": "src/components/reusable/notification/notificationContainer.ts"
          }
        }
      ]
    },
    {
      "kind": "javascript-module",
      "path": "src/components/reusable/numberInput/index.ts",
      "declarations": [],
      "exports": [
        {
          "kind": "js",
          "name": "NumberInput",
          "declaration": {
            "name": "NumberInput",
            "module": "./numberInput"
          }
        }
      ]
    },
    {
      "kind": "javascript-module",
      "path": "src/components/reusable/numberInput/numberInput.ts",
      "declarations": [
        {
          "kind": "class",
          "description": "Number input.",
          "name": "NumberInput",
          "slots": [
            {
              "description": "Slot for tooltip.",
              "name": "tooltip"
            }
          ],
          "members": [
            {
              "kind": "field",
              "name": "label",
              "type": {
                "text": "string"
              },
              "default": "''",
              "description": "Label text.",
              "attribute": "label"
            },
            {
              "kind": "field",
              "name": "size",
              "type": {
                "text": "string"
              },
              "default": "'md'",
              "description": "Input size. \"sm\", \"md\", or \"lg\".",
              "attribute": "size"
            },
            {
              "kind": "field",
              "name": "value",
              "type": {
                "text": "number"
              },
              "default": "0",
              "description": "Input value.",
              "attribute": "value"
            },
            {
              "kind": "field",
              "name": "placeholder",
              "type": {
                "text": "string"
              },
              "default": "''",
              "description": "Input placeholder.",
              "attribute": "placeholder"
            },
            {
              "kind": "field",
              "name": "required",
              "type": {
                "text": "boolean"
              },
              "default": "false",
              "description": "Makes the input required.",
              "attribute": "required"
            },
            {
              "kind": "field",
              "name": "disabled",
              "type": {
                "text": "boolean"
              },
              "default": "false",
              "description": "Input disabled state.",
              "attribute": "disabled"
            },
            {
              "kind": "field",
              "name": "caption",
              "type": {
                "text": "string"
              },
              "default": "''",
              "description": "Optional text beneath the input.",
              "attribute": "caption"
            },
            {
              "kind": "field",
              "name": "max",
              "type": {
                "text": "number"
              },
              "description": "Maximum value.",
              "attribute": "max"
            },
            {
              "kind": "field",
              "name": "min",
              "type": {
                "text": "number"
              },
              "description": "Minimum value.",
              "attribute": "min"
            },
            {
              "kind": "field",
              "name": "step",
              "type": {
                "text": "number"
              },
              "default": "1",
              "description": "Step value.",
              "attribute": "step"
            },
            {
              "kind": "field",
              "name": "hideLabel",
              "type": {
                "text": "boolean"
              },
              "default": "false",
              "description": "Visually hide the label.",
              "attribute": "hideLabel"
            },
            {
              "kind": "field",
              "name": "textStrings",
              "default": "{\r\n  requiredText: 'Required',\r\n  subtract: 'Subtract',\r\n  add: 'Add',\r\n  error: 'Error',\r\n}",
              "description": "Customizable text strings.",
              "attribute": "textStrings",
              "type": {
                "text": "object"
              }
            },
            {
              "kind": "method",
              "name": "_sizeMap",
              "privacy": "private",
              "parameters": [
                {
                  "name": "size",
                  "type": {
                    "text": "string"
                  }
                }
              ]
            },
            {
              "kind": "method",
              "name": "_handleSubtract",
              "privacy": "private"
            },
            {
              "kind": "method",
              "name": "_handleAdd",
              "privacy": "private"
            },
            {
              "kind": "method",
              "name": "_handleInput",
              "privacy": "private",
              "parameters": [
                {
                  "name": "e",
                  "type": {
                    "text": "any"
                  }
                }
              ]
            },
            {
              "kind": "method",
              "name": "_emitValue",
              "privacy": "private",
              "parameters": [
                {
                  "name": "e",
                  "optional": true,
                  "type": {
                    "text": "any"
                  }
                }
              ]
            },
            {
              "kind": "method",
              "name": "_validate",
              "privacy": "private",
              "parameters": [
                {
                  "name": "interacted",
                  "type": {
                    "text": "Boolean"
                  }
                },
                {
                  "name": "report",
                  "type": {
                    "text": "Boolean"
                  }
                }
              ]
            }
          ],
          "events": [
            {
              "description": "Captures the input event and emits the value and original event details.",
              "name": "on-input"
            }
          ],
          "attributes": [
            {
              "name": "label",
              "type": {
                "text": "string"
              },
              "default": "''",
              "description": "Label text.",
              "fieldName": "label"
            },
            {
              "name": "size",
              "type": {
                "text": "string"
              },
              "default": "'md'",
              "description": "Input size. \"sm\", \"md\", or \"lg\".",
              "fieldName": "size"
            },
            {
              "name": "value",
              "type": {
                "text": "number"
              },
              "default": "0",
              "description": "Input value.",
              "fieldName": "value"
            },
            {
              "name": "placeholder",
              "type": {
                "text": "string"
              },
              "default": "''",
              "description": "Input placeholder.",
              "fieldName": "placeholder"
            },
            {
              "name": "required",
              "type": {
                "text": "boolean"
              },
              "default": "false",
              "description": "Makes the input required.",
              "fieldName": "required"
            },
            {
              "name": "disabled",
              "type": {
                "text": "boolean"
              },
              "default": "false",
              "description": "Input disabled state.",
              "fieldName": "disabled"
            },
            {
              "name": "caption",
              "type": {
                "text": "string"
              },
              "default": "''",
              "description": "Optional text beneath the input.",
              "fieldName": "caption"
            },
            {
              "name": "max",
              "type": {
                "text": "number"
              },
              "description": "Maximum value.",
              "fieldName": "max"
            },
            {
              "name": "min",
              "type": {
                "text": "number"
              },
              "description": "Minimum value.",
              "fieldName": "min"
            },
            {
              "name": "step",
              "type": {
                "text": "number"
              },
              "default": "1",
              "description": "Step value.",
              "fieldName": "step"
            },
            {
              "name": "hideLabel",
              "type": {
                "text": "boolean"
              },
              "default": "false",
              "description": "Visually hide the label.",
              "fieldName": "hideLabel"
            },
            {
              "name": "textStrings",
              "default": "_defaultTextStrings",
              "description": "Customizable text strings.",
              "fieldName": "textStrings"
            }
          ],
          "mixins": [
            {
              "name": "FormMixin",
              "module": "/src/common/mixins/form-input"
            }
          ],
          "superclass": {
            "name": "LitElement",
            "package": "lit"
          },
          "tagName": "kyn-number-input",
          "customElement": true
        }
      ],
      "exports": [
        {
          "kind": "js",
          "name": "NumberInput",
          "declaration": {
            "name": "NumberInput",
            "module": "src/components/reusable/numberInput/numberInput.ts"
          }
        },
        {
          "kind": "custom-element-definition",
          "name": "kyn-number-input",
          "declaration": {
            "name": "NumberInput",
            "module": "src/components/reusable/numberInput/numberInput.ts"
          }
        }
      ]
    },
    {
      "kind": "javascript-module",
      "path": "src/components/reusable/overflowMenu/index.ts",
      "declarations": [],
      "exports": [
        {
          "kind": "js",
          "name": "OverflowMenu",
          "declaration": {
            "name": "OverflowMenu",
            "module": "./overflowMenu"
          }
        },
        {
          "kind": "js",
          "name": "OverflowMenuItem",
          "declaration": {
            "name": "OverflowMenuItem",
            "module": "./overflowMenuItem"
          }
        }
      ]
    },
    {
      "kind": "javascript-module",
      "path": "src/components/reusable/overflowMenu/overflowMenu.ts",
      "declarations": [
        {
          "kind": "class",
          "description": "Overflow Menu.",
          "name": "OverflowMenu",
          "slots": [
            {
              "description": "Slot for overflow menu items.",
              "name": "unnamed"
            }
          ],
          "members": [
            {
              "kind": "field",
              "name": "open",
              "type": {
                "text": "boolean"
              },
              "default": "false",
              "description": "Menu open state.",
              "attribute": "open"
            },
            {
              "kind": "field",
              "name": "anchorRight",
              "type": {
                "text": "boolean"
              },
              "default": "false",
              "description": "Anchors the menu to the right of the button.",
              "attribute": "anchorRight"
            },
            {
              "kind": "field",
              "name": "verticalDots",
              "type": {
                "text": "boolean"
              },
              "default": "false",
              "description": "3 dots vertical orientation.",
              "attribute": "verticalDots"
            },
            {
              "kind": "field",
              "name": "fixed",
              "type": {
                "text": "boolean"
              },
              "default": "false",
              "description": "Use fixed instead of absolute position. Useful when placed within elements with overflow scroll.",
              "attribute": "fixed"
            },
            {
              "kind": "field",
              "name": "assistiveText",
              "type": {
                "text": "string"
              },
              "default": "'Toggle Menu'",
              "description": "Button assistive text..",
              "attribute": "assistiveText"
            },
            {
              "kind": "method",
              "name": "_emitToggleEvent",
              "privacy": "private"
            },
            {
              "kind": "method",
              "name": "toggleMenu",
              "privacy": "private"
            },
            {
              "kind": "method",
              "name": "_positionMenu",
              "privacy": "private"
            },
            {
              "kind": "method",
              "name": "handleClickOut",
              "privacy": "private",
              "parameters": [
                {
                  "name": "e",
                  "type": {
                    "text": "Event"
                  }
                }
              ]
            },
            {
              "kind": "method",
              "name": "handleEscapePress",
              "privacy": "private",
              "parameters": [
                {
                  "name": "e",
                  "type": {
                    "text": "any"
                  }
                }
              ]
            },
            {
              "kind": "method",
              "name": "handleKeyDown",
              "privacy": "private",
              "parameters": [
                {
                  "name": "e",
                  "type": {
                    "text": "any"
                  }
                }
              ]
            },
            {
              "kind": "method",
              "name": "getMenuItems"
            },
            {
              "kind": "method",
              "name": "getMenu"
            }
          ],
          "events": [
            {
              "description": "Capture the open/close event and emits the new state.",
              "name": "on-toggle"
            }
          ],
          "attributes": [
            {
              "name": "open",
              "type": {
                "text": "boolean"
              },
              "default": "false",
              "description": "Menu open state.",
              "fieldName": "open"
            },
            {
              "name": "anchorRight",
              "type": {
                "text": "boolean"
              },
              "default": "false",
              "description": "Anchors the menu to the right of the button.",
              "fieldName": "anchorRight"
            },
            {
              "name": "verticalDots",
              "type": {
                "text": "boolean"
              },
              "default": "false",
              "description": "3 dots vertical orientation.",
              "fieldName": "verticalDots"
            },
            {
              "name": "fixed",
              "type": {
                "text": "boolean"
              },
              "default": "false",
              "description": "Use fixed instead of absolute position. Useful when placed within elements with overflow scroll.",
              "fieldName": "fixed"
            },
            {
              "name": "assistiveText",
              "type": {
                "text": "string"
              },
              "default": "'Toggle Menu'",
              "description": "Button assistive text..",
              "fieldName": "assistiveText"
            }
          ],
          "superclass": {
            "name": "LitElement",
            "package": "lit"
          },
          "tagName": "kyn-overflow-menu",
          "customElement": true
        }
      ],
      "exports": [
        {
          "kind": "js",
          "name": "OverflowMenu",
          "declaration": {
            "name": "OverflowMenu",
            "module": "src/components/reusable/overflowMenu/overflowMenu.ts"
          }
        },
        {
          "kind": "custom-element-definition",
          "name": "kyn-overflow-menu",
          "declaration": {
            "name": "OverflowMenu",
            "module": "src/components/reusable/overflowMenu/overflowMenu.ts"
          }
        }
      ]
    },
    {
      "kind": "javascript-module",
      "path": "src/components/reusable/overflowMenu/overflowMenuItem.ts",
      "declarations": [
        {
          "kind": "class",
          "description": "Overflow Menu.",
          "name": "OverflowMenuItem",
          "slots": [
            {
              "description": "Slot for item text.",
              "name": "unnamed"
            }
          ],
          "members": [
            {
              "kind": "field",
              "name": "href",
              "type": {
                "text": "string"
              },
              "default": "''",
              "description": "Makes the item a link.",
              "attribute": "href"
            },
            {
              "kind": "field",
              "name": "destructive",
              "type": {
                "text": "boolean"
              },
              "default": "false",
              "description": "Adds destructive styles.",
              "attribute": "destructive"
            },
            {
              "kind": "field",
              "name": "disabled",
              "type": {
                "text": "boolean"
              },
              "default": "false",
              "description": "Item disabled state.",
              "attribute": "disabled"
            },
            {
              "kind": "method",
              "name": "handleClick",
              "privacy": "private",
              "parameters": [
                {
                  "name": "e",
                  "type": {
                    "text": "Event"
                  }
                }
              ]
            },
            {
              "kind": "method",
              "name": "handleKeyDown",
              "privacy": "private",
              "parameters": [
                {
                  "name": "e",
                  "type": {
                    "text": "any"
                  }
                }
              ]
            }
          ],
          "events": [
            {
              "description": "Captures the click event and emits the original event details.",
              "name": "on-click"
            }
          ],
          "attributes": [
            {
              "name": "href",
              "type": {
                "text": "string"
              },
              "default": "''",
              "description": "Makes the item a link.",
              "fieldName": "href"
            },
            {
              "name": "destructive",
              "type": {
                "text": "boolean"
              },
              "default": "false",
              "description": "Adds destructive styles.",
              "fieldName": "destructive"
            },
            {
              "name": "disabled",
              "type": {
                "text": "boolean"
              },
              "default": "false",
              "description": "Item disabled state.",
              "fieldName": "disabled"
            }
          ],
          "superclass": {
            "name": "LitElement",
            "package": "lit"
          },
          "tagName": "kyn-overflow-menu-item",
          "customElement": true
        }
      ],
      "exports": [
        {
          "kind": "js",
          "name": "OverflowMenuItem",
          "declaration": {
            "name": "OverflowMenuItem",
            "module": "src/components/reusable/overflowMenu/overflowMenuItem.ts"
          }
        },
        {
          "kind": "custom-element-definition",
          "name": "kyn-overflow-menu-item",
          "declaration": {
            "name": "OverflowMenuItem",
            "module": "src/components/reusable/overflowMenu/overflowMenuItem.ts"
          }
        }
      ]
    },
    {
      "kind": "javascript-module",
      "path": "src/components/reusable/pagetitle/index.ts",
      "declarations": [],
      "exports": [
        {
          "kind": "js",
          "name": "PageTitle",
          "declaration": {
            "name": "PageTitle",
            "module": "./pageTitle"
          }
        }
      ]
    },
    {
      "kind": "javascript-module",
      "path": "src/components/reusable/pagetitle/pageTitle.ts",
      "declarations": [
        {
          "kind": "class",
          "description": "Page Title",
          "name": "PageTitle",
          "slots": [
            {
              "description": "Slot for icon. Use size 56 * 56 as per UX guidelines.",
              "name": "icon"
            }
          ],
          "members": [
            {
              "kind": "field",
              "name": "headLine",
              "type": {
                "text": "string"
              },
              "default": "''",
              "description": "Headline text.",
              "attribute": "headLine"
            },
            {
              "kind": "field",
              "name": "pageTitle",
              "type": {
                "text": "string"
              },
              "default": "''",
              "description": "Page title text (required).",
              "attribute": "pageTitle"
            },
            {
              "kind": "field",
              "name": "subTitle",
              "type": {
                "text": "string"
              },
              "default": "''",
              "description": "Page subtitle text.",
              "attribute": "subTitle"
            },
            {
              "kind": "field",
              "name": "type",
              "type": {
                "text": "string"
              },
              "default": "'primary'",
              "description": "Type of page title `'primary'` & `'secondary'`.",
              "attribute": "type"
            }
          ],
          "attributes": [
            {
              "name": "headLine",
              "type": {
                "text": "string"
              },
              "default": "''",
              "description": "Headline text.",
              "fieldName": "headLine"
            },
            {
              "name": "pageTitle",
              "type": {
                "text": "string"
              },
              "default": "''",
              "description": "Page title text (required).",
              "fieldName": "pageTitle"
            },
            {
              "name": "subTitle",
              "type": {
                "text": "string"
              },
              "default": "''",
              "description": "Page subtitle text.",
              "fieldName": "subTitle"
            },
            {
              "name": "type",
              "type": {
                "text": "string"
              },
              "default": "'primary'",
              "description": "Type of page title `'primary'` & `'secondary'`.",
              "fieldName": "type"
            }
          ],
          "superclass": {
            "name": "LitElement",
            "package": "lit"
          },
          "tagName": "kyn-page-title",
          "customElement": true
        }
      ],
      "exports": [
        {
          "kind": "js",
          "name": "PageTitle",
          "declaration": {
            "name": "PageTitle",
            "module": "src/components/reusable/pagetitle/pageTitle.ts"
          }
        },
        {
          "kind": "custom-element-definition",
          "name": "kyn-page-title",
          "declaration": {
            "name": "PageTitle",
            "module": "src/components/reusable/pagetitle/pageTitle.ts"
          }
        }
      ]
    },
    {
      "kind": "javascript-module",
      "path": "src/components/reusable/pagination/index.ts",
      "declarations": [],
      "exports": [
        {
          "kind": "js",
          "name": "Pagination",
          "declaration": {
            "name": "Pagination",
            "module": "./Pagination"
          }
        },
        {
          "kind": "js",
          "name": "PaginationItemsRange",
          "declaration": {
            "name": "PaginationItemsRange",
            "module": "./pagination-items-range"
          }
        },
        {
          "kind": "js",
          "name": "PaginationPageSizeDropdown",
          "declaration": {
            "name": "PaginationPageSizeDropdown",
            "module": "./pagination-page-size-dropdown"
          }
        },
        {
          "kind": "js",
          "name": "PaginationNavigationButtons",
          "declaration": {
            "name": "PaginationNavigationButtons",
            "module": "./pagination-navigation-buttons"
          }
        }
      ]
    },
    {
      "kind": "javascript-module",
      "path": "src/components/reusable/pagination/pagination-items-range.ts",
      "declarations": [
        {
          "kind": "class",
          "description": "`kyn-pagination-items-range` Web Component.\r\n\r\nThis component is responsible for displaying the range of items being displayed\r\nin the context of pagination. It shows which items (by number) are currently visible\r\nand the total number of items.",
          "name": "PaginationItemsRange",
          "members": [
            {
              "kind": "field",
              "name": "count",
              "type": {
                "text": "number"
              },
              "default": "0",
              "description": "Total number of items.",
              "attribute": "count",
              "reflects": true
            },
            {
              "kind": "field",
              "name": "pageNumber",
              "type": {
                "text": "number"
              },
              "default": "1",
              "description": "Current page number being displayed.",
              "attribute": "pageNumber",
              "reflects": true
            },
            {
              "kind": "field",
              "name": "pageSize",
              "type": {
                "text": "number"
              },
              "default": "5",
              "description": "Number of items displayed per page.",
              "attribute": "pageSize",
              "reflects": true
            },
            {
              "kind": "method",
              "name": "itemsRangeText",
              "privacy": "private",
              "return": {
                "type": {
                  "text": "string"
                }
              },
              "parameters": [
                {
                  "name": "isMobile",
                  "type": {
                    "text": "Boolean"
                  }
                }
              ]
            }
          ],
          "attributes": [
            {
              "name": "count",
              "type": {
                "text": "number"
              },
              "default": "0",
              "description": "Total number of items.",
              "fieldName": "count"
            },
            {
              "name": "pageNumber",
              "type": {
                "text": "number"
              },
              "default": "1",
              "description": "Current page number being displayed.",
              "fieldName": "pageNumber"
            },
            {
              "name": "pageSize",
              "type": {
                "text": "number"
              },
              "default": "5",
              "description": "Number of items displayed per page.",
              "fieldName": "pageSize"
            }
          ],
          "superclass": {
            "name": "LitElement",
            "package": "lit"
          },
          "tagName": "kyn-pagination-items-range",
          "customElement": true
        }
      ],
      "exports": [
        {
          "kind": "js",
          "name": "PaginationItemsRange",
          "declaration": {
            "name": "PaginationItemsRange",
            "module": "src/components/reusable/pagination/pagination-items-range.ts"
          }
        },
        {
          "kind": "custom-element-definition",
          "name": "kyn-pagination-items-range",
          "declaration": {
            "name": "PaginationItemsRange",
            "module": "src/components/reusable/pagination/pagination-items-range.ts"
          }
        }
      ]
    },
    {
      "kind": "javascript-module",
      "path": "src/components/reusable/pagination/pagination-navigation-buttons.ts",
      "declarations": [
        {
          "kind": "class",
          "description": "`kyn-pagination-navigation-buttons` Web Component.\r\n\r\nThis component provides navigational controls for pagination.\r\nIt includes back and next buttons, along with displaying the current page and total pages.",
          "name": "PaginationNavigationButtons",
          "members": [
            {
              "kind": "field",
              "name": "pageNumber",
              "type": {
                "text": "number"
              },
              "default": "1",
              "attribute": "pageNumber",
              "reflects": true
            },
            {
              "kind": "field",
              "name": "numberOfPages",
              "type": {
                "text": "number"
              },
              "default": "1",
              "attribute": "numberOfPages",
              "reflects": true
            },
            {
              "kind": "field",
              "name": "SMALLEST_PAGE_NUMBER",
              "type": {
                "text": "number"
              },
              "privacy": "private",
              "readonly": true,
              "default": "1"
            },
            {
              "kind": "method",
              "name": "handleButtonClick",
              "privacy": "private",
              "parameters": [
                {
                  "name": "next",
                  "type": {
                    "text": "boolean"
                  },
                  "description": "If true, will move to the next page, otherwise to the previous page"
                }
              ],
              "description": "Handles the button click event, either moving to the next page or previous page"
            }
          ],
          "events": [
            {
              "name": "on-page-number-change",
              "type": {
                "text": "CustomEvent"
              },
              "description": "Dispatched when the page number is changed."
            }
          ],
          "attributes": [
            {
              "name": "pageNumber",
              "type": {
                "text": "number"
              },
              "default": "1",
              "fieldName": "pageNumber"
            },
            {
              "name": "numberOfPages",
              "type": {
                "text": "number"
              },
              "default": "1",
              "fieldName": "numberOfPages"
            }
          ],
          "superclass": {
            "name": "LitElement",
            "package": "lit"
          },
          "tagName": "kyn-pagination-navigation-buttons",
          "customElement": true
        }
      ],
      "exports": [
        {
          "kind": "js",
          "name": "PaginationNavigationButtons",
          "declaration": {
            "name": "PaginationNavigationButtons",
            "module": "src/components/reusable/pagination/pagination-navigation-buttons.ts"
          }
        },
        {
          "kind": "custom-element-definition",
          "name": "kyn-pagination-navigation-buttons",
          "declaration": {
            "name": "PaginationNavigationButtons",
            "module": "src/components/reusable/pagination/pagination-navigation-buttons.ts"
          }
        }
      ]
    },
    {
      "kind": "javascript-module",
      "path": "src/components/reusable/pagination/pagination-page-size-dropdown.ts",
      "declarations": [
        {
          "kind": "class",
          "description": "`kyn-pagination-page-size-dropdown` Web Component.\r\n\r\nThis component provides a dropdown to select the page size for pagination.\r\nIt emits events when the selected page size changes.",
          "name": "PaginationPageSizeDropdown",
          "members": [
            {
              "kind": "field",
              "name": "pageSize",
              "type": {
                "text": "number"
              },
              "default": "5",
              "description": "Current page size.",
              "attribute": "pageSize",
              "reflects": true
            },
            {
              "kind": "field",
              "name": "pageSizeOptions",
              "type": {
                "text": "Array<number>"
              },
              "default": "[5, 10, 20, 30, 40, 50]",
              "description": "Available options for the page size.",
              "attribute": "pageSizeOptions"
            },
            {
              "kind": "method",
              "name": "handleChange",
              "privacy": "private",
              "parameters": [
                {
                  "name": "event",
                  "type": {
                    "text": "CustomEvent"
                  },
                  "description": "The dropdown change event."
                }
              ],
              "description": "Handles the dropdown change event."
            }
          ],
          "events": [
            {
              "name": "on-page-size-change",
              "type": {
                "text": "CustomEvent"
              },
              "description": "The event fired when the page size changes."
            }
          ],
          "attributes": [
            {
              "name": "pageSize",
              "type": {
                "text": "number"
              },
              "default": "5",
              "description": "Current page size.",
              "fieldName": "pageSize"
            },
            {
              "name": "pageSizeOptions",
              "type": {
                "text": "Array<number>"
              },
              "default": "[5, 10, 20, 30, 40, 50]",
              "description": "Available options for the page size.",
              "fieldName": "pageSizeOptions"
            }
          ],
          "superclass": {
            "name": "LitElement",
            "package": "lit"
          },
          "tagName": "kyn-pagination-page-size-dropdown",
          "customElement": true
        }
      ],
      "exports": [
        {
          "kind": "js",
          "name": "PaginationPageSizeDropdown",
          "declaration": {
            "name": "PaginationPageSizeDropdown",
            "module": "src/components/reusable/pagination/pagination-page-size-dropdown.ts"
          }
        },
        {
          "kind": "custom-element-definition",
          "name": "kyn-pagination-page-size-dropdown",
          "declaration": {
            "name": "PaginationPageSizeDropdown",
            "module": "src/components/reusable/pagination/pagination-page-size-dropdown.ts"
          }
        }
      ]
    },
    {
      "kind": "javascript-module",
      "path": "src/components/reusable/pagination/Pagination.ts",
      "declarations": [
        {
          "kind": "class",
          "description": "`kyn-pagination` Web Component.\r\n\r\nA component that provides pagination functionality, enabling the user to\r\nnavigate through large datasets by splitting them into discrete chunks.\r\nIntegrates with other utility components like items range display, page size dropdown,\r\nand navigation buttons.",
          "name": "Pagination",
          "members": [
            {
              "kind": "field",
              "name": "count",
              "type": {
                "text": "number"
              },
              "default": "0",
              "description": "Total number of items that need pagination.",
              "attribute": "count",
              "reflects": true
            },
            {
              "kind": "field",
              "name": "pageNumber",
              "type": {
                "text": "number"
              },
              "default": "1",
              "description": "Current active page number.",
              "attribute": "pageNumber",
              "reflects": true
            },
            {
              "kind": "field",
              "name": "pageSize",
              "type": {
                "text": "number"
              },
              "default": "5",
              "description": "Number of items displayed per page.",
              "attribute": "pageSize",
              "reflects": true
            },
            {
              "kind": "field",
              "name": "pageSizeOptions",
              "type": {
                "text": "number[]"
              },
              "default": "[5, 10, 20, 30, 40, 50, 100]",
              "description": "Available options for the page size.",
              "attribute": "pageSizeOptions"
            },
            {
              "kind": "field",
              "name": "_numberOfPages",
              "type": {
                "text": "number"
              },
              "default": "1",
              "description": "Number of pages."
            },
            {
              "kind": "field",
              "name": "pageSizeDropdownLabel",
              "default": "PAGE_SIZE_LABEL",
              "description": "Label for the page size dropdown. Required for accessibility.",
              "attribute": "pageSizeDropdownLabel"
            },
            {
              "kind": "field",
              "name": "hideItemsRange",
              "type": {
                "text": "boolean"
              },
              "default": "false",
              "description": "Option to hide the items range display.",
              "attribute": "hideItemsRange"
            },
            {
              "kind": "field",
              "name": "hidePageSizeDropdown",
              "type": {
                "text": "boolean"
              },
              "default": "false",
              "description": "Option to hide the page size dropdown.",
              "attribute": "hidePageSizeDropdown"
            },
            {
              "kind": "field",
              "name": "hideNavigationButtons",
              "type": {
                "text": "boolean"
              },
              "default": "false",
              "description": "Option to hide the navigation buttons.",
              "attribute": "hideNavigationButtons"
            },
            {
              "kind": "field",
              "name": "textStrings",
              "type": {
                "text": "object"
              },
              "default": "{\r\n    showing: 'Showing',\r\n    of: 'of',\r\n    items: 'items',\r\n    pages: 'pages',\r\n    itemsPerPage: 'Items per page:',\r\n    previousPage: 'Previous page',\r\n    nextPage: 'Next page',\r\n  }",
              "description": "Customizable text strings",
              "attribute": "textStrings"
            },
            {
              "kind": "method",
              "name": "handlePageSizeChange",
              "privacy": "private",
              "parameters": [
                {
                  "name": "e",
                  "type": {
                    "text": "CustomEvent"
                  },
                  "description": "The emitted custom event with the selected page size."
                }
              ],
              "description": "Handler for the event when the page size is changed by the user.\r\nUpdates the `pageSize` and resets the `pageNumber` to 1."
            },
            {
              "kind": "method",
              "name": "handlePageNumberChange",
              "privacy": "private",
              "parameters": [
                {
                  "name": "e",
                  "type": {
                    "text": "CustomEvent"
                  },
                  "description": "The emitted custom event with the selected page number."
                }
              ],
              "description": "Handler for the event when the page number is changed by the user.\r\nUpdates the `pageNumber`."
            }
          ],
          "events": [
            {
              "description": "Dispatched when the page size changes.",
              "name": "on-page-size-change"
            },
            {
              "description": "Dispatched when the currently active page changes.",
              "name": "on-page-number-change"
            }
          ],
          "attributes": [
            {
              "name": "count",
              "type": {
                "text": "number"
              },
              "default": "0",
              "description": "Total number of items that need pagination.",
              "fieldName": "count"
            },
            {
              "name": "pageNumber",
              "type": {
                "text": "number"
              },
              "default": "1",
              "description": "Current active page number.",
              "fieldName": "pageNumber"
            },
            {
              "name": "pageSize",
              "type": {
                "text": "number"
              },
              "default": "5",
              "description": "Number of items displayed per page.",
              "fieldName": "pageSize"
            },
            {
              "name": "pageSizeOptions",
              "type": {
                "text": "number[]"
              },
              "default": "[5, 10, 20, 30, 40, 50, 100]",
              "description": "Available options for the page size.",
              "fieldName": "pageSizeOptions"
            },
            {
              "name": "pageSizeDropdownLabel",
              "default": "PAGE_SIZE_LABEL",
              "description": "Label for the page size dropdown. Required for accessibility.",
              "fieldName": "pageSizeDropdownLabel"
            },
            {
              "name": "hideItemsRange",
              "type": {
                "text": "boolean"
              },
              "default": "false",
              "description": "Option to hide the items range display.",
              "fieldName": "hideItemsRange"
            },
            {
              "name": "hidePageSizeDropdown",
              "type": {
                "text": "boolean"
              },
              "default": "false",
              "description": "Option to hide the page size dropdown.",
              "fieldName": "hidePageSizeDropdown"
            },
            {
              "name": "hideNavigationButtons",
              "type": {
                "text": "boolean"
              },
              "default": "false",
              "description": "Option to hide the navigation buttons.",
              "fieldName": "hideNavigationButtons"
            },
            {
              "name": "textStrings",
              "type": {
                "text": "object"
              },
              "default": "{\r\n    showing: 'Showing',\r\n    of: 'of',\r\n    items: 'items',\r\n    pages: 'pages',\r\n    itemsPerPage: 'Items per page:',\r\n    previousPage: 'Previous page',\r\n    nextPage: 'Next page',\r\n  }",
              "description": "Customizable text strings",
              "fieldName": "textStrings"
            }
          ],
          "superclass": {
            "name": "LitElement",
            "package": "lit"
          },
          "tagName": "kyn-pagination",
          "customElement": true
        }
      ],
      "exports": [
        {
          "kind": "js",
          "name": "Pagination",
          "declaration": {
            "name": "Pagination",
            "module": "src/components/reusable/pagination/Pagination.ts"
          }
        },
        {
          "kind": "custom-element-definition",
          "name": "kyn-pagination",
          "declaration": {
            "name": "Pagination",
            "module": "src/components/reusable/pagination/Pagination.ts"
          }
        }
      ]
    },
    {
      "kind": "javascript-module",
      "path": "src/components/reusable/progressBar/index.ts",
      "declarations": [],
      "exports": [
        {
          "kind": "js",
          "name": "ProgressBar",
          "declaration": {
            "name": "ProgressBar",
            "module": "./progressBar"
          }
        }
      ]
    },
    {
      "kind": "javascript-module",
      "path": "src/components/reusable/progressBar/progressBar.ts",
      "declarations": [
        {
          "kind": "class",
          "description": "`<kyn-progress-bar>` -- progress bar status indicator component.",
          "name": "ProgressBar",
          "slots": [
            {
              "description": "Slot for tooltip text content.",
              "name": "unnamed"
            }
          ],
          "members": [
            {
              "kind": "field",
              "name": "showInlineLoadStatus",
              "type": {
                "text": "boolean"
              },
              "default": "false",
              "description": "Sets visibility of optional inline load status spinner.",
              "attribute": "showInlineLoadStatus"
            },
            {
              "kind": "field",
              "name": "showActiveHelperText",
              "type": {
                "text": "boolean"
              },
              "default": "false",
              "description": "Controls whether to show default helper text for active state.",
              "attribute": "showActiveHelperText"
            },
            {
              "kind": "field",
              "name": "progressBarId",
              "type": {
                "text": "string"
              },
              "default": "''",
              "description": "Sets progress bar html id property for accessibility (ex: `example-progress-bar`).",
              "attribute": "progressBarId"
            },
            {
              "kind": "field",
              "name": "status",
              "type": {
                "text": "'active' | 'success' | 'error'"
              },
              "default": "'active'",
              "description": "Sets progress bar status mode.",
              "attribute": "status"
            },
            {
              "kind": "field",
              "name": "value",
              "type": {
                "text": "number | null"
              },
              "default": "null",
              "description": "Sets initial progress bar value (optionally hard-coded).",
              "attribute": "value"
            },
            {
              "kind": "field",
              "name": "max",
              "type": {
                "text": "number"
              },
              "default": "100",
              "description": "Sets manual max value (default = 100).",
              "attribute": "max"
            },
            {
              "kind": "field",
              "name": "label",
              "type": {
                "text": "string"
              },
              "default": "''",
              "description": "Sets optional progress bar label.",
              "attribute": "label"
            },
            {
              "kind": "field",
              "name": "helperText",
              "type": {
                "text": "string"
              },
              "default": "''",
              "description": "Sets optional helper text that appears underneath progress bar element.",
              "attribute": "helperText"
            },
            {
              "kind": "field",
              "name": "unit",
              "type": {
                "text": "string"
              },
              "default": "''",
              "description": "Sets the unit for progress measurement (ex: 'MB', 'GB', '%')",
              "attribute": "unit"
            },
            {
              "kind": "field",
              "name": "hideLabel",
              "type": {
                "text": "boolean"
              },
              "default": "false",
              "description": "Visually hide the label.",
              "attribute": "hideLabel"
            },
            {
              "kind": "method",
              "name": "renderProgressBar",
              "privacy": "private",
              "parameters": [
                {
                  "name": "currentStatus",
                  "type": {
                    "text": "ProgressStatus"
                  }
                },
                {
                  "name": "currentValue",
                  "type": {
                    "text": "number | null"
                  }
                }
              ]
            },
            {
              "kind": "method",
              "name": "renderProgressBarLabel",
              "privacy": "private",
              "parameters": [
                {
                  "name": "currentStatus",
                  "type": {
                    "text": "ProgressStatus"
                  }
                },
                {
                  "name": "currentValue",
                  "type": {
                    "text": "number | null"
                  }
                }
              ]
            },
            {
              "kind": "method",
              "name": "renderStatusIconOrLoader",
              "privacy": "private",
              "parameters": [
                {
                  "name": "currentStatus",
                  "type": {
                    "text": "ProgressStatus"
                  }
                },
                {
                  "name": "currentValue",
                  "type": {
                    "text": "number | null"
                  }
                }
              ]
            },
            {
              "kind": "method",
              "name": "getProgressBarClasses",
              "privacy": "private",
              "parameters": [
                {
                  "name": "status",
                  "type": {
                    "text": "ProgressStatus"
                  }
                }
              ]
            },
            {
              "kind": "method",
              "name": "getHelperText",
              "privacy": "private"
            },
            {
              "kind": "method",
              "name": "getCurrentStatus",
              "privacy": "private",
              "return": {
                "type": {
                  "text": "ProgressStatus"
                }
              },
              "parameters": [
                {
                  "name": "currentValue",
                  "type": {
                    "text": "number | null"
                  }
                }
              ]
            },
            {
              "kind": "method",
              "name": "startProgress",
              "privacy": "private"
            },
            {
              "kind": "method",
              "name": "cancelAnimation",
              "privacy": "private"
            }
          ],
          "attributes": [
            {
              "name": "showInlineLoadStatus",
              "type": {
                "text": "boolean"
              },
              "default": "false",
              "description": "Sets visibility of optional inline load status spinner.",
              "fieldName": "showInlineLoadStatus"
            },
            {
              "name": "showActiveHelperText",
              "type": {
                "text": "boolean"
              },
              "default": "false",
              "description": "Controls whether to show default helper text for active state.",
              "fieldName": "showActiveHelperText"
            },
            {
              "name": "progressBarId",
              "type": {
                "text": "string"
              },
              "default": "''",
              "description": "Sets progress bar html id property for accessibility (ex: `example-progress-bar`).",
              "fieldName": "progressBarId"
            },
            {
              "name": "status",
              "type": {
                "text": "'active' | 'success' | 'error'"
              },
              "default": "'active'",
              "description": "Sets progress bar status mode.",
              "fieldName": "status"
            },
            {
              "name": "value",
              "type": {
                "text": "number | null"
              },
              "default": "null",
              "description": "Sets initial progress bar value (optionally hard-coded).",
              "fieldName": "value"
            },
            {
              "name": "max",
              "type": {
                "text": "number"
              },
              "default": "100",
              "description": "Sets manual max value (default = 100).",
              "fieldName": "max"
            },
            {
              "name": "label",
              "type": {
                "text": "string"
              },
              "default": "''",
              "description": "Sets optional progress bar label.",
              "fieldName": "label"
            },
            {
              "name": "helperText",
              "type": {
                "text": "string"
              },
              "default": "''",
              "description": "Sets optional helper text that appears underneath progress bar element.",
              "fieldName": "helperText"
            },
            {
              "name": "unit",
              "type": {
                "text": "string"
              },
              "default": "''",
              "description": "Sets the unit for progress measurement (ex: 'MB', 'GB', '%')",
              "fieldName": "unit"
            },
            {
              "name": "hideLabel",
              "type": {
                "text": "boolean"
              },
              "default": "false",
              "description": "Visually hide the label.",
              "fieldName": "hideLabel"
            }
          ],
          "superclass": {
            "name": "LitElement",
            "package": "lit"
          },
          "tagName": "kyn-progress-bar",
          "customElement": true
        }
      ],
      "exports": [
        {
          "kind": "js",
          "name": "ProgressBar",
          "declaration": {
            "name": "ProgressBar",
            "module": "src/components/reusable/progressBar/progressBar.ts"
          }
        },
        {
          "kind": "custom-element-definition",
          "name": "kyn-progress-bar",
          "declaration": {
            "name": "ProgressBar",
            "module": "src/components/reusable/progressBar/progressBar.ts"
          }
        }
      ]
    },
    {
      "kind": "javascript-module",
      "path": "src/components/reusable/radioButton/index.ts",
      "declarations": [],
      "exports": [
        {
          "kind": "js",
          "name": "RadioButton",
          "declaration": {
            "name": "RadioButton",
            "module": "./radioButton"
          }
        },
        {
          "kind": "js",
          "name": "RadioButtonGroup",
          "declaration": {
            "name": "RadioButtonGroup",
            "module": "./radioButtonGroup"
          }
        }
      ]
    },
    {
      "kind": "javascript-module",
      "path": "src/components/reusable/radioButton/radioButton.ts",
      "declarations": [
        {
          "kind": "class",
          "description": "Radio button.",
          "name": "RadioButton",
          "slots": [
            {
              "description": "Slot for label text.",
              "name": "unnamed"
            }
          ],
          "members": [
            {
              "kind": "field",
              "name": "value",
              "type": {
                "text": "string"
              },
              "default": "''",
              "description": "Radio button value.",
              "attribute": "value"
            },
            {
              "kind": "field",
              "name": "disabled",
              "type": {
                "text": "boolean"
              },
              "default": "false",
              "description": "Radio button disabled state, inherited from the parent group.",
              "attribute": "disabled"
            },
            {
              "kind": "method",
              "name": "handleChange",
              "privacy": "private",
              "parameters": [
                {
                  "name": "e",
                  "type": {
                    "text": "any"
                  }
                }
              ]
            }
          ],
          "events": [
            {
              "description": "Captures the change event and emits the selected value and original event details.",
              "name": "on-radio-change"
            }
          ],
          "attributes": [
            {
              "name": "value",
              "type": {
                "text": "string"
              },
              "default": "''",
              "description": "Radio button value.",
              "fieldName": "value"
            },
            {
              "name": "disabled",
              "type": {
                "text": "boolean"
              },
              "default": "false",
              "description": "Radio button disabled state, inherited from the parent group.",
              "fieldName": "disabled"
            }
          ],
          "superclass": {
            "name": "LitElement",
            "package": "lit"
          },
          "tagName": "kyn-radio-button",
          "customElement": true
        }
      ],
      "exports": [
        {
          "kind": "js",
          "name": "RadioButton",
          "declaration": {
            "name": "RadioButton",
            "module": "src/components/reusable/radioButton/radioButton.ts"
          }
        },
        {
          "kind": "custom-element-definition",
          "name": "kyn-radio-button",
          "declaration": {
            "name": "RadioButton",
            "module": "src/components/reusable/radioButton/radioButton.ts"
          }
        }
      ]
    },
    {
      "kind": "javascript-module",
      "path": "src/components/reusable/radioButton/radioButtonGroup.ts",
      "declarations": [
        {
          "kind": "class",
          "description": "Radio button group container.",
          "name": "RadioButtonGroup",
          "slots": [
            {
              "description": "Slot for individual radio buttons.",
              "name": "unnamed"
            },
            {
              "description": "Slot for description text.",
              "name": "description"
            },
            {
              "description": "Slot for tooltip.",
              "name": "tooltip"
            }
          ],
          "members": [
            {
              "kind": "field",
              "name": "label",
              "type": {
                "text": "string"
              },
              "default": "''",
              "description": "Label text",
              "attribute": "label"
            },
            {
              "kind": "field",
              "name": "required",
              "type": {
                "text": "boolean"
              },
              "default": "false",
              "description": "Makes the input required.",
              "attribute": "required"
            },
            {
              "kind": "field",
              "name": "disabled",
              "type": {
                "text": "boolean"
              },
              "default": "false",
              "description": "Radio button group disabled state.",
              "attribute": "disabled"
            },
            {
              "kind": "field",
              "name": "horizontal",
              "type": {
                "text": "boolean"
              },
              "default": "false",
              "description": "Radio button group horizontal layout.",
              "attribute": "horizontal"
            },
            {
              "kind": "field",
              "name": "textStrings",
              "default": "{\r\n  required: 'Required',\r\n  error: 'Error',\r\n}",
              "description": "Text string customization.",
              "attribute": "textStrings",
              "type": {
                "text": "object"
              }
            },
            {
              "kind": "method",
              "name": "_validate",
              "privacy": "private",
              "parameters": [
                {
                  "name": "interacted",
                  "type": {
                    "text": "Boolean"
                  }
                },
                {
                  "name": "report",
                  "type": {
                    "text": "Boolean"
                  }
                }
              ]
            },
            {
              "kind": "method",
              "name": "_handleRadioChange",
              "privacy": "private",
              "parameters": [
                {
                  "name": "e",
                  "type": {
                    "text": "any"
                  }
                }
              ]
            }
          ],
          "events": [
            {
              "description": "Captures the change event and emits the selected value.",
              "name": "on-radio-group-change"
            }
          ],
          "attributes": [
            {
              "name": "label",
              "type": {
                "text": "string"
              },
              "default": "''",
              "description": "Label text",
              "fieldName": "label"
            },
            {
              "name": "required",
              "type": {
                "text": "boolean"
              },
              "default": "false",
              "description": "Makes the input required.",
              "fieldName": "required"
            },
            {
              "name": "disabled",
              "type": {
                "text": "boolean"
              },
              "default": "false",
              "description": "Radio button group disabled state.",
              "fieldName": "disabled"
            },
            {
              "name": "horizontal",
              "type": {
                "text": "boolean"
              },
              "default": "false",
              "description": "Radio button group horizontal layout.",
              "fieldName": "horizontal"
            },
            {
              "name": "textStrings",
              "default": "_defaultTextStrings",
              "description": "Text string customization.",
              "fieldName": "textStrings"
            }
          ],
          "mixins": [
            {
              "name": "FormMixin",
              "module": "/src/common/mixins/form-input"
            }
          ],
          "superclass": {
            "name": "LitElement",
            "package": "lit"
          },
          "tagName": "kyn-radio-button-group",
          "customElement": true
        }
      ],
      "exports": [
        {
          "kind": "js",
          "name": "RadioButtonGroup",
          "declaration": {
            "name": "RadioButtonGroup",
            "module": "src/components/reusable/radioButton/radioButtonGroup.ts"
          }
        },
        {
          "kind": "custom-element-definition",
          "name": "kyn-radio-button-group",
          "declaration": {
            "name": "RadioButtonGroup",
            "module": "src/components/reusable/radioButton/radioButtonGroup.ts"
          }
        }
      ]
    },
    {
      "kind": "javascript-module",
      "path": "src/components/reusable/search/index.ts",
      "declarations": [],
      "exports": [
        {
          "kind": "js",
          "name": "Search",
          "declaration": {
            "name": "Search",
            "module": "./search"
          }
        }
      ]
    },
    {
      "kind": "javascript-module",
      "path": "src/components/reusable/search/search.ts",
      "declarations": [
        {
          "kind": "class",
          "description": "Search",
          "name": "Search",
          "members": [
            {
              "kind": "field",
              "name": "name",
              "type": {
                "text": "string"
              },
              "default": "''",
              "description": "Input name.",
              "attribute": "name"
            },
            {
              "kind": "field",
              "name": "label",
              "type": {
                "text": "string"
              },
              "default": "'Search'",
              "description": "Label text.",
              "attribute": "label"
            },
            {
              "kind": "field",
              "name": "expandable",
              "type": {
                "text": "boolean"
              },
              "default": "false",
              "description": "Expandable style search.",
              "attribute": "expandable"
            },
            {
              "kind": "field",
              "name": "value",
              "type": {
                "text": "string"
              },
              "default": "''",
              "description": "Input value.",
              "attribute": "value"
            },
            {
              "kind": "field",
              "name": "size",
              "type": {
                "text": "string"
              },
              "default": "'md'",
              "description": "Input & button size.",
              "attribute": "size"
            },
            {
              "kind": "field",
              "name": "disabled",
              "type": {
                "text": "boolean"
              },
              "default": "false",
              "description": "Disabled state.",
              "attribute": "disabled"
            },
            {
              "kind": "field",
              "name": "suggestions",
              "type": {
                "text": "Array<string>"
              },
              "default": "[]",
              "description": "Auto-suggest array of strings that should match the current value. Update this array externally after on-input.",
              "attribute": "suggestions"
            },
            {
              "kind": "field",
              "name": "expandableSearchBtnDescription",
              "type": {
                "text": "string"
              },
              "default": "''",
              "description": "Expandable style search button description (Required to support accessibility).",
              "attribute": "expandableSearchBtnDescription"
            },
            {
              "kind": "field",
              "name": "assistiveTextStrings",
              "default": "{\r\n  searchSuggestions: 'Search suggestions.',\r\n  noMatches: 'No matches found for',\r\n  selected: 'Selected',\r\n  found: 'Found',\r\n}",
              "description": "Assistive text strings.",
              "attribute": "assistiveTextStrings",
              "type": {
                "text": "object"
              }
            },
            {
              "kind": "method",
              "name": "_buttonSizeMap",
              "privacy": "private"
            },
            {
              "kind": "method",
              "name": "_handleFocus",
              "privacy": "private"
            },
            {
              "kind": "method",
              "name": "_handleBlur",
              "privacy": "private"
            },
            {
              "kind": "method",
              "name": "_handleButtonClick",
              "privacy": "private"
            },
            {
              "kind": "method",
              "name": "_handleInput",
              "privacy": "private",
              "parameters": [
                {
                  "name": "e",
                  "type": {
                    "text": "CustomEvent"
                  }
                }
              ]
            },
            {
              "kind": "method",
              "name": "_handleSuggestionClick",
              "privacy": "private",
              "parameters": [
                {
                  "name": "e",
                  "type": {
                    "text": "any"
                  }
                },
                {
                  "name": "suggestion",
                  "type": {
                    "text": "string"
                  }
                }
              ]
            },
            {
              "kind": "method",
              "name": "_handleSuggestionWithMouseUp",
              "privacy": "private",
              "parameters": [
                {
                  "name": "suggestion",
                  "type": {
                    "text": "string"
                  }
                }
              ]
            },
            {
              "kind": "method",
              "name": "_handleSuggestionWithMouseDown",
              "privacy": "private",
              "parameters": [
                {
                  "name": "e",
                  "type": {
                    "text": "any"
                  }
                }
              ]
            },
            {
              "kind": "method",
              "name": "handleSearchKeydown",
              "privacy": "private",
              "parameters": [
                {
                  "name": "e",
                  "type": {
                    "text": "any"
                  }
                }
              ]
            },
            {
              "kind": "method",
              "name": "handleListKeydown",
              "privacy": "private",
              "parameters": [
                {
                  "name": "e",
                  "type": {
                    "text": "any"
                  }
                }
              ]
            },
            {
              "kind": "method",
              "name": "handleKeyboard",
              "privacy": "private",
              "parameters": [
                {
                  "name": "keyCode",
                  "type": {
                    "text": "number"
                  }
                },
                {
                  "name": "target",
                  "type": {
                    "text": "string"
                  }
                }
              ]
            },
            {
              "kind": "method",
              "name": "_checkForMatchingSuggestions",
              "privacy": "private"
            }
          ],
          "events": [
            {
              "description": "Emits the value on text input/clear.",
              "name": "on-input"
            }
          ],
          "attributes": [
            {
              "name": "name",
              "type": {
                "text": "string"
              },
              "default": "''",
              "description": "Input name.",
              "fieldName": "name"
            },
            {
              "name": "label",
              "type": {
                "text": "string"
              },
              "default": "'Search'",
              "description": "Label text.",
              "fieldName": "label"
            },
            {
              "name": "expandable",
              "type": {
                "text": "boolean"
              },
              "default": "false",
              "description": "Expandable style search.",
              "fieldName": "expandable"
            },
            {
              "name": "value",
              "type": {
                "text": "string"
              },
              "default": "''",
              "description": "Input value.",
              "fieldName": "value"
            },
            {
              "name": "size",
              "type": {
                "text": "string"
              },
              "default": "'md'",
              "description": "Input & button size.",
              "fieldName": "size"
            },
            {
              "name": "disabled",
              "type": {
                "text": "boolean"
              },
              "default": "false",
              "description": "Disabled state.",
              "fieldName": "disabled"
            },
            {
              "name": "suggestions",
              "type": {
                "text": "Array<string>"
              },
              "default": "[]",
              "description": "Auto-suggest array of strings that should match the current value. Update this array externally after on-input.",
              "fieldName": "suggestions"
            },
            {
              "name": "expandableSearchBtnDescription",
              "type": {
                "text": "string"
              },
              "default": "''",
              "description": "Expandable style search button description (Required to support accessibility).",
              "fieldName": "expandableSearchBtnDescription"
            },
            {
              "name": "assistiveTextStrings",
              "default": "_defaultTextStrings",
              "description": "Assistive text strings.",
              "fieldName": "assistiveTextStrings"
            }
          ],
          "superclass": {
            "name": "LitElement",
            "package": "lit"
          },
          "tagName": "kyn-search",
          "customElement": true
        }
      ],
      "exports": [
        {
          "kind": "js",
          "name": "Search",
          "declaration": {
            "name": "Search",
            "module": "src/components/reusable/search/search.ts"
          }
        },
        {
          "kind": "custom-element-definition",
          "name": "kyn-search",
          "declaration": {
            "name": "Search",
            "module": "src/components/reusable/search/search.ts"
          }
        }
      ]
    },
    {
      "kind": "javascript-module",
      "path": "src/components/reusable/sideDrawer/index.ts",
      "declarations": [],
      "exports": [
        {
          "kind": "js",
          "name": "SideDrawer",
          "declaration": {
            "name": "SideDrawer",
            "module": "./sideDrawer"
          }
        }
      ]
    },
    {
      "kind": "javascript-module",
      "path": "src/components/reusable/sideDrawer/sideDrawer.ts",
      "declarations": [
        {
          "kind": "class",
          "description": "Side Drawer.",
          "name": "SideDrawer",
          "slots": [
            {
              "description": "Slot for drawer body content.",
              "name": "unnamed"
            },
            {
              "description": "Slot for the anchor button content.",
              "name": "anchor"
            }
          ],
          "members": [
            {
              "kind": "field",
              "name": "open",
              "type": {
                "text": "boolean"
              },
              "default": "false",
              "description": "Drawer open state.",
              "attribute": "open"
            },
            {
              "kind": "field",
              "name": "size",
              "type": {
                "text": "string"
              },
              "default": "'md'",
              "description": "Drawer size. `'md'`, or `'sm'`.",
              "attribute": "size"
            },
            {
              "kind": "field",
              "name": "titleText",
              "type": {
                "text": "string"
              },
              "default": "''",
              "description": "Title / Heading text, required.",
              "attribute": "titleText"
            },
            {
              "kind": "field",
              "name": "labelText",
              "type": {
                "text": "string"
              },
              "default": "''",
              "description": "Label text, optional.",
              "attribute": "labelText"
            },
            {
              "kind": "field",
              "name": "submitBtnText",
              "type": {
                "text": "string"
              },
              "default": "'Ok'",
              "description": "Submit button text.",
              "attribute": "submitBtnText"
            },
            {
              "kind": "field",
              "name": "cancelBtnText",
              "type": {
                "text": "string"
              },
              "default": "'Cancel'",
              "description": "Cancel button text.",
              "attribute": "cancelBtnText"
            },
            {
              "kind": "field",
              "name": "submitBtnDisabled",
              "type": {
                "text": "boolean"
              },
              "default": "false",
              "description": "Disables the primary button.",
              "attribute": "submitBtnDisabled"
            },
            {
              "kind": "field",
              "name": "hideFooter",
              "type": {
                "text": "boolean"
              },
              "default": "false",
              "description": "Determine whether needs footer",
              "attribute": "hideFooter"
            },
            {
              "kind": "field",
              "name": "destructive",
              "type": {
                "text": "boolean"
              },
              "default": "false",
              "description": "Changes the primary button styles to indicate the action is destructive.",
              "attribute": "destructive"
            },
            {
              "kind": "field",
              "name": "secondaryButtonText",
              "type": {
                "text": "string"
              },
              "default": "'Secondary'",
              "description": "Secondary button text.",
              "attribute": "secondaryButtonText"
            },
            {
              "kind": "field",
              "name": "showSecondaryButton",
              "type": {
                "text": "boolean"
              },
              "default": "false",
              "description": "Hides the secondary button.",
              "attribute": "showSecondaryButton"
            },
            {
              "kind": "field",
              "name": "hideCancelButton",
              "type": {
                "text": "boolean"
              },
              "default": "false",
              "description": "Hides the cancel button.",
              "attribute": "hideCancelButton"
            },
            {
              "kind": "field",
              "name": "beforeClose",
              "type": {
                "text": "Function"
              },
              "description": "Function to execute before the Drawer can close. Useful for running checks or validations before closing. Exposes `returnValue` (`'ok'` or `'cancel'`). Must return `true` or `false`."
            },
            {
              "kind": "method",
              "name": "_openDrawer",
              "privacy": "private"
            },
            {
              "kind": "method",
              "name": "_closeDrawer",
              "privacy": "private",
              "parameters": [
                {
                  "name": "e",
                  "type": {
                    "text": "Event"
                  }
                },
                {
                  "name": "returnValue",
                  "type": {
                    "text": "string"
                  }
                }
              ]
            },
            {
              "kind": "method",
              "name": "_emitCloseEvent",
              "privacy": "private",
              "parameters": [
                {
                  "name": "e",
                  "type": {
                    "text": "Event"
                  }
                }
              ]
            }
          ],
          "events": [
            {
              "description": "Emits the drawer close event with `returnValue` (`'ok'` or `'cancel'`).",
              "name": "on-close"
            }
          ],
          "attributes": [
            {
              "name": "open",
              "type": {
                "text": "boolean"
              },
              "default": "false",
              "description": "Drawer open state.",
              "fieldName": "open"
            },
            {
              "name": "size",
              "type": {
                "text": "string"
              },
              "default": "'md'",
              "description": "Drawer size. `'md'`, or `'sm'`.",
              "fieldName": "size"
            },
            {
              "name": "titleText",
              "type": {
                "text": "string"
              },
              "default": "''",
              "description": "Title / Heading text, required.",
              "fieldName": "titleText"
            },
            {
              "name": "labelText",
              "type": {
                "text": "string"
              },
              "default": "''",
              "description": "Label text, optional.",
              "fieldName": "labelText"
            },
            {
              "name": "submitBtnText",
              "type": {
                "text": "string"
              },
              "default": "'Ok'",
              "description": "Submit button text.",
              "fieldName": "submitBtnText"
            },
            {
              "name": "cancelBtnText",
              "type": {
                "text": "string"
              },
              "default": "'Cancel'",
              "description": "Cancel button text.",
              "fieldName": "cancelBtnText"
            },
            {
              "name": "submitBtnDisabled",
              "type": {
                "text": "boolean"
              },
              "default": "false",
              "description": "Disables the primary button.",
              "fieldName": "submitBtnDisabled"
            },
            {
              "name": "hideFooter",
              "type": {
                "text": "boolean"
              },
              "default": "false",
              "description": "Determine whether needs footer",
              "fieldName": "hideFooter"
            },
            {
              "name": "destructive",
              "type": {
                "text": "boolean"
              },
              "default": "false",
              "description": "Changes the primary button styles to indicate the action is destructive.",
              "fieldName": "destructive"
            },
            {
              "name": "secondaryButtonText",
              "type": {
                "text": "string"
              },
              "default": "'Secondary'",
              "description": "Secondary button text.",
              "fieldName": "secondaryButtonText"
            },
            {
              "name": "showSecondaryButton",
              "type": {
                "text": "boolean"
              },
              "default": "false",
              "description": "Hides the secondary button.",
              "fieldName": "showSecondaryButton"
            },
            {
              "name": "hideCancelButton",
              "type": {
                "text": "boolean"
              },
              "default": "false",
              "description": "Hides the cancel button.",
              "fieldName": "hideCancelButton"
            }
          ],
          "superclass": {
            "name": "LitElement",
            "package": "lit"
          },
          "tagName": "kyn-side-drawer",
          "customElement": true
        }
      ],
      "exports": [
        {
          "kind": "js",
          "name": "SideDrawer",
          "declaration": {
            "name": "SideDrawer",
            "module": "src/components/reusable/sideDrawer/sideDrawer.ts"
          }
        },
        {
          "kind": "custom-element-definition",
          "name": "kyn-side-drawer",
          "declaration": {
            "name": "SideDrawer",
            "module": "src/components/reusable/sideDrawer/sideDrawer.ts"
          }
        }
      ]
    },
    {
      "kind": "javascript-module",
      "path": "src/components/reusable/stepper/index.ts",
      "declarations": [],
      "exports": [
        {
          "kind": "js",
          "name": "Stepper",
          "declaration": {
            "name": "Stepper",
            "module": "./stepper"
          }
        },
        {
          "kind": "js",
          "name": "StepperItem",
          "declaration": {
            "name": "StepperItem",
            "module": "./stepperItem"
          }
        },
        {
          "kind": "js",
          "name": "StepperItemChild",
          "declaration": {
            "name": "StepperItemChild",
            "module": "./stepperItemChild"
          }
        }
      ]
    },
    {
      "kind": "javascript-module",
      "path": "src/components/reusable/stepper/stepper.ts",
      "declarations": [
        {
          "kind": "class",
          "description": "Stepper",
          "name": "Stepper",
          "slots": [
            {
              "description": "Slot for step items.",
              "name": "unnamed"
            }
          ],
          "members": [
            {
              "kind": "field",
              "name": "stepperType",
              "type": {
                "text": "string"
              },
              "default": "'procedure'",
              "description": "Stepper type `'procedure'` & `'status'`.\r\n\r\nprocedure: Allows a user to move through a series of steps that need to be completed, such as filling out a series of forms. The user can therefore know where they are in the sequence, and can go back to previous steps if needed. Procedure should use the `'large'` size stepper.\r\n\r\nstatus: Should not allow the user navigate to previous steps for ex: sequential forms, payment gateway etc. Should use the `'small'` size to avoid unnecessary clutter.\r\n\r\nNote: Read the stepper guidelines for more info.",
              "attribute": "stepperType"
            },
            {
              "kind": "field",
              "name": "vertical",
              "type": {
                "text": "boolean"
              },
              "default": "false",
              "description": "Wheter the stepper is in vertical type.",
              "attribute": "vertical"
            },
            {
              "kind": "field",
              "name": "stepperSize",
              "type": {
                "text": "string"
              },
              "default": "'large'",
              "description": "Stepper size `'large'` & `'small'`.",
              "attribute": "stepperSize"
            },
            {
              "kind": "field",
              "name": "currentIndex",
              "type": {
                "text": "number"
              },
              "default": "0",
              "description": "Curent index of stepper. Usefull for navigation logic like next, prev etc.",
              "attribute": "currentIndex"
            },
            {
              "kind": "method",
              "name": "_handleSlotChange",
              "privacy": "private"
            },
            {
              "kind": "method",
              "name": "_updateChildren",
              "privacy": "private"
            },
            {
              "kind": "method",
              "name": "_determineFirstLastSteps",
              "privacy": "private"
            },
            {
              "kind": "method",
              "name": "_handleStepClick",
              "privacy": "private",
              "parameters": [
                {
                  "name": "e",
                  "type": {
                    "text": "any"
                  }
                }
              ]
            }
          ],
          "events": [
            {
              "description": "Captures the event and emits the active step and original event details when click on any step title. This is only for procedure type stepper. Status stepper doesn't emit this event.",
              "name": "on-click"
            }
          ],
          "attributes": [
            {
              "name": "stepperType",
              "type": {
                "text": "string"
              },
              "default": "'procedure'",
              "description": "Stepper type `'procedure'` & `'status'`.\r\n\r\nprocedure: Allows a user to move through a series of steps that need to be completed, such as filling out a series of forms. The user can therefore know where they are in the sequence, and can go back to previous steps if needed. Procedure should use the `'large'` size stepper.\r\n\r\nstatus: Should not allow the user navigate to previous steps for ex: sequential forms, payment gateway etc. Should use the `'small'` size to avoid unnecessary clutter.\r\n\r\nNote: Read the stepper guidelines for more info.",
              "fieldName": "stepperType"
            },
            {
              "name": "vertical",
              "type": {
                "text": "boolean"
              },
              "default": "false",
              "description": "Wheter the stepper is in vertical type.",
              "fieldName": "vertical"
            },
            {
              "name": "stepperSize",
              "type": {
                "text": "string"
              },
              "default": "'large'",
              "description": "Stepper size `'large'` & `'small'`.",
              "fieldName": "stepperSize"
            },
            {
              "name": "currentIndex",
              "type": {
                "text": "number"
              },
              "default": "0",
              "description": "Curent index of stepper. Usefull for navigation logic like next, prev etc.",
              "fieldName": "currentIndex"
            }
          ],
          "superclass": {
            "name": "LitElement",
            "package": "lit"
          },
          "tagName": "kyn-stepper",
          "customElement": true
        }
      ],
      "exports": [
        {
          "kind": "js",
          "name": "Stepper",
          "declaration": {
            "name": "Stepper",
            "module": "src/components/reusable/stepper/stepper.ts"
          }
        },
        {
          "kind": "custom-element-definition",
          "name": "kyn-stepper",
          "declaration": {
            "name": "Stepper",
            "module": "src/components/reusable/stepper/stepper.ts"
          }
        }
      ]
    },
    {
      "kind": "javascript-module",
      "path": "src/components/reusable/stepper/stepperItem.ts",
      "declarations": [
        {
          "kind": "class",
          "description": "Stepper Item.",
          "name": "StepperItem",
          "slots": [
            {
              "description": "Slot for tooltip.",
              "name": "tooltip"
            },
            {
              "description": "Children slot. Used for nested children in vertical stepper. Visible only when step state is active. Do not use inside stepperType `'status'`.",
              "name": "child"
            },
            {
              "description": "Optional slot for content in vertical stepper. Visible only when step state is active.",
              "name": "unnamed"
            }
          ],
          "members": [
            {
              "kind": "field",
              "name": "vertical",
              "type": {
                "text": "boolean"
              },
              "default": "false",
              "description": "Whether the stepper is in vertical type.",
              "attribute": "vertical"
            },
            {
              "kind": "field",
              "name": "stepSize",
              "type": {
                "text": "string"
              },
              "default": "'large'",
              "description": "Stepper size `'large'` & `'small'`.",
              "attribute": "stepSize"
            },
            {
              "kind": "field",
              "name": "stepName",
              "type": {
                "text": "string"
              },
              "default": "''",
              "description": "Step name.",
              "attribute": "stepName"
            },
            {
              "kind": "field",
              "name": "stepTitle",
              "type": {
                "text": "string"
              },
              "default": "''",
              "description": "Step title.",
              "attribute": "stepTitle"
            },
            {
              "kind": "field",
              "name": "stepLink",
              "type": {
                "text": "string"
              },
              "default": "''",
              "description": "Step link.",
              "attribute": "stepLink"
            },
            {
              "kind": "field",
              "name": "stepState",
              "type": {
                "text": "string"
              },
              "default": "'pending'",
              "description": "Step state. `'pending'`, `'active'`, `'completed'`, `'excluded'`, `'warning'` & `'destructive'`.\r\n\r\n`'pending'`, `'active'` and `'completed'` / `'excluded'` states has 0%, 50% & 100% progress set internally.",
              "attribute": "stepState"
            },
            {
              "kind": "field",
              "name": "disabled",
              "type": {
                "text": "boolean"
              },
              "default": "false",
              "description": "Disable step.",
              "attribute": "disabled"
            },
            {
              "kind": "field",
              "name": "showCounter",
              "type": {
                "text": "boolean"
              },
              "default": "false",
              "description": "Optional. Show counter for vertical stepper when stepState is `'pending'`.",
              "attribute": "showCounter"
            },
            {
              "kind": "method",
              "name": "_handleChildToggle",
              "privacy": "private"
            },
            {
              "kind": "method",
              "name": "_handleStepClick",
              "privacy": "private",
              "parameters": [
                {
                  "name": "e",
                  "type": {
                    "text": "any"
                  }
                }
              ]
            },
            {
              "kind": "method",
              "name": "_handleChildSlotChange",
              "privacy": "private"
            },
            {
              "kind": "method",
              "name": "_updateChildren",
              "privacy": "private"
            },
            {
              "kind": "method",
              "name": "getProgressValue",
              "privacy": "private",
              "return": {
                "type": {
                  "text": "number"
                }
              }
            }
          ],
          "events": [
            {
              "description": "Emits the step details to the parent stepper component when click on step title.",
              "name": "on-step-click"
            }
          ],
          "attributes": [
            {
              "name": "vertical",
              "type": {
                "text": "boolean"
              },
              "default": "false",
              "description": "Whether the stepper is in vertical type.",
              "fieldName": "vertical"
            },
            {
              "name": "stepSize",
              "type": {
                "text": "string"
              },
              "default": "'large'",
              "description": "Stepper size `'large'` & `'small'`.",
              "fieldName": "stepSize"
            },
            {
              "name": "stepName",
              "type": {
                "text": "string"
              },
              "default": "''",
              "description": "Step name.",
              "fieldName": "stepName"
            },
            {
              "name": "stepTitle",
              "type": {
                "text": "string"
              },
              "default": "''",
              "description": "Step title.",
              "fieldName": "stepTitle"
            },
            {
              "name": "stepLink",
              "type": {
                "text": "string"
              },
              "default": "''",
              "description": "Step link.",
              "fieldName": "stepLink"
            },
            {
              "name": "stepState",
              "type": {
                "text": "string"
              },
              "default": "'pending'",
              "description": "Step state. `'pending'`, `'active'`, `'completed'`, `'excluded'`, `'warning'` & `'destructive'`.\r\n\r\n`'pending'`, `'active'` and `'completed'` / `'excluded'` states has 0%, 50% & 100% progress set internally.",
              "fieldName": "stepState"
            },
            {
              "name": "disabled",
              "type": {
                "text": "boolean"
              },
              "default": "false",
              "description": "Disable step.",
              "fieldName": "disabled"
            },
            {
              "name": "showCounter",
              "type": {
                "text": "boolean"
              },
              "default": "false",
              "description": "Optional. Show counter for vertical stepper when stepState is `'pending'`.",
              "fieldName": "showCounter"
            }
          ],
          "superclass": {
            "name": "LitElement",
            "package": "lit"
          },
          "tagName": "kyn-stepper-item",
          "customElement": true
        }
      ],
      "exports": [
        {
          "kind": "js",
          "name": "StepperItem",
          "declaration": {
            "name": "StepperItem",
            "module": "src/components/reusable/stepper/stepperItem.ts"
          }
        },
        {
          "kind": "custom-element-definition",
          "name": "kyn-stepper-item",
          "declaration": {
            "name": "StepperItem",
            "module": "src/components/reusable/stepper/stepperItem.ts"
          }
        }
      ]
    },
    {
      "kind": "javascript-module",
      "path": "src/components/reusable/stepper/stepperItemChild.ts",
      "declarations": [
        {
          "kind": "class",
          "description": "Stepper Item child.",
          "name": "StepperItemChild",
          "slots": [
            {
              "description": "Slot for other elements.",
              "name": "unnamed"
            }
          ],
          "members": [
            {
              "kind": "field",
              "name": "childTitle",
              "type": {
                "text": "string"
              },
              "default": "''",
              "description": "Child Title. Required for nested child inside step.",
              "attribute": "childTitle"
            },
            {
              "kind": "field",
              "name": "childLink",
              "type": {
                "text": "string"
              },
              "default": "''",
              "description": "Child link.",
              "attribute": "childLink"
            },
            {
              "kind": "field",
              "name": "childSubTitle",
              "type": {
                "text": "string"
              },
              "default": "''",
              "description": "Optional Child Subtitle.",
              "attribute": "childSubTitle"
            },
            {
              "kind": "field",
              "name": "childState",
              "type": {
                "text": "string"
              },
              "default": "'pending'",
              "description": "Child State. `'pending'`, `'active'` & `'completed'`.",
              "attribute": "childState"
            },
            {
              "kind": "method",
              "name": "_handleChildStepClick",
              "privacy": "private",
              "parameters": [
                {
                  "name": "e",
                  "type": {
                    "text": "Event"
                  }
                }
              ]
            },
            {
              "kind": "method",
              "name": "getProgressValue",
              "privacy": "private",
              "return": {
                "type": {
                  "text": "number"
                }
              }
            }
          ],
          "events": [
            {
              "description": "Emits event on child click. Only for vertical mode.",
              "name": "on-child-click"
            }
          ],
          "attributes": [
            {
              "name": "childTitle",
              "type": {
                "text": "string"
              },
              "default": "''",
              "description": "Child Title. Required for nested child inside step.",
              "fieldName": "childTitle"
            },
            {
              "name": "childLink",
              "type": {
                "text": "string"
              },
              "default": "''",
              "description": "Child link.",
              "fieldName": "childLink"
            },
            {
              "name": "childSubTitle",
              "type": {
                "text": "string"
              },
              "default": "''",
              "description": "Optional Child Subtitle.",
              "fieldName": "childSubTitle"
            },
            {
              "name": "childState",
              "type": {
                "text": "string"
              },
              "default": "'pending'",
              "description": "Child State. `'pending'`, `'active'` & `'completed'`.",
              "fieldName": "childState"
            }
          ],
          "superclass": {
            "name": "LitElement",
            "package": "lit"
          },
          "tagName": "kyn-stepper-item-child",
          "customElement": true
        }
      ],
      "exports": [
        {
          "kind": "js",
          "name": "StepperItemChild",
          "declaration": {
            "name": "StepperItemChild",
            "module": "src/components/reusable/stepper/stepperItemChild.ts"
          }
        },
        {
          "kind": "custom-element-definition",
          "name": "kyn-stepper-item-child",
          "declaration": {
            "name": "StepperItemChild",
            "module": "src/components/reusable/stepper/stepperItemChild.ts"
          }
        }
      ]
    },
    {
      "kind": "javascript-module",
      "path": "src/components/reusable/table/defs.ts",
      "declarations": [],
      "exports": []
    },
    {
      "kind": "javascript-module",
      "path": "src/components/reusable/table/index.ts",
      "declarations": [],
      "exports": [
        {
          "kind": "js",
          "name": "Table",
          "declaration": {
            "name": "Table",
            "module": "./table"
          }
        },
        {
          "kind": "js",
          "name": "TableCell",
          "declaration": {
            "name": "TableCell",
            "module": "./table-cell"
          }
        },
        {
          "kind": "js",
          "name": "TableRow",
          "declaration": {
            "name": "TableRow",
            "module": "./table-row"
          }
        },
        {
          "kind": "js",
          "name": "TableBody",
          "declaration": {
            "name": "TableBody",
            "module": "./table-body"
          }
        },
        {
          "kind": "js",
          "name": "TableHead",
          "declaration": {
            "name": "TableHead",
            "module": "./table-head"
          }
        },
        {
          "kind": "js",
          "name": "TableHeader",
          "declaration": {
            "name": "TableHeader",
            "module": "./table-header"
          }
        },
        {
          "kind": "js",
          "name": "TableFoot",
          "declaration": {
            "name": "TableFoot",
            "module": "./table-foot"
          }
        },
        {
          "kind": "js",
          "name": "TableFooter",
          "declaration": {
            "name": "TableFooter",
            "module": "./table-footer"
          }
        },
        {
          "kind": "js",
          "name": "TableLegend",
          "declaration": {
            "name": "TableLegend",
            "module": "./table-legend"
          }
        },
        {
          "kind": "js",
          "name": "TableLegendItem",
          "declaration": {
            "name": "TableLegendItem",
            "module": "./table-legend-item"
          }
        },
        {
          "kind": "js",
          "name": "TableToolbar",
          "declaration": {
            "name": "TableToolbar",
            "module": "./table-toolbar"
          }
        },
        {
          "kind": "js",
          "name": "TableContainer",
          "declaration": {
            "name": "TableContainer",
            "module": "./table-container"
          }
        },
        {
          "kind": "js",
          "name": "TableHeaderRow",
          "declaration": {
            "name": "TableHeaderRow",
            "module": "./table-header-row"
          }
        },
        {
          "kind": "js",
          "name": "TableExpandedRow",
          "declaration": {
            "name": "TableExpandedRow",
            "module": "./table-expanded-row"
          }
        }
      ]
    },
    {
      "kind": "javascript-module",
      "path": "src/components/reusable/table/table-body.ts",
      "declarations": [
        {
          "kind": "class",
          "description": "`kyn-tbody` Web Component.\r\n\r\nRepresents the body section of Shidoka's design system tables. Designed to provide\r\na consistent look and feel, and can offer striped rows for enhanced readability.",
          "name": "TableBody",
          "slots": [
            {
              "description": "The content slot for adding rows (`<kyn-tr>`) within the table body.",
              "name": "unnamed"
            }
          ],
          "members": [
            {
              "kind": "field",
              "name": "striped",
              "type": {
                "text": "boolean"
              },
              "default": "false",
              "description": "Determines if the rows in the table body should be striped.",
              "attribute": "striped",
              "reflects": true
            },
            {
              "kind": "field",
              "name": "handleContextChange",
              "description": "Updates the row's striped property when the context changes.",
              "parameters": [
                {
                  "description": "The updated context.",
                  "name": "context",
                  "type": {
                    "text": "TableContextType"
                  }
                }
              ]
            }
          ],
          "events": [
            {
              "name": "on-rows-change",
              "type": {
                "text": "CustomEvent"
              },
              "description": "Dispatched when the rows in the table body change."
            }
          ],
          "attributes": [
            {
              "name": "striped",
              "type": {
                "text": "boolean"
              },
              "default": "false",
              "description": "Determines if the rows in the table body should be striped.",
              "fieldName": "striped"
            }
          ],
          "superclass": {
            "name": "LitElement",
            "package": "lit"
          },
          "tagName": "kyn-tbody",
          "customElement": true
        }
      ],
      "exports": [
        {
          "kind": "js",
          "name": "TableBody",
          "declaration": {
            "name": "TableBody",
            "module": "src/components/reusable/table/table-body.ts"
          }
        },
        {
          "kind": "custom-element-definition",
          "name": "kyn-tbody",
          "declaration": {
            "name": "TableBody",
            "module": "src/components/reusable/table/table-body.ts"
          }
        }
      ]
    },
    {
      "kind": "javascript-module",
      "path": "src/components/reusable/table/table-cell.ts",
      "declarations": [
        {
          "kind": "class",
          "description": "`kyn-td` Web Component.\r\n\r\nRepresents a table cell (data cell) within Shidoka's design system tables.\r\nAllows customization of alignment and can reflect the sort direction when\r\nused within sortable columns.",
          "name": "TableCell",
          "slots": [
            {
              "description": "The content slot for adding table data inside the cell.",
              "name": "unnamed"
            }
          ],
          "members": [
            {
              "kind": "field",
              "name": "dense",
              "type": {
                "text": "boolean"
              },
              "default": "false",
              "attribute": "dense",
              "reflects": true
            },
            {
              "kind": "field",
              "name": "align",
              "type": {
                "text": "TABLE_CELL_ALIGN"
              },
              "description": "Determines the text alignment of the table cell's content.",
              "attribute": "align",
              "reflects": true
            },
            {
              "kind": "field",
              "name": "width",
              "type": {
                "text": "string"
              },
              "default": "''",
              "description": "Sets a fixed width for the cell.\r\nAccepts standard CSS width values (e.g., '150px', '50%').",
              "attribute": "width",
              "reflects": true
            },
            {
              "kind": "field",
              "name": "maxWidth",
              "type": {
                "text": "string"
              },
              "default": "''",
              "description": "Sets a maximum width for the cell; contents exceeding this limit will be truncated with ellipsis.\r\nAccepts standard CSS width values (e.g., '150px', '50%').",
              "attribute": "maxWidth",
              "reflects": true
            },
            {
              "kind": "field",
              "name": "minWidth",
              "type": {
                "text": "string"
              },
              "default": "''",
              "description": "Sets a minimum width for the cell;\r\nAccepts standard CSS width values (e.g., '150px', '50%').",
              "attribute": "minWidth",
              "reflects": true
            },
            {
              "kind": "field",
              "name": "disabled",
              "type": {
                "text": "boolean"
              },
              "default": "false",
              "description": "Disables the cell.",
              "attribute": "disabled",
              "reflects": true
            },
            {
              "kind": "field",
              "name": "dimmed",
              "type": {
                "text": "boolean"
              },
              "default": "false",
              "description": "Dim the cell.",
              "attribute": "dimmed",
              "reflects": true
            },
            {
              "kind": "field",
              "name": "handleContextChange",
              "description": "Updates the cell's dense properties when the context changes.",
              "parameters": [
                {
                  "description": "The updated context.",
                  "name": "context",
                  "type": {
                    "text": "TableContextType"
                  }
                }
              ]
            }
          ],
          "attributes": [
            {
              "name": "dense",
              "type": {
                "text": "boolean"
              },
              "default": "false",
              "fieldName": "dense"
            },
            {
              "name": "align",
              "type": {
                "text": "TABLE_CELL_ALIGN"
              },
              "description": "Determines the text alignment of the table cell's content.",
              "fieldName": "align"
            },
            {
              "name": "width",
              "type": {
                "text": "string"
              },
              "default": "''",
              "description": "Sets a fixed width for the cell.\r\nAccepts standard CSS width values (e.g., '150px', '50%').",
              "fieldName": "width"
            },
            {
              "name": "maxWidth",
              "type": {
                "text": "string"
              },
              "default": "''",
              "description": "Sets a maximum width for the cell; contents exceeding this limit will be truncated with ellipsis.\r\nAccepts standard CSS width values (e.g., '150px', '50%').",
              "fieldName": "maxWidth"
            },
            {
              "name": "minWidth",
              "type": {
                "text": "string"
              },
              "default": "''",
              "description": "Sets a minimum width for the cell;\r\nAccepts standard CSS width values (e.g., '150px', '50%').",
              "fieldName": "minWidth"
            },
            {
              "name": "disabled",
              "type": {
                "text": "boolean"
              },
              "default": "false",
              "description": "Disables the cell.",
              "fieldName": "disabled"
            },
            {
              "name": "dimmed",
              "type": {
                "text": "boolean"
              },
              "default": "false",
              "description": "Dim the cell.",
              "fieldName": "dimmed"
            }
          ],
          "superclass": {
            "name": "LitElement",
            "package": "lit"
          },
          "tagName": "kyn-td",
          "customElement": true
        }
      ],
      "exports": [
        {
          "kind": "js",
          "name": "TableCell",
          "declaration": {
            "name": "TableCell",
            "module": "src/components/reusable/table/table-cell.ts"
          }
        },
        {
          "kind": "custom-element-definition",
          "name": "kyn-td",
          "declaration": {
            "name": "TableCell",
            "module": "src/components/reusable/table/table-cell.ts"
          }
        }
      ]
    },
    {
      "kind": "javascript-module",
      "path": "src/components/reusable/table/table-container.ts",
      "declarations": [
        {
          "kind": "class",
          "description": "`kyn-table-container` Web Component.\r\n\r\nProvides a container for Shidoka's design system tables. It's designed to encapsulate\r\nand apply styles uniformly across the table elements.",
          "name": "TableContainer",
          "slots": [
            {
              "description": "The content slot for adding table and related elements.",
              "name": "unnamed"
            }
          ],
          "members": [
            {
              "kind": "field",
              "name": "tabIndex",
              "type": {
                "text": "number"
              },
              "default": "0",
              "attribute": "tabIndex",
              "reflects": true
            }
          ],
          "attributes": [
            {
              "name": "tabIndex",
              "type": {
                "text": "number"
              },
              "default": "0",
              "fieldName": "tabIndex"
            }
          ],
          "superclass": {
            "name": "LitElement",
            "package": "lit"
          },
          "tagName": "kyn-table-container",
          "customElement": true
        }
      ],
      "exports": [
        {
          "kind": "js",
          "name": "TableContainer",
          "declaration": {
            "name": "TableContainer",
            "module": "src/components/reusable/table/table-container.ts"
          }
        },
        {
          "kind": "custom-element-definition",
          "name": "kyn-table-container",
          "declaration": {
            "name": "TableContainer",
            "module": "src/components/reusable/table/table-container.ts"
          }
        }
      ]
    },
    {
      "kind": "javascript-module",
      "path": "src/components/reusable/table/table-context.ts",
      "declarations": [
        {
          "kind": "variable",
          "name": "tableContext"
        }
      ],
      "exports": [
        {
          "kind": "js",
          "name": "tableContext",
          "declaration": {
            "name": "tableContext",
            "module": "src/components/reusable/table/table-context.ts"
          }
        }
      ]
    },
    {
      "kind": "javascript-module",
      "path": "src/components/reusable/table/table-expanded-row.ts",
      "declarations": [
        {
          "kind": "class",
          "description": "\r\n`kyn-expanded-tr` Web Component.\r\n\r\nDesigned to display additional details for a row in a table.\r\nThe row is expandable and can be expanded/collapsed by toggling the plus/minus icons.",
          "name": "TableExpandedRow",
          "slots": [
            {
              "description": "The slot for adding content to the expandable details section.",
              "name": "unnamed"
            }
          ],
          "members": [
            {
              "kind": "field",
              "name": "colSpan",
              "type": {
                "text": "number"
              },
              "default": "1",
              "description": "The number of columns that the expanded row should span.\r\nReflects the `colspan` attribute.",
              "attribute": "colspan"
            },
            {
              "kind": "field",
              "name": "expanded",
              "type": {
                "text": "boolean"
              },
              "default": "false",
              "description": "`true` if the table row should be expanded.",
              "attribute": "expanded",
              "reflects": true
            }
          ],
          "attributes": [
            {
              "name": "colspan",
              "type": {
                "text": "number"
              },
              "default": "1",
              "description": "The number of columns that the expanded row should span.\r\nReflects the `colspan` attribute.",
              "fieldName": "colSpan"
            },
            {
              "name": "expanded",
              "type": {
                "text": "boolean"
              },
              "default": "false",
              "description": "`true` if the table row should be expanded.",
              "fieldName": "expanded"
            }
          ],
          "superclass": {
            "name": "LitElement",
            "package": "lit"
          },
          "tagName": "kyn-expanded-tr",
          "customElement": true
        }
      ],
      "exports": [
        {
          "kind": "js",
          "name": "TableExpandedRow",
          "declaration": {
            "name": "TableExpandedRow",
            "module": "src/components/reusable/table/table-expanded-row.ts"
          }
        },
        {
          "kind": "custom-element-definition",
          "name": "kyn-expanded-tr",
          "declaration": {
            "name": "TableExpandedRow",
            "module": "src/components/reusable/table/table-expanded-row.ts"
          }
        }
      ]
    },
    {
      "kind": "javascript-module",
      "path": "src/components/reusable/table/table-foot.ts",
      "declarations": [
        {
          "kind": "class",
          "description": "`kyn-tfoot` Web Component.\r\n\r\nRepresents a custom table foot (`<tfoot>`) for Shidoka's design system tables.\r\nDesigned to contain and style table footer rows (`<tr>`) and footer cells (`<td>`).",
          "name": "TableFoot",
          "slots": [
            {
              "description": "The content slot for adding table foot rows.",
              "name": "unnamed"
            }
          ],
          "members": [],
          "superclass": {
            "name": "LitElement",
            "package": "lit"
          },
          "tagName": "kyn-tfoot",
          "customElement": true
        }
      ],
      "exports": [
        {
          "kind": "js",
          "name": "TableFoot",
          "declaration": {
            "name": "TableFoot",
            "module": "src/components/reusable/table/table-foot.ts"
          }
        },
        {
          "kind": "custom-element-definition",
          "name": "kyn-tfoot",
          "declaration": {
            "name": "TableFoot",
            "module": "src/components/reusable/table/table-foot.ts"
          }
        }
      ]
    },
    {
      "kind": "javascript-module",
      "path": "src/components/reusable/table/table-footer.ts",
      "declarations": [
        {
          "kind": "class",
          "description": "Table Footer\r\n\r\nIntended to contain Legend and Pagination.",
          "name": "TableFooter",
          "slots": [
            {
              "description": "Default slot.",
              "name": "unnamed"
            }
          ],
          "members": [],
          "superclass": {
            "name": "LitElement",
            "package": "lit"
          },
          "tagName": "kyn-table-footer",
          "customElement": true
        }
      ],
      "exports": [
        {
          "kind": "js",
          "name": "TableFooter",
          "declaration": {
            "name": "TableFooter",
            "module": "src/components/reusable/table/table-footer.ts"
          }
        },
        {
          "kind": "custom-element-definition",
          "name": "kyn-table-footer",
          "declaration": {
            "name": "TableFooter",
            "module": "src/components/reusable/table/table-footer.ts"
          }
        }
      ]
    },
    {
      "kind": "javascript-module",
      "path": "src/components/reusable/table/table-head.ts",
      "declarations": [
        {
          "kind": "class",
          "description": "`kyn-thead` Web Component.\r\n\r\nRepresents a custom table head (`<thead>`) for Shidoka's design system tables.\r\nDesigned to contain and style table header rows (`<tr>`) and header cells (`<th>`).",
          "name": "TableHead",
          "slots": [
            {
              "description": "The content slot for adding table header rows (`<kyn-header-tr>`).",
              "name": "unnamed"
            }
          ],
          "members": [
            {
              "kind": "field",
              "name": "stickyHeader",
              "type": {
                "text": "boolean"
              },
              "default": "false",
              "attribute": "stickyHeader",
              "reflects": true
            },
            {
              "kind": "field",
              "name": "handleContextChange",
              "description": "Update the stickyHeader property when the context changes.",
              "parameters": [
                {
                  "description": "The updated context.",
                  "name": "context",
                  "type": {
                    "text": "TableContextType"
                  }
                }
              ]
            },
            {
              "kind": "method",
              "name": "handleChildSort",
              "privacy": "private",
              "parameters": [
                {
                  "name": "e",
                  "type": {
                    "text": "CustomEvent"
                  }
                }
              ]
            }
          ],
          "attributes": [
            {
              "name": "stickyHeader",
              "type": {
                "text": "boolean"
              },
              "default": "false",
              "fieldName": "stickyHeader"
            }
          ],
          "superclass": {
            "name": "LitElement",
            "package": "lit"
          },
          "tagName": "kyn-thead",
          "customElement": true
        }
      ],
      "exports": [
        {
          "kind": "js",
          "name": "TableHead",
          "declaration": {
            "name": "TableHead",
            "module": "src/components/reusable/table/table-head.ts"
          }
        },
        {
          "kind": "custom-element-definition",
          "name": "kyn-thead",
          "declaration": {
            "name": "TableHead",
            "module": "src/components/reusable/table/table-head.ts"
          }
        }
      ]
    },
    {
      "kind": "javascript-module",
      "path": "src/components/reusable/table/table-header-row.ts",
      "declarations": [
        {
          "kind": "class",
          "description": "`kyn-header-tr` Web Component.\r\n\r\nThe `<kyn-header-tr>` component is designed to function as the\r\nheader row within a table that's part of Shidoka's design system.",
          "name": "TableHeaderRow",
          "members": [
            {
              "kind": "field",
              "name": "expandableColumnWidth",
              "type": {
                "text": "string"
              },
              "default": "'64px'",
              "description": "expandableColumnWidth: The width of the expandable column.",
              "attribute": "expandableColumnWidth"
            },
            {
              "kind": "field",
              "name": "multiSelectColumnWidth",
              "type": {
                "text": "string"
              },
              "default": "'64px'",
              "description": "multiSelectColumnWidth: The width of the multi-select column.",
              "attribute": "multiSelectColumnWidth"
            },
            {
              "kind": "method",
              "name": "handleToggleSelectionAll",
              "parameters": [
                {
                  "name": "event",
                  "type": {
                    "text": "CustomEvent"
                  }
                }
              ],
              "description": "Toggles the selection state of all rows in the table."
            },
            {
              "kind": "method",
              "name": "updateHeaderCheckboxState",
              "parameters": [
                {
                  "name": "indeterminate",
                  "type": {
                    "text": "boolean"
                  }
                },
                {
                  "name": "checked",
                  "type": {
                    "text": "boolean"
                  }
                }
              ],
              "description": "Updates the state of the header checkbox based on the number of\r\nselected rows."
            },
            {
              "kind": "field",
              "name": "rowId",
              "type": {
                "text": "string"
              },
              "default": "''",
              "description": "rowId: String - Unique identifier for the row.",
              "attribute": "rowId",
              "reflects": true,
              "inheritedFrom": {
                "name": "TableRow",
                "module": "src/components/reusable/table/table-row.ts"
              }
            },
            {
              "kind": "field",
              "name": "selected",
              "type": {
                "text": "boolean"
              },
              "default": "false",
              "description": "selected: Boolean indicating whether the row is selected.\r\nReflects the `selected` attribute.",
              "attribute": "selected",
              "reflects": true,
              "inheritedFrom": {
                "name": "TableRow",
                "module": "src/components/reusable/table/table-row.ts"
              }
            },
            {
              "kind": "field",
              "name": "checkboxSelection",
              "type": {
                "text": "boolean"
              },
              "default": "false",
              "description": "checkboxSelection: Boolean indicating whether rows should be\r\nselectable using checkboxes.",
              "attribute": "checkboxSelection",
              "reflects": true,
              "inheritedFrom": {
                "name": "TableRow",
                "module": "src/components/reusable/table/table-row.ts"
              }
            },
            {
              "kind": "field",
              "name": "dense",
              "type": {
                "text": "boolean"
              },
              "default": "false",
              "description": "dense: Boolean indicating whether the table should be displayed\r\nin dense mode.",
              "attribute": "dense",
              "inheritedFrom": {
                "name": "TableRow",
                "module": "src/components/reusable/table/table-row.ts"
              }
            },
            {
              "kind": "field",
              "name": "unread",
              "type": {
                "text": "boolean"
              },
              "default": "false",
              "description": "Unread row state.",
              "attribute": "unread",
              "inheritedFrom": {
                "name": "TableRow",
                "module": "src/components/reusable/table/table-row.ts"
              }
            },
            {
              "kind": "field",
              "name": "locked",
              "type": {
                "text": "boolean"
              },
              "default": "false",
              "description": "locked: Boolean indicating whether the row is locked.\r\nIf a row is selected before it is locked, it remains selected even after being locked.\r\nA row can be selected and disabled/locked simultaneously.",
              "attribute": "locked",
              "reflects": true,
              "inheritedFrom": {
                "name": "TableRow",
                "module": "src/components/reusable/table/table-row.ts"
              }
            },
            {
              "kind": "field",
              "name": "expandable",
              "type": {
                "text": "boolean"
              },
              "default": "false",
              "description": "expandable: Boolean indicating whether the row is expandable.",
              "attribute": "expandable",
              "reflects": true,
              "inheritedFrom": {
                "name": "TableRow",
                "module": "src/components/reusable/table/table-row.ts"
              }
            },
            {
              "kind": "field",
              "name": "expanded",
              "type": {
                "text": "boolean"
              },
              "default": "false",
              "description": "expanded: Boolean indicating whether the row is expanded.",
              "attribute": "expanded",
              "reflects": true,
              "inheritedFrom": {
                "name": "TableRow",
                "module": "src/components/reusable/table/table-row.ts"
              }
            },
            {
              "kind": "field",
              "name": "disabled",
              "type": {
                "text": "boolean"
              },
              "default": "false",
              "description": "disabled: Boolean indicating whether the row is disabled.\r\nA disabled row is not allowed to have any user interactions.\r\nA row can be selected and disabled/locked simultaneously.",
              "attribute": "disabled",
              "reflects": true,
              "inheritedFrom": {
                "name": "TableRow",
                "module": "src/components/reusable/table/table-row.ts"
              }
            },
            {
              "kind": "field",
              "name": "preventHighlight",
              "type": {
                "text": "boolean"
              },
              "default": "false",
              "description": "preventHighlight: Boolean indicating whether the row should not be highlighted.",
              "attribute": "preventHighlight",
              "reflects": true,
              "inheritedFrom": {
                "name": "TableRow",
                "module": "src/components/reusable/table/table-row.ts"
              }
            },
            {
              "kind": "field",
              "name": "dimmed",
              "type": {
                "text": "boolean"
              },
              "default": "false",
              "description": "dimmed: Boolean indicating whether the row is dimmed.\r\nA row should not be selected and dimmed simultaneously.",
              "attribute": "dimmed",
              "reflects": true,
              "inheritedFrom": {
                "name": "TableRow",
                "module": "src/components/reusable/table/table-row.ts"
              }
            },
            {
              "kind": "field",
              "name": "textStrings",
<<<<<<< HEAD
              "default": "{\r\n  expanded: 'Expanded',\r\n  collapsed: 'Collapsed',\r\n}",
=======
              "default": "{\n  expanded: 'Expanded',\n  collapsed: 'Collapsed',\n}",
>>>>>>> 0956942c
              "description": "Text string customization.",
              "attribute": "textStrings",
              "type": {
                "text": "object"
              },
              "inheritedFrom": {
                "name": "TableRow",
                "module": "src/components/reusable/table/table-row.ts"
              }
            },
            {
              "kind": "field",
              "name": "handleContextChange",
              "description": "Updates the cell's dense and ellipsis properties when the context changes.",
              "parameters": [
                {
                  "description": "The updated context.",
                  "name": "context",
                  "type": {
                    "text": "TableContextType"
                  }
                }
              ],
              "inheritedFrom": {
                "name": "TableRow",
                "module": "src/components/reusable/table/table-row.ts"
              }
            },
            {
              "kind": "method",
              "name": "handleRowSelectionChange",
              "parameters": [
                {
                  "name": "event",
                  "type": {
                    "text": "CustomEvent"
                  }
                }
              ],
              "description": "Handles the change of selection state for a specific row.",
              "inheritedFrom": {
                "name": "TableRow",
                "module": "src/components/reusable/table/table-row.ts"
              }
            },
            {
              "kind": "method",
              "name": "_handleUserInitiatedToggleExpando",
              "parameters": [
                {
                  "name": "expanded",
                  "default": "!this.expanded"
                }
              ],
              "inheritedFrom": {
                "name": "TableRow",
                "module": "src/components/reusable/table/table-row.ts"
              }
            },
            {
              "kind": "method",
              "name": "_handleExpanding",
              "privacy": "private",
              "inheritedFrom": {
                "name": "TableRow",
                "module": "src/components/reusable/table/table-row.ts"
              }
            }
          ],
          "events": [
            {
              "name": "on-header-checkbox-toggle",
              "type": {
                "text": "CustomEvent"
              }
            },
            {
              "name": "on-row-select",
              "type": {
                "text": "CustomEvent"
              },
              "inheritedFrom": {
                "name": "TableRow",
                "module": "src/components/reusable/table/table-row.ts"
              }
            },
            {
              "name": "table-row-expando-beingtoggled",
              "type": {
                "text": "CustomEvent"
              },
              "inheritedFrom": {
                "name": "TableRow",
                "module": "src/components/reusable/table/table-row.ts"
              }
            },
            {
              "name": "table-row-expando-toggled",
              "type": {
                "text": "CustomEvent"
              },
              "inheritedFrom": {
                "name": "TableRow",
                "module": "src/components/reusable/table/table-row.ts"
              }
            }
          ],
          "attributes": [
            {
              "name": "expandableColumnWidth",
              "type": {
                "text": "string"
              },
              "default": "'64px'",
              "description": "expandableColumnWidth: The width of the expandable column.",
              "fieldName": "expandableColumnWidth"
            },
            {
              "name": "multiSelectColumnWidth",
              "type": {
                "text": "string"
              },
              "default": "'64px'",
              "description": "multiSelectColumnWidth: The width of the multi-select column.",
              "fieldName": "multiSelectColumnWidth"
            },
            {
              "name": "rowId",
              "type": {
                "text": "string"
              },
              "default": "''",
              "description": "rowId: String - Unique identifier for the row.",
              "fieldName": "rowId",
              "inheritedFrom": {
                "name": "TableRow",
                "module": "src/components/reusable/table/table-row.ts"
              }
            },
            {
              "name": "selected",
              "type": {
                "text": "boolean"
              },
              "default": "false",
              "description": "selected: Boolean indicating whether the row is selected.\r\nReflects the `selected` attribute.",
              "fieldName": "selected",
              "inheritedFrom": {
                "name": "TableRow",
                "module": "src/components/reusable/table/table-row.ts"
              }
            },
            {
              "name": "checkboxSelection",
              "type": {
                "text": "boolean"
              },
              "default": "false",
              "description": "checkboxSelection: Boolean indicating whether rows should be\r\nselectable using checkboxes.",
              "fieldName": "checkboxSelection",
              "inheritedFrom": {
                "name": "TableRow",
                "module": "src/components/reusable/table/table-row.ts"
              }
            },
            {
              "name": "dense",
              "type": {
                "text": "boolean"
              },
              "default": "false",
              "description": "dense: Boolean indicating whether the table should be displayed\r\nin dense mode.",
              "fieldName": "dense",
              "inheritedFrom": {
                "name": "TableRow",
                "module": "src/components/reusable/table/table-row.ts"
              }
            },
            {
              "name": "unread",
              "type": {
                "text": "boolean"
              },
              "default": "false",
              "description": "Unread row state.",
              "fieldName": "unread",
              "inheritedFrom": {
                "name": "TableRow",
                "module": "src/components/reusable/table/table-row.ts"
              }
            },
            {
              "name": "locked",
              "type": {
                "text": "boolean"
              },
              "default": "false",
              "description": "locked: Boolean indicating whether the row is locked.\r\nIf a row is selected before it is locked, it remains selected even after being locked.\r\nA row can be selected and disabled/locked simultaneously.",
              "fieldName": "locked",
              "inheritedFrom": {
                "name": "TableRow",
                "module": "src/components/reusable/table/table-row.ts"
              }
            },
            {
              "name": "expandable",
              "type": {
                "text": "boolean"
              },
              "default": "false",
              "description": "expandable: Boolean indicating whether the row is expandable.",
              "fieldName": "expandable",
              "inheritedFrom": {
                "name": "TableRow",
                "module": "src/components/reusable/table/table-row.ts"
              }
            },
            {
              "name": "expanded",
              "type": {
                "text": "boolean"
              },
              "default": "false",
              "description": "expanded: Boolean indicating whether the row is expanded.",
              "fieldName": "expanded",
              "inheritedFrom": {
                "name": "TableRow",
                "module": "src/components/reusable/table/table-row.ts"
              }
            },
            {
              "name": "disabled",
              "type": {
                "text": "boolean"
              },
              "default": "false",
              "description": "disabled: Boolean indicating whether the row is disabled.\r\nA disabled row is not allowed to have any user interactions.\r\nA row can be selected and disabled/locked simultaneously.",
              "fieldName": "disabled",
              "inheritedFrom": {
                "name": "TableRow",
                "module": "src/components/reusable/table/table-row.ts"
              }
            },
            {
              "name": "preventHighlight",
              "type": {
                "text": "boolean"
              },
              "default": "false",
              "description": "preventHighlight: Boolean indicating whether the row should not be highlighted.",
              "fieldName": "preventHighlight",
              "inheritedFrom": {
                "name": "TableRow",
                "module": "src/components/reusable/table/table-row.ts"
              }
            },
            {
              "name": "dimmed",
              "type": {
                "text": "boolean"
              },
              "default": "false",
              "description": "dimmed: Boolean indicating whether the row is dimmed.\r\nA row should not be selected and dimmed simultaneously.",
              "fieldName": "dimmed",
              "inheritedFrom": {
                "name": "TableRow",
                "module": "src/components/reusable/table/table-row.ts"
              }
            },
            {
              "name": "textStrings",
              "default": "_defaultTextStrings",
              "description": "Text string customization.",
              "fieldName": "textStrings",
              "inheritedFrom": {
                "name": "TableRow",
                "module": "src/components/reusable/table/table-row.ts"
              }
            }
          ],
          "superclass": {
            "name": "TableRow",
            "module": "/src/components/reusable/table/table-row"
          },
          "tagName": "kyn-header-tr",
          "customElement": true,
          "slots": [
            {
              "description": "The content slot for adding table cells (`kyn-td` or other relevant cells).",
              "name": "unnamed",
              "inheritedFrom": {
                "name": "TableRow",
                "module": "src/components/reusable/table/table-row.ts"
              }
            }
          ]
        }
      ],
      "exports": [
        {
          "kind": "js",
          "name": "TableHeaderRow",
          "declaration": {
            "name": "TableHeaderRow",
            "module": "src/components/reusable/table/table-header-row.ts"
          }
        },
        {
          "kind": "custom-element-definition",
          "name": "kyn-header-tr",
          "declaration": {
            "name": "TableHeaderRow",
            "module": "src/components/reusable/table/table-header-row.ts"
          }
        }
      ]
    },
    {
      "kind": "javascript-module",
      "path": "src/components/reusable/table/table-header.ts",
      "declarations": [
        {
          "kind": "class",
          "description": "`kyn-th` Web Component.\r\n\r\nRepresents a custom table header cell (`<th>`) for Shidoka's design system tables.\r\nProvides sorting functionality when enabled and allows alignment customization.",
          "name": "TableHeader",
          "slots": [
            {
              "description": "The content slot for adding header text or content.",
              "name": "unnamed"
            }
          ],
          "members": [
            {
              "kind": "field",
              "name": "dense",
              "type": {
                "text": "boolean"
              },
              "default": "false",
              "description": "Determines if the cell should have a denser layout.",
              "attribute": "dense",
              "reflects": true
            },
            {
              "kind": "field",
              "name": "handleContextChange",
              "description": "Updates the cell's dense properties when the context changes.",
              "parameters": [
                {
                  "description": "The updated context.",
                  "name": "context",
                  "type": {
                    "text": "TableContextType"
                  }
                }
              ]
            },
            {
              "kind": "field",
              "name": "align",
              "type": {
                "text": "TABLE_CELL_ALIGN"
              },
              "description": "Specifies the alignment of the content within the table header.\r\nOptions: 'left', 'center', 'right'",
              "attribute": "align",
              "reflects": true
            },
            {
              "kind": "field",
              "name": "sortable",
              "type": {
                "text": "boolean"
              },
              "default": "false",
              "description": "Specifies if the column is sortable.\r\nIf set to true, an arrow icon will be displayed unpon hover,\r\nallowing the user to toggle sort directions.",
              "attribute": "sortable",
              "reflects": true
            },
            {
              "kind": "field",
              "name": "sortDirection",
              "type": {
                "text": "SORT_DIRECTION"
              },
              "description": "Specifies the direction of sorting applied to the column.",
              "attribute": "sortDirection",
              "reflects": true
            },
            {
              "kind": "field",
              "name": "headerLabel",
              "type": {
                "text": "string"
              },
              "default": "''",
              "description": "The textual content associated with this component.\r\nRepresents the primary content or label that will be displayed.",
              "attribute": "headerLabel"
            },
            {
              "kind": "field",
              "name": "sortKey",
              "type": {
                "text": "string"
              },
              "default": "''",
              "description": "The unique identifier representing this column header.\r\nUsed to distinguish between different sortable columns and\r\nto ensure that only one column is sorted at a time.",
              "attribute": "sortKey"
            },
            {
              "kind": "field",
              "name": "visiblyHidden",
              "type": {
                "text": "boolean"
              },
              "default": "false",
              "description": "Determines whether the content should be hidden from visual view but remain accessible\r\nto screen readers for accessibility purposes. When set to `true`, the content\r\nwill not be visibly shown, but its content can still be read by screen readers.\r\nThis is especially useful for providing additional context or information to\r\nassistive technologies without cluttering the visual UI.",
              "attribute": "visiblyHidden"
            },
            {
              "kind": "field",
              "name": "width",
              "type": {
                "text": "string"
              },
              "default": "''",
              "description": "Sets a fixed width for the cell.\r\nAccepts standard CSS width values (e.g., '150px', '50%').",
              "attribute": "width",
              "reflects": true
            },
            {
              "kind": "field",
              "name": "maxWidth",
              "type": {
                "text": "string"
              },
              "default": "''",
              "description": "Sets a maximum width for the cell; contents exceeding this limit will be truncated with ellipsis.\r\nAccepts standard CSS width values (e.g., '150px', '50%').",
              "attribute": "maxWidth",
              "reflects": true
            },
            {
              "kind": "field",
              "name": "minWidth",
              "type": {
                "text": "string"
              },
              "default": "''",
              "description": "Sets a minimum width for the cell;\r\nAccepts standard CSS width values (e.g., '150px', '50%').",
              "attribute": "minWidth",
              "reflects": true
            },
            {
              "kind": "method",
              "name": "resetSort",
              "description": "Resets the sorting direction of the component to its default state.\r\nUseful for initializing or clearing any applied sorting on the element."
            },
            {
              "kind": "method",
              "name": "toggleSortDirection",
              "privacy": "private",
              "description": "Toggles the sort direction between ascending, descending, and default states.\r\nIt also dispatches an event to notify parent components of the sorting change."
            },
            {
              "kind": "method",
              "name": "getTextContent"
            }
          ],
          "events": [
            {
              "name": "on-sort-changed",
              "type": {
                "text": "CustomEvent"
              },
              "description": "Dispatched when the sort direction is changed."
            }
          ],
          "attributes": [
            {
              "name": "dense",
              "type": {
                "text": "boolean"
              },
              "default": "false",
              "description": "Determines if the cell should have a denser layout.",
              "fieldName": "dense"
            },
            {
              "name": "align",
              "type": {
                "text": "TABLE_CELL_ALIGN"
              },
              "description": "Specifies the alignment of the content within the table header.\r\nOptions: 'left', 'center', 'right'",
              "fieldName": "align"
            },
            {
              "name": "sortable",
              "type": {
                "text": "boolean"
              },
              "default": "false",
              "description": "Specifies if the column is sortable.\r\nIf set to true, an arrow icon will be displayed unpon hover,\r\nallowing the user to toggle sort directions.",
              "fieldName": "sortable"
            },
            {
              "name": "sortDirection",
              "type": {
                "text": "SORT_DIRECTION"
              },
              "description": "Specifies the direction of sorting applied to the column.",
              "fieldName": "sortDirection"
            },
            {
              "name": "headerLabel",
              "type": {
                "text": "string"
              },
              "default": "''",
              "description": "The textual content associated with this component.\r\nRepresents the primary content or label that will be displayed.",
              "fieldName": "headerLabel"
            },
            {
              "name": "sortKey",
              "type": {
                "text": "string"
              },
              "default": "''",
              "description": "The unique identifier representing this column header.\r\nUsed to distinguish between different sortable columns and\r\nto ensure that only one column is sorted at a time.",
              "fieldName": "sortKey"
            },
            {
              "name": "visiblyHidden",
              "type": {
                "text": "boolean"
              },
              "default": "false",
              "description": "Determines whether the content should be hidden from visual view but remain accessible\r\nto screen readers for accessibility purposes. When set to `true`, the content\r\nwill not be visibly shown, but its content can still be read by screen readers.\r\nThis is especially useful for providing additional context or information to\r\nassistive technologies without cluttering the visual UI.",
              "fieldName": "visiblyHidden"
            },
            {
              "name": "width",
              "type": {
                "text": "string"
              },
              "default": "''",
              "description": "Sets a fixed width for the cell.\r\nAccepts standard CSS width values (e.g., '150px', '50%').",
              "fieldName": "width"
            },
            {
              "name": "maxWidth",
              "type": {
                "text": "string"
              },
              "default": "''",
              "description": "Sets a maximum width for the cell; contents exceeding this limit will be truncated with ellipsis.\r\nAccepts standard CSS width values (e.g., '150px', '50%').",
              "fieldName": "maxWidth"
            },
            {
              "name": "minWidth",
              "type": {
                "text": "string"
              },
              "default": "''",
              "description": "Sets a minimum width for the cell;\r\nAccepts standard CSS width values (e.g., '150px', '50%').",
              "fieldName": "minWidth"
            }
          ],
          "superclass": {
            "name": "LitElement",
            "package": "lit"
          },
          "tagName": "kyn-th",
          "customElement": true
        }
      ],
      "exports": [
        {
          "kind": "js",
          "name": "TableHeader",
          "declaration": {
            "name": "TableHeader",
            "module": "src/components/reusable/table/table-header.ts"
          }
        },
        {
          "kind": "custom-element-definition",
          "name": "kyn-th",
          "declaration": {
            "name": "TableHeader",
            "module": "src/components/reusable/table/table-header.ts"
          }
        }
      ]
    },
    {
      "kind": "javascript-module",
      "path": "src/components/reusable/table/table-legend-item.ts",
      "declarations": [
        {
          "kind": "class",
          "description": "Table Legend Item",
          "name": "TableLegendItem",
          "slots": [
            {
              "description": "Default slot for icon and text.",
              "name": "unnamed"
            }
          ],
          "members": [],
          "superclass": {
            "name": "LitElement",
            "package": "lit"
          },
          "tagName": "kyn-table-legend-item",
          "customElement": true
        }
      ],
      "exports": [
        {
          "kind": "js",
          "name": "TableLegendItem",
          "declaration": {
            "name": "TableLegendItem",
            "module": "src/components/reusable/table/table-legend-item.ts"
          }
        },
        {
          "kind": "custom-element-definition",
          "name": "kyn-table-legend-item",
          "declaration": {
            "name": "TableLegendItem",
            "module": "src/components/reusable/table/table-legend-item.ts"
          }
        }
      ]
    },
    {
      "kind": "javascript-module",
      "path": "src/components/reusable/table/table-legend.ts",
      "declarations": [
        {
          "kind": "class",
          "description": "Table Legend",
          "name": "TableLegend",
          "slots": [
            {
              "description": "Default slot for Legend Items.",
              "name": "unnamed"
            }
          ],
          "members": [],
          "superclass": {
            "name": "LitElement",
            "package": "lit"
          },
          "tagName": "kyn-table-legend",
          "customElement": true
        }
      ],
      "exports": [
        {
          "kind": "js",
          "name": "TableLegend",
          "declaration": {
            "name": "TableLegend",
            "module": "src/components/reusable/table/table-legend.ts"
          }
        },
        {
          "kind": "custom-element-definition",
          "name": "kyn-table-legend",
          "declaration": {
            "name": "TableLegend",
            "module": "src/components/reusable/table/table-legend.ts"
          }
        }
      ]
    },
    {
      "kind": "javascript-module",
      "path": "src/components/reusable/table/table-row.ts",
      "declarations": [
        {
          "kind": "class",
          "description": "`kyn-tr` Web Component.\r\n\r\nRepresents a table row (`<tr>`) equivalent for custom tables created with Shidoka's design system.\r\nIt primarily acts as a container for individual table cells and behaves similarly to a native `<tr>` element.",
          "name": "TableRow",
          "slots": [
            {
              "description": "The content slot for adding table cells (`kyn-td` or other relevant cells).",
              "name": "unnamed"
            }
          ],
          "members": [
            {
              "kind": "field",
              "name": "rowId",
              "type": {
                "text": "string"
              },
              "default": "''",
              "description": "rowId: String - Unique identifier for the row.",
              "attribute": "rowId",
              "reflects": true
            },
            {
              "kind": "field",
              "name": "selected",
              "type": {
                "text": "boolean"
              },
              "default": "false",
              "description": "selected: Boolean indicating whether the row is selected.\r\nReflects the `selected` attribute.",
              "attribute": "selected",
              "reflects": true
            },
            {
              "kind": "field",
              "name": "checkboxSelection",
              "type": {
                "text": "boolean"
              },
              "default": "false",
              "description": "checkboxSelection: Boolean indicating whether rows should be\r\nselectable using checkboxes.",
              "attribute": "checkboxSelection",
              "reflects": true
            },
            {
              "kind": "field",
              "name": "dense",
              "type": {
                "text": "boolean"
              },
              "default": "false",
              "description": "dense: Boolean indicating whether the table should be displayed\r\nin dense mode.",
              "attribute": "dense"
            },
            {
              "kind": "field",
              "name": "unread",
              "type": {
                "text": "boolean"
              },
              "default": "false",
              "description": "Unread row state.",
              "attribute": "unread"
            },
            {
              "kind": "field",
              "name": "locked",
              "type": {
                "text": "boolean"
              },
              "default": "false",
              "description": "locked: Boolean indicating whether the row is locked.\r\nIf a row is selected before it is locked, it remains selected even after being locked.\r\nA row can be selected and disabled/locked simultaneously.",
              "attribute": "locked",
              "reflects": true
            },
            {
              "kind": "field",
              "name": "expandable",
              "type": {
                "text": "boolean"
              },
              "default": "false",
              "description": "expandable: Boolean indicating whether the row is expandable.",
              "attribute": "expandable",
              "reflects": true
            },
            {
              "kind": "field",
              "name": "expanded",
              "type": {
                "text": "boolean"
              },
              "default": "false",
              "description": "expanded: Boolean indicating whether the row is expanded.",
              "attribute": "expanded",
              "reflects": true
            },
            {
              "kind": "field",
              "name": "disabled",
              "type": {
                "text": "boolean"
              },
              "default": "false",
              "description": "disabled: Boolean indicating whether the row is disabled.\r\nA disabled row is not allowed to have any user interactions.\r\nA row can be selected and disabled/locked simultaneously.",
              "attribute": "disabled",
              "reflects": true
            },
            {
              "kind": "field",
              "name": "preventHighlight",
              "type": {
                "text": "boolean"
              },
              "default": "false",
              "description": "preventHighlight: Boolean indicating whether the row should not be highlighted.",
              "attribute": "preventHighlight",
              "reflects": true
            },
            {
              "kind": "field",
              "name": "dimmed",
              "type": {
                "text": "boolean"
              },
              "default": "false",
              "description": "dimmed: Boolean indicating whether the row is dimmed.\r\nA row should not be selected and dimmed simultaneously.",
              "attribute": "dimmed",
              "reflects": true
            },
            {
              "kind": "field",
              "name": "textStrings",
<<<<<<< HEAD
              "default": "{\r\n  expanded: 'Expanded',\r\n  collapsed: 'Collapsed',\r\n}",
=======
              "default": "{\n  expanded: 'Expanded',\n  collapsed: 'Collapsed',\n}",
>>>>>>> 0956942c
              "description": "Text string customization.",
              "attribute": "textStrings",
              "type": {
                "text": "object"
              }
            },
            {
              "kind": "field",
              "name": "handleContextChange",
              "description": "Updates the cell's dense and ellipsis properties when the context changes.",
              "parameters": [
                {
                  "description": "The updated context.",
                  "name": "context",
                  "type": {
                    "text": "TableContextType"
                  }
                }
              ]
            },
            {
              "kind": "method",
              "name": "handleRowSelectionChange",
              "parameters": [
                {
                  "name": "event",
                  "type": {
                    "text": "CustomEvent"
                  }
                }
              ],
              "description": "Handles the change of selection state for a specific row."
            },
            {
              "kind": "method",
              "name": "_handleUserInitiatedToggleExpando",
              "parameters": [
                {
                  "name": "expanded",
                  "default": "!this.expanded"
                }
              ]
            },
            {
              "kind": "method",
              "name": "_handleExpanding",
              "privacy": "private"
            }
          ],
          "events": [
            {
              "name": "on-row-select",
              "type": {
                "text": "CustomEvent"
              }
            },
            {
              "name": "table-row-expando-beingtoggled",
              "type": {
                "text": "CustomEvent"
              }
            },
            {
              "name": "table-row-expando-toggled",
              "type": {
                "text": "CustomEvent"
              }
            }
          ],
          "attributes": [
            {
              "name": "rowId",
              "type": {
                "text": "string"
              },
              "default": "''",
              "description": "rowId: String - Unique identifier for the row.",
              "fieldName": "rowId"
            },
            {
              "name": "selected",
              "type": {
                "text": "boolean"
              },
              "default": "false",
              "description": "selected: Boolean indicating whether the row is selected.\r\nReflects the `selected` attribute.",
              "fieldName": "selected"
            },
            {
              "name": "checkboxSelection",
              "type": {
                "text": "boolean"
              },
              "default": "false",
              "description": "checkboxSelection: Boolean indicating whether rows should be\r\nselectable using checkboxes.",
              "fieldName": "checkboxSelection"
            },
            {
              "name": "dense",
              "type": {
                "text": "boolean"
              },
              "default": "false",
              "description": "dense: Boolean indicating whether the table should be displayed\r\nin dense mode.",
              "fieldName": "dense"
            },
            {
              "name": "unread",
              "type": {
                "text": "boolean"
              },
              "default": "false",
              "description": "Unread row state.",
              "fieldName": "unread"
            },
            {
              "name": "locked",
              "type": {
                "text": "boolean"
              },
              "default": "false",
              "description": "locked: Boolean indicating whether the row is locked.\r\nIf a row is selected before it is locked, it remains selected even after being locked.\r\nA row can be selected and disabled/locked simultaneously.",
              "fieldName": "locked"
            },
            {
              "name": "expandable",
              "type": {
                "text": "boolean"
              },
              "default": "false",
              "description": "expandable: Boolean indicating whether the row is expandable.",
              "fieldName": "expandable"
            },
            {
              "name": "expanded",
              "type": {
                "text": "boolean"
              },
              "default": "false",
              "description": "expanded: Boolean indicating whether the row is expanded.",
              "fieldName": "expanded"
            },
            {
              "name": "disabled",
              "type": {
                "text": "boolean"
              },
              "default": "false",
              "description": "disabled: Boolean indicating whether the row is disabled.\r\nA disabled row is not allowed to have any user interactions.\r\nA row can be selected and disabled/locked simultaneously.",
              "fieldName": "disabled"
            },
            {
              "name": "preventHighlight",
              "type": {
                "text": "boolean"
              },
              "default": "false",
              "description": "preventHighlight: Boolean indicating whether the row should not be highlighted.",
              "fieldName": "preventHighlight"
            },
            {
              "name": "dimmed",
              "type": {
                "text": "boolean"
              },
              "default": "false",
              "description": "dimmed: Boolean indicating whether the row is dimmed.\r\nA row should not be selected and dimmed simultaneously.",
              "fieldName": "dimmed"
            },
            {
              "name": "textStrings",
              "default": "_defaultTextStrings",
              "description": "Text string customization.",
              "fieldName": "textStrings"
            }
          ],
          "superclass": {
            "name": "LitElement",
            "package": "lit"
          },
          "tagName": "kyn-tr",
          "customElement": true
        }
      ],
      "exports": [
        {
          "kind": "js",
          "name": "TableRow",
          "declaration": {
            "name": "TableRow",
            "module": "src/components/reusable/table/table-row.ts"
          }
        },
        {
          "kind": "custom-element-definition",
          "name": "kyn-tr",
          "declaration": {
            "name": "TableRow",
            "module": "src/components/reusable/table/table-row.ts"
          }
        }
      ]
    },
    {
      "kind": "javascript-module",
      "path": "src/components/reusable/table/table-toolbar.ts",
      "declarations": [
        {
          "kind": "class",
          "description": "`kyn-table-toolbar` Web Component.\r\n\r\nThis component provides a toolbar for tables, primarily featuring a title and additional content.\r\nThe title is rendered prominently, while the slot can be used for controls, buttons, or other interactive elements.",
          "name": "TableToolbar",
          "slots": [
            {
              "description": "The primary content slot for controls, buttons, or other toolbar content.",
              "name": "unnamed"
            }
          ],
          "members": [
            {
              "kind": "field",
              "name": "tableTitle",
              "type": {
                "text": "string"
              },
              "default": "''",
              "description": "The title for the toolbar",
              "attribute": "tableTitle"
            },
            {
              "kind": "field",
              "name": "tableSubtitle",
              "type": {
                "text": "string"
              },
              "default": "''",
              "description": "The subtitle for the toolbar",
              "attribute": "tableSubtitle"
            }
          ],
          "attributes": [
            {
              "name": "tableTitle",
              "type": {
                "text": "string"
              },
              "default": "''",
              "description": "The title for the toolbar",
              "fieldName": "tableTitle"
            },
            {
              "name": "tableSubtitle",
              "type": {
                "text": "string"
              },
              "default": "''",
              "description": "The subtitle for the toolbar",
              "fieldName": "tableSubtitle"
            }
          ],
          "superclass": {
            "name": "LitElement",
            "package": "lit"
          },
          "tagName": "kyn-table-toolbar",
          "customElement": true
        }
      ],
      "exports": [
        {
          "kind": "js",
          "name": "TableToolbar",
          "declaration": {
            "name": "TableToolbar",
            "module": "src/components/reusable/table/table-toolbar.ts"
          }
        },
        {
          "kind": "custom-element-definition",
          "name": "kyn-table-toolbar",
          "declaration": {
            "name": "TableToolbar",
            "module": "src/components/reusable/table/table-toolbar.ts"
          }
        }
      ]
    },
    {
      "kind": "javascript-module",
      "path": "src/components/reusable/table/table.ts",
      "declarations": [
        {
          "kind": "class",
          "description": "`kyn-table` Web Component.\r\nThis component provides a table with sorting, pagination, and selection capabilities.\r\nIt is designed to be used with the `kyn-table-toolbar` and `kyn-table-container` components.",
          "name": "Table",
          "members": [
            {
              "kind": "field",
              "name": "checkboxSelection",
              "type": {
                "text": "boolean"
              },
              "description": "checkboxSelection: Boolean indicating whether rows should be\r\nselectable using checkboxes.",
              "default": "false",
              "attribute": "checkboxSelection"
            },
            {
              "kind": "field",
              "name": "striped",
              "type": {
                "text": "boolean"
              },
              "description": "striped: Boolean indicating whether rows should have alternate\r\ncoloring.",
              "default": "false",
              "attribute": "striped"
            },
            {
              "kind": "field",
              "name": "stickyHeader",
              "type": {
                "text": "boolean"
              },
              "description": "stickyHeader: Boolean indicating whether the table header\r\nshould be sticky.",
              "default": "false",
              "attribute": "stickyHeader"
            },
            {
              "kind": "field",
              "name": "dense",
              "type": {
                "text": "boolean"
              },
              "description": "dense: Boolean indicating whether the table should be displayed\r\nin dense mode.",
              "default": "false",
              "attribute": "dense"
            },
            {
              "kind": "field",
              "name": "fixedLayout",
              "type": {
                "text": "boolean"
              },
              "description": "fixedLayout: Boolean indicating whether the table should have a fixed layout.\r\nThis will set the table's layout to fixed, which means the table and column widths\r\nwill be determined by the width of the columns and not by the content of the cells.\r\nThis can be useful when you want to have a consistent column width across multiple tables.",
              "default": "false",
              "attribute": "fixedLayout"
            },
            {
              "kind": "method",
              "name": "_updateHeaderCheckbox",
              "privacy": "private",
              "description": "Updates the state of the header checkbox based on the number of\r\nselected rows."
            },
            {
              "kind": "method",
              "name": "_handleRowSelectionChange",
              "privacy": "private",
              "parameters": [
                {
                  "name": "event",
                  "type": {
                    "text": "CustomEvent"
                  }
                }
              ],
              "description": "Handles the change of selection state for a specific row."
            },
            {
              "kind": "method",
              "name": "_toggleSelectionAll",
              "privacy": "private",
              "parameters": [
                {
                  "name": "event",
                  "type": {
                    "text": "CustomEvent"
                  }
                }
              ],
              "description": "Toggles the selection state of all rows in the table."
            },
            {
              "kind": "method",
              "name": "updateAfterExternalChanges",
              "privacy": "public",
              "description": "Resets the selection state of all rows in the table.\r\nThis method is called when the table is reset or cleared.",
              "return": {
                "type": {
                  "text": ""
                }
              }
            },
            {
              "kind": "method",
              "name": "getSelectedRows",
              "privacy": "public",
              "description": "Returns the selected rows in the table.",
              "return": {
                "type": {
                  "text": ""
                }
              }
            },
            {
              "kind": "method",
              "name": "_handleRowsChange",
              "privacy": "private",
              "parameters": [
                {
                  "name": "event",
                  "type": {
                    "text": "CustomEvent"
                  },
                  "description": "The custom event containing the updated rows."
                }
              ],
              "description": "Handles the change of rows in the table body."
            },
            {
              "kind": "method",
              "name": "_updateSelectionStates",
              "privacy": "private"
            }
          ],
          "events": [
            {
              "name": "on-row-selection-change",
              "type": {
                "text": "CustomEvent"
              },
              "description": "Dispatched when the selection state of a row is toggled."
            },
            {
              "name": "on-all-rows-selection-change",
              "type": {
                "text": "CustomEvent"
              },
              "description": "Dispatched when the selection state of all rows is toggled."
            }
          ],
          "attributes": [
            {
              "name": "checkboxSelection",
              "type": {
                "text": "boolean"
              },
              "description": "checkboxSelection: Boolean indicating whether rows should be\r\nselectable using checkboxes.",
              "default": "false",
              "fieldName": "checkboxSelection"
            },
            {
              "name": "striped",
              "type": {
                "text": "boolean"
              },
              "description": "striped: Boolean indicating whether rows should have alternate\r\ncoloring.",
              "default": "false",
              "fieldName": "striped"
            },
            {
              "name": "stickyHeader",
              "type": {
                "text": "boolean"
              },
              "description": "stickyHeader: Boolean indicating whether the table header\r\nshould be sticky.",
              "default": "false",
              "fieldName": "stickyHeader"
            },
            {
              "name": "dense",
              "type": {
                "text": "boolean"
              },
              "description": "dense: Boolean indicating whether the table should be displayed\r\nin dense mode.",
              "default": "false",
              "fieldName": "dense"
            },
            {
              "name": "fixedLayout",
              "type": {
                "text": "boolean"
              },
              "description": "fixedLayout: Boolean indicating whether the table should have a fixed layout.\r\nThis will set the table's layout to fixed, which means the table and column widths\r\nwill be determined by the width of the columns and not by the content of the cells.\r\nThis can be useful when you want to have a consistent column width across multiple tables.",
              "default": "false",
              "fieldName": "fixedLayout"
            }
          ],
          "superclass": {
            "name": "LitElement",
            "package": "lit"
          },
          "tagName": "kyn-table",
          "customElement": true
        }
      ],
      "exports": [
        {
          "kind": "js",
          "name": "Table",
          "declaration": {
            "name": "Table",
            "module": "src/components/reusable/table/table.ts"
          }
        },
        {
          "kind": "custom-element-definition",
          "name": "kyn-table",
          "declaration": {
            "name": "Table",
            "module": "src/components/reusable/table/table.ts"
          }
        }
      ]
    },
    {
      "kind": "javascript-module",
      "path": "src/components/reusable/tabs/index.ts",
      "declarations": [],
      "exports": [
        {
          "kind": "js",
          "name": "Tabs",
          "declaration": {
            "name": "Tabs",
            "module": "./tabs"
          }
        },
        {
          "kind": "js",
          "name": "Tab",
          "declaration": {
            "name": "Tab",
            "module": "./tab"
          }
        },
        {
          "kind": "js",
          "name": "TabPanel",
          "declaration": {
            "name": "TabPanel",
            "module": "./tabPanel"
          }
        }
      ]
    },
    {
      "kind": "javascript-module",
      "path": "src/components/reusable/tabs/tab.ts",
      "declarations": [
        {
          "kind": "class",
          "description": "Tabs.",
          "name": "Tab",
          "slots": [
            {
              "description": "Slot for tab button text.",
              "name": "unnamed"
            }
          ],
          "members": [
            {
              "kind": "field",
              "name": "id",
              "type": {
                "text": "string"
              },
              "default": "''",
              "description": "Tab ID, required.",
              "attribute": "id",
              "reflects": true
            },
            {
              "kind": "field",
              "name": "selected",
              "type": {
                "text": "boolean"
              },
              "default": "false",
              "description": "Tab selected state. Must match Tab Panel visible state.",
              "attribute": "selected",
              "reflects": true
            },
            {
              "kind": "field",
              "name": "disabled",
              "type": {
                "text": "boolean"
              },
              "default": "false",
              "description": "Tab disabled state.",
              "attribute": "disabled"
            },
            {
              "kind": "method",
              "name": "_handleClick",
              "privacy": "private",
              "parameters": [
                {
                  "name": "e",
                  "type": {
                    "text": "any"
                  },
                  "description": "The parameter \"e\" is an event object that represents the event that triggered the\r\nclick event handler."
                }
              ],
              "description": "Dispatches a custom event called 'tab-activated' with the original event and tabId as details,\r\nif the tab is not selected."
            }
          ],
          "attributes": [
            {
              "name": "id",
              "type": {
                "text": "string"
              },
              "default": "''",
              "description": "Tab ID, required.",
              "fieldName": "id"
            },
            {
              "name": "selected",
              "type": {
                "text": "boolean"
              },
              "default": "false",
              "description": "Tab selected state. Must match Tab Panel visible state.",
              "fieldName": "selected"
            },
            {
              "name": "disabled",
              "type": {
                "text": "boolean"
              },
              "default": "false",
              "description": "Tab disabled state.",
              "fieldName": "disabled"
            }
          ],
          "superclass": {
            "name": "LitElement",
            "package": "lit"
          },
          "tagName": "kyn-tab",
          "customElement": true
        }
      ],
      "exports": [
        {
          "kind": "js",
          "name": "Tab",
          "declaration": {
            "name": "Tab",
            "module": "src/components/reusable/tabs/tab.ts"
          }
        },
        {
          "kind": "custom-element-definition",
          "name": "kyn-tab",
          "declaration": {
            "name": "Tab",
            "module": "src/components/reusable/tabs/tab.ts"
          }
        }
      ]
    },
    {
      "kind": "javascript-module",
      "path": "src/components/reusable/tabs/tabPanel.ts",
      "declarations": [
        {
          "kind": "class",
          "description": "Tabs.",
          "name": "TabPanel",
          "slots": [
            {
              "description": "Slot for tab content.",
              "name": "unnamed"
            }
          ],
          "members": [
            {
              "kind": "field",
              "name": "tabId",
              "type": {
                "text": "string"
              },
              "default": "''",
              "description": "Matching Tab ID, required.",
              "attribute": "tabId"
            },
            {
              "kind": "field",
              "name": "visible",
              "type": {
                "text": "boolean"
              },
              "default": "false",
              "description": "Tab Panel visible state.  Must match Tab selected state.",
              "attribute": "visible",
              "reflects": true
            },
            {
              "kind": "field",
              "name": "noPadding",
              "type": {
                "text": "boolean"
              },
              "default": "false",
              "description": "Remove side padding (left/right) on tab panel.",
              "attribute": "noPadding"
            }
          ],
          "attributes": [
            {
              "name": "tabId",
              "type": {
                "text": "string"
              },
              "default": "''",
              "description": "Matching Tab ID, required.",
              "fieldName": "tabId"
            },
            {
              "name": "visible",
              "type": {
                "text": "boolean"
              },
              "default": "false",
              "description": "Tab Panel visible state.  Must match Tab selected state.",
              "fieldName": "visible"
            },
            {
              "name": "noPadding",
              "type": {
                "text": "boolean"
              },
              "default": "false",
              "description": "Remove side padding (left/right) on tab panel.",
              "fieldName": "noPadding"
            }
          ],
          "superclass": {
            "name": "LitElement",
            "package": "lit"
          },
          "tagName": "kyn-tab-panel",
          "customElement": true
        }
      ],
      "exports": [
        {
          "kind": "js",
          "name": "TabPanel",
          "declaration": {
            "name": "TabPanel",
            "module": "src/components/reusable/tabs/tabPanel.ts"
          }
        },
        {
          "kind": "custom-element-definition",
          "name": "kyn-tab-panel",
          "declaration": {
            "name": "TabPanel",
            "module": "src/components/reusable/tabs/tabPanel.ts"
          }
        }
      ]
    },
    {
      "kind": "javascript-module",
      "path": "src/components/reusable/tabs/tabs.ts",
      "declarations": [
        {
          "kind": "class",
          "description": "Tabs.",
          "name": "Tabs",
          "slots": [
            {
              "description": "Slot for kyn-tab-panel components.",
              "name": "unnamed"
            },
            {
              "description": "Slot for kyn-tab components.",
              "name": "tabs"
            }
          ],
          "members": [
            {
              "kind": "field",
              "name": "tabStyle",
              "type": {
                "text": "string"
              },
              "default": "'contained'",
              "description": "Tab style. `'contained'` or `'line'`.",
              "attribute": "tabStyle"
            },
            {
              "kind": "field",
              "name": "tabSize",
              "type": {
                "text": "string"
              },
              "default": "'md'",
              "description": "Size of the tab buttons, `'sm'` or `'md'`. Icon size: 16px.",
              "attribute": "tabSize"
            },
            {
              "kind": "field",
              "name": "vertical",
              "type": {
                "text": "boolean"
              },
              "default": "false",
              "description": "Vertical orientation.",
              "attribute": "vertical"
            },
            {
              "kind": "field",
              "name": "disableAutoFocusUpdate",
              "type": {
                "text": "boolean"
              },
              "default": "false",
              "description": "Enables tab content change on focus with keyboard navigation/assistive technologies.",
              "attribute": "disableAutoFocusUpdate"
            },
            {
              "kind": "method",
              "name": "_handleSlotChangeTabs",
              "privacy": "private"
            },
            {
              "kind": "method",
              "name": "_updateChildren",
              "privacy": "private"
            },
            {
              "kind": "method",
              "name": "_handleChange",
              "privacy": "private",
              "parameters": [
                {
                  "name": "e",
                  "type": {
                    "text": "any"
                  },
                  "description": "The parameter \"e\" is an event object that contains information about the event\r\nthat triggered the handleChange function."
                }
              ],
              "description": "Updates children and emits a change event based on the provided\r\nevent details when a child kyn-tab is clicked."
            },
            {
              "kind": "method",
              "name": "_updateChildrenSelection",
              "privacy": "private",
              "parameters": [
                {
                  "name": "selectedTabId",
                  "type": {
                    "text": "string"
                  },
                  "description": "The selectedTabId parameter is a string that represents the ID of\r\nthe tab that is currently selected."
                },
                {
                  "name": "updatePanel",
                  "default": "true"
                }
              ],
              "description": "Updates the selected property of tabs and the visible property of tab panels based on\r\nthe selected tab ID."
            },
            {
              "kind": "method",
              "name": "_emitChangeEvent",
              "privacy": "private",
              "parameters": [
                {
                  "name": "origEvent",
                  "type": {
                    "text": "any"
                  },
                  "description": "The origEvent parameter is the original event object that triggered the\r\nchange event. It could be any type of event object, such as a click event or a keydown event."
                },
                {
                  "name": "selectedTabId",
                  "type": {
                    "text": "string"
                  },
                  "description": "The selectedTabId parameter is a string that represents the ID of\r\nthe selected tab."
                }
              ],
              "description": "Creates and dispatches a custom event called 'on-change' with the provided original event and\r\nselected tab ID as details."
            },
            {
              "kind": "method",
              "name": "_handleKeyboard",
              "privacy": "private",
              "parameters": [
                {
                  "name": "e",
                  "type": {
                    "text": "any"
                  },
                  "description": "The parameter `e` is an event object that represents the keyboard event. It\r\ncontains information about the keyboard event, such as the key code of the pressed key."
                }
              ],
              "description": "Handles keyboard events for navigating between tabs.",
              "return": {
                "type": {
                  "text": ""
                }
              }
            }
          ],
          "events": [
            {
              "description": "Emits the new selected Tab ID when switching tabs.",
              "name": "on-change"
            }
          ],
          "attributes": [
            {
              "name": "tabStyle",
              "type": {
                "text": "string"
              },
              "default": "'contained'",
              "description": "Tab style. `'contained'` or `'line'`.",
              "fieldName": "tabStyle"
            },
            {
              "name": "tabSize",
              "type": {
                "text": "string"
              },
              "default": "'md'",
              "description": "Size of the tab buttons, `'sm'` or `'md'`. Icon size: 16px.",
              "fieldName": "tabSize"
            },
            {
              "name": "vertical",
              "type": {
                "text": "boolean"
              },
              "default": "false",
              "description": "Vertical orientation.",
              "fieldName": "vertical"
            },
            {
              "name": "disableAutoFocusUpdate",
              "type": {
                "text": "boolean"
              },
              "default": "false",
              "description": "Enables tab content change on focus with keyboard navigation/assistive technologies.",
              "fieldName": "disableAutoFocusUpdate"
            }
          ],
          "superclass": {
            "name": "LitElement",
            "package": "lit"
          },
          "tagName": "kyn-tabs",
          "customElement": true
        }
      ],
      "exports": [
        {
          "kind": "js",
          "name": "Tabs",
          "declaration": {
            "name": "Tabs",
            "module": "src/components/reusable/tabs/tabs.ts"
          }
        },
        {
          "kind": "custom-element-definition",
          "name": "kyn-tabs",
          "declaration": {
            "name": "Tabs",
            "module": "src/components/reusable/tabs/tabs.ts"
          }
        }
      ]
    },
    {
      "kind": "javascript-module",
      "path": "src/components/reusable/tag/index.ts",
      "declarations": [],
      "exports": [
        {
          "kind": "js",
          "name": "Tag",
          "declaration": {
            "name": "Tag",
            "module": "./tag"
          }
        },
        {
          "kind": "js",
          "name": "TagGroup",
          "declaration": {
            "name": "TagGroup",
            "module": "./tagGroup"
          }
        }
      ]
    },
    {
      "kind": "javascript-module",
      "path": "src/components/reusable/tag/tag.ts",
      "declarations": [
        {
          "kind": "class",
          "description": "Tag.",
          "name": "Tag",
          "members": [
            {
              "kind": "field",
              "name": "label",
              "type": {
                "text": "string"
              },
              "default": "''",
              "description": "Tag name (Required).",
              "attribute": "label"
            },
            {
              "kind": "field",
              "name": "tagSize",
              "type": {
                "text": "string"
              },
              "default": "'md'",
              "description": "Size of the tag, `'md'` (default) or `'sm'`. Icon size: 16px.",
              "attribute": "tagSize"
            },
            {
              "kind": "field",
              "name": "disabled",
              "type": {
                "text": "boolean"
              },
              "default": "false",
              "description": "Specify if the Tag is disabled.",
              "attribute": "disabled"
            },
            {
              "kind": "field",
              "name": "filter",
              "type": {
                "text": "boolean"
              },
              "default": "false",
              "description": "Determine if Tag state is filter.",
              "attribute": "filter"
            },
            {
              "kind": "field",
              "name": "noTruncation",
              "type": {
                "text": "boolean"
              },
              "default": "false",
              "description": "Removes label text truncation.",
              "attribute": "noTruncation"
            },
            {
              "kind": "field",
              "name": "shade",
              "type": {
                "text": "string"
              },
              "default": "'light'",
              "description": "Shade `'light'` (default) and `'dark'` for tag",
              "attribute": "shade"
            },
            {
              "kind": "field",
              "name": "tagColor",
              "type": {
                "text": "string"
              },
              "default": "'spruce'",
              "description": "Color variants. Default spruce",
              "attribute": "tagColor"
            },
            {
              "kind": "field",
              "name": "clearTagText",
              "type": {
                "text": "string"
              },
              "default": "'Clear Tag'",
              "description": "Clear Tag Text to improve accessibility",
              "attribute": "clearTagText"
            },
            {
              "kind": "method",
              "name": "handleTagClear",
              "privacy": "private",
              "parameters": [
                {
                  "name": "e",
                  "type": {
                    "text": "any"
                  }
                },
                {
                  "name": "value",
                  "type": {
                    "text": "string"
                  }
                }
              ]
            }
          ],
          "events": [
            {
              "description": "Captures the close event and emits the Tag value. Works with filterable tags.",
              "name": "on-close"
            }
          ],
          "attributes": [
            {
              "name": "label",
              "type": {
                "text": "string"
              },
              "default": "''",
              "description": "Tag name (Required).",
              "fieldName": "label"
            },
            {
              "name": "tagSize",
              "type": {
                "text": "string"
              },
              "default": "'md'",
              "description": "Size of the tag, `'md'` (default) or `'sm'`. Icon size: 16px.",
              "fieldName": "tagSize"
            },
            {
              "name": "disabled",
              "type": {
                "text": "boolean"
              },
              "default": "false",
              "description": "Specify if the Tag is disabled.",
              "fieldName": "disabled"
            },
            {
              "name": "filter",
              "type": {
                "text": "boolean"
              },
              "default": "false",
              "description": "Determine if Tag state is filter.",
              "fieldName": "filter"
            },
            {
              "name": "noTruncation",
              "type": {
                "text": "boolean"
              },
              "default": "false",
              "description": "Removes label text truncation.",
              "fieldName": "noTruncation"
            },
            {
              "name": "shade",
              "type": {
                "text": "string"
              },
              "default": "'light'",
              "description": "Shade `'light'` (default) and `'dark'` for tag",
              "fieldName": "shade"
            },
            {
              "name": "tagColor",
              "type": {
                "text": "string"
              },
              "default": "'spruce'",
              "description": "Color variants. Default spruce",
              "fieldName": "tagColor"
            },
            {
              "name": "clearTagText",
              "type": {
                "text": "string"
              },
              "default": "'Clear Tag'",
              "description": "Clear Tag Text to improve accessibility",
              "fieldName": "clearTagText"
            }
          ],
          "superclass": {
            "name": "LitElement",
            "package": "lit"
          },
          "tagName": "kyn-tag",
          "customElement": true
        }
      ],
      "exports": [
        {
          "kind": "js",
          "name": "Tag",
          "declaration": {
            "name": "Tag",
            "module": "src/components/reusable/tag/tag.ts"
          }
        },
        {
          "kind": "custom-element-definition",
          "name": "kyn-tag",
          "declaration": {
            "name": "Tag",
            "module": "src/components/reusable/tag/tag.ts"
          }
        }
      ]
    },
    {
      "kind": "javascript-module",
      "path": "src/components/reusable/tag/tagGroup.ts",
      "declarations": [
        {
          "kind": "class",
          "description": "Tag & Tag Group",
          "name": "TagGroup",
          "slots": [
            {
              "description": "Slot for individual tags.",
              "name": "unnamed"
            }
          ],
          "members": [
            {
              "kind": "field",
              "name": "textStrings",
              "type": {
                "text": "object"
              },
              "default": "{\r\n    showAll: 'Show all',\r\n    showLess: 'Show less',\r\n  }",
              "description": "Text string customization.",
              "attribute": "textStrings"
            },
            {
              "kind": "field",
              "name": "limitTags",
              "type": {
                "text": "boolean"
              },
              "default": "false",
              "description": "Limits visible tags (5) behind a \"Show all\" button. Use only if having more than 5 tags.",
              "attribute": "limitTags"
            },
            {
              "kind": "field",
              "name": "filter",
              "type": {
                "text": "boolean"
              },
              "default": "false",
              "description": "Tag group filter",
              "attribute": "filter"
            },
            {
              "kind": "field",
              "name": "tagSize",
              "type": {
                "text": "string"
              },
              "default": "'md'",
              "description": "Size of the tag, `'md'` (default) or `'sm'`. Icon size: 16px.",
              "attribute": "tagSize"
            },
            {
              "kind": "method",
              "name": "_handleSlotChange",
              "privacy": "private"
            },
            {
              "kind": "method",
              "name": "_updateChildren",
              "privacy": "private"
            },
            {
              "kind": "method",
              "name": "_toggleRevealed",
              "privacy": "private",
              "parameters": [
                {
                  "name": "revealed",
                  "type": {
                    "text": "boolean"
                  }
                }
              ]
            }
          ],
          "attributes": [
            {
              "name": "textStrings",
              "type": {
                "text": "object"
              },
              "default": "{\r\n    showAll: 'Show all',\r\n    showLess: 'Show less',\r\n  }",
              "description": "Text string customization.",
              "fieldName": "textStrings"
            },
            {
              "name": "limitTags",
              "type": {
                "text": "boolean"
              },
              "default": "false",
              "description": "Limits visible tags (5) behind a \"Show all\" button. Use only if having more than 5 tags.",
              "fieldName": "limitTags"
            },
            {
              "name": "filter",
              "type": {
                "text": "boolean"
              },
              "default": "false",
              "description": "Tag group filter",
              "fieldName": "filter"
            },
            {
              "name": "tagSize",
              "type": {
                "text": "string"
              },
              "default": "'md'",
              "description": "Size of the tag, `'md'` (default) or `'sm'`. Icon size: 16px.",
              "fieldName": "tagSize"
            }
          ],
          "superclass": {
            "name": "LitElement",
            "package": "lit"
          },
          "tagName": "kyn-tag-group",
          "customElement": true
        }
      ],
      "exports": [
        {
          "kind": "js",
          "name": "TagGroup",
          "declaration": {
            "name": "TagGroup",
            "module": "src/components/reusable/tag/tagGroup.ts"
          }
        },
        {
          "kind": "custom-element-definition",
          "name": "kyn-tag-group",
          "declaration": {
            "name": "TagGroup",
            "module": "src/components/reusable/tag/tagGroup.ts"
          }
        }
      ]
    },
    {
      "kind": "javascript-module",
      "path": "src/components/reusable/textArea/index.ts",
      "declarations": [],
      "exports": [
        {
          "kind": "js",
          "name": "TextArea",
          "declaration": {
            "name": "TextArea",
            "module": "./textArea"
          }
        }
      ]
    },
    {
      "kind": "javascript-module",
      "path": "src/components/reusable/textArea/textArea.ts",
      "declarations": [
        {
          "kind": "class",
          "description": "Text area.",
          "name": "TextArea",
          "slots": [
            {
              "description": "Slot for tooltip.",
              "name": "tooltip"
            }
          ],
          "members": [
            {
              "kind": "field",
              "name": "label",
              "type": {
                "text": "string"
              },
              "default": "''",
              "description": "Label text.",
              "attribute": "label"
            },
            {
              "kind": "field",
              "name": "caption",
              "type": {
                "text": "string"
              },
              "default": "''",
              "description": "Optional text beneath the input.",
              "attribute": "caption"
            },
            {
              "kind": "field",
              "name": "placeholder",
              "type": {
                "text": "string"
              },
              "default": "''",
              "description": "Input placeholder.",
              "attribute": "placeholder"
            },
            {
              "kind": "field",
              "name": "required",
              "type": {
                "text": "boolean"
              },
              "default": "false",
              "description": "Makes the input required.",
              "attribute": "required"
            },
            {
              "kind": "field",
              "name": "disabled",
              "type": {
                "text": "boolean"
              },
              "default": "false",
              "description": "Input disabled state.",
              "attribute": "disabled"
            },
            {
              "kind": "field",
              "name": "maxLength",
              "type": {
                "text": "number"
              },
              "description": "Maximum number of characters.",
              "attribute": "maxLength"
            },
            {
              "kind": "field",
              "name": "minLength",
              "type": {
                "text": "number"
              },
              "description": "Minimum number of characters.",
              "attribute": "minLength"
            },
            {
              "kind": "field",
              "name": "rows",
              "type": {
                "text": "number"
              },
              "description": "textarea rows attribute. The number of visible text lines.",
              "attribute": "rows"
            },
            {
              "kind": "field",
              "name": "textStrings",
              "default": "{\r\n  requiredText: 'Required',\r\n  errorText: 'Error',\r\n}",
              "description": "Customizable text strings.",
              "attribute": "textStrings",
              "type": {
                "text": "object"
              }
            },
            {
              "kind": "method",
              "name": "handleInput",
              "privacy": "private",
              "parameters": [
                {
                  "name": "e",
                  "type": {
                    "text": "any"
                  }
                }
              ]
            },
            {
              "kind": "method",
              "name": "_validate",
              "privacy": "private",
              "parameters": [
                {
                  "name": "interacted",
                  "type": {
                    "text": "Boolean"
                  }
                },
                {
                  "name": "report",
                  "type": {
                    "text": "Boolean"
                  }
                }
              ]
            }
          ],
          "events": [
            {
              "description": "Captures the input event and emits the selected value and original event details.",
              "name": "on-input"
            }
          ],
          "attributes": [
            {
              "name": "label",
              "type": {
                "text": "string"
              },
              "default": "''",
              "description": "Label text.",
              "fieldName": "label"
            },
            {
              "name": "caption",
              "type": {
                "text": "string"
              },
              "default": "''",
              "description": "Optional text beneath the input.",
              "fieldName": "caption"
            },
            {
              "name": "placeholder",
              "type": {
                "text": "string"
              },
              "default": "''",
              "description": "Input placeholder.",
              "fieldName": "placeholder"
            },
            {
              "name": "required",
              "type": {
                "text": "boolean"
              },
              "default": "false",
              "description": "Makes the input required.",
              "fieldName": "required"
            },
            {
              "name": "disabled",
              "type": {
                "text": "boolean"
              },
              "default": "false",
              "description": "Input disabled state.",
              "fieldName": "disabled"
            },
            {
              "name": "maxLength",
              "type": {
                "text": "number"
              },
              "description": "Maximum number of characters.",
              "fieldName": "maxLength"
            },
            {
              "name": "minLength",
              "type": {
                "text": "number"
              },
              "description": "Minimum number of characters.",
              "fieldName": "minLength"
            },
            {
              "name": "rows",
              "type": {
                "text": "number"
              },
              "description": "textarea rows attribute. The number of visible text lines.",
              "fieldName": "rows"
            },
            {
              "name": "textStrings",
              "default": "_defaultTextStrings",
              "description": "Customizable text strings.",
              "fieldName": "textStrings"
            }
          ],
          "mixins": [
            {
              "name": "FormMixin",
              "module": "/src/common/mixins/form-input"
            }
          ],
          "superclass": {
            "name": "LitElement",
            "package": "lit"
          },
          "tagName": "kyn-text-area",
          "customElement": true
        }
      ],
      "exports": [
        {
          "kind": "js",
          "name": "TextArea",
          "declaration": {
            "name": "TextArea",
            "module": "src/components/reusable/textArea/textArea.ts"
          }
        },
        {
          "kind": "custom-element-definition",
          "name": "kyn-text-area",
          "declaration": {
            "name": "TextArea",
            "module": "src/components/reusable/textArea/textArea.ts"
          }
        }
      ]
    },
    {
      "kind": "javascript-module",
      "path": "src/components/reusable/textInput/index.ts",
      "declarations": [],
      "exports": [
        {
          "kind": "js",
          "name": "TextInput",
          "declaration": {
            "name": "TextInput",
            "module": "./textInput"
          }
        }
      ]
    },
    {
      "kind": "javascript-module",
      "path": "src/components/reusable/textInput/textInput.ts",
      "declarations": [
        {
          "kind": "class",
          "description": "Text input.",
          "name": "TextInput",
          "slots": [
            {
              "description": "Slot for contextual icon.",
              "name": "icon"
            },
            {
              "description": "Slot for tooltip.",
              "name": "tooltip"
            }
          ],
          "members": [
            {
              "kind": "field",
              "name": "label",
              "type": {
                "text": "string"
              },
              "default": "''",
              "description": "Label text.",
              "attribute": "label"
            },
            {
              "kind": "field",
              "name": "type",
              "type": {
                "text": "string"
              },
              "default": "'text'",
              "description": "Input type, limited to options that are \"text like\".",
              "attribute": "type"
            },
            {
              "kind": "field",
              "name": "size",
              "type": {
                "text": "string"
              },
              "default": "'md'",
              "description": "Input size. \"sm\", \"md\", or \"lg\".",
              "attribute": "size"
            },
            {
              "kind": "field",
              "name": "caption",
              "type": {
                "text": "string"
              },
              "default": "''",
              "description": "Optional text beneath the input.",
              "attribute": "caption"
            },
            {
              "kind": "field",
              "name": "placeholder",
              "type": {
                "text": "string"
              },
              "default": "''",
              "description": "Input placeholder.",
              "attribute": "placeholder"
            },
            {
              "kind": "field",
              "name": "required",
              "type": {
                "text": "boolean"
              },
              "default": "false",
              "description": "Makes the input required.",
              "attribute": "required"
            },
            {
              "kind": "field",
              "name": "disabled",
              "type": {
                "text": "boolean"
              },
              "default": "false",
              "description": "Input disabled state.",
              "attribute": "disabled"
            },
            {
              "kind": "field",
              "name": "pattern",
              "type": {
                "text": "string"
              },
              "description": "RegEx pattern to validate.",
              "attribute": "pattern"
            },
            {
              "kind": "field",
              "name": "maxLength",
              "type": {
                "text": "number"
              },
              "description": "Maximum number of characters.",
              "attribute": "maxLength"
            },
            {
              "kind": "field",
              "name": "minLength",
              "type": {
                "text": "number"
              },
              "description": "Minimum number of characters.",
              "attribute": "minLength"
            },
            {
              "kind": "field",
              "name": "iconRight",
              "type": {
                "text": "boolean"
              },
              "default": "false",
              "description": "Place icon on the right.",
              "attribute": "iconRight"
            },
            {
              "kind": "field",
              "name": "hideLabel",
              "type": {
                "text": "boolean"
              },
              "default": "false",
              "description": "Visually hide the label.",
              "attribute": "hideLabel"
            },
            {
              "kind": "field",
              "name": "textStrings",
              "default": "{\r\n  requiredText: 'Required',\r\n  clearAll: 'Clear all',\r\n  errorText: 'Error',\r\n}",
              "description": "Customizable text strings.",
              "attribute": "textStrings",
              "type": {
                "text": "object"
              }
            },
            {
              "kind": "method",
              "name": "_handleInput",
              "privacy": "private",
              "parameters": [
                {
                  "name": "e",
                  "type": {
                    "text": "any"
                  }
                }
              ]
            },
            {
              "kind": "method",
              "name": "_handleClear",
              "privacy": "private"
            },
            {
              "kind": "method",
              "name": "_emitValue",
              "privacy": "private",
              "parameters": [
                {
                  "name": "e",
                  "optional": true,
                  "type": {
                    "text": "any"
                  }
                }
              ]
            },
            {
              "kind": "method",
              "name": "_validate",
              "privacy": "private",
              "parameters": [
                {
                  "name": "interacted",
                  "type": {
                    "text": "Boolean"
                  }
                },
                {
                  "name": "report",
                  "type": {
                    "text": "Boolean"
                  }
                }
              ]
            },
            {
              "kind": "method",
              "name": "determineIfSlotted",
              "privacy": "private"
            }
          ],
          "events": [
            {
              "description": "Captures the input event and emits the selected value and original event details.",
              "name": "on-input"
            }
          ],
          "attributes": [
            {
              "name": "label",
              "type": {
                "text": "string"
              },
              "default": "''",
              "description": "Label text.",
              "fieldName": "label"
            },
            {
              "name": "type",
              "type": {
                "text": "string"
              },
              "default": "'text'",
              "description": "Input type, limited to options that are \"text like\".",
              "fieldName": "type"
            },
            {
              "name": "size",
              "type": {
                "text": "string"
              },
              "default": "'md'",
              "description": "Input size. \"sm\", \"md\", or \"lg\".",
              "fieldName": "size"
            },
            {
              "name": "caption",
              "type": {
                "text": "string"
              },
              "default": "''",
              "description": "Optional text beneath the input.",
              "fieldName": "caption"
            },
            {
              "name": "placeholder",
              "type": {
                "text": "string"
              },
              "default": "''",
              "description": "Input placeholder.",
              "fieldName": "placeholder"
            },
            {
              "name": "required",
              "type": {
                "text": "boolean"
              },
              "default": "false",
              "description": "Makes the input required.",
              "fieldName": "required"
            },
            {
              "name": "disabled",
              "type": {
                "text": "boolean"
              },
              "default": "false",
              "description": "Input disabled state.",
              "fieldName": "disabled"
            },
            {
              "name": "pattern",
              "type": {
                "text": "string"
              },
              "description": "RegEx pattern to validate.",
              "fieldName": "pattern"
            },
            {
              "name": "maxLength",
              "type": {
                "text": "number"
              },
              "description": "Maximum number of characters.",
              "fieldName": "maxLength"
            },
            {
              "name": "minLength",
              "type": {
                "text": "number"
              },
              "description": "Minimum number of characters.",
              "fieldName": "minLength"
            },
            {
              "name": "iconRight",
              "type": {
                "text": "boolean"
              },
              "default": "false",
              "description": "Place icon on the right.",
              "fieldName": "iconRight"
            },
            {
              "name": "hideLabel",
              "type": {
                "text": "boolean"
              },
              "default": "false",
              "description": "Visually hide the label.",
              "fieldName": "hideLabel"
            },
            {
              "name": "textStrings",
              "default": "_defaultTextStrings",
              "description": "Customizable text strings.",
              "fieldName": "textStrings"
            }
          ],
          "mixins": [
            {
              "name": "FormMixin",
              "module": "/src/common/mixins/form-input"
            }
          ],
          "superclass": {
            "name": "LitElement",
            "package": "lit"
          },
          "tagName": "kyn-text-input",
          "customElement": true
        }
      ],
      "exports": [
        {
          "kind": "js",
          "name": "TextInput",
          "declaration": {
            "name": "TextInput",
            "module": "src/components/reusable/textInput/textInput.ts"
          }
        },
        {
          "kind": "custom-element-definition",
          "name": "kyn-text-input",
          "declaration": {
            "name": "TextInput",
            "module": "src/components/reusable/textInput/textInput.ts"
          }
        }
      ]
    },
    {
      "kind": "javascript-module",
      "path": "src/components/reusable/timepicker/index.ts",
      "declarations": [],
      "exports": [
        {
          "kind": "js",
          "name": "TimePicker",
          "declaration": {
            "name": "TimePicker",
            "module": "./timepicker"
          }
        }
      ]
    },
    {
      "kind": "javascript-module",
      "path": "src/components/reusable/timepicker/timepicker.ts",
      "declarations": [
        {
          "kind": "class",
          "description": "Timepicker: uses Flatpickr library,time picker implementation  -- `https://flatpickr.js.org/examples/#time-picker`",
          "name": "TimePicker",
          "slots": [
            {
              "description": "Slot for tooltip.",
              "name": "tooltip"
            }
          ],
          "members": [
            {
              "kind": "field",
              "name": "label",
              "type": {
                "text": "string"
              },
              "default": "''",
              "description": "Label text.",
              "attribute": "label"
            },
            {
              "kind": "field",
              "name": "locale",
              "type": {
                "text": "SupportedLocale"
              },
              "default": "'en'",
              "description": "Sets desired locale and, if supported, dynamically loads language lib",
              "attribute": "locale"
            },
            {
              "kind": "field",
              "name": "value",
              "type": {
                "text": "Date | null"
              },
              "default": "null",
              "description": "Sets date/time value.",
              "attribute": "value"
            },
            {
              "kind": "field",
              "name": "defaultDate",
              "type": {
                "text": "string"
              },
              "default": "''",
              "description": "Sets default time value.",
              "attribute": "defaultDate"
            },
            {
              "kind": "field",
              "name": "defaultHour",
              "type": {
                "text": "number | null"
              },
              "default": "null",
              "description": "Sets initial value of the hour element.",
              "attribute": "defaultHour"
            },
            {
              "kind": "field",
              "name": "defaultMinute",
              "type": {
                "text": "number | null"
              },
              "default": "null",
              "description": "Sets initial value of the minute element.",
              "attribute": "defaultMinute"
            },
            {
              "kind": "field",
              "name": "defaultErrorMessage",
              "type": {
                "text": "string"
              },
              "default": "''",
              "description": "Sets default error message.",
              "attribute": "defaultErrorMessage"
            },
            {
              "kind": "field",
              "name": "warnText",
              "type": {
                "text": "string"
              },
              "default": "''",
              "description": "Sets validation warning messaging.",
              "attribute": "warnText"
            },
            {
              "kind": "field",
              "name": "caption",
              "type": {
                "text": "string"
              },
              "default": "''",
              "description": "Sets caption to be displayed under primary date picker elements.",
              "attribute": "caption"
            },
            {
              "kind": "field",
              "name": "required",
              "type": {
                "text": "boolean"
              },
              "default": "false",
              "description": "Sets datepicker form input value to required/required.",
              "attribute": "required"
            },
            {
              "kind": "field",
              "name": "size",
              "type": {
                "text": "string"
              },
              "default": "'md'",
              "description": "Input size. \"sm\", \"md\", or \"lg\".",
              "attribute": "size"
            },
            {
              "kind": "field",
              "name": "timepickerDisabled",
              "type": {
                "text": "boolean"
              },
              "default": "false",
              "description": "Sets entire datepicker form element to enabled/disabled.",
              "attribute": "timepickerDisabled"
            },
            {
              "kind": "field",
              "name": "twentyFourHourFormat",
              "type": {
                "text": "boolean | null"
              },
              "default": "null",
              "description": "Sets 24 hour formatting true/false.\r\nDefaults to 12H for all `en-*` locales and 24H for all other locales.",
              "attribute": "twentyFourHourFormat"
            },
            {
              "kind": "field",
              "name": "minTime",
              "type": {
                "text": "string | number | Date"
              },
              "default": "''",
              "description": "Sets lower boundary of datepicker date selection.",
              "attribute": "minTime"
            },
            {
              "kind": "field",
              "name": "maxTime",
              "type": {
                "text": "string | number | Date"
              },
              "default": "''",
              "description": "Sets upper boundary of datepicker date selection.",
              "attribute": "maxTime"
            },
            {
              "kind": "field",
              "name": "errorAriaLabel",
              "type": {
                "text": "string"
              },
              "default": "''",
              "description": "Sets aria label attribute for error message.",
              "attribute": "errorAriaLabel"
            },
            {
              "kind": "field",
              "name": "errorTitle",
              "type": {
                "text": "string"
              },
              "default": "''",
              "description": "Sets title attribute for error message.",
              "attribute": "errorTitle"
            },
            {
              "kind": "field",
              "name": "warningAriaLabel",
              "type": {
                "text": "string"
              },
              "default": "''",
              "description": "Sets aria label attribute for warning message.",
              "attribute": "warningAriaLabel"
            },
            {
              "kind": "field",
              "name": "warningTitle",
              "type": {
                "text": "string"
              },
              "default": "''",
              "description": "Sets title attribute for warning message.",
              "attribute": "warningTitle"
            },
            {
              "kind": "field",
              "name": "textStrings",
              "default": "{\r\n  requiredText: 'Required',\r\n  clearAll: 'Clear',\r\n}",
              "description": "Customizable text strings.",
              "attribute": "textStrings",
              "type": {
                "text": "object"
              }
            },
            {
              "kind": "method",
              "name": "renderValidationMessage",
              "privacy": "private",
              "parameters": [
                {
                  "name": "errorId",
                  "type": {
                    "text": "string"
                  }
                },
                {
                  "name": "warningId",
                  "type": {
                    "text": "string"
                  }
                }
              ]
            },
            {
              "kind": "method",
              "name": "getTimepickerClasses"
            },
            {
              "kind": "method",
              "name": "_handleClear",
              "privacy": "private",
              "parameters": [
                {
                  "name": "event",
                  "type": {
                    "text": "Event"
                  }
                }
              ]
            },
            {
              "kind": "method",
              "name": "setupAnchor",
              "privacy": "private"
            },
            {
              "kind": "method",
              "name": "initializeFlatpickr",
              "return": {
                "type": {
                  "text": "Promise<void>"
                }
              }
            },
            {
              "kind": "method",
              "name": "updateFlatpickrOptions",
              "return": {
                "type": {
                  "text": "Promise<void>"
                }
              }
            },
            {
              "kind": "method",
              "name": "getComponentFlatpickrOptions",
              "return": {
                "type": {
                  "text": "Promise<Partial<BaseOptions>>"
                }
              }
            },
            {
              "kind": "method",
              "name": "setInitialDates",
              "return": {
                "type": {
                  "text": "void"
                }
              },
              "parameters": [
                {
                  "name": "instance",
                  "type": {
                    "text": "flatpickr.Instance"
                  }
                }
              ]
            },
            {
              "kind": "method",
              "name": "handleOpen",
              "return": {
                "type": {
                  "text": "void"
                }
              }
            },
            {
              "kind": "method",
              "name": "handleClose",
              "return": {
                "type": {
                  "text": "Promise<void>"
                }
              }
            },
            {
              "kind": "method",
              "name": "handleTimeChange",
              "return": {
                "type": {
                  "text": "Promise<void>"
                }
              },
              "parameters": [
                {
                  "name": "selectedDates",
                  "type": {
                    "text": "Date[]"
                  }
                },
                {
                  "name": "dateStr",
                  "type": {
                    "text": "string"
                  }
                }
              ]
            },
            {
              "kind": "method",
              "name": "_validate",
              "privacy": "private",
              "return": {
                "type": {
                  "text": "void"
                }
              },
              "parameters": [
                {
                  "name": "interacted",
                  "type": {
                    "text": "boolean"
                  }
                },
                {
                  "name": "report",
                  "type": {
                    "text": "boolean"
                  }
                }
              ]
            },
            {
              "kind": "method",
              "name": "_onChange",
              "privacy": "private"
            },
            {
              "kind": "method",
              "name": "_handleFormReset",
              "privacy": "private"
            },
            {
              "kind": "method",
              "name": "setShouldFlatpickrOpen",
              "privacy": "private",
              "parameters": [
                {
                  "name": "value",
                  "type": {
                    "text": "boolean"
                  }
                }
              ]
            },
            {
              "kind": "method",
              "name": "closeFlatpickr",
              "privacy": "private"
            },
            {
              "kind": "method",
              "name": "preventFlatpickrOpen",
              "privacy": "private",
              "parameters": [
                {
                  "name": "event",
                  "type": {
                    "text": "Event"
                  }
                }
              ]
            },
            {
              "kind": "method",
              "name": "handleInputClickEvent",
              "privacy": "private"
            },
            {
              "kind": "method",
              "name": "handleInputFocusEvent",
              "privacy": "private"
            }
          ],
          "events": [
            {
              "description": "Captures the input event and emits the selected value and original event details.",
              "name": "on-change"
            }
          ],
          "attributes": [
            {
              "name": "label",
              "type": {
                "text": "string"
              },
              "default": "''",
              "description": "Label text.",
              "fieldName": "label"
            },
            {
              "name": "locale",
              "type": {
                "text": "SupportedLocale"
              },
              "default": "'en'",
              "description": "Sets desired locale and, if supported, dynamically loads language lib",
              "fieldName": "locale"
            },
            {
              "name": "value",
              "type": {
                "text": "Date | null"
              },
              "default": "null",
              "description": "Sets date/time value.",
              "fieldName": "value"
            },
            {
              "name": "defaultDate",
              "type": {
                "text": "string"
              },
              "default": "''",
              "description": "Sets default time value.",
              "fieldName": "defaultDate"
            },
            {
              "name": "defaultHour",
              "type": {
                "text": "number | null"
              },
              "default": "null",
              "description": "Sets initial value of the hour element.",
              "fieldName": "defaultHour"
            },
            {
              "name": "defaultMinute",
              "type": {
                "text": "number | null"
              },
              "default": "null",
              "description": "Sets initial value of the minute element.",
              "fieldName": "defaultMinute"
            },
            {
              "name": "defaultErrorMessage",
              "type": {
                "text": "string"
              },
              "default": "''",
              "description": "Sets default error message.",
              "fieldName": "defaultErrorMessage"
            },
            {
              "name": "warnText",
              "type": {
                "text": "string"
              },
              "default": "''",
              "description": "Sets validation warning messaging.",
              "fieldName": "warnText"
            },
            {
              "name": "caption",
              "type": {
                "text": "string"
              },
              "default": "''",
              "description": "Sets caption to be displayed under primary date picker elements.",
              "fieldName": "caption"
            },
            {
              "name": "required",
              "type": {
                "text": "boolean"
              },
              "default": "false",
              "description": "Sets datepicker form input value to required/required.",
              "fieldName": "required"
            },
            {
              "name": "size",
              "type": {
                "text": "string"
              },
              "default": "'md'",
              "description": "Input size. \"sm\", \"md\", or \"lg\".",
              "fieldName": "size"
            },
            {
              "name": "timepickerDisabled",
              "type": {
                "text": "boolean"
              },
              "default": "false",
              "description": "Sets entire datepicker form element to enabled/disabled.",
              "fieldName": "timepickerDisabled"
            },
            {
              "name": "twentyFourHourFormat",
              "type": {
                "text": "boolean | null"
              },
              "default": "null",
              "description": "Sets 24 hour formatting true/false.\r\nDefaults to 12H for all `en-*` locales and 24H for all other locales.",
              "fieldName": "twentyFourHourFormat"
            },
            {
              "name": "minTime",
              "type": {
                "text": "string | number | Date"
              },
              "default": "''",
              "description": "Sets lower boundary of datepicker date selection.",
              "fieldName": "minTime"
            },
            {
              "name": "maxTime",
              "type": {
                "text": "string | number | Date"
              },
              "default": "''",
              "description": "Sets upper boundary of datepicker date selection.",
              "fieldName": "maxTime"
            },
            {
              "name": "errorAriaLabel",
              "type": {
                "text": "string"
              },
              "default": "''",
              "description": "Sets aria label attribute for error message.",
              "fieldName": "errorAriaLabel"
            },
            {
              "name": "errorTitle",
              "type": {
                "text": "string"
              },
              "default": "''",
              "description": "Sets title attribute for error message.",
              "fieldName": "errorTitle"
            },
            {
              "name": "warningAriaLabel",
              "type": {
                "text": "string"
              },
              "default": "''",
              "description": "Sets aria label attribute for warning message.",
              "fieldName": "warningAriaLabel"
            },
            {
              "name": "warningTitle",
              "type": {
                "text": "string"
              },
              "default": "''",
              "description": "Sets title attribute for warning message.",
              "fieldName": "warningTitle"
            },
            {
              "name": "textStrings",
              "default": "_defaultTextStrings",
              "description": "Customizable text strings.",
              "fieldName": "textStrings"
            }
          ],
          "mixins": [
            {
              "name": "FormMixin",
              "module": "/src/common/mixins/form-input"
            }
          ],
          "superclass": {
            "name": "LitElement",
            "package": "lit"
          },
          "tagName": "kyn-time-picker",
          "customElement": true
        }
      ],
      "exports": [
        {
          "kind": "js",
          "name": "TimePicker",
          "declaration": {
            "name": "TimePicker",
            "module": "src/components/reusable/timepicker/timepicker.ts"
          }
        },
        {
          "kind": "custom-element-definition",
          "name": "kyn-time-picker",
          "declaration": {
            "name": "TimePicker",
            "module": "src/components/reusable/timepicker/timepicker.ts"
          }
        }
      ]
    },
    {
      "kind": "javascript-module",
      "path": "src/components/reusable/tooltip/index.ts",
      "declarations": [],
      "exports": [
        {
          "kind": "js",
          "name": "Tooltip",
          "declaration": {
            "name": "Tooltip",
            "module": "./tooltip"
          }
        }
      ]
    },
    {
      "kind": "javascript-module",
      "path": "src/components/reusable/tooltip/tooltip.ts",
      "declarations": [
        {
          "kind": "class",
          "description": "Tooltip.",
          "name": "Tooltip",
          "slots": [
            {
              "description": "Slot for tooltip content.",
              "name": "unnamed"
            },
            {
              "description": "Slot for custom anchor button content.",
              "name": "anchor"
            }
          ],
          "members": [
            {
              "kind": "field",
              "name": "assistiveText",
              "type": {
                "text": "string"
              },
              "default": "'Toggle Tooltip'",
              "description": "Assistive text for anchor button.",
              "attribute": "assistiveText"
            },
            {
              "kind": "method",
              "name": "_positionTooltip",
              "privacy": "private"
            },
            {
              "kind": "method",
              "name": "_handleOpen",
              "privacy": "private"
            },
            {
              "kind": "method",
              "name": "_handleClose",
              "privacy": "private"
            },
            {
              "kind": "method",
              "name": "_handleMouseLeave",
              "privacy": "private"
            },
            {
              "kind": "method",
              "name": "_handleEsc",
              "privacy": "private",
              "parameters": [
                {
                  "name": "e",
                  "type": {
                    "text": "KeyboardEvent"
                  }
                }
              ]
            },
            {
              "kind": "method",
              "name": "_emitToggle",
              "privacy": "private"
            }
          ],
          "events": [
            {
              "description": "Emits the open state of the tooltip on open/close.",
              "name": "on-tooltip-toggle"
            }
          ],
          "attributes": [
            {
              "name": "assistiveText",
              "type": {
                "text": "string"
              },
              "default": "'Toggle Tooltip'",
              "description": "Assistive text for anchor button.",
              "fieldName": "assistiveText"
            }
          ],
          "superclass": {
            "name": "LitElement",
            "package": "lit"
          },
          "tagName": "kyn-tooltip",
          "customElement": true
        }
      ],
      "exports": [
        {
          "kind": "js",
          "name": "Tooltip",
          "declaration": {
            "name": "Tooltip",
            "module": "src/components/reusable/tooltip/tooltip.ts"
          }
        },
        {
          "kind": "custom-element-definition",
          "name": "kyn-tooltip",
          "declaration": {
            "name": "Tooltip",
            "module": "src/components/reusable/tooltip/tooltip.ts"
          }
        }
      ]
    },
    {
      "kind": "javascript-module",
      "path": "src/components/reusable/toggleButton/index.ts",
      "declarations": [],
      "exports": [
        {
          "kind": "js",
          "name": "ToggleButton",
          "declaration": {
            "name": "ToggleButton",
            "module": "./toggleButton"
          }
        }
      ]
    },
    {
      "kind": "javascript-module",
      "path": "src/components/reusable/toggleButton/toggleButton.ts",
      "declarations": [
        {
          "kind": "class",
          "description": "Toggle Button.",
          "name": "ToggleButton",
          "slots": [
            {
              "description": "Slot for tooltip.",
              "name": "tooltip"
            }
          ],
          "members": [
            {
              "kind": "field",
              "name": "label",
              "type": {
                "text": "string"
              },
              "default": "''",
              "description": "Label text.",
              "attribute": "label"
            },
            {
              "kind": "field",
              "name": "checked",
              "type": {
                "text": "boolean"
              },
              "default": "false",
              "description": "Checkbox checked state.",
              "attribute": "checked"
            },
            {
              "kind": "field",
              "name": "checkedText",
              "type": {
                "text": "string"
              },
              "default": "'On'",
              "description": "Checked state text.",
              "attribute": "checkedText"
            },
            {
              "kind": "field",
              "name": "uncheckedText",
              "type": {
                "text": "string"
              },
              "default": "'Off'",
              "description": "Unchecked state text.",
              "attribute": "uncheckedText"
            },
            {
              "kind": "field",
              "name": "small",
              "type": {
                "text": "boolean"
              },
              "default": "false",
              "description": "Option to use small size.",
              "attribute": "small"
            },
            {
              "kind": "field",
              "name": "disabled",
              "type": {
                "text": "boolean"
              },
              "default": "false",
              "description": "Checkbox disabled state.",
              "attribute": "disabled"
            },
            {
              "kind": "field",
              "name": "reverse",
              "type": {
                "text": "boolean"
              },
              "default": "false",
              "description": "Reverse UI element order, label on the left.",
              "attribute": "reverse"
            },
            {
              "kind": "field",
              "name": "hideLabel",
              "type": {
                "text": "boolean"
              },
              "default": "false",
              "description": "Hides the label visually.",
              "attribute": "hideLabel"
            },
            {
              "kind": "method",
              "name": "handleChange",
              "privacy": "private",
              "parameters": [
                {
                  "name": "e",
                  "type": {
                    "text": "any"
                  }
                }
              ]
            },
            {
              "kind": "method",
              "name": "_validate",
              "privacy": "private",
              "parameters": [
                {
                  "name": "interacted",
                  "type": {
                    "text": "Boolean"
                  }
                },
                {
                  "name": "report",
                  "type": {
                    "text": "Boolean"
                  }
                }
              ]
            }
          ],
          "events": [
            {
              "description": "Captures the change event and emits the selected value and original event details.",
              "name": "on-change"
            }
          ],
          "attributes": [
            {
              "name": "label",
              "type": {
                "text": "string"
              },
              "default": "''",
              "description": "Label text.",
              "fieldName": "label"
            },
            {
              "name": "checked",
              "type": {
                "text": "boolean"
              },
              "default": "false",
              "description": "Checkbox checked state.",
              "fieldName": "checked"
            },
            {
              "name": "checkedText",
              "type": {
                "text": "string"
              },
              "default": "'On'",
              "description": "Checked state text.",
              "fieldName": "checkedText"
            },
            {
              "name": "uncheckedText",
              "type": {
                "text": "string"
              },
              "default": "'Off'",
              "description": "Unchecked state text.",
              "fieldName": "uncheckedText"
            },
            {
              "name": "small",
              "type": {
                "text": "boolean"
              },
              "default": "false",
              "description": "Option to use small size.",
              "fieldName": "small"
            },
            {
              "name": "disabled",
              "type": {
                "text": "boolean"
              },
              "default": "false",
              "description": "Checkbox disabled state.",
              "fieldName": "disabled"
            },
            {
              "name": "reverse",
              "type": {
                "text": "boolean"
              },
              "default": "false",
              "description": "Reverse UI element order, label on the left.",
              "fieldName": "reverse"
            },
            {
              "name": "hideLabel",
              "type": {
                "text": "boolean"
              },
              "default": "false",
              "description": "Hides the label visually.",
              "fieldName": "hideLabel"
            }
          ],
          "mixins": [
            {
              "name": "FormMixin",
              "module": "/src/common/mixins/form-input"
            }
          ],
          "superclass": {
            "name": "LitElement",
            "package": "lit"
          },
          "tagName": "kyn-toggle-button",
          "customElement": true
        }
      ],
      "exports": [
        {
          "kind": "js",
          "name": "ToggleButton",
          "declaration": {
            "name": "ToggleButton",
            "module": "src/components/reusable/toggleButton/toggleButton.ts"
          }
        },
        {
          "kind": "custom-element-definition",
          "name": "kyn-toggle-button",
          "declaration": {
            "name": "ToggleButton",
            "module": "src/components/reusable/toggleButton/toggleButton.ts"
          }
        }
      ]
    },
    {
      "kind": "javascript-module",
      "path": "src/components/reusable/widget/index.ts",
      "declarations": [],
      "exports": [
        {
          "kind": "js",
          "name": "Widget",
          "declaration": {
            "name": "Widget",
            "module": "./widget"
          }
        },
        {
          "kind": "js",
          "name": "WidgetDragHandle",
          "declaration": {
            "name": "WidgetDragHandle",
            "module": "./widgetDragHandle"
          }
        },
        {
          "kind": "js",
          "name": "WidgetGridstack",
          "declaration": {
            "name": "WidgetGridstack",
            "module": "./widgetGridstack"
          }
        }
      ]
    },
    {
      "kind": "javascript-module",
      "path": "src/components/reusable/widget/widget.ts",
      "declarations": [
        {
          "kind": "class",
          "description": "Widget.",
          "name": "Widget",
          "slots": [
            {
              "description": "Slot for widget content.",
              "name": "unnamed"
            },
            {
              "description": "Slot for action buttons.",
              "name": "action"
            },
            {
              "description": "Slot for tooltip in header.",
              "name": "tooltip"
            },
            {
              "description": "Slot for drag handle.",
              "name": "draghandle"
            }
          ],
          "members": [
            {
              "kind": "field",
              "name": "widgetTitle",
              "type": {
                "text": "string"
              },
              "default": "''",
              "description": "Widget title.",
              "attribute": "widgetTitle"
            },
            {
              "kind": "field",
              "name": "subTitle",
              "type": {
                "text": "string"
              },
              "default": "''",
              "description": "Widget sub-title.",
              "attribute": "subTitle"
            },
            {
              "kind": "field",
              "name": "dragActive",
              "type": {
                "text": "boolean"
              },
              "default": "false",
              "description": "Widget drag active state.",
              "attribute": "dragActive"
            },
            {
              "kind": "field",
              "name": "disabled",
              "type": {
                "text": "boolean"
              },
              "default": "false",
              "description": "Widget disabled state.",
              "attribute": "disabled"
            },
            {
              "kind": "method",
              "name": "_handleSlotChange",
              "privacy": "private"
            },
            {
              "kind": "method",
              "name": "_updateChildren",
              "privacy": "private"
            }
          ],
          "attributes": [
            {
              "name": "widgetTitle",
              "type": {
                "text": "string"
              },
              "default": "''",
              "description": "Widget title.",
              "fieldName": "widgetTitle"
            },
            {
              "name": "subTitle",
              "type": {
                "text": "string"
              },
              "default": "''",
              "description": "Widget sub-title.",
              "fieldName": "subTitle"
            },
            {
              "name": "dragActive",
              "type": {
                "text": "boolean"
              },
              "default": "false",
              "description": "Widget drag active state.",
              "fieldName": "dragActive"
            },
            {
              "name": "disabled",
              "type": {
                "text": "boolean"
              },
              "default": "false",
              "description": "Widget disabled state.",
              "fieldName": "disabled"
            }
          ],
          "superclass": {
            "name": "LitElement",
            "package": "lit"
          },
          "tagName": "kyn-widget",
          "customElement": true
        }
      ],
      "exports": [
        {
          "kind": "js",
          "name": "Widget",
          "declaration": {
            "name": "Widget",
            "module": "src/components/reusable/widget/widget.ts"
          }
        },
        {
          "kind": "custom-element-definition",
          "name": "kyn-widget",
          "declaration": {
            "name": "Widget",
            "module": "src/components/reusable/widget/widget.ts"
          }
        }
      ]
    },
    {
      "kind": "javascript-module",
      "path": "src/components/reusable/widget/widgetDragHandle.ts",
      "declarations": [
        {
          "kind": "class",
          "description": "Widget drag handle.",
          "name": "WidgetDragHandle",
          "members": [
            {
              "kind": "field",
              "name": "slot",
              "type": {
                "text": "string"
              },
              "default": "'draghandle'",
              "description": "Force widget slot",
              "attribute": "slot",
              "reflects": true
            }
          ],
          "attributes": [
            {
              "name": "slot",
              "type": {
                "text": "string"
              },
              "default": "'draghandle'",
              "description": "Force widget slot",
              "fieldName": "slot"
            }
          ],
          "superclass": {
            "name": "LitElement",
            "package": "lit"
          },
          "tagName": "kyn-widget-drag-handle",
          "customElement": true
        }
      ],
      "exports": [
        {
          "kind": "js",
          "name": "WidgetDragHandle",
          "declaration": {
            "name": "WidgetDragHandle",
            "module": "src/components/reusable/widget/widgetDragHandle.ts"
          }
        },
        {
          "kind": "custom-element-definition",
          "name": "kyn-widget-drag-handle",
          "declaration": {
            "name": "WidgetDragHandle",
            "module": "src/components/reusable/widget/widgetDragHandle.ts"
          }
        }
      ]
    },
    {
      "kind": "javascript-module",
      "path": "src/components/reusable/widget/widgetGridstack.ts",
      "declarations": [
        {
          "kind": "class",
          "description": "GridStack wrapper that includes Shidoka default config and styles.",
          "name": "WidgetGridstack",
          "slots": [
            {
              "description": "Slot for .grid-stack container element.",
              "name": "unnamed"
            }
          ],
          "members": [
            {
              "kind": "field",
              "name": "layout",
              "type": {
                "text": "any"
              },
              "default": "{}",
              "description": "GridStack layout/widget size/position definitions for each breakpoint.",
              "attribute": "layout"
            },
            {
              "kind": "field",
              "name": "gridstackConfig",
              "type": {
                "text": "any"
              },
              "default": "Config",
              "description": "GridStack config.",
              "attribute": "gridstackConfig"
            },
            {
              "kind": "field",
              "name": "gridStack",
              "type": {
                "text": "any"
              },
              "default": "GridStack",
              "description": "GridStack instance."
            },
            {
              "kind": "field",
              "name": "grid",
              "type": {
                "text": "any"
              },
              "description": "GridStack grid instance."
            },
            {
              "kind": "method",
              "name": "_saveLayout",
              "privacy": "private"
            },
            {
              "kind": "method",
              "name": "_updateLayout",
              "privacy": "private"
            },
            {
              "kind": "method",
              "name": "_setBreakpoint",
              "privacy": "private"
            }
          ],
          "events": [
            {
              "description": "Emits after GridStack initializes.",
              "name": "on-grid-init"
            },
            {
              "description": "Emits the GridStack save() method results (new layout) on dragstop and resizestop.",
              "name": "on-grid-save"
            }
          ],
          "attributes": [
            {
              "name": "layout",
              "type": {
                "text": "any"
              },
              "default": "{}",
              "description": "GridStack layout/widget size/position definitions for each breakpoint.",
              "fieldName": "layout"
            },
            {
              "name": "gridstackConfig",
              "type": {
                "text": "any"
              },
              "default": "Config",
              "description": "GridStack config.",
              "fieldName": "gridstackConfig"
            }
          ],
          "superclass": {
            "name": "LitElement",
            "package": "lit"
          },
          "tagName": "kyn-widget-gridstack",
          "customElement": true
        }
      ],
      "exports": [
        {
          "kind": "js",
          "name": "WidgetGridstack",
          "declaration": {
            "name": "WidgetGridstack",
            "module": "src/components/reusable/widget/widgetGridstack.ts"
          }
        },
        {
          "kind": "custom-element-definition",
          "name": "kyn-widget-gridstack",
          "declaration": {
            "name": "WidgetGridstack",
            "module": "src/components/reusable/widget/widgetGridstack.ts"
          }
        }
      ]
    }
  ]
}<|MERGE_RESOLUTION|>--- conflicted
+++ resolved
@@ -2,2090 +2,6 @@
   "schemaVersion": "1.0.0",
   "readme": "",
   "modules": [
-    {
-      "kind": "javascript-module",
-      "path": "src/components/global/footer/footer.ts",
-      "declarations": [
-        {
-          "kind": "class",
-          "description": "The global Footer component.",
-          "name": "Footer",
-          "slots": [
-            {
-              "description": "Default slot, for links.",
-              "name": "unnamed"
-            },
-            {
-              "description": "Slot for the logo, will overwrite the default logo.",
-              "name": "logo"
-            },
-            {
-              "description": "Slot for the copyright text.",
-              "name": "copyright"
-            }
-          ],
-          "members": [
-            {
-              "kind": "field",
-              "name": "rootUrl",
-              "type": {
-                "text": "string"
-              },
-              "default": "'/'",
-              "description": "URL for the footer logo link. Should target the application home page.",
-              "attribute": "rootUrl"
-            },
-            {
-              "kind": "method",
-              "name": "handleRootLinkClick",
-              "privacy": "private",
-              "parameters": [
-                {
-                  "name": "e",
-                  "type": {
-                    "text": "Event"
-                  }
-                }
-              ]
-            }
-          ],
-          "events": [
-            {
-              "description": "Captures the logo link click event and emits the original event.",
-              "name": "on-root-link-click"
-            }
-          ],
-          "attributes": [
-            {
-              "name": "rootUrl",
-              "type": {
-                "text": "string"
-              },
-              "default": "'/'",
-              "description": "URL for the footer logo link. Should target the application home page.",
-              "fieldName": "rootUrl"
-            }
-          ],
-          "superclass": {
-            "name": "LitElement",
-            "package": "lit"
-          },
-          "tagName": "kyn-footer",
-          "customElement": true
-        }
-      ],
-      "exports": [
-        {
-          "kind": "js",
-          "name": "Footer",
-          "declaration": {
-            "name": "Footer",
-            "module": "src/components/global/footer/footer.ts"
-          }
-        },
-        {
-          "kind": "custom-element-definition",
-          "name": "kyn-footer",
-          "declaration": {
-            "name": "Footer",
-            "module": "src/components/global/footer/footer.ts"
-          }
-        }
-      ]
-    },
-    {
-      "kind": "javascript-module",
-      "path": "src/components/global/footer/index.ts",
-      "declarations": [],
-      "exports": [
-        {
-          "kind": "js",
-          "name": "Footer",
-          "declaration": {
-            "name": "Footer",
-            "module": "./footer"
-          }
-        }
-      ]
-    },
-    {
-      "kind": "javascript-module",
-      "path": "src/components/global/header/header.ts",
-      "declarations": [
-        {
-          "kind": "class",
-          "description": "The global Header component.",
-          "name": "Header",
-          "slots": [
-            {
-              "description": "The default slot for all empty space right of the logo/title.",
-              "name": "unnamed"
-            },
-            {
-              "description": "Slot for the logo, will overwrite the default logo.",
-              "name": "logo"
-            },
-            {
-              "description": "Slot left of the logo, intended for the header nav.",
-              "name": "left"
-            },
-            {
-              "description": "Slot between logo/title and right flyouts.",
-              "name": "center"
-            }
-          ],
-          "members": [
-            {
-              "kind": "field",
-              "name": "rootUrl",
-              "type": {
-                "text": "string"
-              },
-              "default": "'/'",
-              "description": "URL for the header logo link. Should target the application home page.",
-              "attribute": "rootUrl"
-            },
-            {
-              "kind": "field",
-              "name": "appTitle",
-              "type": {
-                "text": "string"
-              },
-              "default": "''",
-              "description": "App title text next to logo.  Hidden on smaller screens.",
-              "attribute": "appTitle"
-            },
-            {
-              "kind": "method",
-              "name": "handleSlotChange",
-              "privacy": "private"
-            },
-            {
-              "kind": "method",
-              "name": "handleRootLinkClick",
-              "privacy": "private",
-              "parameters": [
-                {
-                  "name": "e",
-                  "type": {
-                    "text": "Event"
-                  }
-                }
-              ]
-            },
-            {
-              "kind": "method",
-              "name": "_handleNavToggle",
-              "privacy": "private",
-              "parameters": [
-                {
-                  "name": "e",
-                  "type": {
-                    "text": "any"
-                  }
-                }
-              ]
-            },
-            {
-              "kind": "method",
-              "name": "_handleFlyoutsToggle",
-              "privacy": "private",
-              "parameters": [
-                {
-                  "name": "e",
-                  "type": {
-                    "text": "any"
-                  }
-                }
-              ]
-            }
-          ],
-          "events": [
-            {
-              "description": "Captures the menu toggle click event and emits the menu open state in the detail.",
-              "name": "on-menu-toggle"
-            },
-            {
-              "description": "Captures the logo link click event and emits the original event details.",
-              "name": "on-root-link-click"
-            }
-          ],
-          "attributes": [
-            {
-              "name": "rootUrl",
-              "type": {
-                "text": "string"
-              },
-              "default": "'/'",
-              "description": "URL for the header logo link. Should target the application home page.",
-              "fieldName": "rootUrl"
-            },
-            {
-              "name": "appTitle",
-              "type": {
-                "text": "string"
-              },
-              "default": "''",
-              "description": "App title text next to logo.  Hidden on smaller screens.",
-              "fieldName": "appTitle"
-            }
-          ],
-          "superclass": {
-            "name": "LitElement",
-            "package": "lit"
-          },
-          "tagName": "kyn-header",
-          "customElement": true
-        }
-      ],
-      "exports": [
-        {
-          "kind": "js",
-          "name": "Header",
-          "declaration": {
-            "name": "Header",
-            "module": "src/components/global/header/header.ts"
-          }
-        },
-        {
-          "kind": "custom-element-definition",
-          "name": "kyn-header",
-          "declaration": {
-            "name": "Header",
-            "module": "src/components/global/header/header.ts"
-          }
-        }
-      ]
-    },
-    {
-      "kind": "javascript-module",
-      "path": "src/components/global/header/headerCategory.ts",
-      "declarations": [
-        {
-          "kind": "class",
-          "description": "Header link category",
-          "name": "HeaderCategory",
-          "slots": [
-            {
-              "description": "Slot for links.",
-              "name": "unnamed"
-            }
-          ],
-          "members": [
-            {
-              "kind": "field",
-              "name": "heading",
-              "type": {
-                "text": "string"
-              },
-              "default": "''",
-              "description": "Link url.",
-              "attribute": "heading"
-            }
-          ],
-          "attributes": [
-            {
-              "name": "heading",
-              "type": {
-                "text": "string"
-              },
-              "default": "''",
-              "description": "Link url.",
-              "fieldName": "heading"
-            }
-          ],
-          "superclass": {
-            "name": "LitElement",
-            "package": "lit"
-          },
-          "tagName": "kyn-header-category",
-          "customElement": true
-        }
-      ],
-      "exports": [
-        {
-          "kind": "js",
-          "name": "HeaderCategory",
-          "declaration": {
-            "name": "HeaderCategory",
-            "module": "src/components/global/header/headerCategory.ts"
-          }
-        },
-        {
-          "kind": "custom-element-definition",
-          "name": "kyn-header-category",
-          "declaration": {
-            "name": "HeaderCategory",
-            "module": "src/components/global/header/headerCategory.ts"
-          }
-        }
-      ]
-    },
-    {
-      "kind": "javascript-module",
-      "path": "src/components/global/header/headerDivider.ts",
-      "declarations": [
-        {
-          "kind": "class",
-          "description": "Header divider",
-          "name": "HeaderDivider",
-          "members": [],
-          "superclass": {
-            "name": "LitElement",
-            "package": "lit"
-          },
-          "tagName": "kyn-header-divider",
-          "customElement": true
-        }
-      ],
-      "exports": [
-        {
-          "kind": "js",
-          "name": "HeaderDivider",
-          "declaration": {
-            "name": "HeaderDivider",
-            "module": "src/components/global/header/headerDivider.ts"
-          }
-        },
-        {
-          "kind": "custom-element-definition",
-          "name": "kyn-header-divider",
-          "declaration": {
-            "name": "HeaderDivider",
-            "module": "src/components/global/header/headerDivider.ts"
-          }
-        }
-      ]
-    },
-    {
-      "kind": "javascript-module",
-      "path": "src/components/global/header/headerFlyout.ts",
-      "declarations": [
-        {
-          "kind": "class",
-          "description": "Component for header flyout items.",
-          "name": "HeaderFlyout",
-          "slots": [
-            {
-              "description": "Slot for flyout menu content.",
-              "name": "unnamed"
-            },
-            {
-              "description": "Slot for button/toggle content.",
-              "name": "button"
-            }
-          ],
-          "members": [
-            {
-              "kind": "field",
-              "name": "open",
-              "type": {
-                "text": "boolean"
-              },
-              "default": "false",
-              "description": "Flyout open state.",
-              "attribute": "open"
-            },
-            {
-              "kind": "field",
-              "name": "anchorLeft",
-              "type": {
-                "text": "boolean"
-              },
-              "default": "false",
-              "description": "Anchor flyout menu to the left edge of the button instead of the right edge.",
-              "attribute": "anchorLeft"
-            },
-            {
-              "kind": "field",
-              "name": "hideArrow",
-              "type": {
-                "text": "boolean"
-              },
-              "default": "false",
-              "description": "Hides the arrow.",
-              "attribute": "hideArrow"
-            },
-            {
-              "kind": "field",
-              "name": "label",
-              "type": {
-                "text": "string"
-              },
-              "default": "''",
-              "description": "Menu & button label.",
-              "attribute": "label"
-            },
-            {
-              "kind": "field",
-              "name": "hideMenuLabel",
-              "type": {
-                "text": "boolean"
-              },
-              "default": "false",
-              "description": "Hide the label at the top of the flyout menu.",
-              "attribute": "hideMenuLabel"
-            },
-            {
-              "kind": "field",
-              "name": "hideButtonLabel",
-              "type": {
-                "text": "boolean"
-              },
-              "default": "false",
-              "description": "Hide the label in the mobile button.",
-              "attribute": "hideButtonLabel"
-            },
-            {
-              "kind": "field",
-              "name": "assistiveText",
-              "type": {
-                "text": "string"
-              },
-              "default": "''",
-              "description": "DEPRECATED. Use `label` instead.\r\nButton assistive text, title + aria-label.",
-              "attribute": "assistiveText"
-            },
-            {
-              "kind": "field",
-              "name": "href",
-              "type": {
-                "text": "string"
-              },
-              "default": "''",
-              "description": "Turns the button into a link.",
-              "attribute": "href"
-            },
-            {
-              "kind": "field",
-              "name": "backText",
-              "type": {
-                "text": "string"
-              },
-              "default": "'Back'",
-              "description": "Text for mobile \"Back\" button.",
-              "attribute": "backText"
-            },
-            {
-              "kind": "method",
-              "name": "_handleBack",
-              "privacy": "private"
-            },
-            {
-              "kind": "method",
-              "name": "handleClick",
-              "privacy": "private"
-            },
-            {
-              "kind": "method",
-              "name": "handleClickOut",
-              "privacy": "private",
-              "parameters": [
-                {
-                  "name": "e",
-                  "type": {
-                    "text": "Event"
-                  }
-                }
-              ]
-            },
-            {
-              "kind": "method",
-              "name": "_handleOverlayClick",
-              "privacy": "private"
-            }
-          ],
-          "attributes": [
-            {
-              "name": "open",
-              "type": {
-                "text": "boolean"
-              },
-              "default": "false",
-              "description": "Flyout open state.",
-              "fieldName": "open"
-            },
-            {
-              "name": "anchorLeft",
-              "type": {
-                "text": "boolean"
-              },
-              "default": "false",
-              "description": "Anchor flyout menu to the left edge of the button instead of the right edge.",
-              "fieldName": "anchorLeft"
-            },
-            {
-              "name": "hideArrow",
-              "type": {
-                "text": "boolean"
-              },
-              "default": "false",
-              "description": "Hides the arrow.",
-              "fieldName": "hideArrow"
-            },
-            {
-              "name": "label",
-              "type": {
-                "text": "string"
-              },
-              "default": "''",
-              "description": "Menu & button label.",
-              "fieldName": "label"
-            },
-            {
-              "name": "hideMenuLabel",
-              "type": {
-                "text": "boolean"
-              },
-              "default": "false",
-              "description": "Hide the label at the top of the flyout menu.",
-              "fieldName": "hideMenuLabel"
-            },
-            {
-              "name": "hideButtonLabel",
-              "type": {
-                "text": "boolean"
-              },
-              "default": "false",
-              "description": "Hide the label in the mobile button.",
-              "fieldName": "hideButtonLabel"
-            },
-            {
-              "name": "assistiveText",
-              "type": {
-                "text": "string"
-              },
-              "default": "''",
-              "description": "DEPRECATED. Use `label` instead.\r\nButton assistive text, title + aria-label.",
-              "fieldName": "assistiveText"
-            },
-            {
-              "name": "href",
-              "type": {
-                "text": "string"
-              },
-              "default": "''",
-              "description": "Turns the button into a link.",
-              "fieldName": "href"
-            },
-            {
-              "name": "backText",
-              "type": {
-                "text": "string"
-              },
-              "default": "'Back'",
-              "description": "Text for mobile \"Back\" button.",
-              "fieldName": "backText"
-            }
-          ],
-          "superclass": {
-            "name": "LitElement",
-            "package": "lit"
-          },
-          "tagName": "kyn-header-flyout",
-          "customElement": true
-        }
-      ],
-      "exports": [
-        {
-          "kind": "js",
-          "name": "HeaderFlyout",
-          "declaration": {
-            "name": "HeaderFlyout",
-            "module": "src/components/global/header/headerFlyout.ts"
-          }
-        },
-        {
-          "kind": "custom-element-definition",
-          "name": "kyn-header-flyout",
-          "declaration": {
-            "name": "HeaderFlyout",
-            "module": "src/components/global/header/headerFlyout.ts"
-          }
-        }
-      ]
-    },
-    {
-      "kind": "javascript-module",
-      "path": "src/components/global/header/headerFlyouts.ts",
-      "declarations": [
-        {
-          "kind": "class",
-          "description": "Container for header-flyout components.",
-          "name": "HeaderFlyouts",
-          "slots": [
-            {
-              "description": "Slot for header-flyout components.",
-              "name": "unnamed"
-            }
-          ],
-          "members": [
-            {
-              "kind": "field",
-              "name": "open",
-              "type": {
-                "text": "boolean"
-              },
-              "default": "false",
-              "attribute": "open"
-            },
-            {
-              "kind": "method",
-              "name": "_toggleOpen",
-              "privacy": "private"
-            },
-            {
-              "kind": "method",
-              "name": "_handleClickOut",
-              "privacy": "private",
-              "parameters": [
-                {
-                  "name": "e",
-                  "type": {
-                    "text": "Event"
-                  }
-                }
-              ]
-            }
-          ],
-          "attributes": [
-            {
-              "name": "open",
-              "type": {
-                "text": "boolean"
-              },
-              "default": "false",
-              "fieldName": "open"
-            }
-          ],
-          "superclass": {
-            "name": "LitElement",
-            "package": "lit"
-          },
-          "tagName": "kyn-header-flyouts",
-          "customElement": true
-        }
-      ],
-      "exports": [
-        {
-          "kind": "js",
-          "name": "HeaderFlyouts",
-          "declaration": {
-            "name": "HeaderFlyouts",
-            "module": "src/components/global/header/headerFlyouts.ts"
-          }
-        },
-        {
-          "kind": "custom-element-definition",
-          "name": "kyn-header-flyouts",
-          "declaration": {
-            "name": "HeaderFlyouts",
-            "module": "src/components/global/header/headerFlyouts.ts"
-          }
-        }
-      ]
-    },
-    {
-      "kind": "javascript-module",
-      "path": "src/components/global/header/headerLink.ts",
-      "declarations": [
-        {
-          "kind": "class",
-          "description": "Component for navigation links within the Header.",
-          "name": "HeaderLink",
-          "slots": [
-            {
-              "description": "Slot for link text/content.",
-              "name": "unnamed"
-            },
-            {
-              "description": "Slot for sublinks (up to two levels).",
-              "name": "links"
-            }
-          ],
-          "members": [
-            {
-              "kind": "field",
-              "name": "open",
-              "type": {
-                "text": "boolean"
-              },
-              "default": "false",
-              "description": "Link open state.",
-              "attribute": "open"
-            },
-            {
-              "kind": "field",
-              "name": "href",
-              "type": {
-                "text": "string"
-              },
-              "default": "''",
-              "description": "Link url.",
-              "attribute": "href"
-            },
-            {
-              "kind": "field",
-              "name": "target",
-              "default": "'_self'",
-              "type": {
-                "text": "'_self'"
-              },
-              "description": "Defines a target attribute for where to load the URL. Possible options include \"_self\" (default), \"_blank\", \"_parent\", \"_top\"",
-              "attribute": "target"
-            },
-            {
-              "kind": "field",
-              "name": "rel",
-              "type": {
-                "text": "string"
-              },
-              "default": "''",
-              "description": "Defines a relationship between a linked resource and the document. An empty string (default) means no particular relationship",
-              "attribute": "rel"
-            },
-            {
-              "kind": "field",
-              "name": "isActive",
-              "type": {
-                "text": "boolean"
-              },
-              "default": "false",
-              "description": "Link active state, for example when URL path matches link href.",
-              "attribute": "isActive"
-            },
-            {
-              "kind": "field",
-              "name": "divider",
-              "type": {
-                "text": "boolean"
-              },
-              "default": "false",
-              "description": "DEPRECATED. Adds a 1px shadow to the bottom of the link.",
-              "attribute": "divider"
-            },
-            {
-              "kind": "field",
-              "name": "searchLabel",
-              "type": {
-                "text": "string"
-              },
-              "default": "'Search'",
-              "description": "Label for sub-menu link search input, which is visible with > 5 sub-links.",
-              "attribute": "searchLabel"
-            },
-            {
-              "kind": "field",
-              "name": "backText",
-              "type": {
-                "text": "string"
-              },
-              "default": "'Back'",
-              "description": "Text for mobile \"Back\" button.",
-              "attribute": "backText"
-            },
-            {
-              "kind": "field",
-              "name": "_searchTerm",
-              "type": {
-                "text": "string"
-              },
-              "default": "''",
-              "description": "Text for mobile \"Back\" button."
-            },
-            {
-              "kind": "method",
-              "name": "_handleSearch",
-              "privacy": "private",
-              "parameters": [
-                {
-                  "name": "e",
-                  "type": {
-                    "text": "any"
-                  }
-                }
-              ]
-            },
-            {
-              "kind": "method",
-              "name": "_searchFilter",
-              "privacy": "private"
-            },
-            {
-              "kind": "method",
-              "name": "_handleBack",
-              "privacy": "private"
-            },
-            {
-              "kind": "method",
-              "name": "_handleLinksSlotChange",
-              "privacy": "private"
-            },
-            {
-              "kind": "method",
-              "name": "handlePointerEnter",
-              "privacy": "private",
-              "parameters": [
-                {
-                  "name": "e",
-                  "type": {
-                    "text": "PointerEvent"
-                  }
-                }
-              ]
-            },
-            {
-              "kind": "method",
-              "name": "handlePointerLeave",
-              "privacy": "private",
-              "parameters": [
-                {
-                  "name": "e",
-                  "type": {
-                    "text": "PointerEvent"
-                  }
-                }
-              ]
-            },
-            {
-              "kind": "method",
-              "name": "handleClick",
-              "privacy": "private",
-              "parameters": [
-                {
-                  "name": "e",
-                  "type": {
-                    "text": "Event"
-                  }
-                }
-              ]
-            },
-            {
-              "kind": "method",
-              "name": "handleClickOut",
-              "privacy": "private",
-              "parameters": [
-                {
-                  "name": "e",
-                  "type": {
-                    "text": "Event"
-                  }
-                }
-              ]
-            },
-            {
-              "kind": "method",
-              "name": "determineLevel",
-              "privacy": "private"
-            },
-            {
-              "kind": "method",
-              "name": "_positionMenu",
-              "privacy": "private"
-            }
-          ],
-          "events": [
-            {
-              "description": "Captures the click event and emits the original event details.",
-              "name": "on-click"
-            }
-          ],
-          "attributes": [
-            {
-              "name": "open",
-              "type": {
-                "text": "boolean"
-              },
-              "default": "false",
-              "description": "Link open state.",
-              "fieldName": "open"
-            },
-            {
-              "name": "href",
-              "type": {
-                "text": "string"
-              },
-              "default": "''",
-              "description": "Link url.",
-              "fieldName": "href"
-            },
-            {
-              "name": "target",
-              "default": "'_self'",
-              "type": {
-                "text": "'_self'"
-              },
-              "description": "Defines a target attribute for where to load the URL. Possible options include \"_self\" (default), \"_blank\", \"_parent\", \"_top\"",
-              "fieldName": "target"
-            },
-            {
-              "name": "rel",
-              "type": {
-                "text": "string"
-              },
-              "default": "''",
-              "description": "Defines a relationship between a linked resource and the document. An empty string (default) means no particular relationship",
-              "fieldName": "rel"
-            },
-            {
-              "name": "isActive",
-              "type": {
-                "text": "boolean"
-              },
-              "default": "false",
-              "description": "Link active state, for example when URL path matches link href.",
-              "fieldName": "isActive"
-            },
-            {
-              "name": "divider",
-              "type": {
-                "text": "boolean"
-              },
-              "default": "false",
-              "description": "DEPRECATED. Adds a 1px shadow to the bottom of the link.",
-              "fieldName": "divider"
-            },
-            {
-              "name": "searchLabel",
-              "type": {
-                "text": "string"
-              },
-              "default": "'Search'",
-              "description": "Label for sub-menu link search input, which is visible with > 5 sub-links.",
-              "fieldName": "searchLabel"
-            },
-            {
-              "name": "backText",
-              "type": {
-                "text": "string"
-              },
-              "default": "'Back'",
-              "description": "Text for mobile \"Back\" button.",
-              "fieldName": "backText"
-            }
-          ],
-          "superclass": {
-            "name": "LitElement",
-            "package": "lit"
-          },
-          "tagName": "kyn-header-link",
-          "customElement": true
-        }
-      ],
-      "exports": [
-        {
-          "kind": "js",
-          "name": "HeaderLink",
-          "declaration": {
-            "name": "HeaderLink",
-            "module": "src/components/global/header/headerLink.ts"
-          }
-        },
-        {
-          "kind": "custom-element-definition",
-          "name": "kyn-header-link",
-          "declaration": {
-            "name": "HeaderLink",
-            "module": "src/components/global/header/headerLink.ts"
-          }
-        }
-      ]
-    },
-    {
-      "kind": "javascript-module",
-      "path": "src/components/global/header/headerNav.ts",
-      "declarations": [
-        {
-          "kind": "class",
-          "description": "Container for header navigation links.",
-          "name": "HeaderNav",
-          "slots": [
-            {
-              "description": "This element has a slot.",
-              "name": "unnamed"
-            }
-          ],
-          "members": [
-            {
-              "kind": "field",
-              "name": "slot",
-              "type": {
-                "text": "string"
-              },
-              "default": "'left'",
-              "description": "Force correct slot",
-              "attribute": "slot",
-              "reflects": true
-            },
-            {
-              "kind": "method",
-              "name": "_toggleMenuOpen",
-              "privacy": "private"
-            },
-            {
-              "kind": "method",
-              "name": "_handleClickOut",
-              "privacy": "private",
-              "parameters": [
-                {
-                  "name": "e",
-                  "type": {
-                    "text": "Event"
-                  }
-                }
-              ]
-            },
-            {
-              "kind": "method",
-              "name": "_handleOverlayClick",
-              "privacy": "private"
-            }
-          ],
-          "attributes": [
-            {
-              "name": "slot",
-              "type": {
-                "text": "string"
-              },
-              "default": "'left'",
-              "description": "Force correct slot",
-              "fieldName": "slot"
-            }
-          ],
-          "superclass": {
-            "name": "LitElement",
-            "package": "lit"
-          },
-          "tagName": "kyn-header-nav",
-          "customElement": true
-        }
-      ],
-      "exports": [
-        {
-          "kind": "js",
-          "name": "HeaderNav",
-          "declaration": {
-            "name": "HeaderNav",
-            "module": "src/components/global/header/headerNav.ts"
-          }
-        },
-        {
-          "kind": "custom-element-definition",
-          "name": "kyn-header-nav",
-          "declaration": {
-            "name": "HeaderNav",
-            "module": "src/components/global/header/headerNav.ts"
-          }
-        }
-      ]
-    },
-    {
-      "kind": "javascript-module",
-      "path": "src/components/global/header/headerNotificationPanel.ts",
-      "declarations": [
-        {
-          "kind": "class",
-          "description": "Component for notification panel within the Header.",
-          "name": "HeaderNotificationPanel",
-          "slots": [
-            {
-              "description": "Slot for panel menu",
-              "name": "menu-slot"
-            },
-            {
-              "description": "Slot for notification content.",
-              "name": "unnamed"
-            }
-          ],
-          "members": [
-            {
-              "kind": "field",
-              "name": "panelTitle",
-              "type": {
-                "text": "string"
-              },
-              "default": "''",
-              "description": "Notification panel Title.",
-              "attribute": "panelTitle"
-            },
-            {
-              "kind": "field",
-              "name": "panelFooterBtnText",
-              "type": {
-                "text": "string"
-              },
-              "default": "''",
-              "description": "Notification panel footer button text.",
-              "attribute": "panelFooterBtnText"
-            },
-            {
-              "kind": "field",
-              "name": "hidePanelFooter",
-              "type": {
-                "text": "boolean"
-              },
-              "default": "false",
-              "description": "Hide notification panel footer",
-              "attribute": "hidePanelFooter"
-            },
-            {
-              "kind": "method",
-              "name": "_handlefooterBtnEvent",
-              "privacy": "private",
-              "parameters": [
-                {
-                  "name": "e",
-                  "type": {
-                    "text": "any"
-                  }
-                }
-              ]
-            }
-          ],
-          "events": [
-            {
-              "description": "Emits the panel footer button event.",
-              "name": "on-footer-btn-click"
-            }
-          ],
-          "attributes": [
-            {
-              "name": "panelTitle",
-              "type": {
-                "text": "string"
-              },
-              "default": "''",
-              "description": "Notification panel Title.",
-              "fieldName": "panelTitle"
-            },
-            {
-              "name": "panelFooterBtnText",
-              "type": {
-                "text": "string"
-              },
-              "default": "''",
-              "description": "Notification panel footer button text.",
-              "fieldName": "panelFooterBtnText"
-            },
-            {
-              "name": "hidePanelFooter",
-              "type": {
-                "text": "boolean"
-              },
-              "default": "false",
-              "description": "Hide notification panel footer",
-              "fieldName": "hidePanelFooter"
-            }
-          ],
-          "superclass": {
-            "name": "LitElement",
-            "package": "lit"
-          },
-          "tagName": "kyn-header-notification-panel",
-          "customElement": true
-        }
-      ],
-      "exports": [
-        {
-          "kind": "js",
-          "name": "HeaderNotificationPanel",
-          "declaration": {
-            "name": "HeaderNotificationPanel",
-            "module": "src/components/global/header/headerNotificationPanel.ts"
-          }
-        },
-        {
-          "kind": "custom-element-definition",
-          "name": "kyn-header-notification-panel",
-          "declaration": {
-            "name": "HeaderNotificationPanel",
-            "module": "src/components/global/header/headerNotificationPanel.ts"
-          }
-        }
-      ]
-    },
-    {
-      "kind": "javascript-module",
-      "path": "src/components/global/header/headerPanelLink.ts",
-      "declarations": [
-        {
-          "kind": "class",
-          "description": "Header fly-out panel link.",
-          "name": "HeaderPanelLink",
-          "slots": [
-            {
-              "description": "Slot for link text/content.",
-              "name": "unnamed"
-            }
-          ],
-          "members": [
-            {
-              "kind": "field",
-              "name": "href",
-              "type": {
-                "text": "string"
-              },
-              "default": "''",
-              "description": "Link url.",
-              "attribute": "href"
-            },
-            {
-              "kind": "field",
-              "name": "target",
-              "default": "'_self'",
-              "type": {
-                "text": "'_self'"
-              },
-              "description": "Defines a target attribute for where to load the URL. Possible options include \"_self\" (default), \"_blank\", \"_parent\", \"_top\"",
-              "attribute": "target"
-            },
-            {
-              "kind": "field",
-              "name": "rel",
-              "type": {
-                "text": "string"
-              },
-              "default": "''",
-              "description": "Defines a relationship between a linked resource and the document. An empty string (default) means no particular relationship",
-              "attribute": "rel"
-            },
-            {
-              "kind": "method",
-              "name": "handleClick",
-              "privacy": "private",
-              "parameters": [
-                {
-                  "name": "e",
-                  "type": {
-                    "text": "Event"
-                  }
-                }
-              ]
-            }
-          ],
-          "events": [
-            {
-              "description": "Captures the click event and emits the original event details.",
-              "name": "on-click"
-            }
-          ],
-          "attributes": [
-            {
-              "name": "href",
-              "type": {
-                "text": "string"
-              },
-              "default": "''",
-              "description": "Link url.",
-              "fieldName": "href"
-            },
-            {
-              "name": "target",
-              "default": "'_self'",
-              "type": {
-                "text": "'_self'"
-              },
-              "description": "Defines a target attribute for where to load the URL. Possible options include \"_self\" (default), \"_blank\", \"_parent\", \"_top\"",
-              "fieldName": "target"
-            },
-            {
-              "name": "rel",
-              "type": {
-                "text": "string"
-              },
-              "default": "''",
-              "description": "Defines a relationship between a linked resource and the document. An empty string (default) means no particular relationship",
-              "fieldName": "rel"
-            }
-          ],
-          "superclass": {
-            "name": "LitElement",
-            "package": "lit"
-          },
-          "tagName": "kyn-header-panel-link",
-          "customElement": true
-        }
-      ],
-      "exports": [
-        {
-          "kind": "js",
-          "name": "HeaderPanelLink",
-          "declaration": {
-            "name": "HeaderPanelLink",
-            "module": "src/components/global/header/headerPanelLink.ts"
-          }
-        },
-        {
-          "kind": "custom-element-definition",
-          "name": "kyn-header-panel-link",
-          "declaration": {
-            "name": "HeaderPanelLink",
-            "module": "src/components/global/header/headerPanelLink.ts"
-          }
-        }
-      ]
-    },
-    {
-      "kind": "javascript-module",
-      "path": "src/components/global/header/headerUserProfile.ts",
-      "declarations": [
-        {
-          "kind": "class",
-          "description": "Header user profile.",
-          "name": "HeaderUserProfile",
-          "slots": [
-            {
-              "description": "Slot for the profile picture img.",
-              "name": "unnamed"
-            }
-          ],
-          "members": [
-            {
-              "kind": "field",
-              "name": "name",
-              "type": {
-                "text": "string"
-              },
-              "default": "''",
-              "description": "The user's name.",
-              "attribute": "name"
-            },
-            {
-              "kind": "field",
-              "name": "subtitle",
-              "type": {
-                "text": "string"
-              },
-              "default": "''",
-              "description": "The user's job title, or subtext.",
-              "attribute": "subtitle"
-            },
-            {
-              "kind": "field",
-              "name": "email",
-              "type": {
-                "text": "string"
-              },
-              "default": "''",
-              "description": "The user's email address.",
-              "attribute": "email"
-            },
-            {
-              "kind": "field",
-              "name": "profileLink",
-              "type": {
-                "text": "string"
-              },
-              "default": "''",
-              "description": "View profile link URL.",
-              "attribute": "profileLink"
-            },
-            {
-              "kind": "field",
-              "name": "profileLinkText",
-              "type": {
-                "text": "string"
-              },
-              "default": "'View Profile'",
-              "description": "View Profile link text.",
-              "attribute": "profileLinkText"
-            },
-            {
-              "kind": "method",
-              "name": "_handleProfileClick",
-              "privacy": "private",
-              "parameters": [
-                {
-                  "name": "e",
-                  "type": {
-                    "text": "any"
-                  }
-                }
-              ]
-            }
-          ],
-          "events": [
-            {
-              "description": "Captures the view profile link click event and emits the original event details.",
-              "name": "on-profile-link-click"
-            }
-          ],
-          "attributes": [
-            {
-              "name": "name",
-              "type": {
-                "text": "string"
-              },
-              "default": "''",
-              "description": "The user's name.",
-              "fieldName": "name"
-            },
-            {
-              "name": "subtitle",
-              "type": {
-                "text": "string"
-              },
-              "default": "''",
-              "description": "The user's job title, or subtext.",
-              "fieldName": "subtitle"
-            },
-            {
-              "name": "email",
-              "type": {
-                "text": "string"
-              },
-              "default": "''",
-              "description": "The user's email address.",
-              "fieldName": "email"
-            },
-            {
-              "name": "profileLink",
-              "type": {
-                "text": "string"
-              },
-              "default": "''",
-              "description": "View profile link URL.",
-              "fieldName": "profileLink"
-            },
-            {
-              "name": "profileLinkText",
-              "type": {
-                "text": "string"
-              },
-              "default": "'View Profile'",
-              "description": "View Profile link text.",
-              "fieldName": "profileLinkText"
-            }
-          ],
-          "superclass": {
-            "name": "LitElement",
-            "package": "lit"
-          },
-          "tagName": "kyn-header-user-profile",
-          "customElement": true
-        }
-      ],
-      "exports": [
-        {
-          "kind": "js",
-          "name": "HeaderUserProfile",
-          "declaration": {
-            "name": "HeaderUserProfile",
-            "module": "src/components/global/header/headerUserProfile.ts"
-          }
-        },
-        {
-          "kind": "custom-element-definition",
-          "name": "kyn-header-user-profile",
-          "declaration": {
-            "name": "HeaderUserProfile",
-            "module": "src/components/global/header/headerUserProfile.ts"
-          }
-        }
-      ]
-    },
-    {
-      "kind": "javascript-module",
-      "path": "src/components/global/header/index.ts",
-      "declarations": [],
-      "exports": [
-        {
-          "kind": "js",
-          "name": "Header",
-          "declaration": {
-            "name": "Header",
-            "module": "./header"
-          }
-        },
-        {
-          "kind": "js",
-          "name": "HeaderNav",
-          "declaration": {
-            "name": "HeaderNav",
-            "module": "./headerNav"
-          }
-        },
-        {
-          "kind": "js",
-          "name": "HeaderLink",
-          "declaration": {
-            "name": "HeaderLink",
-            "module": "./headerLink"
-          }
-        },
-        {
-          "kind": "js",
-          "name": "HeaderCategory",
-          "declaration": {
-            "name": "HeaderCategory",
-            "module": "./headerCategory"
-          }
-        },
-        {
-          "kind": "js",
-          "name": "HeaderDivider",
-          "declaration": {
-            "name": "HeaderDivider",
-            "module": "./headerDivider"
-          }
-        },
-        {
-          "kind": "js",
-          "name": "HeaderFlyouts",
-          "declaration": {
-            "name": "HeaderFlyouts",
-            "module": "./headerFlyouts"
-          }
-        },
-        {
-          "kind": "js",
-          "name": "HeaderFlyout",
-          "declaration": {
-            "name": "HeaderFlyout",
-            "module": "./headerFlyout"
-          }
-        },
-        {
-          "kind": "js",
-          "name": "HeaderUserProfile",
-          "declaration": {
-            "name": "HeaderUserProfile",
-            "module": "./headerUserProfile"
-          }
-        },
-        {
-          "kind": "js",
-          "name": "HeaderPanelLink",
-          "declaration": {
-            "name": "HeaderPanelLink",
-            "module": "./headerPanelLink"
-          }
-        },
-        {
-          "kind": "js",
-          "name": "HeaderNotificationPanel",
-          "declaration": {
-            "name": "HeaderNotificationPanel",
-            "module": "./headerNotificationPanel"
-          }
-        }
-      ]
-    },
-    {
-      "kind": "javascript-module",
-      "path": "src/components/global/localNav/index.ts",
-      "declarations": [],
-      "exports": [
-        {
-          "kind": "js",
-          "name": "LocalNav",
-          "declaration": {
-            "name": "LocalNav",
-            "module": "./localNav"
-          }
-        },
-        {
-          "kind": "js",
-          "name": "LocalNavLink",
-          "declaration": {
-            "name": "LocalNavLink",
-            "module": "./localNavLink"
-          }
-        },
-        {
-          "kind": "js",
-          "name": "LocalNavDivider",
-          "declaration": {
-            "name": "LocalNavDivider",
-            "module": "./localNavDivider"
-          }
-        }
-      ]
-    },
-    {
-      "kind": "javascript-module",
-      "path": "src/components/global/localNav/localNav.ts",
-      "declarations": [
-        {
-          "kind": "class",
-          "description": "The global Side Navigation component.",
-          "name": "LocalNav",
-          "slots": [
-            {
-              "description": "The default slot, for local nav links.",
-              "name": "unnamed"
-            },
-            {
-              "description": "Slot for a search input",
-              "name": "search"
-            }
-          ],
-          "members": [
-            {
-              "kind": "field",
-              "name": "pinned",
-              "type": {
-                "text": "boolean"
-              },
-              "default": "false",
-              "description": "Local nav pinned state.",
-              "attribute": "pinned"
-            },
-            {
-              "kind": "field",
-              "name": "textStrings",
-              "default": "{\r\n  pin: 'Pin',\r\n  unpin: 'Unpin',\r\n  toggleMenu: 'Toggle Menu',\r\n  collapse: 'Collapse',\r\n  menu: 'Menu',\r\n}",
-              "description": "Text string customization.",
-              "attribute": "textStrings",
-              "type": {
-                "text": "object"
-              }
-            },
-            {
-              "kind": "method",
-              "name": "_handleNavToggle",
-              "privacy": "private",
-              "parameters": [
-                {
-                  "name": "e",
-                  "type": {
-                    "text": "Event"
-                  }
-                }
-              ]
-            },
-            {
-              "kind": "method",
-              "name": "_handleMobileNavToggle",
-              "privacy": "private"
-            },
-            {
-              "kind": "method",
-              "name": "handlePointerEnter",
-              "privacy": "private",
-              "parameters": [
-                {
-                  "name": "e",
-                  "type": {
-                    "text": "PointerEvent"
-                  }
-                }
-              ]
-            },
-            {
-              "kind": "method",
-              "name": "handlePointerLeave",
-              "privacy": "private",
-              "parameters": [
-                {
-                  "name": "e",
-                  "type": {
-                    "text": "PointerEvent"
-                  }
-                }
-              ]
-            },
-            {
-              "kind": "method",
-              "name": "_updateChildren",
-              "privacy": "private"
-            },
-            {
-              "kind": "method",
-              "name": "handleSlotChange",
-              "privacy": "private"
-            },
-            {
-              "kind": "method",
-              "name": "_handleLinkActive",
-              "privacy": "private",
-              "parameters": [
-                {
-                  "name": "e",
-                  "type": {
-                    "text": "any"
-                  }
-                }
-              ]
-            },
-            {
-              "kind": "method",
-              "name": "_handleClickOut",
-              "privacy": "private",
-              "parameters": [
-                {
-                  "name": "e",
-                  "type": {
-                    "text": "Event"
-                  }
-                }
-              ]
-            }
-          ],
-          "events": [
-            {
-              "description": "Captures the click event and emits the pinned state and original event details.",
-              "name": "on-toggle"
-            }
-          ],
-          "attributes": [
-            {
-              "name": "pinned",
-              "type": {
-                "text": "boolean"
-              },
-              "default": "false",
-              "description": "Local nav pinned state.",
-              "fieldName": "pinned"
-            },
-            {
-              "name": "textStrings",
-              "default": "_defaultTextStrings",
-              "description": "Text string customization.",
-              "fieldName": "textStrings"
-            }
-          ],
-          "superclass": {
-            "name": "LitElement",
-            "package": "lit"
-          },
-          "tagName": "kyn-local-nav",
-          "customElement": true
-        }
-      ],
-      "exports": [
-        {
-          "kind": "js",
-          "name": "LocalNav",
-          "declaration": {
-            "name": "LocalNav",
-            "module": "src/components/global/localNav/localNav.ts"
-          }
-        },
-        {
-          "kind": "custom-element-definition",
-          "name": "kyn-local-nav",
-          "declaration": {
-            "name": "LocalNav",
-            "module": "src/components/global/localNav/localNav.ts"
-          }
-        }
-      ]
-    },
-    {
-      "kind": "javascript-module",
-      "path": "src/components/global/localNav/localNavDivider.ts",
-      "declarations": [
-        {
-          "kind": "class",
-          "description": "Local Nav divider",
-          "name": "LocalNavDivider",
-          "members": [
-            {
-              "kind": "field",
-              "name": "heading",
-              "type": {
-                "text": "string"
-              },
-              "default": "''",
-              "description": "Optional heading text.",
-              "attribute": "heading"
-            }
-          ],
-          "attributes": [
-            {
-              "name": "heading",
-              "type": {
-                "text": "string"
-              },
-              "default": "''",
-              "description": "Optional heading text.",
-              "fieldName": "heading"
-            }
-          ],
-          "superclass": {
-            "name": "LitElement",
-            "package": "lit"
-          },
-          "tagName": "kyn-local-nav-divider",
-          "customElement": true
-        }
-      ],
-      "exports": [
-        {
-          "kind": "js",
-          "name": "LocalNavDivider",
-          "declaration": {
-            "name": "LocalNavDivider",
-            "module": "src/components/global/localNav/localNavDivider.ts"
-          }
-        },
-        {
-          "kind": "custom-element-definition",
-          "name": "kyn-local-nav-divider",
-          "declaration": {
-            "name": "LocalNavDivider",
-            "module": "src/components/global/localNav/localNavDivider.ts"
-          }
-        }
-      ]
-    },
-    {
-      "kind": "javascript-module",
-      "path": "src/components/global/localNav/localNavLink.ts",
-      "declarations": [
-        {
-          "kind": "class",
-          "description": "Link component for use in the global Side Navigation component.",
-          "name": "LocalNavLink",
-          "slots": [
-            {
-              "description": "The default slot, for the link text.",
-              "name": "unnamed"
-            },
-            {
-              "description": "Slot for an icon. Use 16px size.",
-              "name": "icon"
-            },
-            {
-              "description": "Slot for the next level of links, supports three levels.",
-              "name": "links"
-            }
-          ],
-          "members": [
-            {
-              "kind": "field",
-              "name": "href",
-              "type": {
-                "text": "string"
-              },
-              "default": "''",
-              "description": "Link url.",
-              "attribute": "href"
-            },
-            {
-              "kind": "field",
-              "name": "expanded",
-              "type": {
-                "text": "boolean"
-              },
-              "default": "false",
-              "description": "Expanded state.",
-              "attribute": "expanded"
-            },
-            {
-              "kind": "field",
-              "name": "active",
-              "type": {
-                "text": "boolean"
-              },
-              "default": "false",
-              "description": "Active state.",
-              "attribute": "active",
-              "reflects": true
-            },
-            {
-              "kind": "field",
-              "name": "disabled",
-              "type": {
-                "text": "boolean"
-              },
-              "default": "false",
-              "description": "Disabled state.",
-              "attribute": "disabled"
-            },
-            {
-              "kind": "field",
-              "name": "backText",
-              "type": {
-                "text": "string"
-              },
-              "default": "'Back'",
-              "description": "Text for mobile \"Back\" button.",
-              "attribute": "backText"
-            },
-            {
-              "kind": "method",
-              "name": "_handleTextSlotChange",
-              "privacy": "private"
-            },
-            {
-              "kind": "method",
-              "name": "_getSlotText",
-              "privacy": "private"
-            },
-            {
-              "kind": "method",
-              "name": "_handleLinksSlotChange",
-              "privacy": "private"
-            },
-            {
-              "kind": "method",
-              "name": "updateChildren",
-              "privacy": "private"
-            },
-            {
-              "kind": "method",
-              "name": "_handleBack",
-              "privacy": "private"
-            },
-            {
-              "kind": "method",
-              "name": "handleClick",
-              "privacy": "private",
-              "parameters": [
-                {
-                  "name": "e",
-                  "type": {
-                    "text": "Event"
-                  }
-                }
-              ]
-            }
-          ],
-          "events": [
-            {
-              "description": "Captures the click event and emits the original event, level, and if default was prevented.",
-              "name": "on-click"
-            }
-          ],
-          "attributes": [
-            {
-              "name": "href",
-              "type": {
-                "text": "string"
-              },
-              "default": "''",
-              "description": "Link url.",
-              "fieldName": "href"
-            },
-            {
-              "name": "expanded",
-              "type": {
-                "text": "boolean"
-              },
-              "default": "false",
-              "description": "Expanded state.",
-              "fieldName": "expanded"
-            },
-            {
-              "name": "active",
-              "type": {
-                "text": "boolean"
-              },
-              "default": "false",
-              "description": "Active state.",
-              "fieldName": "active"
-            },
-            {
-              "name": "disabled",
-              "type": {
-                "text": "boolean"
-              },
-              "default": "false",
-              "description": "Disabled state.",
-              "fieldName": "disabled"
-            },
-            {
-              "name": "backText",
-              "type": {
-                "text": "string"
-              },
-              "default": "'Back'",
-              "description": "Text for mobile \"Back\" button.",
-              "fieldName": "backText"
-            }
-          ],
-          "superclass": {
-            "name": "LitElement",
-            "package": "lit"
-          },
-          "tagName": "kyn-local-nav-link",
-          "customElement": true
-        }
-      ],
-      "exports": [
-        {
-          "kind": "js",
-          "name": "LocalNavLink",
-          "declaration": {
-            "name": "LocalNavLink",
-            "module": "src/components/global/localNav/localNavLink.ts"
-          }
-        },
-        {
-          "kind": "custom-element-definition",
-          "name": "kyn-local-nav-link",
-          "declaration": {
-            "name": "LocalNavLink",
-            "module": "src/components/global/localNav/localNavLink.ts"
-          }
-        }
-      ]
-    },
-    {
-      "kind": "javascript-module",
-      "path": "src/components/global/uiShell/index.ts",
-      "declarations": [],
-      "exports": [
-        {
-          "kind": "js",
-          "name": "UiShell",
-          "declaration": {
-            "name": "UiShell",
-            "module": "./uiShell"
-          }
-        }
-      ]
-    },
-    {
-      "kind": "javascript-module",
-      "path": "src/components/global/uiShell/uiShell.ts",
-      "declarations": [
-        {
-          "kind": "class",
-          "description": "Container to help with positioning and padding of the global elements such as: adds padding for the fixed Header and Local Nav, adds main content gutters, and makes Footer sticky. This takes the onus off of the consuming app to configure these values.",
-          "name": "UiShell",
-          "slots": [
-            {
-              "description": "Slot for global elements.",
-              "name": "unnamed"
-            }
-          ],
-          "members": [
-            {
-              "kind": "method",
-              "name": "handleSlotChange",
-              "privacy": "private"
-            }
-          ],
-          "superclass": {
-            "name": "LitElement",
-            "package": "lit"
-          },
-          "tagName": "kyn-ui-shell",
-          "customElement": true
-        }
-      ],
-      "exports": [
-        {
-          "kind": "js",
-          "name": "UiShell",
-          "declaration": {
-            "name": "UiShell",
-            "module": "src/components/global/uiShell/uiShell.ts"
-          }
-        },
-        {
-          "kind": "custom-element-definition",
-          "name": "kyn-ui-shell",
-          "declaration": {
-            "name": "UiShell",
-            "module": "src/components/global/uiShell/uiShell.ts"
-          }
-        }
-      ]
-    },
     {
       "kind": "javascript-module",
       "path": "src/components/reusable/blockCodeView/blockCodeView.ts",
@@ -3919,6 +1835,899 @@
     },
     {
       "kind": "javascript-module",
+      "path": "src/components/reusable/dropdown/dropdown.ts",
+      "declarations": [
+        {
+          "kind": "class",
+          "description": "Dropdown, single select.",
+          "name": "Dropdown",
+          "slots": [
+            {
+              "description": "Slot for dropdown options.",
+              "name": "unnamed"
+            },
+            {
+              "description": "Slot for tooltip.",
+              "name": "tooltip"
+            }
+          ],
+          "members": [
+            {
+              "kind": "field",
+              "name": "label",
+              "type": {
+                "text": "string"
+              },
+              "default": "''",
+              "description": "Label text.",
+              "attribute": "label"
+            },
+            {
+              "kind": "field",
+              "name": "size",
+              "type": {
+                "text": "string"
+              },
+              "default": "'md'",
+              "description": "Dropdown size/height. \"sm\", \"md\", or \"lg\".",
+              "attribute": "size"
+            },
+            {
+              "kind": "field",
+              "name": "inline",
+              "type": {
+                "text": "boolean"
+              },
+              "default": "false",
+              "description": "Dropdown inline style type.",
+              "attribute": "inline"
+            },
+            {
+              "kind": "field",
+              "name": "caption",
+              "type": {
+                "text": "string"
+              },
+              "default": "''",
+              "description": "Optional text beneath the input.",
+              "attribute": "caption"
+            },
+            {
+              "kind": "field",
+              "name": "placeholder",
+              "type": {
+                "text": "string"
+              },
+              "default": "''",
+              "description": "Dropdown placeholder.",
+              "attribute": "placeholder"
+            },
+            {
+              "kind": "field",
+              "name": "open",
+              "type": {
+                "text": "boolean"
+              },
+              "default": "false",
+              "description": "Listbox/drawer open state.",
+              "attribute": "open"
+            },
+            {
+              "kind": "field",
+              "name": "searchable",
+              "type": {
+                "text": "boolean"
+              },
+              "default": "false",
+              "description": "Makes the dropdown searchable.",
+              "attribute": "searchable"
+            },
+            {
+              "kind": "field",
+              "name": "filterSearch",
+              "type": {
+                "text": "boolean"
+              },
+              "default": "false",
+              "description": "Searchable variant filters results.",
+              "attribute": "filterSearch"
+            },
+            {
+              "kind": "field",
+              "name": "multiple",
+              "type": {
+                "text": "boolean"
+              },
+              "default": "false",
+              "description": "Enabled multi-select functionality.",
+              "attribute": "multiple"
+            },
+            {
+              "kind": "field",
+              "name": "required",
+              "type": {
+                "text": "boolean"
+              },
+              "default": "false",
+              "description": "Makes the dropdown required.",
+              "attribute": "required"
+            },
+            {
+              "kind": "field",
+              "name": "disabled",
+              "type": {
+                "text": "boolean"
+              },
+              "default": "false",
+              "description": "Dropdown disabled state.",
+              "attribute": "disabled"
+            },
+            {
+              "kind": "field",
+              "name": "hideTags",
+              "type": {
+                "text": "boolean"
+              },
+              "default": "false",
+              "description": "Hide the tags below multi-select.",
+              "attribute": "hideTags"
+            },
+            {
+              "kind": "field",
+              "name": "selectAll",
+              "type": {
+                "text": "boolean"
+              },
+              "default": "false",
+              "description": "Adds a \"Select all\" option to the top of a multi-select dropdown.",
+              "attribute": "selectAll"
+            },
+            {
+              "kind": "field",
+              "name": "selectAllText",
+              "type": {
+                "text": "string"
+              },
+              "default": "'Select all'",
+              "description": "\"Select all\" text customization.",
+              "attribute": "selectAllText"
+            },
+            {
+              "kind": "field",
+              "name": "menuMinWidth",
+              "type": {
+                "text": "string"
+              },
+              "default": "'initial'",
+              "description": "Menu CSS min-width value.",
+              "attribute": "menuMinWidth"
+            },
+            {
+              "kind": "field",
+              "name": "textStrings",
+              "default": "{\r\n  selectedOptions: 'List of selected options',\r\n  required: 'Required',\r\n  error: 'Error',\r\n}",
+              "description": "Text string customization.",
+              "attribute": "textStrings",
+              "type": {
+                "text": "object"
+              }
+            },
+            {
+              "kind": "field",
+              "name": "searchText",
+              "type": {
+                "text": "string"
+              },
+              "default": "''",
+              "description": "Search input value.",
+              "attribute": "searchText"
+            },
+            {
+              "kind": "method",
+              "name": "handleSlotChange",
+              "privacy": "private"
+            },
+            {
+              "kind": "method",
+              "name": "handleClick",
+              "privacy": "private"
+            },
+            {
+              "kind": "method",
+              "name": "_handleLabelClick",
+              "privacy": "private"
+            },
+            {
+              "kind": "method",
+              "name": "handleButtonKeydown",
+              "privacy": "private",
+              "parameters": [
+                {
+                  "name": "e",
+                  "type": {
+                    "text": "any"
+                  }
+                }
+              ]
+            },
+            {
+              "kind": "method",
+              "name": "handleListKeydown",
+              "privacy": "private",
+              "parameters": [
+                {
+                  "name": "e",
+                  "type": {
+                    "text": "any"
+                  }
+                }
+              ]
+            },
+            {
+              "kind": "method",
+              "name": "handleListBlur",
+              "privacy": "private",
+              "parameters": [
+                {
+                  "name": "e",
+                  "type": {
+                    "text": "any"
+                  }
+                }
+              ]
+            },
+            {
+              "kind": "method",
+              "name": "handleKeyboard",
+              "privacy": "private",
+              "parameters": [
+                {
+                  "name": "e",
+                  "type": {
+                    "text": "any"
+                  }
+                },
+                {
+                  "name": "keyCode",
+                  "type": {
+                    "text": "number"
+                  }
+                },
+                {
+                  "name": "target",
+                  "type": {
+                    "text": "string"
+                  }
+                }
+              ]
+            },
+            {
+              "kind": "method",
+              "name": "handleClearMultiple",
+              "privacy": "private",
+              "parameters": [
+                {
+                  "name": "e",
+                  "type": {
+                    "text": "any"
+                  }
+                }
+              ]
+            },
+            {
+              "kind": "method",
+              "name": "handleTagClear",
+              "privacy": "private",
+              "parameters": [
+                {
+                  "name": "value",
+                  "type": {
+                    "text": "string"
+                  }
+                }
+              ]
+            },
+            {
+              "kind": "method",
+              "name": "handleClear",
+              "privacy": "private",
+              "parameters": [
+                {
+                  "name": "e",
+                  "type": {
+                    "text": "any"
+                  }
+                }
+              ]
+            },
+            {
+              "kind": "method",
+              "name": "handleSearchClick",
+              "privacy": "private",
+              "parameters": [
+                {
+                  "name": "e",
+                  "type": {
+                    "text": "any"
+                  }
+                }
+              ]
+            },
+            {
+              "kind": "method",
+              "name": "handleButtonBlur",
+              "privacy": "private",
+              "parameters": [
+                {
+                  "name": "e",
+                  "type": {
+                    "text": "any"
+                  }
+                }
+              ]
+            },
+            {
+              "kind": "method",
+              "name": "handleSearchBlur",
+              "privacy": "private",
+              "parameters": [
+                {
+                  "name": "e",
+                  "type": {
+                    "text": "any"
+                  }
+                }
+              ]
+            },
+            {
+              "kind": "method",
+              "name": "handleSearchKeydown",
+              "privacy": "private",
+              "parameters": [
+                {
+                  "name": "e",
+                  "type": {
+                    "text": "any"
+                  }
+                }
+              ]
+            },
+            {
+              "kind": "method",
+              "name": "handleSearchInput",
+              "privacy": "private",
+              "parameters": [
+                {
+                  "name": "e",
+                  "type": {
+                    "text": "any"
+                  }
+                }
+              ]
+            },
+            {
+              "kind": "method",
+              "name": "_updateSelectedOptions",
+              "privacy": "private"
+            },
+            {
+              "kind": "method",
+              "name": "_handleClick",
+              "privacy": "private",
+              "parameters": [
+                {
+                  "name": "e",
+                  "type": {
+                    "text": "any"
+                  }
+                }
+              ]
+            },
+            {
+              "kind": "method",
+              "name": "_handleBlur",
+              "privacy": "private",
+              "parameters": [
+                {
+                  "name": "e",
+                  "type": {
+                    "text": "any"
+                  }
+                }
+              ]
+            },
+            {
+              "kind": "method",
+              "name": "_handleClickOut",
+              "privacy": "private",
+              "parameters": [
+                {
+                  "name": "e",
+                  "type": {
+                    "text": "Event"
+                  }
+                }
+              ]
+            },
+            {
+              "kind": "method",
+              "name": "updateValue",
+              "privacy": "private",
+              "parameters": [
+                {
+                  "name": "value",
+                  "type": {
+                    "text": "string"
+                  }
+                },
+                {
+                  "name": "selected",
+                  "default": "false"
+                }
+              ]
+            },
+            {
+              "kind": "method",
+              "name": "_validate",
+              "privacy": "private",
+              "parameters": [
+                {
+                  "name": "interacted",
+                  "type": {
+                    "text": "Boolean"
+                  }
+                },
+                {
+                  "name": "report",
+                  "type": {
+                    "text": "Boolean"
+                  }
+                }
+              ]
+            },
+            {
+              "kind": "method",
+              "name": "emitValue",
+              "privacy": "private"
+            },
+            {
+              "kind": "method",
+              "name": "_emitSearch",
+              "privacy": "private"
+            },
+            {
+              "kind": "method",
+              "name": "_updateTags",
+              "privacy": "private"
+            },
+            {
+              "kind": "method",
+              "name": "_updateOptions",
+              "privacy": "private"
+            }
+          ],
+          "events": [
+            {
+              "description": "Captures the input event and emits the selected value and original event details.",
+              "name": "on-change"
+            },
+            {
+              "description": "Capture the search input event and emits the search text.",
+              "name": "on-search"
+            },
+            {
+              "description": "Captures the the multi-select clear all button click event and emits the value.",
+              "name": "on-clear-all"
+            }
+          ],
+          "attributes": [
+            {
+              "name": "label",
+              "type": {
+                "text": "string"
+              },
+              "default": "''",
+              "description": "Label text.",
+              "fieldName": "label"
+            },
+            {
+              "name": "size",
+              "type": {
+                "text": "string"
+              },
+              "default": "'md'",
+              "description": "Dropdown size/height. \"sm\", \"md\", or \"lg\".",
+              "fieldName": "size"
+            },
+            {
+              "name": "inline",
+              "type": {
+                "text": "boolean"
+              },
+              "default": "false",
+              "description": "Dropdown inline style type.",
+              "fieldName": "inline"
+            },
+            {
+              "name": "caption",
+              "type": {
+                "text": "string"
+              },
+              "default": "''",
+              "description": "Optional text beneath the input.",
+              "fieldName": "caption"
+            },
+            {
+              "name": "placeholder",
+              "type": {
+                "text": "string"
+              },
+              "default": "''",
+              "description": "Dropdown placeholder.",
+              "fieldName": "placeholder"
+            },
+            {
+              "name": "open",
+              "type": {
+                "text": "boolean"
+              },
+              "default": "false",
+              "description": "Listbox/drawer open state.",
+              "fieldName": "open"
+            },
+            {
+              "name": "searchable",
+              "type": {
+                "text": "boolean"
+              },
+              "default": "false",
+              "description": "Makes the dropdown searchable.",
+              "fieldName": "searchable"
+            },
+            {
+              "name": "filterSearch",
+              "type": {
+                "text": "boolean"
+              },
+              "default": "false",
+              "description": "Searchable variant filters results.",
+              "fieldName": "filterSearch"
+            },
+            {
+              "name": "multiple",
+              "type": {
+                "text": "boolean"
+              },
+              "default": "false",
+              "description": "Enabled multi-select functionality.",
+              "fieldName": "multiple"
+            },
+            {
+              "name": "required",
+              "type": {
+                "text": "boolean"
+              },
+              "default": "false",
+              "description": "Makes the dropdown required.",
+              "fieldName": "required"
+            },
+            {
+              "name": "disabled",
+              "type": {
+                "text": "boolean"
+              },
+              "default": "false",
+              "description": "Dropdown disabled state.",
+              "fieldName": "disabled"
+            },
+            {
+              "name": "hideTags",
+              "type": {
+                "text": "boolean"
+              },
+              "default": "false",
+              "description": "Hide the tags below multi-select.",
+              "fieldName": "hideTags"
+            },
+            {
+              "name": "selectAll",
+              "type": {
+                "text": "boolean"
+              },
+              "default": "false",
+              "description": "Adds a \"Select all\" option to the top of a multi-select dropdown.",
+              "fieldName": "selectAll"
+            },
+            {
+              "name": "selectAllText",
+              "type": {
+                "text": "string"
+              },
+              "default": "'Select all'",
+              "description": "\"Select all\" text customization.",
+              "fieldName": "selectAllText"
+            },
+            {
+              "name": "menuMinWidth",
+              "type": {
+                "text": "string"
+              },
+              "default": "'initial'",
+              "description": "Menu CSS min-width value.",
+              "fieldName": "menuMinWidth"
+            },
+            {
+              "name": "textStrings",
+              "default": "_defaultTextStrings",
+              "description": "Text string customization.",
+              "fieldName": "textStrings"
+            },
+            {
+              "name": "searchText",
+              "type": {
+                "text": "string"
+              },
+              "default": "''",
+              "description": "Search input value.",
+              "fieldName": "searchText"
+            }
+          ],
+          "mixins": [
+            {
+              "name": "FormMixin",
+              "module": "/src/common/mixins/form-input"
+            }
+          ],
+          "superclass": {
+            "name": "LitElement",
+            "package": "lit"
+          },
+          "tagName": "kyn-dropdown",
+          "customElement": true
+        }
+      ],
+      "exports": [
+        {
+          "kind": "js",
+          "name": "Dropdown",
+          "declaration": {
+            "name": "Dropdown",
+            "module": "src/components/reusable/dropdown/dropdown.ts"
+          }
+        },
+        {
+          "kind": "custom-element-definition",
+          "name": "kyn-dropdown",
+          "declaration": {
+            "name": "Dropdown",
+            "module": "src/components/reusable/dropdown/dropdown.ts"
+          }
+        }
+      ]
+    },
+    {
+      "kind": "javascript-module",
+      "path": "src/components/reusable/dropdown/dropdownCategory.ts",
+      "declarations": [
+        {
+          "kind": "class",
+          "description": "Dropdown category.",
+          "name": "DropdownCategory",
+          "slots": [
+            {
+              "description": "Slot for category title text.",
+              "name": "unnamed"
+            }
+          ],
+          "members": [],
+          "superclass": {
+            "name": "LitElement",
+            "package": "lit"
+          },
+          "tagName": "kyn-dropdown-category",
+          "customElement": true
+        }
+      ],
+      "exports": [
+        {
+          "kind": "js",
+          "name": "DropdownCategory",
+          "declaration": {
+            "name": "DropdownCategory",
+            "module": "src/components/reusable/dropdown/dropdownCategory.ts"
+          }
+        },
+        {
+          "kind": "custom-element-definition",
+          "name": "kyn-dropdown-category",
+          "declaration": {
+            "name": "DropdownCategory",
+            "module": "src/components/reusable/dropdown/dropdownCategory.ts"
+          }
+        }
+      ]
+    },
+    {
+      "kind": "javascript-module",
+      "path": "src/components/reusable/dropdown/dropdownOption.ts",
+      "declarations": [
+        {
+          "kind": "class",
+          "description": "Dropdown option.",
+          "name": "DropdownOption",
+          "slots": [
+            {
+              "description": "Slot for option text.",
+              "name": "unnamed"
+            }
+          ],
+          "members": [
+            {
+              "kind": "field",
+              "name": "value",
+              "type": {
+                "text": "string"
+              },
+              "default": "''",
+              "description": "Option value.",
+              "attribute": "value"
+            },
+            {
+              "kind": "field",
+              "name": "disabled",
+              "type": {
+                "text": "boolean"
+              },
+              "default": "false",
+              "description": "Option disabled state.",
+              "attribute": "disabled"
+            },
+            {
+              "kind": "field",
+              "name": "indeterminate",
+              "type": {
+                "text": "boolean"
+              },
+              "default": "false",
+              "description": "Determines whether the checkbox is in an indeterminate state.",
+              "attribute": "indeterminate",
+              "reflects": true
+            },
+            {
+              "kind": "method",
+              "name": "handleSlotChange",
+              "privacy": "private",
+              "parameters": [
+                {
+                  "name": "e",
+                  "type": {
+                    "text": "any"
+                  }
+                }
+              ]
+            },
+            {
+              "kind": "method",
+              "name": "handleClick",
+              "privacy": "private",
+              "parameters": [
+                {
+                  "name": "e",
+                  "type": {
+                    "text": "Event"
+                  }
+                }
+              ]
+            },
+            {
+              "kind": "method",
+              "name": "handleBlur",
+              "privacy": "private",
+              "parameters": [
+                {
+                  "name": "e",
+                  "type": {
+                    "text": "any"
+                  }
+                }
+              ]
+            }
+          ],
+          "events": [
+            {
+              "description": "Emits the option details to the parent dropdown.",
+              "name": "on-click"
+            }
+          ],
+          "attributes": [
+            {
+              "name": "value",
+              "type": {
+                "text": "string"
+              },
+              "default": "''",
+              "description": "Option value.",
+              "fieldName": "value"
+            },
+            {
+              "name": "disabled",
+              "type": {
+                "text": "boolean"
+              },
+              "default": "false",
+              "description": "Option disabled state.",
+              "fieldName": "disabled"
+            },
+            {
+              "name": "indeterminate",
+              "type": {
+                "text": "boolean"
+              },
+              "default": "false",
+              "description": "Determines whether the checkbox is in an indeterminate state.",
+              "fieldName": "indeterminate"
+            }
+          ],
+          "superclass": {
+            "name": "LitElement",
+            "package": "lit"
+          },
+          "tagName": "kyn-dropdown-option",
+          "customElement": true
+        }
+      ],
+      "exports": [
+        {
+          "kind": "js",
+          "name": "DropdownOption",
+          "declaration": {
+            "name": "DropdownOption",
+            "module": "src/components/reusable/dropdown/dropdownOption.ts"
+          }
+        },
+        {
+          "kind": "custom-element-definition",
+          "name": "kyn-dropdown-option",
+          "declaration": {
+            "name": "DropdownOption",
+            "module": "src/components/reusable/dropdown/dropdownOption.ts"
+          }
+        }
+      ]
+    },
+    {
+      "kind": "javascript-module",
+      "path": "src/components/reusable/dropdown/index.ts",
+      "declarations": [],
+      "exports": [
+        {
+          "kind": "js",
+          "name": "Dropdown",
+          "declaration": {
+            "name": "Dropdown",
+            "module": "./dropdown"
+          }
+        },
+        {
+          "kind": "js",
+          "name": "DropdownOption",
+          "declaration": {
+            "name": "DropdownOption",
+            "module": "./dropdownOption"
+          }
+        },
+        {
+          "kind": "js",
+          "name": "DropdownCategory",
+          "declaration": {
+            "name": "DropdownCategory",
+            "module": "./dropdownCategory"
+          }
+        }
+      ]
+    },
+    {
+      "kind": "javascript-module",
       "path": "src/components/reusable/daterangepicker/daterangepicker.ts",
       "declarations": [
         {
@@ -4577,893 +3386,87 @@
     },
     {
       "kind": "javascript-module",
-      "path": "src/components/reusable/dropdown/dropdown.ts",
+      "path": "src/components/reusable/errorBlock/errorBlock.ts",
       "declarations": [
         {
           "kind": "class",
-          "description": "Dropdown, single select.",
-          "name": "Dropdown",
+          "description": "Error block.",
+          "name": "ErrorBlock",
           "slots": [
             {
-              "description": "Slot for dropdown options.",
+              "description": "Slot for the error description.",
               "name": "unnamed"
             },
             {
-              "description": "Slot for tooltip.",
-              "name": "tooltip"
+              "description": "Slot for the error image.",
+              "name": "image"
+            },
+            {
+              "description": "Slot for the action buttons.",
+              "name": "actions"
             }
           ],
           "members": [
             {
               "kind": "field",
-              "name": "label",
-              "type": {
-                "text": "string"
-              },
-              "default": "''",
-              "description": "Label text.",
-              "attribute": "label"
-            },
-            {
-              "kind": "field",
-              "name": "size",
-              "type": {
-                "text": "string"
-              },
-              "default": "'md'",
-              "description": "Dropdown size/height. \"sm\", \"md\", or \"lg\".",
-              "attribute": "size"
-            },
-            {
-              "kind": "field",
-              "name": "inline",
-              "type": {
-                "text": "boolean"
-              },
-              "default": "false",
-              "description": "Dropdown inline style type.",
-              "attribute": "inline"
-            },
-            {
-              "kind": "field",
-              "name": "caption",
-              "type": {
-                "text": "string"
-              },
-              "default": "''",
-              "description": "Optional text beneath the input.",
-              "attribute": "caption"
-            },
-            {
-              "kind": "field",
-              "name": "placeholder",
-              "type": {
-                "text": "string"
-              },
-              "default": "''",
-              "description": "Dropdown placeholder.",
-              "attribute": "placeholder"
-            },
-            {
-              "kind": "field",
-              "name": "open",
-              "type": {
-                "text": "boolean"
-              },
-              "default": "false",
-              "description": "Listbox/drawer open state.",
-              "attribute": "open"
-            },
-            {
-              "kind": "field",
-              "name": "searchable",
-              "type": {
-                "text": "boolean"
-              },
-              "default": "false",
-              "description": "Makes the dropdown searchable.",
-              "attribute": "searchable"
-            },
-            {
-              "kind": "field",
-              "name": "filterSearch",
-              "type": {
-                "text": "boolean"
-              },
-              "default": "false",
-              "description": "Searchable variant filters results.",
-              "attribute": "filterSearch"
-            },
-            {
-              "kind": "field",
-              "name": "multiple",
-              "type": {
-                "text": "boolean"
-              },
-              "default": "false",
-              "description": "Enabled multi-select functionality.",
-              "attribute": "multiple"
-            },
-            {
-              "kind": "field",
-              "name": "required",
-              "type": {
-                "text": "boolean"
-              },
-              "default": "false",
-              "description": "Makes the dropdown required.",
-              "attribute": "required"
-            },
-            {
-              "kind": "field",
-              "name": "disabled",
-              "type": {
-                "text": "boolean"
-              },
-              "default": "false",
-              "description": "Dropdown disabled state.",
-              "attribute": "disabled"
-            },
-            {
-              "kind": "field",
-              "name": "hideTags",
-              "type": {
-                "text": "boolean"
-              },
-              "default": "false",
-              "description": "Hide the tags below multi-select.",
-              "attribute": "hideTags"
-            },
-            {
-              "kind": "field",
-              "name": "selectAll",
-              "type": {
-                "text": "boolean"
-              },
-              "default": "false",
-              "description": "Adds a \"Select all\" option to the top of a multi-select dropdown.",
-              "attribute": "selectAll"
-            },
-            {
-              "kind": "field",
-              "name": "selectAllText",
-              "type": {
-                "text": "string"
-              },
-              "default": "'Select all'",
-              "description": "\"Select all\" text customization.",
-              "attribute": "selectAllText"
-            },
-            {
-              "kind": "field",
-              "name": "menuMinWidth",
-              "type": {
-                "text": "string"
-              },
-              "default": "'initial'",
-              "description": "Menu CSS min-width value.",
-              "attribute": "menuMinWidth"
-            },
-            {
-              "kind": "field",
-              "name": "textStrings",
-              "default": "{\r\n  selectedOptions: 'List of selected options',\r\n  required: 'Required',\r\n  error: 'Error',\r\n}",
-              "description": "Text string customization.",
-              "attribute": "textStrings",
-              "type": {
-                "text": "object"
-              }
-            },
-            {
-              "kind": "field",
-              "name": "searchText",
-              "type": {
-                "text": "string"
-              },
-              "default": "''",
-              "description": "Search input value.",
-              "attribute": "searchText"
-            },
-            {
-              "kind": "method",
-              "name": "handleSlotChange",
-              "privacy": "private"
-            },
-            {
-              "kind": "method",
-              "name": "handleClick",
-              "privacy": "private"
-            },
-            {
-              "kind": "method",
-              "name": "_handleLabelClick",
-              "privacy": "private"
-            },
-            {
-              "kind": "method",
-              "name": "handleButtonKeydown",
-              "privacy": "private",
-              "parameters": [
-                {
-                  "name": "e",
-                  "type": {
-                    "text": "any"
-                  }
-                }
-              ]
-            },
-            {
-              "kind": "method",
-              "name": "handleListKeydown",
-              "privacy": "private",
-              "parameters": [
-                {
-                  "name": "e",
-                  "type": {
-                    "text": "any"
-                  }
-                }
-              ]
-            },
-            {
-              "kind": "method",
-              "name": "handleListBlur",
-              "privacy": "private",
-              "parameters": [
-                {
-                  "name": "e",
-                  "type": {
-                    "text": "any"
-                  }
-                }
-              ]
-            },
-            {
-              "kind": "method",
-              "name": "handleKeyboard",
-              "privacy": "private",
-              "parameters": [
-                {
-                  "name": "e",
-                  "type": {
-                    "text": "any"
-                  }
-                },
-                {
-                  "name": "keyCode",
-                  "type": {
-                    "text": "number"
-                  }
-                },
-                {
-                  "name": "target",
-                  "type": {
-                    "text": "string"
-                  }
-                }
-              ]
-            },
-            {
-              "kind": "method",
-              "name": "handleClearMultiple",
-              "privacy": "private",
-              "parameters": [
-                {
-                  "name": "e",
-                  "type": {
-                    "text": "any"
-                  }
-                }
-              ]
-            },
-            {
-              "kind": "method",
-              "name": "handleTagClear",
-              "privacy": "private",
-              "parameters": [
-                {
-                  "name": "value",
-                  "type": {
-                    "text": "string"
-                  }
-                }
-              ]
-            },
-            {
-              "kind": "method",
-              "name": "handleClear",
-              "privacy": "private",
-              "parameters": [
-                {
-                  "name": "e",
-                  "type": {
-                    "text": "any"
-                  }
-                }
-              ]
-            },
-            {
-              "kind": "method",
-              "name": "handleSearchClick",
-              "privacy": "private",
-              "parameters": [
-                {
-                  "name": "e",
-                  "type": {
-                    "text": "any"
-                  }
-                }
-              ]
-            },
-            {
-              "kind": "method",
-              "name": "handleButtonBlur",
-              "privacy": "private",
-              "parameters": [
-                {
-                  "name": "e",
-                  "type": {
-                    "text": "any"
-                  }
-                }
-              ]
-            },
-            {
-              "kind": "method",
-              "name": "handleSearchBlur",
-              "privacy": "private",
-              "parameters": [
-                {
-                  "name": "e",
-                  "type": {
-                    "text": "any"
-                  }
-                }
-              ]
-            },
-            {
-              "kind": "method",
-              "name": "handleSearchKeydown",
-              "privacy": "private",
-              "parameters": [
-                {
-                  "name": "e",
-                  "type": {
-                    "text": "any"
-                  }
-                }
-              ]
-            },
-            {
-              "kind": "method",
-              "name": "handleSearchInput",
-              "privacy": "private",
-              "parameters": [
-                {
-                  "name": "e",
-                  "type": {
-                    "text": "any"
-                  }
-                }
-              ]
-            },
-            {
-              "kind": "method",
-              "name": "_updateSelectedOptions",
-              "privacy": "private"
-            },
-            {
-              "kind": "method",
-              "name": "_handleClick",
-              "privacy": "private",
-              "parameters": [
-                {
-                  "name": "e",
-                  "type": {
-                    "text": "any"
-                  }
-                }
-              ]
-            },
-            {
-              "kind": "method",
-              "name": "_handleBlur",
-              "privacy": "private",
-              "parameters": [
-                {
-                  "name": "e",
-                  "type": {
-                    "text": "any"
-                  }
-                }
-              ]
-            },
-            {
-              "kind": "method",
-              "name": "_handleClickOut",
-              "privacy": "private",
-              "parameters": [
-                {
-                  "name": "e",
-                  "type": {
-                    "text": "Event"
-                  }
-                }
-              ]
-            },
-            {
-              "kind": "method",
-              "name": "updateValue",
-              "privacy": "private",
-              "parameters": [
-                {
-                  "name": "value",
-                  "type": {
-                    "text": "string"
-                  }
-                },
-                {
-                  "name": "selected",
-                  "default": "false"
-                }
-              ]
-            },
-            {
-              "kind": "method",
-              "name": "_validate",
-              "privacy": "private",
-              "parameters": [
-                {
-                  "name": "interacted",
-                  "type": {
-                    "text": "Boolean"
-                  }
-                },
-                {
-                  "name": "report",
-                  "type": {
-                    "text": "Boolean"
-                  }
-                }
-              ]
-            },
-            {
-              "kind": "method",
-              "name": "emitValue",
-              "privacy": "private"
-            },
-            {
-              "kind": "method",
-              "name": "_emitSearch",
-              "privacy": "private"
-            },
-            {
-              "kind": "method",
-              "name": "_updateTags",
-              "privacy": "private"
-            },
-            {
-              "kind": "method",
-              "name": "_updateOptions",
-              "privacy": "private"
-            }
-          ],
-          "events": [
-            {
-              "description": "Captures the input event and emits the selected value and original event details.",
-              "name": "on-change"
-            },
-            {
-              "description": "Capture the search input event and emits the search text.",
-              "name": "on-search"
-            },
-            {
-              "description": "Captures the the multi-select clear all button click event and emits the value.",
-              "name": "on-clear-all"
+              "name": "titleText",
+              "type": {
+                "text": "string"
+              },
+              "default": "''",
+              "description": "Title text",
+              "attribute": "titleText"
             }
           ],
           "attributes": [
             {
-              "name": "label",
-              "type": {
-                "text": "string"
-              },
-              "default": "''",
-              "description": "Label text.",
-              "fieldName": "label"
-            },
-            {
-              "name": "size",
-              "type": {
-                "text": "string"
-              },
-              "default": "'md'",
-              "description": "Dropdown size/height. \"sm\", \"md\", or \"lg\".",
-              "fieldName": "size"
-            },
-            {
-              "name": "inline",
-              "type": {
-                "text": "boolean"
-              },
-              "default": "false",
-              "description": "Dropdown inline style type.",
-              "fieldName": "inline"
-            },
-            {
-              "name": "caption",
-              "type": {
-                "text": "string"
-              },
-              "default": "''",
-              "description": "Optional text beneath the input.",
-              "fieldName": "caption"
-            },
-            {
-              "name": "placeholder",
-              "type": {
-                "text": "string"
-              },
-              "default": "''",
-              "description": "Dropdown placeholder.",
-              "fieldName": "placeholder"
-            },
-            {
-              "name": "open",
-              "type": {
-                "text": "boolean"
-              },
-              "default": "false",
-              "description": "Listbox/drawer open state.",
-              "fieldName": "open"
-            },
-            {
-              "name": "searchable",
-              "type": {
-                "text": "boolean"
-              },
-              "default": "false",
-              "description": "Makes the dropdown searchable.",
-              "fieldName": "searchable"
-            },
-            {
-              "name": "filterSearch",
-              "type": {
-                "text": "boolean"
-              },
-              "default": "false",
-              "description": "Searchable variant filters results.",
-              "fieldName": "filterSearch"
-            },
-            {
-              "name": "multiple",
-              "type": {
-                "text": "boolean"
-              },
-              "default": "false",
-              "description": "Enabled multi-select functionality.",
-              "fieldName": "multiple"
-            },
-            {
-              "name": "required",
-              "type": {
-                "text": "boolean"
-              },
-              "default": "false",
-              "description": "Makes the dropdown required.",
-              "fieldName": "required"
-            },
-            {
-              "name": "disabled",
-              "type": {
-                "text": "boolean"
-              },
-              "default": "false",
-              "description": "Dropdown disabled state.",
-              "fieldName": "disabled"
-            },
-            {
-              "name": "hideTags",
-              "type": {
-                "text": "boolean"
-              },
-              "default": "false",
-              "description": "Hide the tags below multi-select.",
-              "fieldName": "hideTags"
-            },
-            {
-              "name": "selectAll",
-              "type": {
-                "text": "boolean"
-              },
-              "default": "false",
-              "description": "Adds a \"Select all\" option to the top of a multi-select dropdown.",
-              "fieldName": "selectAll"
-            },
-            {
-              "name": "selectAllText",
-              "type": {
-                "text": "string"
-              },
-              "default": "'Select all'",
-              "description": "\"Select all\" text customization.",
-              "fieldName": "selectAllText"
-            },
-            {
-              "name": "menuMinWidth",
-              "type": {
-                "text": "string"
-              },
-              "default": "'initial'",
-              "description": "Menu CSS min-width value.",
-              "fieldName": "menuMinWidth"
-            },
-            {
-              "name": "textStrings",
-              "default": "_defaultTextStrings",
-              "description": "Text string customization.",
-              "fieldName": "textStrings"
-            },
-            {
-              "name": "searchText",
-              "type": {
-                "text": "string"
-              },
-              "default": "''",
-              "description": "Search input value.",
-              "fieldName": "searchText"
-            }
-          ],
-          "mixins": [
-            {
-              "name": "FormMixin",
-              "module": "/src/common/mixins/form-input"
+              "name": "titleText",
+              "type": {
+                "text": "string"
+              },
+              "default": "''",
+              "description": "Title text",
+              "fieldName": "titleText"
             }
           ],
           "superclass": {
             "name": "LitElement",
             "package": "lit"
           },
-          "tagName": "kyn-dropdown",
+          "tagName": "kyn-error-block",
           "customElement": true
         }
       ],
       "exports": [
         {
           "kind": "js",
-          "name": "Dropdown",
-          "declaration": {
-            "name": "Dropdown",
-            "module": "src/components/reusable/dropdown/dropdown.ts"
+          "name": "ErrorBlock",
+          "declaration": {
+            "name": "ErrorBlock",
+            "module": "src/components/reusable/errorBlock/errorBlock.ts"
           }
         },
         {
           "kind": "custom-element-definition",
-          "name": "kyn-dropdown",
-          "declaration": {
-            "name": "Dropdown",
-            "module": "src/components/reusable/dropdown/dropdown.ts"
+          "name": "kyn-error-block",
+          "declaration": {
+            "name": "ErrorBlock",
+            "module": "src/components/reusable/errorBlock/errorBlock.ts"
           }
         }
       ]
     },
     {
       "kind": "javascript-module",
-      "path": "src/components/reusable/dropdown/dropdownCategory.ts",
-      "declarations": [
-        {
-          "kind": "class",
-          "description": "Dropdown category.",
-          "name": "DropdownCategory",
-          "slots": [
-            {
-              "description": "Slot for category title text.",
-              "name": "unnamed"
-            }
-          ],
-          "members": [],
-          "superclass": {
-            "name": "LitElement",
-            "package": "lit"
-          },
-          "tagName": "kyn-dropdown-category",
-          "customElement": true
-        }
-      ],
-      "exports": [
-        {
-          "kind": "js",
-          "name": "DropdownCategory",
-          "declaration": {
-            "name": "DropdownCategory",
-            "module": "src/components/reusable/dropdown/dropdownCategory.ts"
-          }
-        },
-        {
-          "kind": "custom-element-definition",
-          "name": "kyn-dropdown-category",
-          "declaration": {
-            "name": "DropdownCategory",
-            "module": "src/components/reusable/dropdown/dropdownCategory.ts"
-          }
-        }
-      ]
-    },
-    {
-      "kind": "javascript-module",
-      "path": "src/components/reusable/dropdown/dropdownOption.ts",
-      "declarations": [
-        {
-          "kind": "class",
-          "description": "Dropdown option.",
-          "name": "DropdownOption",
-          "slots": [
-            {
-              "description": "Slot for option text.",
-              "name": "unnamed"
-            }
-          ],
-          "members": [
-            {
-              "kind": "field",
-              "name": "value",
-              "type": {
-                "text": "string"
-              },
-              "default": "''",
-              "description": "Option value.",
-              "attribute": "value"
-            },
-            {
-              "kind": "field",
-              "name": "disabled",
-              "type": {
-                "text": "boolean"
-              },
-              "default": "false",
-              "description": "Option disabled state.",
-              "attribute": "disabled"
-            },
-            {
-              "kind": "field",
-              "name": "indeterminate",
-              "type": {
-                "text": "boolean"
-              },
-              "default": "false",
-              "description": "Determines whether the checkbox is in an indeterminate state.",
-              "attribute": "indeterminate",
-              "reflects": true
-            },
-            {
-              "kind": "method",
-              "name": "handleSlotChange",
-              "privacy": "private",
-              "parameters": [
-                {
-                  "name": "e",
-                  "type": {
-                    "text": "any"
-                  }
-                }
-              ]
-            },
-            {
-              "kind": "method",
-              "name": "handleClick",
-              "privacy": "private",
-              "parameters": [
-                {
-                  "name": "e",
-                  "type": {
-                    "text": "Event"
-                  }
-                }
-              ]
-            },
-            {
-              "kind": "method",
-              "name": "handleBlur",
-              "privacy": "private",
-              "parameters": [
-                {
-                  "name": "e",
-                  "type": {
-                    "text": "any"
-                  }
-                }
-              ]
-            }
-          ],
-          "events": [
-            {
-              "description": "Emits the option details to the parent dropdown.",
-              "name": "on-click"
-            }
-          ],
-          "attributes": [
-            {
-              "name": "value",
-              "type": {
-                "text": "string"
-              },
-              "default": "''",
-              "description": "Option value.",
-              "fieldName": "value"
-            },
-            {
-              "name": "disabled",
-              "type": {
-                "text": "boolean"
-              },
-              "default": "false",
-              "description": "Option disabled state.",
-              "fieldName": "disabled"
-            },
-            {
-              "name": "indeterminate",
-              "type": {
-                "text": "boolean"
-              },
-              "default": "false",
-              "description": "Determines whether the checkbox is in an indeterminate state.",
-              "fieldName": "indeterminate"
-            }
-          ],
-          "superclass": {
-            "name": "LitElement",
-            "package": "lit"
-          },
-          "tagName": "kyn-dropdown-option",
-          "customElement": true
-        }
-      ],
-      "exports": [
-        {
-          "kind": "js",
-          "name": "DropdownOption",
-          "declaration": {
-            "name": "DropdownOption",
-            "module": "src/components/reusable/dropdown/dropdownOption.ts"
-          }
-        },
-        {
-          "kind": "custom-element-definition",
-          "name": "kyn-dropdown-option",
-          "declaration": {
-            "name": "DropdownOption",
-            "module": "src/components/reusable/dropdown/dropdownOption.ts"
-          }
-        }
-      ]
-    },
-    {
-      "kind": "javascript-module",
-      "path": "src/components/reusable/dropdown/index.ts",
+      "path": "src/components/reusable/errorBlock/index.ts",
       "declarations": [],
       "exports": [
         {
           "kind": "js",
-          "name": "Dropdown",
-          "declaration": {
-            "name": "Dropdown",
-            "module": "./dropdown"
-          }
-        },
-        {
-          "kind": "js",
-          "name": "DropdownOption",
-          "declaration": {
-            "name": "DropdownOption",
-            "module": "./dropdownOption"
-          }
-        },
-        {
-          "kind": "js",
-          "name": "DropdownCategory",
-          "declaration": {
-            "name": "DropdownCategory",
-            "module": "./dropdownCategory"
+          "name": "ErrorBlock",
+          "declaration": {
+            "name": "ErrorBlock",
+            "module": "./errorBlock"
           }
         }
       ]
@@ -5478,7 +3481,6 @@
           "name": "GlobalFilter",
           "slots": [
             {
-<<<<<<< HEAD
               "description": "Left slot, intended for search input and modal.",
               "name": "unnamed"
             },
@@ -5489,46 +3491,6 @@
             {
               "description": "Slot below the filter bar, for tag group.",
               "name": "tags"
-=======
-              "kind": "field",
-              "name": "inline",
-              "type": {
-                "text": "boolean"
-              },
-              "default": "false",
-              "description": "Use inline style instead of block.",
-              "attribute": "inline"
-            },
-            {
-              "kind": "field",
-              "name": "lines",
-              "type": {
-                "text": "number"
-              },
-              "default": "1",
-              "description": "Number of skeleton lines to show.",
-              "attribute": "lines"
-            }
-          ],
-          "attributes": [
-            {
-              "name": "inline",
-              "type": {
-                "text": "boolean"
-              },
-              "default": "false",
-              "description": "Use inline style instead of block.",
-              "fieldName": "inline"
-            },
-            {
-              "name": "lines",
-              "type": {
-                "text": "number"
-              },
-              "default": "1",
-              "description": "Number of skeleton lines to show.",
-              "fieldName": "lines"
->>>>>>> 0956942c
             }
           ],
           "members": [],
@@ -5576,93 +3538,6 @@
     },
     {
       "kind": "javascript-module",
-      "path": "src/components/reusable/errorBlock/errorBlock.ts",
-      "declarations": [
-        {
-          "kind": "class",
-          "description": "Error block.",
-          "name": "ErrorBlock",
-          "slots": [
-            {
-              "description": "Slot for the error description.",
-              "name": "unnamed"
-            },
-            {
-              "description": "Slot for the error image.",
-              "name": "image"
-            },
-            {
-              "description": "Slot for the action buttons.",
-              "name": "actions"
-            }
-          ],
-          "members": [
-            {
-              "kind": "field",
-              "name": "titleText",
-              "type": {
-                "text": "string"
-              },
-              "default": "''",
-              "description": "Title text",
-              "attribute": "titleText"
-            }
-          ],
-          "attributes": [
-            {
-              "name": "titleText",
-              "type": {
-                "text": "string"
-              },
-              "default": "''",
-              "description": "Title text",
-              "fieldName": "titleText"
-            }
-          ],
-          "superclass": {
-            "name": "LitElement",
-            "package": "lit"
-          },
-          "tagName": "kyn-error-block",
-          "customElement": true
-        }
-      ],
-      "exports": [
-        {
-          "kind": "js",
-          "name": "ErrorBlock",
-          "declaration": {
-            "name": "ErrorBlock",
-            "module": "src/components/reusable/errorBlock/errorBlock.ts"
-          }
-        },
-        {
-          "kind": "custom-element-definition",
-          "name": "kyn-error-block",
-          "declaration": {
-            "name": "ErrorBlock",
-            "module": "src/components/reusable/errorBlock/errorBlock.ts"
-          }
-        }
-      ]
-    },
-    {
-      "kind": "javascript-module",
-      "path": "src/components/reusable/errorBlock/index.ts",
-      "declarations": [],
-      "exports": [
-        {
-          "kind": "js",
-          "name": "ErrorBlock",
-          "declaration": {
-            "name": "ErrorBlock",
-            "module": "./errorBlock"
-          }
-        }
-      ]
-    },
-    {
-      "kind": "javascript-module",
       "path": "src/components/reusable/inlineCodeView/index.ts",
       "declarations": [],
       "exports": [
@@ -5989,6 +3864,16 @@
               "default": "false",
               "description": "Use inline style instead of block.",
               "attribute": "inline"
+            },
+            {
+              "kind": "field",
+              "name": "lines",
+              "type": {
+                "text": "number"
+              },
+              "default": "1",
+              "description": "Number of skeleton lines to show.",
+              "attribute": "lines"
             }
           ],
           "attributes": [
@@ -6000,6 +3885,15 @@
               "default": "false",
               "description": "Use inline style instead of block.",
               "fieldName": "inline"
+            },
+            {
+              "name": "lines",
+              "type": {
+                "text": "number"
+              },
+              "default": "1",
+              "description": "Number of skeleton lines to show.",
+              "fieldName": "lines"
             }
           ],
           "superclass": {
@@ -6539,7 +4433,7 @@
                 "text": "string"
               },
               "default": "''",
-              "description": "Assistive text for notification type. \r\nRequired for `'clickable'`, `'inline'` and `'toast'` notification types.",
+              "description": "Assistive text for notification type.\r\nRequired for `'clickable'`, `'inline'` and `'toast'` notification types.",
               "attribute": "assistiveNotificationTypeText"
             },
             {
@@ -6558,7 +4452,7 @@
                 "text": "string"
               },
               "default": "'Status'",
-              "description": "Status label (Required to support accessibility). \r\nAssign the localized string value for the word **Status**.",
+              "description": "Status label (Required to support accessibility).\r\nAssign the localized string value for the word **Status**.",
               "attribute": "statusLabel"
             },
             {
@@ -6710,7 +4604,7 @@
                 "text": "string"
               },
               "default": "''",
-              "description": "Assistive text for notification type. \r\nRequired for `'clickable'`, `'inline'` and `'toast'` notification types.",
+              "description": "Assistive text for notification type.\r\nRequired for `'clickable'`, `'inline'` and `'toast'` notification types.",
               "fieldName": "assistiveNotificationTypeText"
             },
             {
@@ -6727,7 +4621,7 @@
                 "text": "string"
               },
               "default": "'Status'",
-              "description": "Status label (Required to support accessibility). \r\nAssign the localized string value for the word **Status**.",
+              "description": "Status label (Required to support accessibility).\r\nAssign the localized string value for the word **Status**.",
               "fieldName": "statusLabel"
             },
             {
@@ -6829,6 +4723,371 @@
     },
     {
       "kind": "javascript-module",
+      "path": "src/components/reusable/overflowMenu/index.ts",
+      "declarations": [],
+      "exports": [
+        {
+          "kind": "js",
+          "name": "OverflowMenu",
+          "declaration": {
+            "name": "OverflowMenu",
+            "module": "./overflowMenu"
+          }
+        },
+        {
+          "kind": "js",
+          "name": "OverflowMenuItem",
+          "declaration": {
+            "name": "OverflowMenuItem",
+            "module": "./overflowMenuItem"
+          }
+        }
+      ]
+    },
+    {
+      "kind": "javascript-module",
+      "path": "src/components/reusable/overflowMenu/overflowMenu.ts",
+      "declarations": [
+        {
+          "kind": "class",
+          "description": "Overflow Menu.",
+          "name": "OverflowMenu",
+          "slots": [
+            {
+              "description": "Slot for overflow menu items.",
+              "name": "unnamed"
+            }
+          ],
+          "members": [
+            {
+              "kind": "field",
+              "name": "open",
+              "type": {
+                "text": "boolean"
+              },
+              "default": "false",
+              "description": "Menu open state.",
+              "attribute": "open"
+            },
+            {
+              "kind": "field",
+              "name": "anchorRight",
+              "type": {
+                "text": "boolean"
+              },
+              "default": "false",
+              "description": "Anchors the menu to the right of the button.",
+              "attribute": "anchorRight"
+            },
+            {
+              "kind": "field",
+              "name": "verticalDots",
+              "type": {
+                "text": "boolean"
+              },
+              "default": "false",
+              "description": "3 dots vertical orientation.",
+              "attribute": "verticalDots"
+            },
+            {
+              "kind": "field",
+              "name": "fixed",
+              "type": {
+                "text": "boolean"
+              },
+              "default": "false",
+              "description": "Use fixed instead of absolute position. Useful when placed within elements with overflow scroll.",
+              "attribute": "fixed"
+            },
+            {
+              "kind": "field",
+              "name": "assistiveText",
+              "type": {
+                "text": "string"
+              },
+              "default": "'Toggle Menu'",
+              "description": "Button assistive text..",
+              "attribute": "assistiveText"
+            },
+            {
+              "kind": "method",
+              "name": "_emitToggleEvent",
+              "privacy": "private"
+            },
+            {
+              "kind": "method",
+              "name": "toggleMenu",
+              "privacy": "private"
+            },
+            {
+              "kind": "method",
+              "name": "_positionMenu",
+              "privacy": "private"
+            },
+            {
+              "kind": "method",
+              "name": "handleClickOut",
+              "privacy": "private",
+              "parameters": [
+                {
+                  "name": "e",
+                  "type": {
+                    "text": "Event"
+                  }
+                }
+              ]
+            },
+            {
+              "kind": "method",
+              "name": "handleEscapePress",
+              "privacy": "private",
+              "parameters": [
+                {
+                  "name": "e",
+                  "type": {
+                    "text": "any"
+                  }
+                }
+              ]
+            },
+            {
+              "kind": "method",
+              "name": "handleKeyDown",
+              "privacy": "private",
+              "parameters": [
+                {
+                  "name": "e",
+                  "type": {
+                    "text": "any"
+                  }
+                }
+              ]
+            },
+            {
+              "kind": "method",
+              "name": "getMenuItems"
+            },
+            {
+              "kind": "method",
+              "name": "getMenu"
+            }
+          ],
+          "events": [
+            {
+              "description": "Capture the open/close event and emits the new state.",
+              "name": "on-toggle"
+            }
+          ],
+          "attributes": [
+            {
+              "name": "open",
+              "type": {
+                "text": "boolean"
+              },
+              "default": "false",
+              "description": "Menu open state.",
+              "fieldName": "open"
+            },
+            {
+              "name": "anchorRight",
+              "type": {
+                "text": "boolean"
+              },
+              "default": "false",
+              "description": "Anchors the menu to the right of the button.",
+              "fieldName": "anchorRight"
+            },
+            {
+              "name": "verticalDots",
+              "type": {
+                "text": "boolean"
+              },
+              "default": "false",
+              "description": "3 dots vertical orientation.",
+              "fieldName": "verticalDots"
+            },
+            {
+              "name": "fixed",
+              "type": {
+                "text": "boolean"
+              },
+              "default": "false",
+              "description": "Use fixed instead of absolute position. Useful when placed within elements with overflow scroll.",
+              "fieldName": "fixed"
+            },
+            {
+              "name": "assistiveText",
+              "type": {
+                "text": "string"
+              },
+              "default": "'Toggle Menu'",
+              "description": "Button assistive text..",
+              "fieldName": "assistiveText"
+            }
+          ],
+          "superclass": {
+            "name": "LitElement",
+            "package": "lit"
+          },
+          "tagName": "kyn-overflow-menu",
+          "customElement": true
+        }
+      ],
+      "exports": [
+        {
+          "kind": "js",
+          "name": "OverflowMenu",
+          "declaration": {
+            "name": "OverflowMenu",
+            "module": "src/components/reusable/overflowMenu/overflowMenu.ts"
+          }
+        },
+        {
+          "kind": "custom-element-definition",
+          "name": "kyn-overflow-menu",
+          "declaration": {
+            "name": "OverflowMenu",
+            "module": "src/components/reusable/overflowMenu/overflowMenu.ts"
+          }
+        }
+      ]
+    },
+    {
+      "kind": "javascript-module",
+      "path": "src/components/reusable/overflowMenu/overflowMenuItem.ts",
+      "declarations": [
+        {
+          "kind": "class",
+          "description": "Overflow Menu.",
+          "name": "OverflowMenuItem",
+          "slots": [
+            {
+              "description": "Slot for item text.",
+              "name": "unnamed"
+            }
+          ],
+          "members": [
+            {
+              "kind": "field",
+              "name": "href",
+              "type": {
+                "text": "string"
+              },
+              "default": "''",
+              "description": "Makes the item a link.",
+              "attribute": "href"
+            },
+            {
+              "kind": "field",
+              "name": "destructive",
+              "type": {
+                "text": "boolean"
+              },
+              "default": "false",
+              "description": "Adds destructive styles.",
+              "attribute": "destructive"
+            },
+            {
+              "kind": "field",
+              "name": "disabled",
+              "type": {
+                "text": "boolean"
+              },
+              "default": "false",
+              "description": "Item disabled state.",
+              "attribute": "disabled"
+            },
+            {
+              "kind": "method",
+              "name": "handleClick",
+              "privacy": "private",
+              "parameters": [
+                {
+                  "name": "e",
+                  "type": {
+                    "text": "Event"
+                  }
+                }
+              ]
+            },
+            {
+              "kind": "method",
+              "name": "handleKeyDown",
+              "privacy": "private",
+              "parameters": [
+                {
+                  "name": "e",
+                  "type": {
+                    "text": "any"
+                  }
+                }
+              ]
+            }
+          ],
+          "events": [
+            {
+              "description": "Captures the click event and emits the original event details.",
+              "name": "on-click"
+            }
+          ],
+          "attributes": [
+            {
+              "name": "href",
+              "type": {
+                "text": "string"
+              },
+              "default": "''",
+              "description": "Makes the item a link.",
+              "fieldName": "href"
+            },
+            {
+              "name": "destructive",
+              "type": {
+                "text": "boolean"
+              },
+              "default": "false",
+              "description": "Adds destructive styles.",
+              "fieldName": "destructive"
+            },
+            {
+              "name": "disabled",
+              "type": {
+                "text": "boolean"
+              },
+              "default": "false",
+              "description": "Item disabled state.",
+              "fieldName": "disabled"
+            }
+          ],
+          "superclass": {
+            "name": "LitElement",
+            "package": "lit"
+          },
+          "tagName": "kyn-overflow-menu-item",
+          "customElement": true
+        }
+      ],
+      "exports": [
+        {
+          "kind": "js",
+          "name": "OverflowMenuItem",
+          "declaration": {
+            "name": "OverflowMenuItem",
+            "module": "src/components/reusable/overflowMenu/overflowMenuItem.ts"
+          }
+        },
+        {
+          "kind": "custom-element-definition",
+          "name": "kyn-overflow-menu-item",
+          "declaration": {
+            "name": "OverflowMenuItem",
+            "module": "src/components/reusable/overflowMenu/overflowMenuItem.ts"
+          }
+        }
+      ]
+    },
+    {
+      "kind": "javascript-module",
       "path": "src/components/reusable/numberInput/index.ts",
       "declarations": [],
       "exports": [
@@ -7185,371 +5444,6 @@
           "declaration": {
             "name": "NumberInput",
             "module": "src/components/reusable/numberInput/numberInput.ts"
-          }
-        }
-      ]
-    },
-    {
-      "kind": "javascript-module",
-      "path": "src/components/reusable/overflowMenu/index.ts",
-      "declarations": [],
-      "exports": [
-        {
-          "kind": "js",
-          "name": "OverflowMenu",
-          "declaration": {
-            "name": "OverflowMenu",
-            "module": "./overflowMenu"
-          }
-        },
-        {
-          "kind": "js",
-          "name": "OverflowMenuItem",
-          "declaration": {
-            "name": "OverflowMenuItem",
-            "module": "./overflowMenuItem"
-          }
-        }
-      ]
-    },
-    {
-      "kind": "javascript-module",
-      "path": "src/components/reusable/overflowMenu/overflowMenu.ts",
-      "declarations": [
-        {
-          "kind": "class",
-          "description": "Overflow Menu.",
-          "name": "OverflowMenu",
-          "slots": [
-            {
-              "description": "Slot for overflow menu items.",
-              "name": "unnamed"
-            }
-          ],
-          "members": [
-            {
-              "kind": "field",
-              "name": "open",
-              "type": {
-                "text": "boolean"
-              },
-              "default": "false",
-              "description": "Menu open state.",
-              "attribute": "open"
-            },
-            {
-              "kind": "field",
-              "name": "anchorRight",
-              "type": {
-                "text": "boolean"
-              },
-              "default": "false",
-              "description": "Anchors the menu to the right of the button.",
-              "attribute": "anchorRight"
-            },
-            {
-              "kind": "field",
-              "name": "verticalDots",
-              "type": {
-                "text": "boolean"
-              },
-              "default": "false",
-              "description": "3 dots vertical orientation.",
-              "attribute": "verticalDots"
-            },
-            {
-              "kind": "field",
-              "name": "fixed",
-              "type": {
-                "text": "boolean"
-              },
-              "default": "false",
-              "description": "Use fixed instead of absolute position. Useful when placed within elements with overflow scroll.",
-              "attribute": "fixed"
-            },
-            {
-              "kind": "field",
-              "name": "assistiveText",
-              "type": {
-                "text": "string"
-              },
-              "default": "'Toggle Menu'",
-              "description": "Button assistive text..",
-              "attribute": "assistiveText"
-            },
-            {
-              "kind": "method",
-              "name": "_emitToggleEvent",
-              "privacy": "private"
-            },
-            {
-              "kind": "method",
-              "name": "toggleMenu",
-              "privacy": "private"
-            },
-            {
-              "kind": "method",
-              "name": "_positionMenu",
-              "privacy": "private"
-            },
-            {
-              "kind": "method",
-              "name": "handleClickOut",
-              "privacy": "private",
-              "parameters": [
-                {
-                  "name": "e",
-                  "type": {
-                    "text": "Event"
-                  }
-                }
-              ]
-            },
-            {
-              "kind": "method",
-              "name": "handleEscapePress",
-              "privacy": "private",
-              "parameters": [
-                {
-                  "name": "e",
-                  "type": {
-                    "text": "any"
-                  }
-                }
-              ]
-            },
-            {
-              "kind": "method",
-              "name": "handleKeyDown",
-              "privacy": "private",
-              "parameters": [
-                {
-                  "name": "e",
-                  "type": {
-                    "text": "any"
-                  }
-                }
-              ]
-            },
-            {
-              "kind": "method",
-              "name": "getMenuItems"
-            },
-            {
-              "kind": "method",
-              "name": "getMenu"
-            }
-          ],
-          "events": [
-            {
-              "description": "Capture the open/close event and emits the new state.",
-              "name": "on-toggle"
-            }
-          ],
-          "attributes": [
-            {
-              "name": "open",
-              "type": {
-                "text": "boolean"
-              },
-              "default": "false",
-              "description": "Menu open state.",
-              "fieldName": "open"
-            },
-            {
-              "name": "anchorRight",
-              "type": {
-                "text": "boolean"
-              },
-              "default": "false",
-              "description": "Anchors the menu to the right of the button.",
-              "fieldName": "anchorRight"
-            },
-            {
-              "name": "verticalDots",
-              "type": {
-                "text": "boolean"
-              },
-              "default": "false",
-              "description": "3 dots vertical orientation.",
-              "fieldName": "verticalDots"
-            },
-            {
-              "name": "fixed",
-              "type": {
-                "text": "boolean"
-              },
-              "default": "false",
-              "description": "Use fixed instead of absolute position. Useful when placed within elements with overflow scroll.",
-              "fieldName": "fixed"
-            },
-            {
-              "name": "assistiveText",
-              "type": {
-                "text": "string"
-              },
-              "default": "'Toggle Menu'",
-              "description": "Button assistive text..",
-              "fieldName": "assistiveText"
-            }
-          ],
-          "superclass": {
-            "name": "LitElement",
-            "package": "lit"
-          },
-          "tagName": "kyn-overflow-menu",
-          "customElement": true
-        }
-      ],
-      "exports": [
-        {
-          "kind": "js",
-          "name": "OverflowMenu",
-          "declaration": {
-            "name": "OverflowMenu",
-            "module": "src/components/reusable/overflowMenu/overflowMenu.ts"
-          }
-        },
-        {
-          "kind": "custom-element-definition",
-          "name": "kyn-overflow-menu",
-          "declaration": {
-            "name": "OverflowMenu",
-            "module": "src/components/reusable/overflowMenu/overflowMenu.ts"
-          }
-        }
-      ]
-    },
-    {
-      "kind": "javascript-module",
-      "path": "src/components/reusable/overflowMenu/overflowMenuItem.ts",
-      "declarations": [
-        {
-          "kind": "class",
-          "description": "Overflow Menu.",
-          "name": "OverflowMenuItem",
-          "slots": [
-            {
-              "description": "Slot for item text.",
-              "name": "unnamed"
-            }
-          ],
-          "members": [
-            {
-              "kind": "field",
-              "name": "href",
-              "type": {
-                "text": "string"
-              },
-              "default": "''",
-              "description": "Makes the item a link.",
-              "attribute": "href"
-            },
-            {
-              "kind": "field",
-              "name": "destructive",
-              "type": {
-                "text": "boolean"
-              },
-              "default": "false",
-              "description": "Adds destructive styles.",
-              "attribute": "destructive"
-            },
-            {
-              "kind": "field",
-              "name": "disabled",
-              "type": {
-                "text": "boolean"
-              },
-              "default": "false",
-              "description": "Item disabled state.",
-              "attribute": "disabled"
-            },
-            {
-              "kind": "method",
-              "name": "handleClick",
-              "privacy": "private",
-              "parameters": [
-                {
-                  "name": "e",
-                  "type": {
-                    "text": "Event"
-                  }
-                }
-              ]
-            },
-            {
-              "kind": "method",
-              "name": "handleKeyDown",
-              "privacy": "private",
-              "parameters": [
-                {
-                  "name": "e",
-                  "type": {
-                    "text": "any"
-                  }
-                }
-              ]
-            }
-          ],
-          "events": [
-            {
-              "description": "Captures the click event and emits the original event details.",
-              "name": "on-click"
-            }
-          ],
-          "attributes": [
-            {
-              "name": "href",
-              "type": {
-                "text": "string"
-              },
-              "default": "''",
-              "description": "Makes the item a link.",
-              "fieldName": "href"
-            },
-            {
-              "name": "destructive",
-              "type": {
-                "text": "boolean"
-              },
-              "default": "false",
-              "description": "Adds destructive styles.",
-              "fieldName": "destructive"
-            },
-            {
-              "name": "disabled",
-              "type": {
-                "text": "boolean"
-              },
-              "default": "false",
-              "description": "Item disabled state.",
-              "fieldName": "disabled"
-            }
-          ],
-          "superclass": {
-            "name": "LitElement",
-            "package": "lit"
-          },
-          "tagName": "kyn-overflow-menu-item",
-          "customElement": true
-        }
-      ],
-      "exports": [
-        {
-          "kind": "js",
-          "name": "OverflowMenuItem",
-          "declaration": {
-            "name": "OverflowMenuItem",
-            "module": "src/components/reusable/overflowMenu/overflowMenuItem.ts"
-          }
-        },
-        {
-          "kind": "custom-element-definition",
-          "name": "kyn-overflow-menu-item",
-          "declaration": {
-            "name": "OverflowMenuItem",
-            "module": "src/components/reusable/overflowMenu/overflowMenuItem.ts"
           }
         }
       ]
@@ -11240,11 +9134,7 @@
             {
               "kind": "field",
               "name": "textStrings",
-<<<<<<< HEAD
               "default": "{\r\n  expanded: 'Expanded',\r\n  collapsed: 'Collapsed',\r\n}",
-=======
-              "default": "{\n  expanded: 'Expanded',\n  collapsed: 'Collapsed',\n}",
->>>>>>> 0956942c
               "description": "Text string customization.",
               "attribute": "textStrings",
               "type": {
@@ -12059,11 +9949,7 @@
             {
               "kind": "field",
               "name": "textStrings",
-<<<<<<< HEAD
               "default": "{\r\n  expanded: 'Expanded',\r\n  collapsed: 'Collapsed',\r\n}",
-=======
-              "default": "{\n  expanded: 'Expanded',\n  collapsed: 'Collapsed',\n}",
->>>>>>> 0956942c
               "description": "Text string customization.",
               "attribute": "textStrings",
               "type": {
@@ -14717,6 +12603,262 @@
     },
     {
       "kind": "javascript-module",
+      "path": "src/components/reusable/toggleButton/index.ts",
+      "declarations": [],
+      "exports": [
+        {
+          "kind": "js",
+          "name": "ToggleButton",
+          "declaration": {
+            "name": "ToggleButton",
+            "module": "./toggleButton"
+          }
+        }
+      ]
+    },
+    {
+      "kind": "javascript-module",
+      "path": "src/components/reusable/toggleButton/toggleButton.ts",
+      "declarations": [
+        {
+          "kind": "class",
+          "description": "Toggle Button.",
+          "name": "ToggleButton",
+          "slots": [
+            {
+              "description": "Slot for tooltip.",
+              "name": "tooltip"
+            }
+          ],
+          "members": [
+            {
+              "kind": "field",
+              "name": "label",
+              "type": {
+                "text": "string"
+              },
+              "default": "''",
+              "description": "Label text.",
+              "attribute": "label"
+            },
+            {
+              "kind": "field",
+              "name": "checked",
+              "type": {
+                "text": "boolean"
+              },
+              "default": "false",
+              "description": "Checkbox checked state.",
+              "attribute": "checked"
+            },
+            {
+              "kind": "field",
+              "name": "checkedText",
+              "type": {
+                "text": "string"
+              },
+              "default": "'On'",
+              "description": "Checked state text.",
+              "attribute": "checkedText"
+            },
+            {
+              "kind": "field",
+              "name": "uncheckedText",
+              "type": {
+                "text": "string"
+              },
+              "default": "'Off'",
+              "description": "Unchecked state text.",
+              "attribute": "uncheckedText"
+            },
+            {
+              "kind": "field",
+              "name": "small",
+              "type": {
+                "text": "boolean"
+              },
+              "default": "false",
+              "description": "Option to use small size.",
+              "attribute": "small"
+            },
+            {
+              "kind": "field",
+              "name": "disabled",
+              "type": {
+                "text": "boolean"
+              },
+              "default": "false",
+              "description": "Checkbox disabled state.",
+              "attribute": "disabled"
+            },
+            {
+              "kind": "field",
+              "name": "reverse",
+              "type": {
+                "text": "boolean"
+              },
+              "default": "false",
+              "description": "Reverse UI element order, label on the left.",
+              "attribute": "reverse"
+            },
+            {
+              "kind": "field",
+              "name": "hideLabel",
+              "type": {
+                "text": "boolean"
+              },
+              "default": "false",
+              "description": "Hides the label visually.",
+              "attribute": "hideLabel"
+            },
+            {
+              "kind": "method",
+              "name": "handleChange",
+              "privacy": "private",
+              "parameters": [
+                {
+                  "name": "e",
+                  "type": {
+                    "text": "any"
+                  }
+                }
+              ]
+            },
+            {
+              "kind": "method",
+              "name": "_validate",
+              "privacy": "private",
+              "parameters": [
+                {
+                  "name": "interacted",
+                  "type": {
+                    "text": "Boolean"
+                  }
+                },
+                {
+                  "name": "report",
+                  "type": {
+                    "text": "Boolean"
+                  }
+                }
+              ]
+            }
+          ],
+          "events": [
+            {
+              "description": "Captures the change event and emits the selected value and original event details.",
+              "name": "on-change"
+            }
+          ],
+          "attributes": [
+            {
+              "name": "label",
+              "type": {
+                "text": "string"
+              },
+              "default": "''",
+              "description": "Label text.",
+              "fieldName": "label"
+            },
+            {
+              "name": "checked",
+              "type": {
+                "text": "boolean"
+              },
+              "default": "false",
+              "description": "Checkbox checked state.",
+              "fieldName": "checked"
+            },
+            {
+              "name": "checkedText",
+              "type": {
+                "text": "string"
+              },
+              "default": "'On'",
+              "description": "Checked state text.",
+              "fieldName": "checkedText"
+            },
+            {
+              "name": "uncheckedText",
+              "type": {
+                "text": "string"
+              },
+              "default": "'Off'",
+              "description": "Unchecked state text.",
+              "fieldName": "uncheckedText"
+            },
+            {
+              "name": "small",
+              "type": {
+                "text": "boolean"
+              },
+              "default": "false",
+              "description": "Option to use small size.",
+              "fieldName": "small"
+            },
+            {
+              "name": "disabled",
+              "type": {
+                "text": "boolean"
+              },
+              "default": "false",
+              "description": "Checkbox disabled state.",
+              "fieldName": "disabled"
+            },
+            {
+              "name": "reverse",
+              "type": {
+                "text": "boolean"
+              },
+              "default": "false",
+              "description": "Reverse UI element order, label on the left.",
+              "fieldName": "reverse"
+            },
+            {
+              "name": "hideLabel",
+              "type": {
+                "text": "boolean"
+              },
+              "default": "false",
+              "description": "Hides the label visually.",
+              "fieldName": "hideLabel"
+            }
+          ],
+          "mixins": [
+            {
+              "name": "FormMixin",
+              "module": "/src/common/mixins/form-input"
+            }
+          ],
+          "superclass": {
+            "name": "LitElement",
+            "package": "lit"
+          },
+          "tagName": "kyn-toggle-button",
+          "customElement": true
+        }
+      ],
+      "exports": [
+        {
+          "kind": "js",
+          "name": "ToggleButton",
+          "declaration": {
+            "name": "ToggleButton",
+            "module": "src/components/reusable/toggleButton/toggleButton.ts"
+          }
+        },
+        {
+          "kind": "custom-element-definition",
+          "name": "kyn-toggle-button",
+          "declaration": {
+            "name": "ToggleButton",
+            "module": "src/components/reusable/toggleButton/toggleButton.ts"
+          }
+        }
+      ]
+    },
+    {
+      "kind": "javascript-module",
       "path": "src/components/reusable/tooltip/index.ts",
       "declarations": [],
       "exports": [
@@ -14838,262 +12980,6 @@
           "declaration": {
             "name": "Tooltip",
             "module": "src/components/reusable/tooltip/tooltip.ts"
-          }
-        }
-      ]
-    },
-    {
-      "kind": "javascript-module",
-      "path": "src/components/reusable/toggleButton/index.ts",
-      "declarations": [],
-      "exports": [
-        {
-          "kind": "js",
-          "name": "ToggleButton",
-          "declaration": {
-            "name": "ToggleButton",
-            "module": "./toggleButton"
-          }
-        }
-      ]
-    },
-    {
-      "kind": "javascript-module",
-      "path": "src/components/reusable/toggleButton/toggleButton.ts",
-      "declarations": [
-        {
-          "kind": "class",
-          "description": "Toggle Button.",
-          "name": "ToggleButton",
-          "slots": [
-            {
-              "description": "Slot for tooltip.",
-              "name": "tooltip"
-            }
-          ],
-          "members": [
-            {
-              "kind": "field",
-              "name": "label",
-              "type": {
-                "text": "string"
-              },
-              "default": "''",
-              "description": "Label text.",
-              "attribute": "label"
-            },
-            {
-              "kind": "field",
-              "name": "checked",
-              "type": {
-                "text": "boolean"
-              },
-              "default": "false",
-              "description": "Checkbox checked state.",
-              "attribute": "checked"
-            },
-            {
-              "kind": "field",
-              "name": "checkedText",
-              "type": {
-                "text": "string"
-              },
-              "default": "'On'",
-              "description": "Checked state text.",
-              "attribute": "checkedText"
-            },
-            {
-              "kind": "field",
-              "name": "uncheckedText",
-              "type": {
-                "text": "string"
-              },
-              "default": "'Off'",
-              "description": "Unchecked state text.",
-              "attribute": "uncheckedText"
-            },
-            {
-              "kind": "field",
-              "name": "small",
-              "type": {
-                "text": "boolean"
-              },
-              "default": "false",
-              "description": "Option to use small size.",
-              "attribute": "small"
-            },
-            {
-              "kind": "field",
-              "name": "disabled",
-              "type": {
-                "text": "boolean"
-              },
-              "default": "false",
-              "description": "Checkbox disabled state.",
-              "attribute": "disabled"
-            },
-            {
-              "kind": "field",
-              "name": "reverse",
-              "type": {
-                "text": "boolean"
-              },
-              "default": "false",
-              "description": "Reverse UI element order, label on the left.",
-              "attribute": "reverse"
-            },
-            {
-              "kind": "field",
-              "name": "hideLabel",
-              "type": {
-                "text": "boolean"
-              },
-              "default": "false",
-              "description": "Hides the label visually.",
-              "attribute": "hideLabel"
-            },
-            {
-              "kind": "method",
-              "name": "handleChange",
-              "privacy": "private",
-              "parameters": [
-                {
-                  "name": "e",
-                  "type": {
-                    "text": "any"
-                  }
-                }
-              ]
-            },
-            {
-              "kind": "method",
-              "name": "_validate",
-              "privacy": "private",
-              "parameters": [
-                {
-                  "name": "interacted",
-                  "type": {
-                    "text": "Boolean"
-                  }
-                },
-                {
-                  "name": "report",
-                  "type": {
-                    "text": "Boolean"
-                  }
-                }
-              ]
-            }
-          ],
-          "events": [
-            {
-              "description": "Captures the change event and emits the selected value and original event details.",
-              "name": "on-change"
-            }
-          ],
-          "attributes": [
-            {
-              "name": "label",
-              "type": {
-                "text": "string"
-              },
-              "default": "''",
-              "description": "Label text.",
-              "fieldName": "label"
-            },
-            {
-              "name": "checked",
-              "type": {
-                "text": "boolean"
-              },
-              "default": "false",
-              "description": "Checkbox checked state.",
-              "fieldName": "checked"
-            },
-            {
-              "name": "checkedText",
-              "type": {
-                "text": "string"
-              },
-              "default": "'On'",
-              "description": "Checked state text.",
-              "fieldName": "checkedText"
-            },
-            {
-              "name": "uncheckedText",
-              "type": {
-                "text": "string"
-              },
-              "default": "'Off'",
-              "description": "Unchecked state text.",
-              "fieldName": "uncheckedText"
-            },
-            {
-              "name": "small",
-              "type": {
-                "text": "boolean"
-              },
-              "default": "false",
-              "description": "Option to use small size.",
-              "fieldName": "small"
-            },
-            {
-              "name": "disabled",
-              "type": {
-                "text": "boolean"
-              },
-              "default": "false",
-              "description": "Checkbox disabled state.",
-              "fieldName": "disabled"
-            },
-            {
-              "name": "reverse",
-              "type": {
-                "text": "boolean"
-              },
-              "default": "false",
-              "description": "Reverse UI element order, label on the left.",
-              "fieldName": "reverse"
-            },
-            {
-              "name": "hideLabel",
-              "type": {
-                "text": "boolean"
-              },
-              "default": "false",
-              "description": "Hides the label visually.",
-              "fieldName": "hideLabel"
-            }
-          ],
-          "mixins": [
-            {
-              "name": "FormMixin",
-              "module": "/src/common/mixins/form-input"
-            }
-          ],
-          "superclass": {
-            "name": "LitElement",
-            "package": "lit"
-          },
-          "tagName": "kyn-toggle-button",
-          "customElement": true
-        }
-      ],
-      "exports": [
-        {
-          "kind": "js",
-          "name": "ToggleButton",
-          "declaration": {
-            "name": "ToggleButton",
-            "module": "src/components/reusable/toggleButton/toggleButton.ts"
-          }
-        },
-        {
-          "kind": "custom-element-definition",
-          "name": "kyn-toggle-button",
-          "declaration": {
-            "name": "ToggleButton",
-            "module": "src/components/reusable/toggleButton/toggleButton.ts"
           }
         }
       ]
@@ -15455,6 +13341,2090 @@
           }
         }
       ]
+    },
+    {
+      "kind": "javascript-module",
+      "path": "src/components/global/footer/footer.ts",
+      "declarations": [
+        {
+          "kind": "class",
+          "description": "The global Footer component.",
+          "name": "Footer",
+          "slots": [
+            {
+              "description": "Default slot, for links.",
+              "name": "unnamed"
+            },
+            {
+              "description": "Slot for the logo, will overwrite the default logo.",
+              "name": "logo"
+            },
+            {
+              "description": "Slot for the copyright text.",
+              "name": "copyright"
+            }
+          ],
+          "members": [
+            {
+              "kind": "field",
+              "name": "rootUrl",
+              "type": {
+                "text": "string"
+              },
+              "default": "'/'",
+              "description": "URL for the footer logo link. Should target the application home page.",
+              "attribute": "rootUrl"
+            },
+            {
+              "kind": "method",
+              "name": "handleRootLinkClick",
+              "privacy": "private",
+              "parameters": [
+                {
+                  "name": "e",
+                  "type": {
+                    "text": "Event"
+                  }
+                }
+              ]
+            }
+          ],
+          "events": [
+            {
+              "description": "Captures the logo link click event and emits the original event.",
+              "name": "on-root-link-click"
+            }
+          ],
+          "attributes": [
+            {
+              "name": "rootUrl",
+              "type": {
+                "text": "string"
+              },
+              "default": "'/'",
+              "description": "URL for the footer logo link. Should target the application home page.",
+              "fieldName": "rootUrl"
+            }
+          ],
+          "superclass": {
+            "name": "LitElement",
+            "package": "lit"
+          },
+          "tagName": "kyn-footer",
+          "customElement": true
+        }
+      ],
+      "exports": [
+        {
+          "kind": "js",
+          "name": "Footer",
+          "declaration": {
+            "name": "Footer",
+            "module": "src/components/global/footer/footer.ts"
+          }
+        },
+        {
+          "kind": "custom-element-definition",
+          "name": "kyn-footer",
+          "declaration": {
+            "name": "Footer",
+            "module": "src/components/global/footer/footer.ts"
+          }
+        }
+      ]
+    },
+    {
+      "kind": "javascript-module",
+      "path": "src/components/global/footer/index.ts",
+      "declarations": [],
+      "exports": [
+        {
+          "kind": "js",
+          "name": "Footer",
+          "declaration": {
+            "name": "Footer",
+            "module": "./footer"
+          }
+        }
+      ]
+    },
+    {
+      "kind": "javascript-module",
+      "path": "src/components/global/header/header.ts",
+      "declarations": [
+        {
+          "kind": "class",
+          "description": "The global Header component.",
+          "name": "Header",
+          "slots": [
+            {
+              "description": "The default slot for all empty space right of the logo/title.",
+              "name": "unnamed"
+            },
+            {
+              "description": "Slot for the logo, will overwrite the default logo.",
+              "name": "logo"
+            },
+            {
+              "description": "Slot left of the logo, intended for the header nav.",
+              "name": "left"
+            },
+            {
+              "description": "Slot between logo/title and right flyouts.",
+              "name": "center"
+            }
+          ],
+          "members": [
+            {
+              "kind": "field",
+              "name": "rootUrl",
+              "type": {
+                "text": "string"
+              },
+              "default": "'/'",
+              "description": "URL for the header logo link. Should target the application home page.",
+              "attribute": "rootUrl"
+            },
+            {
+              "kind": "field",
+              "name": "appTitle",
+              "type": {
+                "text": "string"
+              },
+              "default": "''",
+              "description": "App title text next to logo.  Hidden on smaller screens.",
+              "attribute": "appTitle"
+            },
+            {
+              "kind": "method",
+              "name": "handleSlotChange",
+              "privacy": "private"
+            },
+            {
+              "kind": "method",
+              "name": "handleRootLinkClick",
+              "privacy": "private",
+              "parameters": [
+                {
+                  "name": "e",
+                  "type": {
+                    "text": "Event"
+                  }
+                }
+              ]
+            },
+            {
+              "kind": "method",
+              "name": "_handleNavToggle",
+              "privacy": "private",
+              "parameters": [
+                {
+                  "name": "e",
+                  "type": {
+                    "text": "any"
+                  }
+                }
+              ]
+            },
+            {
+              "kind": "method",
+              "name": "_handleFlyoutsToggle",
+              "privacy": "private",
+              "parameters": [
+                {
+                  "name": "e",
+                  "type": {
+                    "text": "any"
+                  }
+                }
+              ]
+            }
+          ],
+          "events": [
+            {
+              "description": "Captures the menu toggle click event and emits the menu open state in the detail.",
+              "name": "on-menu-toggle"
+            },
+            {
+              "description": "Captures the logo link click event and emits the original event details.",
+              "name": "on-root-link-click"
+            }
+          ],
+          "attributes": [
+            {
+              "name": "rootUrl",
+              "type": {
+                "text": "string"
+              },
+              "default": "'/'",
+              "description": "URL for the header logo link. Should target the application home page.",
+              "fieldName": "rootUrl"
+            },
+            {
+              "name": "appTitle",
+              "type": {
+                "text": "string"
+              },
+              "default": "''",
+              "description": "App title text next to logo.  Hidden on smaller screens.",
+              "fieldName": "appTitle"
+            }
+          ],
+          "superclass": {
+            "name": "LitElement",
+            "package": "lit"
+          },
+          "tagName": "kyn-header",
+          "customElement": true
+        }
+      ],
+      "exports": [
+        {
+          "kind": "js",
+          "name": "Header",
+          "declaration": {
+            "name": "Header",
+            "module": "src/components/global/header/header.ts"
+          }
+        },
+        {
+          "kind": "custom-element-definition",
+          "name": "kyn-header",
+          "declaration": {
+            "name": "Header",
+            "module": "src/components/global/header/header.ts"
+          }
+        }
+      ]
+    },
+    {
+      "kind": "javascript-module",
+      "path": "src/components/global/header/headerCategory.ts",
+      "declarations": [
+        {
+          "kind": "class",
+          "description": "Header link category",
+          "name": "HeaderCategory",
+          "slots": [
+            {
+              "description": "Slot for links.",
+              "name": "unnamed"
+            }
+          ],
+          "members": [
+            {
+              "kind": "field",
+              "name": "heading",
+              "type": {
+                "text": "string"
+              },
+              "default": "''",
+              "description": "Link url.",
+              "attribute": "heading"
+            }
+          ],
+          "attributes": [
+            {
+              "name": "heading",
+              "type": {
+                "text": "string"
+              },
+              "default": "''",
+              "description": "Link url.",
+              "fieldName": "heading"
+            }
+          ],
+          "superclass": {
+            "name": "LitElement",
+            "package": "lit"
+          },
+          "tagName": "kyn-header-category",
+          "customElement": true
+        }
+      ],
+      "exports": [
+        {
+          "kind": "js",
+          "name": "HeaderCategory",
+          "declaration": {
+            "name": "HeaderCategory",
+            "module": "src/components/global/header/headerCategory.ts"
+          }
+        },
+        {
+          "kind": "custom-element-definition",
+          "name": "kyn-header-category",
+          "declaration": {
+            "name": "HeaderCategory",
+            "module": "src/components/global/header/headerCategory.ts"
+          }
+        }
+      ]
+    },
+    {
+      "kind": "javascript-module",
+      "path": "src/components/global/header/headerDivider.ts",
+      "declarations": [
+        {
+          "kind": "class",
+          "description": "Header divider",
+          "name": "HeaderDivider",
+          "members": [],
+          "superclass": {
+            "name": "LitElement",
+            "package": "lit"
+          },
+          "tagName": "kyn-header-divider",
+          "customElement": true
+        }
+      ],
+      "exports": [
+        {
+          "kind": "js",
+          "name": "HeaderDivider",
+          "declaration": {
+            "name": "HeaderDivider",
+            "module": "src/components/global/header/headerDivider.ts"
+          }
+        },
+        {
+          "kind": "custom-element-definition",
+          "name": "kyn-header-divider",
+          "declaration": {
+            "name": "HeaderDivider",
+            "module": "src/components/global/header/headerDivider.ts"
+          }
+        }
+      ]
+    },
+    {
+      "kind": "javascript-module",
+      "path": "src/components/global/header/headerFlyout.ts",
+      "declarations": [
+        {
+          "kind": "class",
+          "description": "Component for header flyout items.",
+          "name": "HeaderFlyout",
+          "slots": [
+            {
+              "description": "Slot for flyout menu content.",
+              "name": "unnamed"
+            },
+            {
+              "description": "Slot for button/toggle content.",
+              "name": "button"
+            }
+          ],
+          "members": [
+            {
+              "kind": "field",
+              "name": "open",
+              "type": {
+                "text": "boolean"
+              },
+              "default": "false",
+              "description": "Flyout open state.",
+              "attribute": "open"
+            },
+            {
+              "kind": "field",
+              "name": "anchorLeft",
+              "type": {
+                "text": "boolean"
+              },
+              "default": "false",
+              "description": "Anchor flyout menu to the left edge of the button instead of the right edge.",
+              "attribute": "anchorLeft"
+            },
+            {
+              "kind": "field",
+              "name": "hideArrow",
+              "type": {
+                "text": "boolean"
+              },
+              "default": "false",
+              "description": "Hides the arrow.",
+              "attribute": "hideArrow"
+            },
+            {
+              "kind": "field",
+              "name": "label",
+              "type": {
+                "text": "string"
+              },
+              "default": "''",
+              "description": "Menu & button label.",
+              "attribute": "label"
+            },
+            {
+              "kind": "field",
+              "name": "hideMenuLabel",
+              "type": {
+                "text": "boolean"
+              },
+              "default": "false",
+              "description": "Hide the label at the top of the flyout menu.",
+              "attribute": "hideMenuLabel"
+            },
+            {
+              "kind": "field",
+              "name": "hideButtonLabel",
+              "type": {
+                "text": "boolean"
+              },
+              "default": "false",
+              "description": "Hide the label in the mobile button.",
+              "attribute": "hideButtonLabel"
+            },
+            {
+              "kind": "field",
+              "name": "assistiveText",
+              "type": {
+                "text": "string"
+              },
+              "default": "''",
+              "description": "DEPRECATED. Use `label` instead.\r\nButton assistive text, title + aria-label.",
+              "attribute": "assistiveText"
+            },
+            {
+              "kind": "field",
+              "name": "href",
+              "type": {
+                "text": "string"
+              },
+              "default": "''",
+              "description": "Turns the button into a link.",
+              "attribute": "href"
+            },
+            {
+              "kind": "field",
+              "name": "backText",
+              "type": {
+                "text": "string"
+              },
+              "default": "'Back'",
+              "description": "Text for mobile \"Back\" button.",
+              "attribute": "backText"
+            },
+            {
+              "kind": "method",
+              "name": "_handleBack",
+              "privacy": "private"
+            },
+            {
+              "kind": "method",
+              "name": "handleClick",
+              "privacy": "private"
+            },
+            {
+              "kind": "method",
+              "name": "handleClickOut",
+              "privacy": "private",
+              "parameters": [
+                {
+                  "name": "e",
+                  "type": {
+                    "text": "Event"
+                  }
+                }
+              ]
+            },
+            {
+              "kind": "method",
+              "name": "_handleOverlayClick",
+              "privacy": "private"
+            }
+          ],
+          "attributes": [
+            {
+              "name": "open",
+              "type": {
+                "text": "boolean"
+              },
+              "default": "false",
+              "description": "Flyout open state.",
+              "fieldName": "open"
+            },
+            {
+              "name": "anchorLeft",
+              "type": {
+                "text": "boolean"
+              },
+              "default": "false",
+              "description": "Anchor flyout menu to the left edge of the button instead of the right edge.",
+              "fieldName": "anchorLeft"
+            },
+            {
+              "name": "hideArrow",
+              "type": {
+                "text": "boolean"
+              },
+              "default": "false",
+              "description": "Hides the arrow.",
+              "fieldName": "hideArrow"
+            },
+            {
+              "name": "label",
+              "type": {
+                "text": "string"
+              },
+              "default": "''",
+              "description": "Menu & button label.",
+              "fieldName": "label"
+            },
+            {
+              "name": "hideMenuLabel",
+              "type": {
+                "text": "boolean"
+              },
+              "default": "false",
+              "description": "Hide the label at the top of the flyout menu.",
+              "fieldName": "hideMenuLabel"
+            },
+            {
+              "name": "hideButtonLabel",
+              "type": {
+                "text": "boolean"
+              },
+              "default": "false",
+              "description": "Hide the label in the mobile button.",
+              "fieldName": "hideButtonLabel"
+            },
+            {
+              "name": "assistiveText",
+              "type": {
+                "text": "string"
+              },
+              "default": "''",
+              "description": "DEPRECATED. Use `label` instead.\r\nButton assistive text, title + aria-label.",
+              "fieldName": "assistiveText"
+            },
+            {
+              "name": "href",
+              "type": {
+                "text": "string"
+              },
+              "default": "''",
+              "description": "Turns the button into a link.",
+              "fieldName": "href"
+            },
+            {
+              "name": "backText",
+              "type": {
+                "text": "string"
+              },
+              "default": "'Back'",
+              "description": "Text for mobile \"Back\" button.",
+              "fieldName": "backText"
+            }
+          ],
+          "superclass": {
+            "name": "LitElement",
+            "package": "lit"
+          },
+          "tagName": "kyn-header-flyout",
+          "customElement": true
+        }
+      ],
+      "exports": [
+        {
+          "kind": "js",
+          "name": "HeaderFlyout",
+          "declaration": {
+            "name": "HeaderFlyout",
+            "module": "src/components/global/header/headerFlyout.ts"
+          }
+        },
+        {
+          "kind": "custom-element-definition",
+          "name": "kyn-header-flyout",
+          "declaration": {
+            "name": "HeaderFlyout",
+            "module": "src/components/global/header/headerFlyout.ts"
+          }
+        }
+      ]
+    },
+    {
+      "kind": "javascript-module",
+      "path": "src/components/global/header/headerFlyouts.ts",
+      "declarations": [
+        {
+          "kind": "class",
+          "description": "Container for header-flyout components.",
+          "name": "HeaderFlyouts",
+          "slots": [
+            {
+              "description": "Slot for header-flyout components.",
+              "name": "unnamed"
+            }
+          ],
+          "members": [
+            {
+              "kind": "field",
+              "name": "open",
+              "type": {
+                "text": "boolean"
+              },
+              "default": "false",
+              "attribute": "open"
+            },
+            {
+              "kind": "method",
+              "name": "_toggleOpen",
+              "privacy": "private"
+            },
+            {
+              "kind": "method",
+              "name": "_handleClickOut",
+              "privacy": "private",
+              "parameters": [
+                {
+                  "name": "e",
+                  "type": {
+                    "text": "Event"
+                  }
+                }
+              ]
+            }
+          ],
+          "attributes": [
+            {
+              "name": "open",
+              "type": {
+                "text": "boolean"
+              },
+              "default": "false",
+              "fieldName": "open"
+            }
+          ],
+          "superclass": {
+            "name": "LitElement",
+            "package": "lit"
+          },
+          "tagName": "kyn-header-flyouts",
+          "customElement": true
+        }
+      ],
+      "exports": [
+        {
+          "kind": "js",
+          "name": "HeaderFlyouts",
+          "declaration": {
+            "name": "HeaderFlyouts",
+            "module": "src/components/global/header/headerFlyouts.ts"
+          }
+        },
+        {
+          "kind": "custom-element-definition",
+          "name": "kyn-header-flyouts",
+          "declaration": {
+            "name": "HeaderFlyouts",
+            "module": "src/components/global/header/headerFlyouts.ts"
+          }
+        }
+      ]
+    },
+    {
+      "kind": "javascript-module",
+      "path": "src/components/global/header/headerLink.ts",
+      "declarations": [
+        {
+          "kind": "class",
+          "description": "Component for navigation links within the Header.",
+          "name": "HeaderLink",
+          "slots": [
+            {
+              "description": "Slot for link text/content.",
+              "name": "unnamed"
+            },
+            {
+              "description": "Slot for sublinks (up to two levels).",
+              "name": "links"
+            }
+          ],
+          "members": [
+            {
+              "kind": "field",
+              "name": "open",
+              "type": {
+                "text": "boolean"
+              },
+              "default": "false",
+              "description": "Link open state.",
+              "attribute": "open"
+            },
+            {
+              "kind": "field",
+              "name": "href",
+              "type": {
+                "text": "string"
+              },
+              "default": "''",
+              "description": "Link url.",
+              "attribute": "href"
+            },
+            {
+              "kind": "field",
+              "name": "target",
+              "default": "'_self'",
+              "type": {
+                "text": "'_self'"
+              },
+              "description": "Defines a target attribute for where to load the URL. Possible options include \"_self\" (default), \"_blank\", \"_parent\", \"_top\"",
+              "attribute": "target"
+            },
+            {
+              "kind": "field",
+              "name": "rel",
+              "type": {
+                "text": "string"
+              },
+              "default": "''",
+              "description": "Defines a relationship between a linked resource and the document. An empty string (default) means no particular relationship",
+              "attribute": "rel"
+            },
+            {
+              "kind": "field",
+              "name": "isActive",
+              "type": {
+                "text": "boolean"
+              },
+              "default": "false",
+              "description": "Link active state, for example when URL path matches link href.",
+              "attribute": "isActive"
+            },
+            {
+              "kind": "field",
+              "name": "divider",
+              "type": {
+                "text": "boolean"
+              },
+              "default": "false",
+              "description": "DEPRECATED. Adds a 1px shadow to the bottom of the link.",
+              "attribute": "divider"
+            },
+            {
+              "kind": "field",
+              "name": "searchLabel",
+              "type": {
+                "text": "string"
+              },
+              "default": "'Search'",
+              "description": "Label for sub-menu link search input, which is visible with > 5 sub-links.",
+              "attribute": "searchLabel"
+            },
+            {
+              "kind": "field",
+              "name": "backText",
+              "type": {
+                "text": "string"
+              },
+              "default": "'Back'",
+              "description": "Text for mobile \"Back\" button.",
+              "attribute": "backText"
+            },
+            {
+              "kind": "field",
+              "name": "_searchTerm",
+              "type": {
+                "text": "string"
+              },
+              "default": "''",
+              "description": "Text for mobile \"Back\" button."
+            },
+            {
+              "kind": "method",
+              "name": "_handleSearch",
+              "privacy": "private",
+              "parameters": [
+                {
+                  "name": "e",
+                  "type": {
+                    "text": "any"
+                  }
+                }
+              ]
+            },
+            {
+              "kind": "method",
+              "name": "_searchFilter",
+              "privacy": "private"
+            },
+            {
+              "kind": "method",
+              "name": "_handleBack",
+              "privacy": "private"
+            },
+            {
+              "kind": "method",
+              "name": "_handleLinksSlotChange",
+              "privacy": "private"
+            },
+            {
+              "kind": "method",
+              "name": "handlePointerEnter",
+              "privacy": "private",
+              "parameters": [
+                {
+                  "name": "e",
+                  "type": {
+                    "text": "PointerEvent"
+                  }
+                }
+              ]
+            },
+            {
+              "kind": "method",
+              "name": "handlePointerLeave",
+              "privacy": "private",
+              "parameters": [
+                {
+                  "name": "e",
+                  "type": {
+                    "text": "PointerEvent"
+                  }
+                }
+              ]
+            },
+            {
+              "kind": "method",
+              "name": "handleClick",
+              "privacy": "private",
+              "parameters": [
+                {
+                  "name": "e",
+                  "type": {
+                    "text": "Event"
+                  }
+                }
+              ]
+            },
+            {
+              "kind": "method",
+              "name": "handleClickOut",
+              "privacy": "private",
+              "parameters": [
+                {
+                  "name": "e",
+                  "type": {
+                    "text": "Event"
+                  }
+                }
+              ]
+            },
+            {
+              "kind": "method",
+              "name": "determineLevel",
+              "privacy": "private"
+            },
+            {
+              "kind": "method",
+              "name": "_positionMenu",
+              "privacy": "private"
+            }
+          ],
+          "events": [
+            {
+              "description": "Captures the click event and emits the original event details.",
+              "name": "on-click"
+            }
+          ],
+          "attributes": [
+            {
+              "name": "open",
+              "type": {
+                "text": "boolean"
+              },
+              "default": "false",
+              "description": "Link open state.",
+              "fieldName": "open"
+            },
+            {
+              "name": "href",
+              "type": {
+                "text": "string"
+              },
+              "default": "''",
+              "description": "Link url.",
+              "fieldName": "href"
+            },
+            {
+              "name": "target",
+              "default": "'_self'",
+              "type": {
+                "text": "'_self'"
+              },
+              "description": "Defines a target attribute for where to load the URL. Possible options include \"_self\" (default), \"_blank\", \"_parent\", \"_top\"",
+              "fieldName": "target"
+            },
+            {
+              "name": "rel",
+              "type": {
+                "text": "string"
+              },
+              "default": "''",
+              "description": "Defines a relationship between a linked resource and the document. An empty string (default) means no particular relationship",
+              "fieldName": "rel"
+            },
+            {
+              "name": "isActive",
+              "type": {
+                "text": "boolean"
+              },
+              "default": "false",
+              "description": "Link active state, for example when URL path matches link href.",
+              "fieldName": "isActive"
+            },
+            {
+              "name": "divider",
+              "type": {
+                "text": "boolean"
+              },
+              "default": "false",
+              "description": "DEPRECATED. Adds a 1px shadow to the bottom of the link.",
+              "fieldName": "divider"
+            },
+            {
+              "name": "searchLabel",
+              "type": {
+                "text": "string"
+              },
+              "default": "'Search'",
+              "description": "Label for sub-menu link search input, which is visible with > 5 sub-links.",
+              "fieldName": "searchLabel"
+            },
+            {
+              "name": "backText",
+              "type": {
+                "text": "string"
+              },
+              "default": "'Back'",
+              "description": "Text for mobile \"Back\" button.",
+              "fieldName": "backText"
+            }
+          ],
+          "superclass": {
+            "name": "LitElement",
+            "package": "lit"
+          },
+          "tagName": "kyn-header-link",
+          "customElement": true
+        }
+      ],
+      "exports": [
+        {
+          "kind": "js",
+          "name": "HeaderLink",
+          "declaration": {
+            "name": "HeaderLink",
+            "module": "src/components/global/header/headerLink.ts"
+          }
+        },
+        {
+          "kind": "custom-element-definition",
+          "name": "kyn-header-link",
+          "declaration": {
+            "name": "HeaderLink",
+            "module": "src/components/global/header/headerLink.ts"
+          }
+        }
+      ]
+    },
+    {
+      "kind": "javascript-module",
+      "path": "src/components/global/header/headerNav.ts",
+      "declarations": [
+        {
+          "kind": "class",
+          "description": "Container for header navigation links.",
+          "name": "HeaderNav",
+          "slots": [
+            {
+              "description": "This element has a slot.",
+              "name": "unnamed"
+            }
+          ],
+          "members": [
+            {
+              "kind": "field",
+              "name": "slot",
+              "type": {
+                "text": "string"
+              },
+              "default": "'left'",
+              "description": "Force correct slot",
+              "attribute": "slot",
+              "reflects": true
+            },
+            {
+              "kind": "method",
+              "name": "_toggleMenuOpen",
+              "privacy": "private"
+            },
+            {
+              "kind": "method",
+              "name": "_handleClickOut",
+              "privacy": "private",
+              "parameters": [
+                {
+                  "name": "e",
+                  "type": {
+                    "text": "Event"
+                  }
+                }
+              ]
+            },
+            {
+              "kind": "method",
+              "name": "_handleOverlayClick",
+              "privacy": "private"
+            }
+          ],
+          "attributes": [
+            {
+              "name": "slot",
+              "type": {
+                "text": "string"
+              },
+              "default": "'left'",
+              "description": "Force correct slot",
+              "fieldName": "slot"
+            }
+          ],
+          "superclass": {
+            "name": "LitElement",
+            "package": "lit"
+          },
+          "tagName": "kyn-header-nav",
+          "customElement": true
+        }
+      ],
+      "exports": [
+        {
+          "kind": "js",
+          "name": "HeaderNav",
+          "declaration": {
+            "name": "HeaderNav",
+            "module": "src/components/global/header/headerNav.ts"
+          }
+        },
+        {
+          "kind": "custom-element-definition",
+          "name": "kyn-header-nav",
+          "declaration": {
+            "name": "HeaderNav",
+            "module": "src/components/global/header/headerNav.ts"
+          }
+        }
+      ]
+    },
+    {
+      "kind": "javascript-module",
+      "path": "src/components/global/header/headerNotificationPanel.ts",
+      "declarations": [
+        {
+          "kind": "class",
+          "description": "Component for notification panel within the Header.",
+          "name": "HeaderNotificationPanel",
+          "slots": [
+            {
+              "description": "Slot for panel menu",
+              "name": "menu-slot"
+            },
+            {
+              "description": "Slot for notification content.",
+              "name": "unnamed"
+            }
+          ],
+          "members": [
+            {
+              "kind": "field",
+              "name": "panelTitle",
+              "type": {
+                "text": "string"
+              },
+              "default": "''",
+              "description": "Notification panel Title.",
+              "attribute": "panelTitle"
+            },
+            {
+              "kind": "field",
+              "name": "panelFooterBtnText",
+              "type": {
+                "text": "string"
+              },
+              "default": "''",
+              "description": "Notification panel footer button text.",
+              "attribute": "panelFooterBtnText"
+            },
+            {
+              "kind": "field",
+              "name": "hidePanelFooter",
+              "type": {
+                "text": "boolean"
+              },
+              "default": "false",
+              "description": "Hide notification panel footer",
+              "attribute": "hidePanelFooter"
+            },
+            {
+              "kind": "method",
+              "name": "_handlefooterBtnEvent",
+              "privacy": "private",
+              "parameters": [
+                {
+                  "name": "e",
+                  "type": {
+                    "text": "any"
+                  }
+                }
+              ]
+            }
+          ],
+          "events": [
+            {
+              "description": "Emits the panel footer button event.",
+              "name": "on-footer-btn-click"
+            }
+          ],
+          "attributes": [
+            {
+              "name": "panelTitle",
+              "type": {
+                "text": "string"
+              },
+              "default": "''",
+              "description": "Notification panel Title.",
+              "fieldName": "panelTitle"
+            },
+            {
+              "name": "panelFooterBtnText",
+              "type": {
+                "text": "string"
+              },
+              "default": "''",
+              "description": "Notification panel footer button text.",
+              "fieldName": "panelFooterBtnText"
+            },
+            {
+              "name": "hidePanelFooter",
+              "type": {
+                "text": "boolean"
+              },
+              "default": "false",
+              "description": "Hide notification panel footer",
+              "fieldName": "hidePanelFooter"
+            }
+          ],
+          "superclass": {
+            "name": "LitElement",
+            "package": "lit"
+          },
+          "tagName": "kyn-header-notification-panel",
+          "customElement": true
+        }
+      ],
+      "exports": [
+        {
+          "kind": "js",
+          "name": "HeaderNotificationPanel",
+          "declaration": {
+            "name": "HeaderNotificationPanel",
+            "module": "src/components/global/header/headerNotificationPanel.ts"
+          }
+        },
+        {
+          "kind": "custom-element-definition",
+          "name": "kyn-header-notification-panel",
+          "declaration": {
+            "name": "HeaderNotificationPanel",
+            "module": "src/components/global/header/headerNotificationPanel.ts"
+          }
+        }
+      ]
+    },
+    {
+      "kind": "javascript-module",
+      "path": "src/components/global/header/headerPanelLink.ts",
+      "declarations": [
+        {
+          "kind": "class",
+          "description": "Header fly-out panel link.",
+          "name": "HeaderPanelLink",
+          "slots": [
+            {
+              "description": "Slot for link text/content.",
+              "name": "unnamed"
+            }
+          ],
+          "members": [
+            {
+              "kind": "field",
+              "name": "href",
+              "type": {
+                "text": "string"
+              },
+              "default": "''",
+              "description": "Link url.",
+              "attribute": "href"
+            },
+            {
+              "kind": "field",
+              "name": "target",
+              "default": "'_self'",
+              "type": {
+                "text": "'_self'"
+              },
+              "description": "Defines a target attribute for where to load the URL. Possible options include \"_self\" (default), \"_blank\", \"_parent\", \"_top\"",
+              "attribute": "target"
+            },
+            {
+              "kind": "field",
+              "name": "rel",
+              "type": {
+                "text": "string"
+              },
+              "default": "''",
+              "description": "Defines a relationship between a linked resource and the document. An empty string (default) means no particular relationship",
+              "attribute": "rel"
+            },
+            {
+              "kind": "method",
+              "name": "handleClick",
+              "privacy": "private",
+              "parameters": [
+                {
+                  "name": "e",
+                  "type": {
+                    "text": "Event"
+                  }
+                }
+              ]
+            }
+          ],
+          "events": [
+            {
+              "description": "Captures the click event and emits the original event details.",
+              "name": "on-click"
+            }
+          ],
+          "attributes": [
+            {
+              "name": "href",
+              "type": {
+                "text": "string"
+              },
+              "default": "''",
+              "description": "Link url.",
+              "fieldName": "href"
+            },
+            {
+              "name": "target",
+              "default": "'_self'",
+              "type": {
+                "text": "'_self'"
+              },
+              "description": "Defines a target attribute for where to load the URL. Possible options include \"_self\" (default), \"_blank\", \"_parent\", \"_top\"",
+              "fieldName": "target"
+            },
+            {
+              "name": "rel",
+              "type": {
+                "text": "string"
+              },
+              "default": "''",
+              "description": "Defines a relationship between a linked resource and the document. An empty string (default) means no particular relationship",
+              "fieldName": "rel"
+            }
+          ],
+          "superclass": {
+            "name": "LitElement",
+            "package": "lit"
+          },
+          "tagName": "kyn-header-panel-link",
+          "customElement": true
+        }
+      ],
+      "exports": [
+        {
+          "kind": "js",
+          "name": "HeaderPanelLink",
+          "declaration": {
+            "name": "HeaderPanelLink",
+            "module": "src/components/global/header/headerPanelLink.ts"
+          }
+        },
+        {
+          "kind": "custom-element-definition",
+          "name": "kyn-header-panel-link",
+          "declaration": {
+            "name": "HeaderPanelLink",
+            "module": "src/components/global/header/headerPanelLink.ts"
+          }
+        }
+      ]
+    },
+    {
+      "kind": "javascript-module",
+      "path": "src/components/global/header/headerUserProfile.ts",
+      "declarations": [
+        {
+          "kind": "class",
+          "description": "Header user profile.",
+          "name": "HeaderUserProfile",
+          "slots": [
+            {
+              "description": "Slot for the profile picture img.",
+              "name": "unnamed"
+            }
+          ],
+          "members": [
+            {
+              "kind": "field",
+              "name": "name",
+              "type": {
+                "text": "string"
+              },
+              "default": "''",
+              "description": "The user's name.",
+              "attribute": "name"
+            },
+            {
+              "kind": "field",
+              "name": "subtitle",
+              "type": {
+                "text": "string"
+              },
+              "default": "''",
+              "description": "The user's job title, or subtext.",
+              "attribute": "subtitle"
+            },
+            {
+              "kind": "field",
+              "name": "email",
+              "type": {
+                "text": "string"
+              },
+              "default": "''",
+              "description": "The user's email address.",
+              "attribute": "email"
+            },
+            {
+              "kind": "field",
+              "name": "profileLink",
+              "type": {
+                "text": "string"
+              },
+              "default": "''",
+              "description": "View profile link URL.",
+              "attribute": "profileLink"
+            },
+            {
+              "kind": "field",
+              "name": "profileLinkText",
+              "type": {
+                "text": "string"
+              },
+              "default": "'View Profile'",
+              "description": "View Profile link text.",
+              "attribute": "profileLinkText"
+            },
+            {
+              "kind": "method",
+              "name": "_handleProfileClick",
+              "privacy": "private",
+              "parameters": [
+                {
+                  "name": "e",
+                  "type": {
+                    "text": "any"
+                  }
+                }
+              ]
+            }
+          ],
+          "events": [
+            {
+              "description": "Captures the view profile link click event and emits the original event details.",
+              "name": "on-profile-link-click"
+            }
+          ],
+          "attributes": [
+            {
+              "name": "name",
+              "type": {
+                "text": "string"
+              },
+              "default": "''",
+              "description": "The user's name.",
+              "fieldName": "name"
+            },
+            {
+              "name": "subtitle",
+              "type": {
+                "text": "string"
+              },
+              "default": "''",
+              "description": "The user's job title, or subtext.",
+              "fieldName": "subtitle"
+            },
+            {
+              "name": "email",
+              "type": {
+                "text": "string"
+              },
+              "default": "''",
+              "description": "The user's email address.",
+              "fieldName": "email"
+            },
+            {
+              "name": "profileLink",
+              "type": {
+                "text": "string"
+              },
+              "default": "''",
+              "description": "View profile link URL.",
+              "fieldName": "profileLink"
+            },
+            {
+              "name": "profileLinkText",
+              "type": {
+                "text": "string"
+              },
+              "default": "'View Profile'",
+              "description": "View Profile link text.",
+              "fieldName": "profileLinkText"
+            }
+          ],
+          "superclass": {
+            "name": "LitElement",
+            "package": "lit"
+          },
+          "tagName": "kyn-header-user-profile",
+          "customElement": true
+        }
+      ],
+      "exports": [
+        {
+          "kind": "js",
+          "name": "HeaderUserProfile",
+          "declaration": {
+            "name": "HeaderUserProfile",
+            "module": "src/components/global/header/headerUserProfile.ts"
+          }
+        },
+        {
+          "kind": "custom-element-definition",
+          "name": "kyn-header-user-profile",
+          "declaration": {
+            "name": "HeaderUserProfile",
+            "module": "src/components/global/header/headerUserProfile.ts"
+          }
+        }
+      ]
+    },
+    {
+      "kind": "javascript-module",
+      "path": "src/components/global/header/index.ts",
+      "declarations": [],
+      "exports": [
+        {
+          "kind": "js",
+          "name": "Header",
+          "declaration": {
+            "name": "Header",
+            "module": "./header"
+          }
+        },
+        {
+          "kind": "js",
+          "name": "HeaderNav",
+          "declaration": {
+            "name": "HeaderNav",
+            "module": "./headerNav"
+          }
+        },
+        {
+          "kind": "js",
+          "name": "HeaderLink",
+          "declaration": {
+            "name": "HeaderLink",
+            "module": "./headerLink"
+          }
+        },
+        {
+          "kind": "js",
+          "name": "HeaderCategory",
+          "declaration": {
+            "name": "HeaderCategory",
+            "module": "./headerCategory"
+          }
+        },
+        {
+          "kind": "js",
+          "name": "HeaderDivider",
+          "declaration": {
+            "name": "HeaderDivider",
+            "module": "./headerDivider"
+          }
+        },
+        {
+          "kind": "js",
+          "name": "HeaderFlyouts",
+          "declaration": {
+            "name": "HeaderFlyouts",
+            "module": "./headerFlyouts"
+          }
+        },
+        {
+          "kind": "js",
+          "name": "HeaderFlyout",
+          "declaration": {
+            "name": "HeaderFlyout",
+            "module": "./headerFlyout"
+          }
+        },
+        {
+          "kind": "js",
+          "name": "HeaderUserProfile",
+          "declaration": {
+            "name": "HeaderUserProfile",
+            "module": "./headerUserProfile"
+          }
+        },
+        {
+          "kind": "js",
+          "name": "HeaderPanelLink",
+          "declaration": {
+            "name": "HeaderPanelLink",
+            "module": "./headerPanelLink"
+          }
+        },
+        {
+          "kind": "js",
+          "name": "HeaderNotificationPanel",
+          "declaration": {
+            "name": "HeaderNotificationPanel",
+            "module": "./headerNotificationPanel"
+          }
+        }
+      ]
+    },
+    {
+      "kind": "javascript-module",
+      "path": "src/components/global/localNav/index.ts",
+      "declarations": [],
+      "exports": [
+        {
+          "kind": "js",
+          "name": "LocalNav",
+          "declaration": {
+            "name": "LocalNav",
+            "module": "./localNav"
+          }
+        },
+        {
+          "kind": "js",
+          "name": "LocalNavLink",
+          "declaration": {
+            "name": "LocalNavLink",
+            "module": "./localNavLink"
+          }
+        },
+        {
+          "kind": "js",
+          "name": "LocalNavDivider",
+          "declaration": {
+            "name": "LocalNavDivider",
+            "module": "./localNavDivider"
+          }
+        }
+      ]
+    },
+    {
+      "kind": "javascript-module",
+      "path": "src/components/global/localNav/localNav.ts",
+      "declarations": [
+        {
+          "kind": "class",
+          "description": "The global Side Navigation component.",
+          "name": "LocalNav",
+          "slots": [
+            {
+              "description": "The default slot, for local nav links.",
+              "name": "unnamed"
+            },
+            {
+              "description": "Slot for a search input",
+              "name": "search"
+            }
+          ],
+          "members": [
+            {
+              "kind": "field",
+              "name": "pinned",
+              "type": {
+                "text": "boolean"
+              },
+              "default": "false",
+              "description": "Local nav pinned state.",
+              "attribute": "pinned"
+            },
+            {
+              "kind": "field",
+              "name": "textStrings",
+              "default": "{\r\n  pin: 'Pin',\r\n  unpin: 'Unpin',\r\n  toggleMenu: 'Toggle Menu',\r\n  collapse: 'Collapse',\r\n  menu: 'Menu',\r\n}",
+              "description": "Text string customization.",
+              "attribute": "textStrings",
+              "type": {
+                "text": "object"
+              }
+            },
+            {
+              "kind": "method",
+              "name": "_handleNavToggle",
+              "privacy": "private",
+              "parameters": [
+                {
+                  "name": "e",
+                  "type": {
+                    "text": "Event"
+                  }
+                }
+              ]
+            },
+            {
+              "kind": "method",
+              "name": "_handleMobileNavToggle",
+              "privacy": "private"
+            },
+            {
+              "kind": "method",
+              "name": "handlePointerEnter",
+              "privacy": "private",
+              "parameters": [
+                {
+                  "name": "e",
+                  "type": {
+                    "text": "PointerEvent"
+                  }
+                }
+              ]
+            },
+            {
+              "kind": "method",
+              "name": "handlePointerLeave",
+              "privacy": "private",
+              "parameters": [
+                {
+                  "name": "e",
+                  "type": {
+                    "text": "PointerEvent"
+                  }
+                }
+              ]
+            },
+            {
+              "kind": "method",
+              "name": "_updateChildren",
+              "privacy": "private"
+            },
+            {
+              "kind": "method",
+              "name": "handleSlotChange",
+              "privacy": "private"
+            },
+            {
+              "kind": "method",
+              "name": "_handleLinkActive",
+              "privacy": "private",
+              "parameters": [
+                {
+                  "name": "e",
+                  "type": {
+                    "text": "any"
+                  }
+                }
+              ]
+            },
+            {
+              "kind": "method",
+              "name": "_handleClickOut",
+              "privacy": "private",
+              "parameters": [
+                {
+                  "name": "e",
+                  "type": {
+                    "text": "Event"
+                  }
+                }
+              ]
+            }
+          ],
+          "events": [
+            {
+              "description": "Captures the click event and emits the pinned state and original event details.",
+              "name": "on-toggle"
+            }
+          ],
+          "attributes": [
+            {
+              "name": "pinned",
+              "type": {
+                "text": "boolean"
+              },
+              "default": "false",
+              "description": "Local nav pinned state.",
+              "fieldName": "pinned"
+            },
+            {
+              "name": "textStrings",
+              "default": "_defaultTextStrings",
+              "description": "Text string customization.",
+              "fieldName": "textStrings"
+            }
+          ],
+          "superclass": {
+            "name": "LitElement",
+            "package": "lit"
+          },
+          "tagName": "kyn-local-nav",
+          "customElement": true
+        }
+      ],
+      "exports": [
+        {
+          "kind": "js",
+          "name": "LocalNav",
+          "declaration": {
+            "name": "LocalNav",
+            "module": "src/components/global/localNav/localNav.ts"
+          }
+        },
+        {
+          "kind": "custom-element-definition",
+          "name": "kyn-local-nav",
+          "declaration": {
+            "name": "LocalNav",
+            "module": "src/components/global/localNav/localNav.ts"
+          }
+        }
+      ]
+    },
+    {
+      "kind": "javascript-module",
+      "path": "src/components/global/localNav/localNavDivider.ts",
+      "declarations": [
+        {
+          "kind": "class",
+          "description": "Local Nav divider",
+          "name": "LocalNavDivider",
+          "members": [
+            {
+              "kind": "field",
+              "name": "heading",
+              "type": {
+                "text": "string"
+              },
+              "default": "''",
+              "description": "Optional heading text.",
+              "attribute": "heading"
+            }
+          ],
+          "attributes": [
+            {
+              "name": "heading",
+              "type": {
+                "text": "string"
+              },
+              "default": "''",
+              "description": "Optional heading text.",
+              "fieldName": "heading"
+            }
+          ],
+          "superclass": {
+            "name": "LitElement",
+            "package": "lit"
+          },
+          "tagName": "kyn-local-nav-divider",
+          "customElement": true
+        }
+      ],
+      "exports": [
+        {
+          "kind": "js",
+          "name": "LocalNavDivider",
+          "declaration": {
+            "name": "LocalNavDivider",
+            "module": "src/components/global/localNav/localNavDivider.ts"
+          }
+        },
+        {
+          "kind": "custom-element-definition",
+          "name": "kyn-local-nav-divider",
+          "declaration": {
+            "name": "LocalNavDivider",
+            "module": "src/components/global/localNav/localNavDivider.ts"
+          }
+        }
+      ]
+    },
+    {
+      "kind": "javascript-module",
+      "path": "src/components/global/localNav/localNavLink.ts",
+      "declarations": [
+        {
+          "kind": "class",
+          "description": "Link component for use in the global Side Navigation component.",
+          "name": "LocalNavLink",
+          "slots": [
+            {
+              "description": "The default slot, for the link text.",
+              "name": "unnamed"
+            },
+            {
+              "description": "Slot for an icon. Use 16px size.",
+              "name": "icon"
+            },
+            {
+              "description": "Slot for the next level of links, supports three levels.",
+              "name": "links"
+            }
+          ],
+          "members": [
+            {
+              "kind": "field",
+              "name": "href",
+              "type": {
+                "text": "string"
+              },
+              "default": "''",
+              "description": "Link url.",
+              "attribute": "href"
+            },
+            {
+              "kind": "field",
+              "name": "expanded",
+              "type": {
+                "text": "boolean"
+              },
+              "default": "false",
+              "description": "Expanded state.",
+              "attribute": "expanded"
+            },
+            {
+              "kind": "field",
+              "name": "active",
+              "type": {
+                "text": "boolean"
+              },
+              "default": "false",
+              "description": "Active state.",
+              "attribute": "active",
+              "reflects": true
+            },
+            {
+              "kind": "field",
+              "name": "disabled",
+              "type": {
+                "text": "boolean"
+              },
+              "default": "false",
+              "description": "Disabled state.",
+              "attribute": "disabled"
+            },
+            {
+              "kind": "field",
+              "name": "backText",
+              "type": {
+                "text": "string"
+              },
+              "default": "'Back'",
+              "description": "Text for mobile \"Back\" button.",
+              "attribute": "backText"
+            },
+            {
+              "kind": "method",
+              "name": "_handleTextSlotChange",
+              "privacy": "private"
+            },
+            {
+              "kind": "method",
+              "name": "_getSlotText",
+              "privacy": "private"
+            },
+            {
+              "kind": "method",
+              "name": "_handleLinksSlotChange",
+              "privacy": "private"
+            },
+            {
+              "kind": "method",
+              "name": "updateChildren",
+              "privacy": "private"
+            },
+            {
+              "kind": "method",
+              "name": "_handleBack",
+              "privacy": "private"
+            },
+            {
+              "kind": "method",
+              "name": "handleClick",
+              "privacy": "private",
+              "parameters": [
+                {
+                  "name": "e",
+                  "type": {
+                    "text": "Event"
+                  }
+                }
+              ]
+            }
+          ],
+          "events": [
+            {
+              "description": "Captures the click event and emits the original event, level, and if default was prevented.",
+              "name": "on-click"
+            }
+          ],
+          "attributes": [
+            {
+              "name": "href",
+              "type": {
+                "text": "string"
+              },
+              "default": "''",
+              "description": "Link url.",
+              "fieldName": "href"
+            },
+            {
+              "name": "expanded",
+              "type": {
+                "text": "boolean"
+              },
+              "default": "false",
+              "description": "Expanded state.",
+              "fieldName": "expanded"
+            },
+            {
+              "name": "active",
+              "type": {
+                "text": "boolean"
+              },
+              "default": "false",
+              "description": "Active state.",
+              "fieldName": "active"
+            },
+            {
+              "name": "disabled",
+              "type": {
+                "text": "boolean"
+              },
+              "default": "false",
+              "description": "Disabled state.",
+              "fieldName": "disabled"
+            },
+            {
+              "name": "backText",
+              "type": {
+                "text": "string"
+              },
+              "default": "'Back'",
+              "description": "Text for mobile \"Back\" button.",
+              "fieldName": "backText"
+            }
+          ],
+          "superclass": {
+            "name": "LitElement",
+            "package": "lit"
+          },
+          "tagName": "kyn-local-nav-link",
+          "customElement": true
+        }
+      ],
+      "exports": [
+        {
+          "kind": "js",
+          "name": "LocalNavLink",
+          "declaration": {
+            "name": "LocalNavLink",
+            "module": "src/components/global/localNav/localNavLink.ts"
+          }
+        },
+        {
+          "kind": "custom-element-definition",
+          "name": "kyn-local-nav-link",
+          "declaration": {
+            "name": "LocalNavLink",
+            "module": "src/components/global/localNav/localNavLink.ts"
+          }
+        }
+      ]
+    },
+    {
+      "kind": "javascript-module",
+      "path": "src/components/global/uiShell/index.ts",
+      "declarations": [],
+      "exports": [
+        {
+          "kind": "js",
+          "name": "UiShell",
+          "declaration": {
+            "name": "UiShell",
+            "module": "./uiShell"
+          }
+        }
+      ]
+    },
+    {
+      "kind": "javascript-module",
+      "path": "src/components/global/uiShell/uiShell.ts",
+      "declarations": [
+        {
+          "kind": "class",
+          "description": "Container to help with positioning and padding of the global elements such as: adds padding for the fixed Header and Local Nav, adds main content gutters, and makes Footer sticky. This takes the onus off of the consuming app to configure these values.",
+          "name": "UiShell",
+          "slots": [
+            {
+              "description": "Slot for global elements.",
+              "name": "unnamed"
+            }
+          ],
+          "members": [
+            {
+              "kind": "method",
+              "name": "handleSlotChange",
+              "privacy": "private"
+            }
+          ],
+          "superclass": {
+            "name": "LitElement",
+            "package": "lit"
+          },
+          "tagName": "kyn-ui-shell",
+          "customElement": true
+        }
+      ],
+      "exports": [
+        {
+          "kind": "js",
+          "name": "UiShell",
+          "declaration": {
+            "name": "UiShell",
+            "module": "src/components/global/uiShell/uiShell.ts"
+          }
+        },
+        {
+          "kind": "custom-element-definition",
+          "name": "kyn-ui-shell",
+          "declaration": {
+            "name": "UiShell",
+            "module": "src/components/global/uiShell/uiShell.ts"
+          }
+        }
+      ]
     }
   ]
 }