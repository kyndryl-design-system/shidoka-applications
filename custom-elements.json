--- conflicted
+++ resolved
@@ -273,7 +273,6 @@
         },
         {
           "kind": "js",
-<<<<<<< HEAD
           "name": "Tabs",
           "declaration": {
             "name": "Tabs",
@@ -294,12 +293,6 @@
           "declaration": {
             "name": "TabPanel",
             "module": "./components/reusable/tabs"
-=======
-          "name": "Modal",
-          "declaration": {
-            "name": "Modal",
-            "module": "./components/reusable/modal"
->>>>>>> 638cb6b7
           }
         }
       ]
@@ -3272,7 +3265,6 @@
             }
           ],
           "events": [
-<<<<<<< HEAD
             {
               "description": "Captures the input event and emits the selected values and original event details. (Only if startDate <= endDate)",
               "name": "on-input"
@@ -3308,56 +3300,19 @@
             },
             {
               "name": "endDate",
-=======
-            {
-              "description": "Captures the input event and emits the selected values and original event details. (Only if startDate <= endDate)",
-              "name": "on-input"
-            }
-          ],
-          "attributes": [
-            {
-              "name": "caption",
-              "type": {
-                "text": "string"
-              },
-              "default": "''",
-              "description": "Optional text beneath the input.",
-              "fieldName": "caption"
-            },
-            {
-              "name": "size",
-              "type": {
-                "text": "string"
-              },
-              "default": "'md'",
-              "description": "Datepicker size. \"sm\", \"md\", or \"lg\".",
-              "fieldName": "size"
-            },
-            {
-              "name": "startDate",
->>>>>>> 638cb6b7
-              "type": {
-                "text": "string"
-              },
-              "default": "''",
-<<<<<<< HEAD
+              "type": {
+                "text": "string"
+              },
+              "default": "''",
               "description": "Datepicker End date in YYYY-MM-DD format.",
               "fieldName": "endDate"
             },
             {
               "name": "name",
-=======
-              "description": "Datepicker Start date in YYYY-MM-DD format.",
-              "fieldName": "startDate"
-            },
-            {
-              "name": "endDate",
->>>>>>> 638cb6b7
-              "type": {
-                "text": "string"
-              },
-              "default": "''",
-<<<<<<< HEAD
+              "type": {
+                "text": "string"
+              },
+              "default": "''",
               "description": "Datepicker name. Required prop. as there could many fields into single form",
               "fieldName": "name"
             },
@@ -3372,27 +3327,10 @@
             },
             {
               "name": "disabled",
-=======
-              "description": "Datepicker End date in YYYY-MM-DD format.",
-              "fieldName": "endDate"
-            },
-            {
-              "name": "name",
-              "type": {
-                "text": "string"
-              },
-              "default": "''",
-              "description": "Datepicker name. Required prop. as there could many fields into single form",
-              "fieldName": "name"
-            },
-            {
-              "name": "required",
->>>>>>> 638cb6b7
-              "type": {
-                "text": "boolean"
-              },
-              "default": "false",
-<<<<<<< HEAD
+              "type": {
+                "text": "boolean"
+              },
+              "default": "false",
               "description": "Date disabled state.",
               "fieldName": "disabled"
             },
@@ -3407,46 +3345,14 @@
             },
             {
               "name": "warnText",
-=======
-              "description": "Makes the date required.",
-              "fieldName": "required"
-            },
-            {
-              "name": "disabled",
-              "type": {
-                "text": "boolean"
-              },
-              "default": "false",
-              "description": "Date disabled state.",
-              "fieldName": "disabled"
-            },
-            {
-              "name": "invalidText",
->>>>>>> 638cb6b7
-              "type": {
-                "text": "string"
-              },
-              "default": "''",
-<<<<<<< HEAD
+              "type": {
+                "text": "string"
+              },
+              "default": "''",
               "description": "Date warning text",
               "fieldName": "warnText"
             },
             {
-=======
-              "description": "Date invalid text.",
-              "fieldName": "invalidText"
-            },
-            {
-              "name": "warnText",
-              "type": {
-                "text": "string"
-              },
-              "default": "''",
-              "description": "Date warning text",
-              "fieldName": "warnText"
-            },
-            {
->>>>>>> 638cb6b7
               "name": "maxDate",
               "type": {
                 "text": "string"
@@ -3518,6 +3424,239 @@
     },
     {
       "kind": "javascript-module",
+      "path": "src/components/reusable/modal/index.ts",
+      "declarations": [],
+      "exports": [
+        {
+          "kind": "js",
+          "name": "Modal",
+          "declaration": {
+            "name": "Modal",
+            "module": "./modal"
+          }
+        }
+      ]
+    },
+    {
+      "kind": "javascript-module",
+      "path": "src/components/reusable/modal/modal.ts",
+      "declarations": [
+        {
+          "kind": "class",
+          "description": "Modal.",
+          "name": "Modal",
+          "slots": [
+            {
+              "description": "Slot for modal body content.",
+              "name": "unnamed"
+            },
+            {
+              "description": "Slot for the anchor button content.",
+              "name": "anchor"
+            },
+            {
+              "description": "Slot for custom action buttons. Custom action buttons will not trigger the `on-close` event.",
+              "name": "actions"
+            }
+          ],
+          "members": [
+            {
+              "kind": "field",
+              "name": "open",
+              "type": {
+                "text": "boolean"
+              },
+              "default": "false",
+              "description": "Modal open state.",
+              "attribute": "open"
+            },
+            {
+              "kind": "field",
+              "name": "size",
+              "type": {
+                "text": "string"
+              },
+              "default": "'auto'",
+              "description": "Modal size. `'auto'`, `'md'`, or `'lg'`.",
+              "attribute": "size"
+            },
+            {
+              "kind": "field",
+              "name": "titleText",
+              "type": {
+                "text": "string"
+              },
+              "default": "''",
+              "description": "Title/heading text, required.",
+              "attribute": "titleText"
+            },
+            {
+              "kind": "field",
+              "name": "labelText",
+              "type": {
+                "text": "string"
+              },
+              "default": "''",
+              "description": "Label text, optional.",
+              "attribute": "labelText"
+            },
+            {
+              "kind": "field",
+              "name": "okText",
+              "type": {
+                "text": "string"
+              },
+              "default": "'OK'",
+              "description": "OK button text.",
+              "attribute": "okText"
+            },
+            {
+              "kind": "field",
+              "name": "cancelText",
+              "type": {
+                "text": "string"
+              },
+              "default": "'Cancel'",
+              "description": "Cancel button text.",
+              "attribute": "cancelText"
+            },
+            {
+              "kind": "field",
+              "name": "beforeClose",
+              "type": {
+                "text": "Function"
+              },
+              "description": "Function to execute before the modal can close. Useful for running checks or validations before closing. Exposes `returnValue` (`'ok'` or `'cancel'`). Must return `true` or `false`."
+            },
+            {
+              "kind": "method",
+              "name": "_openModal",
+              "privacy": "private"
+            },
+            {
+              "kind": "method",
+              "name": "_closeModal",
+              "privacy": "private",
+              "parameters": [
+                {
+                  "name": "e",
+                  "type": {
+                    "text": "Event"
+                  }
+                },
+                {
+                  "name": "returnValue",
+                  "type": {
+                    "text": "string"
+                  }
+                }
+              ]
+            },
+            {
+              "kind": "method",
+              "name": "_emitCloseEvent",
+              "privacy": "private",
+              "parameters": [
+                {
+                  "name": "e",
+                  "type": {
+                    "text": "Event"
+                  }
+                }
+              ]
+            }
+          ],
+          "events": [
+            {
+              "description": "Emits the modal close event with `returnValue` (`'ok'` or `'cancel'`).",
+              "name": "on-close"
+            }
+          ],
+          "attributes": [
+            {
+              "name": "open",
+              "type": {
+                "text": "boolean"
+              },
+              "default": "false",
+              "description": "Modal open state.",
+              "fieldName": "open"
+            },
+            {
+              "name": "size",
+              "type": {
+                "text": "string"
+              },
+              "default": "'auto'",
+              "description": "Modal size. `'auto'`, `'md'`, or `'lg'`.",
+              "fieldName": "size"
+            },
+            {
+              "name": "titleText",
+              "type": {
+                "text": "string"
+              },
+              "default": "''",
+              "description": "Title/heading text, required.",
+              "fieldName": "titleText"
+            },
+            {
+              "name": "labelText",
+              "type": {
+                "text": "string"
+              },
+              "default": "''",
+              "description": "Label text, optional.",
+              "fieldName": "labelText"
+            },
+            {
+              "name": "okText",
+              "type": {
+                "text": "string"
+              },
+              "default": "'OK'",
+              "description": "OK button text.",
+              "fieldName": "okText"
+            },
+            {
+              "name": "cancelText",
+              "type": {
+                "text": "string"
+              },
+              "default": "'Cancel'",
+              "description": "Cancel button text.",
+              "fieldName": "cancelText"
+            }
+          ],
+          "superclass": {
+            "name": "LitElement",
+            "package": "lit"
+          },
+          "tagName": "kyn-modal",
+          "customElement": true
+        }
+      ],
+      "exports": [
+        {
+          "kind": "js",
+          "name": "Modal",
+          "declaration": {
+            "name": "Modal",
+            "module": "src/components/reusable/modal/modal.ts"
+          }
+        },
+        {
+          "kind": "custom-element-definition",
+          "name": "kyn-modal",
+          "declaration": {
+            "name": "Modal",
+            "module": "src/components/reusable/modal/modal.ts"
+          }
+        }
+      ]
+    },
+    {
+      "kind": "javascript-module",
       "path": "src/components/reusable/dropdown/dropdown.ts",
       "declarations": [
         {
@@ -3655,8 +3794,6 @@
               "description": "Hide the tags below multi-select.",
               "attribute": "hideTags"
             },
-<<<<<<< HEAD
-=======
             {
               "kind": "method",
               "name": "handleSlotChange",
@@ -4060,510 +4197,6 @@
           "description": "Dropdown option.",
           "name": "DropdownOption",
           "slots": [
->>>>>>> 638cb6b7
-            {
-              "kind": "method",
-              "name": "handleSlotChange",
-              "privacy": "private"
-            },
-            {
-              "kind": "method",
-              "name": "resetSelection",
-              "privacy": "public",
-              "description": "Retrieves the selected values from the list of child options and sets value property."
-            },
-            {
-              "kind": "method",
-              "name": "handleClick",
-              "privacy": "private"
-            },
-            {
-              "kind": "method",
-              "name": "handleButtonKeydown",
-              "privacy": "private",
-              "parameters": [
-                {
-                  "name": "e",
-                  "type": {
-                    "text": "any"
-                  }
-                }
-              ]
-            },
-            {
-              "kind": "method",
-              "name": "handleListKeydown",
-              "privacy": "private",
-              "parameters": [
-                {
-                  "name": "e",
-                  "type": {
-                    "text": "any"
-                  }
-                }
-              ]
-            },
-            {
-              "kind": "method",
-              "name": "handleListBlur",
-              "privacy": "private",
-              "parameters": [
-                {
-                  "name": "e",
-                  "type": {
-                    "text": "any"
-                  }
-                }
-              ]
-            },
-            {
-              "kind": "method",
-              "name": "handleKeyboard",
-              "privacy": "private",
-              "parameters": [
-                {
-                  "name": "e",
-                  "type": {
-                    "text": "any"
-                  }
-                },
-                {
-                  "name": "keyCode",
-                  "type": {
-                    "text": "number"
-                  }
-                },
-                {
-                  "name": "target",
-                  "type": {
-                    "text": "string"
-                  }
-                }
-              ]
-            },
-            {
-              "kind": "method",
-              "name": "handleClearMultiple",
-              "privacy": "private",
-              "parameters": [
-                {
-                  "name": "e",
-                  "type": {
-                    "text": "any"
-                  }
-                }
-              ]
-            },
-            {
-              "kind": "method",
-              "name": "handleTagClear",
-              "privacy": "private",
-              "parameters": [
-                {
-                  "name": "value",
-                  "type": {
-                    "text": "string"
-                  }
-                }
-              ]
-            },
-            {
-              "kind": "method",
-              "name": "handleClear",
-              "privacy": "private",
-              "parameters": [
-                {
-                  "name": "e",
-                  "type": {
-                    "text": "any"
-                  }
-                }
-              ]
-            },
-            {
-              "kind": "method",
-              "name": "handleSearchClick",
-              "privacy": "private",
-              "parameters": [
-                {
-                  "name": "e",
-                  "type": {
-                    "text": "any"
-                  }
-                }
-              ]
-            },
-            {
-              "kind": "method",
-              "name": "handleButtonBlur",
-              "privacy": "private",
-              "parameters": [
-                {
-                  "name": "e",
-                  "type": {
-                    "text": "any"
-                  }
-                }
-              ]
-            },
-            {
-              "kind": "method",
-              "name": "handleSearchBlur",
-              "privacy": "private",
-              "parameters": [
-                {
-                  "name": "e",
-                  "type": {
-                    "text": "any"
-                  }
-                }
-              ]
-            },
-            {
-              "kind": "method",
-              "name": "handleSearchKeydown",
-              "privacy": "private",
-              "parameters": [
-                {
-                  "name": "e",
-                  "type": {
-                    "text": "any"
-                  }
-                }
-              ]
-            },
-            {
-              "kind": "method",
-              "name": "handleSearchInput",
-              "privacy": "private",
-              "parameters": [
-                {
-                  "name": "e",
-                  "type": {
-                    "text": "any"
-                  }
-                }
-              ]
-            },
-            {
-              "kind": "method",
-              "name": "_handleClick",
-              "privacy": "private",
-              "parameters": [
-                {
-                  "name": "e",
-                  "type": {
-                    "text": "any"
-                  }
-                }
-              ]
-            },
-            {
-              "kind": "method",
-              "name": "_handleBlur",
-              "privacy": "private",
-              "parameters": [
-                {
-                  "name": "e",
-                  "type": {
-                    "text": "any"
-                  }
-                }
-              ]
-            },
-            {
-              "kind": "method",
-              "name": "_handleFormdata",
-              "privacy": "private",
-              "parameters": [
-                {
-                  "name": "e",
-                  "type": {
-                    "text": "any"
-                  }
-                }
-              ]
-            },
-            {
-              "kind": "method",
-              "name": "updateValue",
-              "privacy": "private",
-              "parameters": [
-                {
-                  "name": "value",
-                  "type": {
-                    "text": "string"
-                  }
-                },
-                {
-                  "name": "selected",
-                  "default": "false"
-                }
-              ]
-            },
-            {
-              "kind": "method",
-              "name": "emitValue",
-              "privacy": "private"
-            },
-            {
-              "kind": "method",
-              "name": "_updateChildren",
-              "privacy": "private"
-            }
-          ],
-<<<<<<< HEAD
-          "events": [
-            {
-              "description": "Captures the input event and emits the selected value and original event details.",
-              "name": "on-change"
-            }
-          ],
-          "attributes": [
-            {
-              "name": "size",
-              "type": {
-                "text": "string"
-              },
-              "default": "'md'",
-              "description": "Dropdown size/height. \"sm\", \"md\", or \"lg\".",
-              "fieldName": "size"
-            },
-            {
-              "name": "inline",
-              "type": {
-                "text": "boolean"
-              },
-              "default": "false",
-              "description": "Dropdown inline style type.",
-              "fieldName": "inline"
-            },
-            {
-              "name": "caption",
-              "type": {
-                "text": "string"
-              },
-              "default": "''",
-              "description": "Optional text beneath the input.",
-              "fieldName": "caption"
-            },
-            {
-              "name": "placeholder",
-              "type": {
-                "text": "string"
-              },
-              "default": "''",
-              "description": "Dropdown placeholder.",
-              "fieldName": "placeholder"
-            },
-            {
-              "name": "name",
-              "type": {
-                "text": "string"
-              },
-              "default": "''",
-              "description": "Dropdown name.",
-              "fieldName": "name"
-            },
-            {
-              "name": "open",
-              "type": {
-                "text": "boolean"
-              },
-              "default": "false",
-              "description": "Listbox/drawer open state.",
-              "fieldName": "open"
-            },
-            {
-              "name": "searchable",
-              "type": {
-                "text": "boolean"
-              },
-              "default": "false",
-              "description": "Makes the dropdown searchable.",
-              "fieldName": "searchable"
-            },
-            {
-              "name": "multiple",
-              "type": {
-                "text": "boolean"
-              },
-              "default": "false",
-              "description": "Enabled multi-select functionality.",
-              "fieldName": "multiple"
-            },
-            {
-              "name": "required",
-=======
-          "superclass": {
-            "name": "LitElement",
-            "package": "lit"
-          },
-          "tagName": "kyn-test-dd",
-          "customElement": true
-        }
-      ],
-      "exports": [
-        {
-          "kind": "js",
-          "name": "TestDd",
-          "declaration": {
-            "name": "TestDd",
-            "module": "src/components/reusable/dropdown/testDd.ts"
-          }
-        },
-        {
-          "kind": "custom-element-definition",
-          "name": "kyn-test-dd",
-          "declaration": {
-            "name": "TestDd",
-            "module": "src/components/reusable/dropdown/testDd.ts"
-          }
-        }
-      ]
-    },
-    {
-      "kind": "javascript-module",
-      "path": "src/components/reusable/modal/index.ts",
-      "declarations": [],
-      "exports": [
-        {
-          "kind": "js",
-          "name": "Modal",
-          "declaration": {
-            "name": "Modal",
-            "module": "./modal"
-          }
-        }
-      ]
-    },
-    {
-      "kind": "javascript-module",
-      "path": "src/components/reusable/modal/modal.ts",
-      "declarations": [
-        {
-          "kind": "class",
-          "description": "Modal.",
-          "name": "Modal",
-          "slots": [
-            {
-              "description": "Slot for modal body content.",
-              "name": "unnamed"
-            },
-            {
-              "description": "Slot for the anchor button content.",
-              "name": "anchor"
-            },
-            {
-              "description": "Slot for custom action buttons. Custom action buttons will not trigger the `on-close` event.",
-              "name": "actions"
-            }
-          ],
-          "members": [
-            {
-              "kind": "field",
-              "name": "open",
->>>>>>> 638cb6b7
-              "type": {
-                "text": "boolean"
-              },
-              "default": "false",
-<<<<<<< HEAD
-              "description": "Makes the dropdown required.",
-              "fieldName": "required"
-            },
-            {
-              "name": "disabled",
-=======
-              "description": "Modal open state.",
-              "attribute": "open"
-            },
-            {
-              "kind": "field",
-              "name": "size",
->>>>>>> 638cb6b7
-              "type": {
-                "text": "string"
-              },
-<<<<<<< HEAD
-              "default": "false",
-              "description": "Dropdown disabled state.",
-              "fieldName": "disabled"
-            },
-            {
-              "name": "invalidText",
-=======
-              "default": "'auto'",
-              "description": "Modal size. `'auto'`, `'md'`, or `'lg'`.",
-              "attribute": "size"
-            },
-            {
-              "kind": "field",
-              "name": "titleText",
->>>>>>> 638cb6b7
-              "type": {
-                "text": "string"
-              },
-              "default": "''",
-<<<<<<< HEAD
-              "description": "Dropdown invalid text.",
-              "fieldName": "invalidText"
-            },
-            {
-              "name": "hideTags",
-=======
-              "description": "Title/heading text, required.",
-              "attribute": "titleText"
-            },
-            {
-              "kind": "field",
-              "name": "labelText",
->>>>>>> 638cb6b7
-              "type": {
-                "text": "boolean"
-              },
-<<<<<<< HEAD
-              "default": "false",
-              "description": "Hide the tags below multi-select.",
-              "fieldName": "hideTags"
-            }
-          ],
-          "superclass": {
-            "name": "LitElement",
-            "package": "lit"
-          },
-          "tagName": "kyn-dropdown",
-          "customElement": true
-        }
-      ],
-      "exports": [
-        {
-          "kind": "js",
-          "name": "Dropdown",
-          "declaration": {
-            "name": "Dropdown",
-            "module": "src/components/reusable/dropdown/dropdown.ts"
-          }
-        },
-        {
-          "kind": "custom-element-definition",
-          "name": "kyn-dropdown",
-          "declaration": {
-            "name": "Dropdown",
-            "module": "src/components/reusable/dropdown/dropdown.ts"
-          }
-        }
-      ]
-    },
-    {
-      "kind": "javascript-module",
-      "path": "src/components/reusable/dropdown/dropdownOption.ts",
-      "declarations": [
-        {
-          "kind": "class",
-          "description": "Dropdown option.",
-          "name": "DropdownOption",
-          "slots": [
             {
               "description": "Slot for option text.",
               "name": "unnamed"
@@ -4583,29 +4216,9 @@
             {
               "kind": "field",
               "name": "selected",
-=======
-              "default": "''",
-              "description": "Label text, optional.",
-              "attribute": "labelText"
-            },
-            {
-              "kind": "field",
-              "name": "okText",
-              "type": {
-                "text": "string"
-              },
-              "default": "'OK'",
-              "description": "OK button text.",
-              "attribute": "okText"
-            },
-            {
-              "kind": "field",
-              "name": "cancelText",
->>>>>>> 638cb6b7
-              "type": {
-                "text": "boolean"
-              },
-<<<<<<< HEAD
+              "type": {
+                "text": "boolean"
+              },
               "default": "false",
               "description": "Option selected state.",
               "attribute": "selected",
@@ -4637,54 +4250,6 @@
             {
               "kind": "method",
               "name": "handleClick",
-=======
-              "default": "'Cancel'",
-              "description": "Cancel button text.",
-              "attribute": "cancelText"
-            },
-            {
-              "kind": "field",
-              "name": "beforeClose",
-              "type": {
-                "text": "Function"
-              },
-              "description": "Function to execute before the modal can close. Useful for running checks or validations before closing. Exposes `returnValue` (`'ok'` or `'cancel'`). Must return `true` or `false`."
-            },
-            {
-              "kind": "method",
-              "name": "_openModal",
-              "privacy": "private"
-            },
-            {
-              "kind": "method",
-              "name": "_closeModal",
->>>>>>> 638cb6b7
-              "privacy": "private",
-              "parameters": [
-                {
-                  "name": "e",
-                  "type": {
-                    "text": "Event"
-<<<<<<< HEAD
-=======
-                  }
-                },
-                {
-                  "name": "returnValue",
-                  "type": {
-                    "text": "string"
->>>>>>> 638cb6b7
-                  }
-                }
-              ]
-            },
-            {
-              "kind": "method",
-<<<<<<< HEAD
-              "name": "handleBlur",
-=======
-              "name": "_emitCloseEvent",
->>>>>>> 638cb6b7
               "privacy": "private",
               "parameters": [
                 {
@@ -4694,22 +4259,29 @@
                   }
                 }
               ]
+            },
+            {
+              "kind": "method",
+              "name": "handleBlur",
+              "privacy": "private",
+              "parameters": [
+                {
+                  "name": "e",
+                  "type": {
+                    "text": "any"
+                  }
+                }
+              ]
             }
           ],
           "events": [
             {
-<<<<<<< HEAD
               "description": "Emits the option details to the parent dropdown.",
               "name": "on-click"
-=======
-              "description": "Emits the modal close event with `returnValue` (`'ok'` or `'cancel'`).",
-              "name": "on-close"
->>>>>>> 638cb6b7
             }
           ],
           "attributes": [
             {
-<<<<<<< HEAD
               "name": "value",
               "type": {
                 "text": "string"
@@ -4729,14 +4301,10 @@
             },
             {
               "name": "disabled",
-=======
-              "name": "open",
->>>>>>> 638cb6b7
-              "type": {
-                "text": "boolean"
-              },
-              "default": "false",
-<<<<<<< HEAD
+              "type": {
+                "text": "boolean"
+              },
+              "default": "false",
               "description": "Option disabled state.",
               "fieldName": "disabled"
             }
@@ -4803,35 +4371,9 @@
             {
               "kind": "field",
               "name": "items",
-=======
-              "description": "Modal open state.",
-              "fieldName": "open"
-            },
-            {
-              "name": "size",
-              "type": {
-                "text": "string"
-              },
-              "default": "'auto'",
-              "description": "Modal size. `'auto'`, `'md'`, or `'lg'`.",
-              "fieldName": "size"
-            },
-            {
-              "name": "titleText",
-              "type": {
-                "text": "string"
-              },
-              "default": "''",
-              "description": "Title/heading text, required.",
-              "fieldName": "titleText"
-            },
-            {
-              "name": "labelText",
->>>>>>> 638cb6b7
               "type": {
                 "text": "Array<any>"
               },
-<<<<<<< HEAD
               "default": "[\r\n    {\r\n      value: 'all',\r\n      text: 'All',\r\n    },\r\n    {\r\n      value: 'option1',\r\n      text: 'Option 1',\r\n    },\r\n    {\r\n      value: 'option2',\r\n      text: 'Option 2',\r\n    },\r\n    {\r\n      value: 'option3',\r\n      text: 'Option 3',\r\n    },\r\n    {\r\n      value: 'option4',\r\n      text: 'Option 4',\r\n    },\r\n  ]",
               "attribute": "items"
             },
@@ -4851,52 +4393,24 @@
           "attributes": [
             {
               "name": "items",
-=======
-              "default": "''",
-              "description": "Label text, optional.",
-              "fieldName": "labelText"
-            },
-            {
-              "name": "okText",
-              "type": {
-                "text": "string"
-              },
-              "default": "'OK'",
-              "description": "OK button text.",
-              "fieldName": "okText"
-            },
-            {
-              "name": "cancelText",
->>>>>>> 638cb6b7
               "type": {
                 "text": "Array<any>"
               },
-<<<<<<< HEAD
               "default": "[\r\n    {\r\n      value: 'all',\r\n      text: 'All',\r\n    },\r\n    {\r\n      value: 'option1',\r\n      text: 'Option 1',\r\n    },\r\n    {\r\n      value: 'option2',\r\n      text: 'Option 2',\r\n    },\r\n    {\r\n      value: 'option3',\r\n      text: 'Option 3',\r\n    },\r\n    {\r\n      value: 'option4',\r\n      text: 'Option 4',\r\n    },\r\n  ]",
               "fieldName": "items"
-=======
-              "default": "'Cancel'",
-              "description": "Cancel button text.",
-              "fieldName": "cancelText"
->>>>>>> 638cb6b7
             }
           ],
           "superclass": {
             "name": "LitElement",
             "package": "lit"
           },
-<<<<<<< HEAD
           "tagName": "kyn-test-dd",
-=======
-          "tagName": "kyn-modal",
->>>>>>> 638cb6b7
           "customElement": true
         }
       ],
       "exports": [
         {
           "kind": "js",
-<<<<<<< HEAD
           "name": "TestDd",
           "declaration": {
             "name": "TestDd",
@@ -4909,20 +4423,6 @@
           "declaration": {
             "name": "TestDd",
             "module": "src/components/reusable/dropdown/testDd.ts"
-=======
-          "name": "Modal",
-          "declaration": {
-            "name": "Modal",
-            "module": "src/components/reusable/modal/modal.ts"
-          }
-        },
-        {
-          "kind": "custom-element-definition",
-          "name": "kyn-modal",
-          "declaration": {
-            "name": "Modal",
-            "module": "src/components/reusable/modal/modal.ts"
->>>>>>> 638cb6b7
           }
         }
       ]
@@ -5927,269 +5427,6 @@
           "declaration": {
             "name": "Pagination",
             "module": "src/components/reusable/pagination/Pagination.ts"
-          }
-        }
-      ]
-    },
-    {
-      "kind": "javascript-module",
-      "path": "src/components/reusable/textArea/index.ts",
-      "declarations": [],
-      "exports": [
-        {
-          "kind": "js",
-          "name": "TextArea",
-          "declaration": {
-            "name": "TextArea",
-            "module": "./textArea"
-          }
-        }
-      ]
-    },
-    {
-      "kind": "javascript-module",
-      "path": "src/components/reusable/textArea/textArea.ts",
-      "declarations": [
-        {
-          "kind": "class",
-          "description": "Text area.",
-          "name": "TextArea",
-          "slots": [
-            {
-              "description": "Slot for label text.",
-              "name": "unnamed"
-            }
-          ],
-          "members": [
-            {
-              "kind": "field",
-              "name": "caption",
-              "type": {
-                "text": "string"
-              },
-              "default": "''",
-              "description": "Optional text beneath the input.",
-              "attribute": "caption"
-            },
-            {
-              "kind": "field",
-              "name": "value",
-              "type": {
-                "text": "string"
-              },
-              "default": "''",
-              "description": "Input value.",
-              "attribute": "value"
-            },
-            {
-              "kind": "field",
-              "name": "placeholder",
-              "type": {
-                "text": "string"
-              },
-              "default": "''",
-              "description": "Input placeholder.",
-              "attribute": "placeholder"
-            },
-            {
-              "kind": "field",
-              "name": "name",
-              "type": {
-                "text": "string"
-              },
-              "default": "''",
-              "description": "Input name.",
-              "attribute": "name"
-            },
-            {
-              "kind": "field",
-              "name": "required",
-              "type": {
-                "text": "boolean"
-              },
-              "default": "false",
-              "description": "Makes the input required.",
-              "attribute": "required"
-            },
-            {
-              "kind": "field",
-              "name": "disabled",
-              "type": {
-                "text": "boolean"
-              },
-              "default": "false",
-              "description": "Input disabled state.",
-              "attribute": "disabled"
-            },
-            {
-              "kind": "field",
-              "name": "invalidText",
-              "type": {
-                "text": "string"
-              },
-              "default": "''",
-              "description": "Input invalid text.",
-              "attribute": "invalidText"
-            },
-            {
-              "kind": "field",
-              "name": "maxLength",
-              "type": {
-                "text": "number"
-              },
-              "default": "null",
-              "description": "Maximum number of characters.",
-              "attribute": "maxLength"
-            },
-            {
-              "kind": "field",
-              "name": "minLength",
-              "type": {
-                "text": "number"
-              },
-              "default": "null",
-              "description": "Minimum number of characters.",
-              "attribute": "minLength"
-            },
-            {
-              "kind": "method",
-              "name": "handleInput",
-              "privacy": "private",
-              "parameters": [
-                {
-                  "name": "e",
-                  "type": {
-                    "text": "any"
-                  }
-                }
-              ]
-            },
-            {
-              "kind": "method",
-              "name": "_handleFormdata",
-              "privacy": "private",
-              "parameters": [
-                {
-                  "name": "e",
-                  "type": {
-                    "text": "any"
-                  }
-                }
-              ]
-            }
-          ],
-          "events": [
-            {
-              "description": "Captures the input event and emits the selected value and original event details.",
-              "name": "on-input"
-            }
-          ],
-          "attributes": [
-            {
-              "name": "caption",
-              "type": {
-                "text": "string"
-              },
-              "default": "''",
-              "description": "Optional text beneath the input.",
-              "fieldName": "caption"
-            },
-            {
-              "name": "value",
-              "type": {
-                "text": "string"
-              },
-              "default": "''",
-              "description": "Input value.",
-              "fieldName": "value"
-            },
-            {
-              "name": "placeholder",
-              "type": {
-                "text": "string"
-              },
-              "default": "''",
-              "description": "Input placeholder.",
-              "fieldName": "placeholder"
-            },
-            {
-              "name": "name",
-              "type": {
-                "text": "string"
-              },
-              "default": "''",
-              "description": "Input name.",
-              "fieldName": "name"
-            },
-            {
-              "name": "required",
-              "type": {
-                "text": "boolean"
-              },
-              "default": "false",
-              "description": "Makes the input required.",
-              "fieldName": "required"
-            },
-            {
-              "name": "disabled",
-              "type": {
-                "text": "boolean"
-              },
-              "default": "false",
-              "description": "Input disabled state.",
-              "fieldName": "disabled"
-            },
-            {
-              "name": "invalidText",
-              "type": {
-                "text": "string"
-              },
-              "default": "''",
-              "description": "Input invalid text.",
-              "fieldName": "invalidText"
-            },
-            {
-              "name": "maxLength",
-              "type": {
-                "text": "number"
-              },
-              "default": "null",
-              "description": "Maximum number of characters.",
-              "fieldName": "maxLength"
-            },
-            {
-              "name": "minLength",
-              "type": {
-                "text": "number"
-              },
-              "default": "null",
-              "description": "Minimum number of characters.",
-              "fieldName": "minLength"
-            }
-          ],
-          "superclass": {
-            "name": "LitElement",
-            "package": "lit"
-          },
-          "tagName": "kyn-text-area",
-          "customElement": true
-        }
-      ],
-      "exports": [
-        {
-          "kind": "js",
-          "name": "TextArea",
-          "declaration": {
-            "name": "TextArea",
-            "module": "src/components/reusable/textArea/textArea.ts"
-          }
-        },
-        {
-          "kind": "custom-element-definition",
-          "name": "kyn-text-area",
-          "declaration": {
-            "name": "TextArea",
-            "module": "src/components/reusable/textArea/textArea.ts"
           }
         }
       ]
@@ -7453,7 +6690,6 @@
               "default": "false",
               "description": "Determines whether the content should be hidden from visual view but remain accessible\r\nto screen readers for accessibility purposes. When set to `true`, the content\r\nwill not be visibly shown, but its content can still be read by screen readers.\r\nThis is especially useful for providing additional context or information to\r\nassistive technologies without cluttering the visual UI.",
               "fieldName": "visiblyHidden"
-<<<<<<< HEAD
             }
           ],
           "superclass": {
@@ -7919,58 +7155,37 @@
               "default": "false",
               "description": "Remove padding on tab panel.",
               "fieldName": "noPadding"
-=======
->>>>>>> 638cb6b7
             }
           ],
           "superclass": {
             "name": "LitElement",
             "package": "lit"
           },
-<<<<<<< HEAD
           "tagName": "kyn-tab-panel",
-=======
-          "tagName": "kyn-th",
->>>>>>> 638cb6b7
           "customElement": true
         }
       ],
       "exports": [
         {
           "kind": "js",
-<<<<<<< HEAD
           "name": "TabPanel",
           "declaration": {
             "name": "TabPanel",
             "module": "src/components/reusable/tabs/tabPanel.ts"
-=======
-          "name": "TableHeader",
-          "declaration": {
-            "name": "TableHeader",
-            "module": "src/components/reusable/table/table-header.ts"
->>>>>>> 638cb6b7
           }
         },
         {
           "kind": "custom-element-definition",
-<<<<<<< HEAD
           "name": "kyn-tab-panel",
           "declaration": {
             "name": "TabPanel",
             "module": "src/components/reusable/tabs/tabPanel.ts"
-=======
-          "name": "kyn-th",
-          "declaration": {
-            "name": "TableHeader",
-            "module": "src/components/reusable/table/table-header.ts"
->>>>>>> 638cb6b7
           }
         }
       ]
     },
     {
       "kind": "javascript-module",
-<<<<<<< HEAD
       "path": "src/components/reusable/tabs/tabs.ts",
       "declarations": [
         {
@@ -7980,17 +7195,6 @@
           "slots": [
             {
               "description": "Slot for kyn-tab-panel components.",
-=======
-      "path": "src/components/reusable/table/table-row.ts",
-      "declarations": [
-        {
-          "kind": "class",
-          "description": "`kyn-tr` Web Component.\r\n\r\nRepresents a table row (`<tr>`) equivalent for custom tables created with Shidoka's design system.\r\nIt primarily acts as a container for individual table cells and behaves similarly to a native `<tr>` element.",
-          "name": "TableRow",
-          "slots": [
-            {
-              "description": "The content slot for adding table cells (`kyn-td` or other relevant cells).",
->>>>>>> 638cb6b7
               "name": "unnamed"
             },
             {
@@ -8001,16 +7205,11 @@
           "members": [
             {
               "kind": "field",
-<<<<<<< HEAD
               "name": "contained",
-=======
-              "name": "selected",
->>>>>>> 638cb6b7
-              "type": {
-                "text": "boolean"
-              },
-              "default": "false",
-<<<<<<< HEAD
+              "type": {
+                "text": "boolean"
+              },
+              "default": "false",
               "description": "Tab contained style type.",
               "attribute": "contained"
             },
@@ -8027,29 +7226,10 @@
             {
               "kind": "field",
               "name": "vertical",
-=======
-              "attribute": "selected",
-              "reflects": true
-            },
-            {
-              "kind": "field",
-              "name": "clickable",
-              "type": {
-                "text": "boolean"
-              },
-              "default": "false",
-              "attribute": "clickable",
-              "reflects": true
-            },
-            {
-              "kind": "field",
-              "name": "expanded",
->>>>>>> 638cb6b7
-              "type": {
-                "text": "boolean"
-              },
-              "default": "false",
-<<<<<<< HEAD
+              "type": {
+                "text": "boolean"
+              },
+              "default": "false",
               "description": "Vertical orientation.",
               "attribute": "vertical"
             },
@@ -8140,28 +7320,15 @@
             {
               "description": "Emits the new selected Tab ID when switching tabs.",
               "name": "on-change"
-=======
-              "attribute": "expanded",
-              "reflects": true
-            },
-            {
-              "kind": "method",
-              "name": "handleClick"
->>>>>>> 638cb6b7
             }
           ],
           "attributes": [
             {
-<<<<<<< HEAD
               "name": "contained",
-=======
-              "name": "selected",
->>>>>>> 638cb6b7
-              "type": {
-                "text": "boolean"
-              },
-              "default": "false",
-<<<<<<< HEAD
+              "type": {
+                "text": "boolean"
+              },
+              "default": "false",
               "description": "Tab contained style type.",
               "fieldName": "contained"
             },
@@ -8176,63 +7343,33 @@
             },
             {
               "name": "vertical",
-=======
-              "fieldName": "selected"
-            },
-            {
-              "name": "clickable",
-              "type": {
-                "text": "boolean"
-              },
-              "default": "false",
-              "fieldName": "clickable"
-            },
-            {
-              "name": "expanded",
->>>>>>> 638cb6b7
-              "type": {
-                "text": "boolean"
-              },
-              "default": "false",
-<<<<<<< HEAD
+              "type": {
+                "text": "boolean"
+              },
+              "default": "false",
               "description": "Vertical orientation.",
               "fieldName": "vertical"
-=======
-              "fieldName": "expanded"
->>>>>>> 638cb6b7
             }
           ],
           "superclass": {
             "name": "LitElement",
             "package": "lit"
           },
-<<<<<<< HEAD
           "tagName": "kyn-tabs",
-=======
-          "tagName": "kyn-tr",
->>>>>>> 638cb6b7
           "customElement": true
         }
       ],
       "exports": [
         {
           "kind": "js",
-<<<<<<< HEAD
           "name": "Tabs",
           "declaration": {
             "name": "Tabs",
             "module": "src/components/reusable/tabs/tabs.ts"
-=======
-          "name": "TableRow",
-          "declaration": {
-            "name": "TableRow",
-            "module": "src/components/reusable/table/table-row.ts"
->>>>>>> 638cb6b7
           }
         },
         {
           "kind": "custom-element-definition",
-<<<<<<< HEAD
           "name": "kyn-tabs",
           "declaration": {
             "name": "Tabs",
@@ -8249,140 +7386,257 @@
         {
           "kind": "js",
           "name": "TextArea",
-=======
-          "name": "kyn-tr",
->>>>>>> 638cb6b7
-          "declaration": {
-            "name": "TableRow",
-            "module": "src/components/reusable/table/table-row.ts"
+          "declaration": {
+            "name": "TextArea",
+            "module": "./textArea"
           }
         }
       ]
     },
     {
       "kind": "javascript-module",
-      "path": "src/components/reusable/table/table-toolbar.ts",
+      "path": "src/components/reusable/textArea/textArea.ts",
       "declarations": [
         {
           "kind": "class",
-          "description": "`kyn-table-toolbar` Web Component.\r\n\r\nThis component provides a toolbar for tables, primarily featuring a title and additional content.\r\nThe title is rendered prominently, while the slot can be used for controls, buttons, or other interactive elements.",
-          "name": "TableToolbar",
+          "description": "Text area.",
+          "name": "TextArea",
           "slots": [
             {
-              "description": "The primary content slot for controls, buttons, or other toolbar content.",
+              "description": "Slot for label text.",
               "name": "unnamed"
             }
           ],
           "members": [
             {
               "kind": "field",
-              "name": "tableTitle",
-              "type": {
-                "text": "string"
-              },
-              "default": "''",
-              "description": "The title for the toolbar",
-              "attribute": "tableTitle"
+              "name": "caption",
+              "type": {
+                "text": "string"
+              },
+              "default": "''",
+              "description": "Optional text beneath the input.",
+              "attribute": "caption"
+            },
+            {
+              "kind": "field",
+              "name": "value",
+              "type": {
+                "text": "string"
+              },
+              "default": "''",
+              "description": "Input value.",
+              "attribute": "value"
+            },
+            {
+              "kind": "field",
+              "name": "placeholder",
+              "type": {
+                "text": "string"
+              },
+              "default": "''",
+              "description": "Input placeholder.",
+              "attribute": "placeholder"
+            },
+            {
+              "kind": "field",
+              "name": "name",
+              "type": {
+                "text": "string"
+              },
+              "default": "''",
+              "description": "Input name.",
+              "attribute": "name"
+            },
+            {
+              "kind": "field",
+              "name": "required",
+              "type": {
+                "text": "boolean"
+              },
+              "default": "false",
+              "description": "Makes the input required.",
+              "attribute": "required"
+            },
+            {
+              "kind": "field",
+              "name": "disabled",
+              "type": {
+                "text": "boolean"
+              },
+              "default": "false",
+              "description": "Input disabled state.",
+              "attribute": "disabled"
+            },
+            {
+              "kind": "field",
+              "name": "invalidText",
+              "type": {
+                "text": "string"
+              },
+              "default": "''",
+              "description": "Input invalid text.",
+              "attribute": "invalidText"
+            },
+            {
+              "kind": "field",
+              "name": "maxLength",
+              "type": {
+                "text": "number"
+              },
+              "default": "null",
+              "description": "Maximum number of characters.",
+              "attribute": "maxLength"
+            },
+            {
+              "kind": "field",
+              "name": "minLength",
+              "type": {
+                "text": "number"
+              },
+              "default": "null",
+              "description": "Minimum number of characters.",
+              "attribute": "minLength"
+            },
+            {
+              "kind": "method",
+              "name": "handleInput",
+              "privacy": "private",
+              "parameters": [
+                {
+                  "name": "e",
+                  "type": {
+                    "text": "any"
+                  }
+                }
+              ]
+            },
+            {
+              "kind": "method",
+              "name": "_handleFormdata",
+              "privacy": "private",
+              "parameters": [
+                {
+                  "name": "e",
+                  "type": {
+                    "text": "any"
+                  }
+                }
+              ]
+            }
+          ],
+          "events": [
+            {
+              "description": "Captures the input event and emits the selected value and original event details.",
+              "name": "on-input"
             }
           ],
           "attributes": [
             {
-              "name": "tableTitle",
-              "type": {
-                "text": "string"
-              },
-              "default": "''",
-              "description": "The title for the toolbar",
-              "fieldName": "tableTitle"
+              "name": "caption",
+              "type": {
+                "text": "string"
+              },
+              "default": "''",
+              "description": "Optional text beneath the input.",
+              "fieldName": "caption"
+            },
+            {
+              "name": "value",
+              "type": {
+                "text": "string"
+              },
+              "default": "''",
+              "description": "Input value.",
+              "fieldName": "value"
+            },
+            {
+              "name": "placeholder",
+              "type": {
+                "text": "string"
+              },
+              "default": "''",
+              "description": "Input placeholder.",
+              "fieldName": "placeholder"
+            },
+            {
+              "name": "name",
+              "type": {
+                "text": "string"
+              },
+              "default": "''",
+              "description": "Input name.",
+              "fieldName": "name"
+            },
+            {
+              "name": "required",
+              "type": {
+                "text": "boolean"
+              },
+              "default": "false",
+              "description": "Makes the input required.",
+              "fieldName": "required"
+            },
+            {
+              "name": "disabled",
+              "type": {
+                "text": "boolean"
+              },
+              "default": "false",
+              "description": "Input disabled state.",
+              "fieldName": "disabled"
+            },
+            {
+              "name": "invalidText",
+              "type": {
+                "text": "string"
+              },
+              "default": "''",
+              "description": "Input invalid text.",
+              "fieldName": "invalidText"
+            },
+            {
+              "name": "maxLength",
+              "type": {
+                "text": "number"
+              },
+              "default": "null",
+              "description": "Maximum number of characters.",
+              "fieldName": "maxLength"
+            },
+            {
+              "name": "minLength",
+              "type": {
+                "text": "number"
+              },
+              "default": "null",
+              "description": "Minimum number of characters.",
+              "fieldName": "minLength"
             }
           ],
           "superclass": {
             "name": "LitElement",
             "package": "lit"
           },
-          "tagName": "kyn-table-toolbar",
+          "tagName": "kyn-text-area",
           "customElement": true
         }
       ],
       "exports": [
         {
           "kind": "js",
-          "name": "TableToolbar",
-          "declaration": {
-            "name": "TableToolbar",
-            "module": "src/components/reusable/table/table-toolbar.ts"
+          "name": "TextArea",
+          "declaration": {
+            "name": "TextArea",
+            "module": "src/components/reusable/textArea/textArea.ts"
           }
         },
         {
           "kind": "custom-element-definition",
-          "name": "kyn-table-toolbar",
-          "declaration": {
-            "name": "TableToolbar",
-            "module": "src/components/reusable/table/table-toolbar.ts"
-          }
-        }
-      ]
-    },
-    {
-      "kind": "javascript-module",
-      "path": "src/components/reusable/table/Table.ts",
-      "declarations": [
-        {
-          "kind": "class",
-          "description": "`kyn-table` Web Component.\r\n\r\nThis component provides a generic table structure with a slot to allow customization.\r\nYou can use this component to wrap around table rows and cells for a consistent style.",
-          "name": "Table",
-          "slots": [
-            {
-              "description": "The primary content slot for rows, headers, and cells.",
-              "name": "unnamed"
-            }
-          ],
-          "members": [
-            {
-              "kind": "field",
-              "name": "fixedLayout",
-              "type": {
-                "text": "boolean"
-              },
-              "default": "false",
-              "description": "Determines if the table layout is fixed (true) or auto (false).",
-              "attribute": "fixedLayout"
-            }
-          ],
-          "attributes": [
-            {
-              "name": "fixedLayout",
-              "type": {
-                "text": "boolean"
-              },
-              "default": "false",
-              "description": "Determines if the table layout is fixed (true) or auto (false).",
-              "fieldName": "fixedLayout"
-            }
-          ],
-          "superclass": {
-            "name": "LitElement",
-            "package": "lit"
-          },
-          "tagName": "kyn-table",
-          "customElement": true
-        }
-      ],
-      "exports": [
-        {
-          "kind": "js",
-          "name": "Table",
-          "declaration": {
-            "name": "Table",
-            "module": "src/components/reusable/table/Table.ts"
-          }
-        },
-        {
-          "kind": "custom-element-definition",
-          "name": "kyn-table",
-          "declaration": {
-            "name": "Table",
-            "module": "src/components/reusable/table/Table.ts"
+          "name": "kyn-text-area",
+          "declaration": {
+            "name": "TextArea",
+            "module": "src/components/reusable/textArea/textArea.ts"
           }
         }
       ]
