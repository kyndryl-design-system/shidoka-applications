--- conflicted
+++ resolved
@@ -2,6 +2,2515 @@
   "schemaVersion": "1.0.0",
   "readme": "",
   "modules": [
+    {
+      "kind": "javascript-module",
+      "path": "src/components/global/footer/footer.ts",
+      "declarations": [
+        {
+          "kind": "class",
+          "description": "The global Footer component.",
+          "name": "Footer",
+          "slots": [
+            {
+              "description": "Default slot, for links.",
+              "name": "unnamed"
+            },
+            {
+              "description": "Slot for the logo, will overwrite the default logo.",
+              "name": "logo"
+            },
+            {
+              "description": "Slot for the copyright text.",
+              "name": "copyright"
+            }
+          ],
+          "members": [
+            {
+              "kind": "field",
+              "name": "rootUrl",
+              "type": {
+                "text": "string"
+              },
+              "default": "'/'",
+              "description": "URL for the footer logo link. Should target the application home page.",
+              "attribute": "rootUrl"
+            },
+            {
+              "kind": "method",
+              "name": "handleRootLinkClick",
+              "privacy": "private",
+              "parameters": [
+                {
+                  "name": "e",
+                  "type": {
+                    "text": "Event"
+                  }
+                }
+              ]
+            }
+          ],
+          "events": [
+            {
+              "description": "Captures the logo link click event and emits the original event.",
+              "name": "on-root-link-click"
+            }
+          ],
+          "attributes": [
+            {
+              "name": "rootUrl",
+              "type": {
+                "text": "string"
+              },
+              "default": "'/'",
+              "description": "URL for the footer logo link. Should target the application home page.",
+              "fieldName": "rootUrl"
+            }
+          ],
+          "superclass": {
+            "name": "LitElement",
+            "package": "lit"
+          },
+          "tagName": "kyn-footer",
+          "customElement": true
+        }
+      ],
+      "exports": [
+        {
+          "kind": "js",
+          "name": "Footer",
+          "declaration": {
+            "name": "Footer",
+            "module": "src/components/global/footer/footer.ts"
+          }
+        },
+        {
+          "kind": "custom-element-definition",
+          "name": "kyn-footer",
+          "declaration": {
+            "name": "Footer",
+            "module": "src/components/global/footer/footer.ts"
+          }
+        }
+      ]
+    },
+    {
+      "kind": "javascript-module",
+      "path": "src/components/global/footer/footerLink.ts",
+      "declarations": [
+        {
+          "kind": "class",
+          "description": "DEPRECATED. Component for navigation links within the Footer.",
+          "name": "FooterNavLink",
+          "slots": [
+            {
+              "description": "Slot for link text/content.",
+              "name": "unnamed"
+            }
+          ],
+          "members": [
+            {
+              "kind": "field",
+              "name": "target",
+              "default": "'_self'",
+              "type": {
+                "text": "'_self'"
+              },
+              "description": "Defines a target attribute for where to load the URL. Possible options include \"_self\" (default), \"_blank\", \"_parent\", \"_top\"",
+              "attribute": "target"
+            },
+            {
+              "kind": "field",
+              "name": "rel",
+              "type": {
+                "text": "string"
+              },
+              "default": "''",
+              "description": "Defines a relationship between a linked resource and the document. An empty string (default) means no particular relationship",
+              "attribute": "rel"
+            },
+            {
+              "kind": "field",
+              "name": "href",
+              "type": {
+                "text": "string"
+              },
+              "default": "''",
+              "description": "Link url.",
+              "attribute": "href"
+            },
+            {
+              "kind": "method",
+              "name": "handleClick",
+              "privacy": "private",
+              "parameters": [
+                {
+                  "name": "e",
+                  "type": {
+                    "text": "Event"
+                  }
+                }
+              ]
+            }
+          ],
+          "events": [
+            {
+              "description": "Captures the click event and emits the original event details.",
+              "name": "on-click"
+            }
+          ],
+          "attributes": [
+            {
+              "name": "target",
+              "default": "'_self'",
+              "type": {
+                "text": "'_self'"
+              },
+              "description": "Defines a target attribute for where to load the URL. Possible options include \"_self\" (default), \"_blank\", \"_parent\", \"_top\"",
+              "fieldName": "target"
+            },
+            {
+              "name": "rel",
+              "type": {
+                "text": "string"
+              },
+              "default": "''",
+              "description": "Defines a relationship between a linked resource and the document. An empty string (default) means no particular relationship",
+              "fieldName": "rel"
+            },
+            {
+              "name": "href",
+              "type": {
+                "text": "string"
+              },
+              "default": "''",
+              "description": "Link url.",
+              "fieldName": "href"
+            }
+          ],
+          "superclass": {
+            "name": "LitElement",
+            "package": "lit"
+          },
+          "tagName": "kyn-footer-link",
+          "customElement": true
+        }
+      ],
+      "exports": [
+        {
+          "kind": "js",
+          "name": "FooterNavLink",
+          "declaration": {
+            "name": "FooterNavLink",
+            "module": "src/components/global/footer/footerLink.ts"
+          }
+        },
+        {
+          "kind": "custom-element-definition",
+          "name": "kyn-footer-link",
+          "declaration": {
+            "name": "FooterNavLink",
+            "module": "src/components/global/footer/footerLink.ts"
+          }
+        }
+      ]
+    },
+    {
+      "kind": "javascript-module",
+      "path": "src/components/global/footer/footerNav.ts",
+      "declarations": [
+        {
+          "kind": "class",
+          "description": "DEPRECATED. Container for footer navigation links.",
+          "name": "FooterNav",
+          "slots": [
+            {
+              "description": "Slot for footer links.",
+              "name": "unnamed"
+            }
+          ],
+          "members": [],
+          "superclass": {
+            "name": "LitElement",
+            "package": "lit"
+          },
+          "tagName": "kyn-footer-nav",
+          "customElement": true
+        }
+      ],
+      "exports": [
+        {
+          "kind": "js",
+          "name": "FooterNav",
+          "declaration": {
+            "name": "FooterNav",
+            "module": "src/components/global/footer/footerNav.ts"
+          }
+        },
+        {
+          "kind": "custom-element-definition",
+          "name": "kyn-footer-nav",
+          "declaration": {
+            "name": "FooterNav",
+            "module": "src/components/global/footer/footerNav.ts"
+          }
+        }
+      ]
+    },
+    {
+      "kind": "javascript-module",
+      "path": "src/components/global/footer/index.ts",
+      "declarations": [],
+      "exports": [
+        {
+          "kind": "js",
+          "name": "Footer",
+          "declaration": {
+            "name": "Footer",
+            "module": "./footer"
+          }
+        },
+        {
+          "kind": "js",
+          "name": "FooterNav",
+          "declaration": {
+            "name": "FooterNav",
+            "module": "./footerNav"
+          }
+        },
+        {
+          "kind": "js",
+          "name": "FooterNavLink",
+          "declaration": {
+            "name": "FooterNavLink",
+            "module": "./footerLink"
+          }
+        }
+      ]
+    },
+    {
+      "kind": "javascript-module",
+      "path": "src/components/global/header/header.ts",
+      "declarations": [
+        {
+          "kind": "class",
+          "description": "The global Header component.",
+          "name": "Header",
+          "slots": [
+            {
+              "description": "The default slot for all empty space right of the logo/title.",
+              "name": "unnamed"
+            },
+            {
+              "description": "Slot for the logo, will overwrite the default logo.",
+              "name": "logo"
+            },
+            {
+              "description": "Slot left of the logo, intended for the header nav.",
+              "name": "left"
+            },
+            {
+              "description": "Slot between logo/title and right flyouts.",
+              "name": "center"
+            }
+          ],
+          "members": [
+            {
+              "kind": "field",
+              "name": "rootUrl",
+              "type": {
+                "text": "string"
+              },
+              "default": "'/'",
+              "description": "URL for the header logo link. Should target the application home page.",
+              "attribute": "rootUrl"
+            },
+            {
+              "kind": "field",
+              "name": "appTitle",
+              "type": {
+                "text": "string"
+              },
+              "default": "''",
+              "description": "App title text next to logo.  Hidden on smaller screens.",
+              "attribute": "appTitle"
+            },
+            {
+              "kind": "method",
+              "name": "handleSlotChange",
+              "privacy": "private"
+            },
+            {
+              "kind": "method",
+              "name": "handleRootLinkClick",
+              "privacy": "private",
+              "parameters": [
+                {
+                  "name": "e",
+                  "type": {
+                    "text": "Event"
+                  }
+                }
+              ]
+            },
+            {
+              "kind": "method",
+              "name": "_handleNavToggle",
+              "privacy": "private",
+              "parameters": [
+                {
+                  "name": "e",
+                  "type": {
+                    "text": "any"
+                  }
+                }
+              ]
+            },
+            {
+              "kind": "method",
+              "name": "_handleFlyoutsToggle",
+              "privacy": "private",
+              "parameters": [
+                {
+                  "name": "e",
+                  "type": {
+                    "text": "any"
+                  }
+                }
+              ]
+            }
+          ],
+          "events": [
+            {
+              "description": "Captures the menu toggle click event and emits the menu open state in the detail.",
+              "name": "on-menu-toggle"
+            },
+            {
+              "description": "Captures the logo link click event and emits the original event details.",
+              "name": "on-root-link-click"
+            }
+          ],
+          "attributes": [
+            {
+              "name": "rootUrl",
+              "type": {
+                "text": "string"
+              },
+              "default": "'/'",
+              "description": "URL for the header logo link. Should target the application home page.",
+              "fieldName": "rootUrl"
+            },
+            {
+              "name": "appTitle",
+              "type": {
+                "text": "string"
+              },
+              "default": "''",
+              "description": "App title text next to logo.  Hidden on smaller screens.",
+              "fieldName": "appTitle"
+            }
+          ],
+          "superclass": {
+            "name": "LitElement",
+            "package": "lit"
+          },
+          "tagName": "kyn-header",
+          "customElement": true
+        }
+      ],
+      "exports": [
+        {
+          "kind": "js",
+          "name": "Header",
+          "declaration": {
+            "name": "Header",
+            "module": "src/components/global/header/header.ts"
+          }
+        },
+        {
+          "kind": "custom-element-definition",
+          "name": "kyn-header",
+          "declaration": {
+            "name": "Header",
+            "module": "src/components/global/header/header.ts"
+          }
+        }
+      ]
+    },
+    {
+      "kind": "javascript-module",
+      "path": "src/components/global/header/headerAvatar.ts",
+      "declarations": [
+        {
+          "kind": "class",
+          "description": "User avatar.",
+          "name": "HeaderAvatar",
+          "members": [
+            {
+              "kind": "field",
+              "name": "initials",
+              "type": {
+                "text": "string"
+              },
+              "default": "''",
+              "description": "Two letters, first and last initial, to show in the user avatar circle.",
+              "attribute": "initials"
+            }
+          ],
+          "attributes": [
+            {
+              "name": "initials",
+              "type": {
+                "text": "string"
+              },
+              "default": "''",
+              "description": "Two letters, first and last initial, to show in the user avatar circle.",
+              "fieldName": "initials"
+            }
+          ],
+          "superclass": {
+            "name": "LitElement",
+            "package": "lit"
+          },
+          "tagName": "kyn-header-avatar",
+          "customElement": true
+        }
+      ],
+      "exports": [
+        {
+          "kind": "js",
+          "name": "HeaderAvatar",
+          "declaration": {
+            "name": "HeaderAvatar",
+            "module": "src/components/global/header/headerAvatar.ts"
+          }
+        },
+        {
+          "kind": "custom-element-definition",
+          "name": "kyn-header-avatar",
+          "declaration": {
+            "name": "HeaderAvatar",
+            "module": "src/components/global/header/headerAvatar.ts"
+          }
+        }
+      ]
+    },
+    {
+      "kind": "javascript-module",
+      "path": "src/components/global/header/headerCategory.ts",
+      "declarations": [
+        {
+          "kind": "class",
+          "description": "Header link category",
+          "name": "HeaderCategory",
+          "slots": [
+            {
+              "description": "Slot for links.",
+              "name": "unnamed"
+            }
+          ],
+          "members": [
+            {
+              "kind": "field",
+              "name": "heading",
+              "type": {
+                "text": "string"
+              },
+              "default": "''",
+              "description": "Link url.",
+              "attribute": "heading"
+            }
+          ],
+          "attributes": [
+            {
+              "name": "heading",
+              "type": {
+                "text": "string"
+              },
+              "default": "''",
+              "description": "Link url.",
+              "fieldName": "heading"
+            }
+          ],
+          "superclass": {
+            "name": "LitElement",
+            "package": "lit"
+          },
+          "tagName": "kyn-header-category",
+          "customElement": true
+        }
+      ],
+      "exports": [
+        {
+          "kind": "js",
+          "name": "HeaderCategory",
+          "declaration": {
+            "name": "HeaderCategory",
+            "module": "src/components/global/header/headerCategory.ts"
+          }
+        },
+        {
+          "kind": "custom-element-definition",
+          "name": "kyn-header-category",
+          "declaration": {
+            "name": "HeaderCategory",
+            "module": "src/components/global/header/headerCategory.ts"
+          }
+        }
+      ]
+    },
+    {
+      "kind": "javascript-module",
+      "path": "src/components/global/header/headerDivider.ts",
+      "declarations": [
+        {
+          "kind": "class",
+          "description": "Header divider",
+          "name": "HeaderDivider",
+          "members": [],
+          "superclass": {
+            "name": "LitElement",
+            "package": "lit"
+          },
+          "tagName": "kyn-header-divider",
+          "customElement": true
+        }
+      ],
+      "exports": [
+        {
+          "kind": "js",
+          "name": "HeaderDivider",
+          "declaration": {
+            "name": "HeaderDivider",
+            "module": "src/components/global/header/headerDivider.ts"
+          }
+        },
+        {
+          "kind": "custom-element-definition",
+          "name": "kyn-header-divider",
+          "declaration": {
+            "name": "HeaderDivider",
+            "module": "src/components/global/header/headerDivider.ts"
+          }
+        }
+      ]
+    },
+    {
+      "kind": "javascript-module",
+      "path": "src/components/global/header/headerFlyout.ts",
+      "declarations": [
+        {
+          "kind": "class",
+          "description": "Component for header flyout items.",
+          "name": "HeaderFlyout",
+          "slots": [
+            {
+              "description": "Slot for flyout menu content.",
+              "name": "unnamed"
+            },
+            {
+              "description": "Slot for button/toggle content.",
+              "name": "button"
+            }
+          ],
+          "members": [
+            {
+              "kind": "field",
+              "name": "open",
+              "type": {
+                "text": "boolean"
+              },
+              "default": "false",
+              "description": "Flyout open state.",
+              "attribute": "open"
+            },
+            {
+              "kind": "field",
+              "name": "anchorLeft",
+              "type": {
+                "text": "boolean"
+              },
+              "default": "false",
+              "description": "Anchor flyout menu to the left edge of the button instead of the right edge.",
+              "attribute": "anchorLeft"
+            },
+            {
+              "kind": "field",
+              "name": "hideArrow",
+              "type": {
+                "text": "boolean"
+              },
+              "default": "false",
+              "description": "Hides the arrow.",
+              "attribute": "hideArrow"
+            },
+            {
+              "kind": "field",
+              "name": "label",
+              "type": {
+                "text": "string"
+              },
+              "default": "''",
+              "description": "Menu & button label.",
+              "attribute": "label"
+            },
+            {
+              "kind": "field",
+              "name": "hideMenuLabel",
+              "type": {
+                "text": "boolean"
+              },
+              "default": "false",
+              "description": "Hide the label at the top of the flyout menu.",
+              "attribute": "hideMenuLabel"
+            },
+            {
+              "kind": "field",
+              "name": "hideButtonLabel",
+              "type": {
+                "text": "boolean"
+              },
+              "default": "false",
+              "description": "Hide the label in the mobile button.",
+              "attribute": "hideButtonLabel"
+            },
+            {
+              "kind": "field",
+              "name": "assistiveText",
+              "type": {
+                "text": "string"
+              },
+              "default": "''",
+              "description": "DEPRECATED. Use `label` instead.\nButton assistive text, title + aria-label.",
+              "attribute": "assistiveText"
+            },
+            {
+              "kind": "field",
+              "name": "href",
+              "type": {
+                "text": "string"
+              },
+              "default": "''",
+              "description": "Turns the button into a link.",
+              "attribute": "href"
+            },
+            {
+              "kind": "field",
+              "name": "backText",
+              "type": {
+                "text": "string"
+              },
+              "default": "'Back'",
+              "description": "Text for mobile \"Back\" button.",
+              "attribute": "backText"
+            },
+            {
+              "kind": "method",
+              "name": "_handleBack",
+              "privacy": "private"
+            },
+            {
+              "kind": "method",
+              "name": "handleClick",
+              "privacy": "private"
+            },
+            {
+              "kind": "method",
+              "name": "handleClickOut",
+              "privacy": "private",
+              "parameters": [
+                {
+                  "name": "e",
+                  "type": {
+                    "text": "Event"
+                  }
+                }
+              ]
+            },
+            {
+              "kind": "method",
+              "name": "_handleOverlayClick",
+              "privacy": "private"
+            }
+          ],
+          "attributes": [
+            {
+              "name": "open",
+              "type": {
+                "text": "boolean"
+              },
+              "default": "false",
+              "description": "Flyout open state.",
+              "fieldName": "open"
+            },
+            {
+              "name": "anchorLeft",
+              "type": {
+                "text": "boolean"
+              },
+              "default": "false",
+              "description": "Anchor flyout menu to the left edge of the button instead of the right edge.",
+              "fieldName": "anchorLeft"
+            },
+            {
+              "name": "hideArrow",
+              "type": {
+                "text": "boolean"
+              },
+              "default": "false",
+              "description": "Hides the arrow.",
+              "fieldName": "hideArrow"
+            },
+            {
+              "name": "label",
+              "type": {
+                "text": "string"
+              },
+              "default": "''",
+              "description": "Menu & button label.",
+              "fieldName": "label"
+            },
+            {
+              "name": "hideMenuLabel",
+              "type": {
+                "text": "boolean"
+              },
+              "default": "false",
+              "description": "Hide the label at the top of the flyout menu.",
+              "fieldName": "hideMenuLabel"
+            },
+            {
+              "name": "hideButtonLabel",
+              "type": {
+                "text": "boolean"
+              },
+              "default": "false",
+              "description": "Hide the label in the mobile button.",
+              "fieldName": "hideButtonLabel"
+            },
+            {
+              "name": "assistiveText",
+              "type": {
+                "text": "string"
+              },
+              "default": "''",
+              "description": "DEPRECATED. Use `label` instead.\nButton assistive text, title + aria-label.",
+              "fieldName": "assistiveText"
+            },
+            {
+              "name": "href",
+              "type": {
+                "text": "string"
+              },
+              "default": "''",
+              "description": "Turns the button into a link.",
+              "fieldName": "href"
+            },
+            {
+              "name": "backText",
+              "type": {
+                "text": "string"
+              },
+              "default": "'Back'",
+              "description": "Text for mobile \"Back\" button.",
+              "fieldName": "backText"
+            }
+          ],
+          "superclass": {
+            "name": "LitElement",
+            "package": "lit"
+          },
+          "tagName": "kyn-header-flyout",
+          "customElement": true
+        }
+      ],
+      "exports": [
+        {
+          "kind": "js",
+          "name": "HeaderFlyout",
+          "declaration": {
+            "name": "HeaderFlyout",
+            "module": "src/components/global/header/headerFlyout.ts"
+          }
+        },
+        {
+          "kind": "custom-element-definition",
+          "name": "kyn-header-flyout",
+          "declaration": {
+            "name": "HeaderFlyout",
+            "module": "src/components/global/header/headerFlyout.ts"
+          }
+        }
+      ]
+    },
+    {
+      "kind": "javascript-module",
+      "path": "src/components/global/header/headerFlyouts.ts",
+      "declarations": [
+        {
+          "kind": "class",
+          "description": "Container for header-flyout components.",
+          "name": "HeaderFlyouts",
+          "slots": [
+            {
+              "description": "Slot for header-flyout components.",
+              "name": "unnamed"
+            }
+          ],
+          "members": [
+            {
+              "kind": "field",
+              "name": "open",
+              "type": {
+                "text": "boolean"
+              },
+              "default": "false",
+              "attribute": "open"
+            },
+            {
+              "kind": "method",
+              "name": "_toggleOpen",
+              "privacy": "private"
+            },
+            {
+              "kind": "method",
+              "name": "_handleClickOut",
+              "privacy": "private",
+              "parameters": [
+                {
+                  "name": "e",
+                  "type": {
+                    "text": "Event"
+                  }
+                }
+              ]
+            }
+          ],
+          "attributes": [
+            {
+              "name": "open",
+              "type": {
+                "text": "boolean"
+              },
+              "default": "false",
+              "fieldName": "open"
+            }
+          ],
+          "superclass": {
+            "name": "LitElement",
+            "package": "lit"
+          },
+          "tagName": "kyn-header-flyouts",
+          "customElement": true
+        }
+      ],
+      "exports": [
+        {
+          "kind": "js",
+          "name": "HeaderFlyouts",
+          "declaration": {
+            "name": "HeaderFlyouts",
+            "module": "src/components/global/header/headerFlyouts.ts"
+          }
+        },
+        {
+          "kind": "custom-element-definition",
+          "name": "kyn-header-flyouts",
+          "declaration": {
+            "name": "HeaderFlyouts",
+            "module": "src/components/global/header/headerFlyouts.ts"
+          }
+        }
+      ]
+    },
+    {
+      "kind": "javascript-module",
+      "path": "src/components/global/header/headerLink.ts",
+      "declarations": [
+        {
+          "kind": "class",
+          "description": "Component for navigation links within the Header.",
+          "name": "HeaderLink",
+          "slots": [
+            {
+              "description": "Slot for link text/content.",
+              "name": "unnamed"
+            },
+            {
+              "description": "Slot for sublinks (up to two levels).",
+              "name": "links"
+            }
+          ],
+          "members": [
+            {
+              "kind": "field",
+              "name": "open",
+              "type": {
+                "text": "boolean"
+              },
+              "default": "false",
+              "description": "Link open state.",
+              "attribute": "open"
+            },
+            {
+              "kind": "field",
+              "name": "href",
+              "type": {
+                "text": "string"
+              },
+              "default": "''",
+              "description": "Link url.",
+              "attribute": "href"
+            },
+            {
+              "kind": "field",
+              "name": "target",
+              "default": "'_self'",
+              "type": {
+                "text": "'_self'"
+              },
+              "description": "Defines a target attribute for where to load the URL. Possible options include \"_self\" (default), \"_blank\", \"_parent\", \"_top\"",
+              "attribute": "target"
+            },
+            {
+              "kind": "field",
+              "name": "rel",
+              "type": {
+                "text": "string"
+              },
+              "default": "''",
+              "description": "Defines a relationship between a linked resource and the document. An empty string (default) means no particular relationship",
+              "attribute": "rel"
+            },
+            {
+              "kind": "field",
+              "name": "isActive",
+              "type": {
+                "text": "boolean"
+              },
+              "default": "false",
+              "description": "Link active state, for example when URL path matches link href.",
+              "attribute": "isActive"
+            },
+            {
+              "kind": "field",
+              "name": "divider",
+              "type": {
+                "text": "boolean"
+              },
+              "default": "false",
+              "description": "DEPRECATED. Adds a 1px shadow to the bottom of the link.",
+              "attribute": "divider"
+            },
+            {
+              "kind": "field",
+              "name": "searchLabel",
+              "type": {
+                "text": "string"
+              },
+              "default": "'Search'",
+              "description": "Label for sub-menu link search input, which is visible with > 5 sub-links.",
+              "attribute": "searchLabel"
+            },
+            {
+              "kind": "field",
+              "name": "backText",
+              "type": {
+                "text": "string"
+              },
+              "default": "'Back'",
+              "description": "Text for mobile \"Back\" button.",
+              "attribute": "backText"
+            },
+            {
+              "kind": "field",
+              "name": "_searchTerm",
+              "type": {
+                "text": "string"
+              },
+              "default": "''",
+              "description": "Text for mobile \"Back\" button."
+            },
+            {
+              "kind": "method",
+              "name": "_handleSearch",
+              "privacy": "private",
+              "parameters": [
+                {
+                  "name": "e",
+                  "type": {
+                    "text": "any"
+                  }
+                }
+              ]
+            },
+            {
+              "kind": "method",
+              "name": "_searchFilter",
+              "privacy": "private"
+            },
+            {
+              "kind": "method",
+              "name": "_handleBack",
+              "privacy": "private"
+            },
+            {
+              "kind": "method",
+              "name": "_handleLinksSlotChange",
+              "privacy": "private"
+            },
+            {
+              "kind": "method",
+              "name": "handlePointerEnter",
+              "privacy": "private",
+              "parameters": [
+                {
+                  "name": "e",
+                  "type": {
+                    "text": "PointerEvent"
+                  }
+                }
+              ]
+            },
+            {
+              "kind": "method",
+              "name": "handlePointerLeave",
+              "privacy": "private",
+              "parameters": [
+                {
+                  "name": "e",
+                  "type": {
+                    "text": "PointerEvent"
+                  }
+                }
+              ]
+            },
+            {
+              "kind": "method",
+              "name": "handleClick",
+              "privacy": "private",
+              "parameters": [
+                {
+                  "name": "e",
+                  "type": {
+                    "text": "Event"
+                  }
+                }
+              ]
+            },
+            {
+              "kind": "method",
+              "name": "handleClickOut",
+              "privacy": "private",
+              "parameters": [
+                {
+                  "name": "e",
+                  "type": {
+                    "text": "Event"
+                  }
+                }
+              ]
+            },
+            {
+              "kind": "method",
+              "name": "determineLevel",
+              "privacy": "private"
+            },
+            {
+              "kind": "method",
+              "name": "_positionMenu",
+              "privacy": "private"
+            }
+          ],
+          "events": [
+            {
+              "description": "Captures the click event and emits the original event details.",
+              "name": "on-click"
+            }
+          ],
+          "attributes": [
+            {
+              "name": "open",
+              "type": {
+                "text": "boolean"
+              },
+              "default": "false",
+              "description": "Link open state.",
+              "fieldName": "open"
+            },
+            {
+              "name": "href",
+              "type": {
+                "text": "string"
+              },
+              "default": "''",
+              "description": "Link url.",
+              "fieldName": "href"
+            },
+            {
+              "name": "target",
+              "default": "'_self'",
+              "type": {
+                "text": "'_self'"
+              },
+              "description": "Defines a target attribute for where to load the URL. Possible options include \"_self\" (default), \"_blank\", \"_parent\", \"_top\"",
+              "fieldName": "target"
+            },
+            {
+              "name": "rel",
+              "type": {
+                "text": "string"
+              },
+              "default": "''",
+              "description": "Defines a relationship between a linked resource and the document. An empty string (default) means no particular relationship",
+              "fieldName": "rel"
+            },
+            {
+              "name": "isActive",
+              "type": {
+                "text": "boolean"
+              },
+              "default": "false",
+              "description": "Link active state, for example when URL path matches link href.",
+              "fieldName": "isActive"
+            },
+            {
+              "name": "divider",
+              "type": {
+                "text": "boolean"
+              },
+              "default": "false",
+              "description": "DEPRECATED. Adds a 1px shadow to the bottom of the link.",
+              "fieldName": "divider"
+            },
+            {
+              "name": "searchLabel",
+              "type": {
+                "text": "string"
+              },
+              "default": "'Search'",
+              "description": "Label for sub-menu link search input, which is visible with > 5 sub-links.",
+              "fieldName": "searchLabel"
+            },
+            {
+              "name": "backText",
+              "type": {
+                "text": "string"
+              },
+              "default": "'Back'",
+              "description": "Text for mobile \"Back\" button.",
+              "fieldName": "backText"
+            }
+          ],
+          "superclass": {
+            "name": "LitElement",
+            "package": "lit"
+          },
+          "tagName": "kyn-header-link",
+          "customElement": true
+        }
+      ],
+      "exports": [
+        {
+          "kind": "js",
+          "name": "HeaderLink",
+          "declaration": {
+            "name": "HeaderLink",
+            "module": "src/components/global/header/headerLink.ts"
+          }
+        },
+        {
+          "kind": "custom-element-definition",
+          "name": "kyn-header-link",
+          "declaration": {
+            "name": "HeaderLink",
+            "module": "src/components/global/header/headerLink.ts"
+          }
+        }
+      ]
+    },
+    {
+      "kind": "javascript-module",
+      "path": "src/components/global/header/headerNav.ts",
+      "declarations": [
+        {
+          "kind": "class",
+          "description": "Container for header navigation links.",
+          "name": "HeaderNav",
+          "slots": [
+            {
+              "description": "This element has a slot.",
+              "name": "unnamed"
+            }
+          ],
+          "members": [
+            {
+              "kind": "field",
+              "name": "slot",
+              "type": {
+                "text": "string"
+              },
+              "default": "'left'",
+              "description": "Force correct slot",
+              "attribute": "slot",
+              "reflects": true
+            },
+            {
+              "kind": "method",
+              "name": "_toggleMenuOpen",
+              "privacy": "private"
+            },
+            {
+              "kind": "method",
+              "name": "_handleClickOut",
+              "privacy": "private",
+              "parameters": [
+                {
+                  "name": "e",
+                  "type": {
+                    "text": "Event"
+                  }
+                }
+              ]
+            },
+            {
+              "kind": "method",
+              "name": "_handleOverlayClick",
+              "privacy": "private"
+            }
+          ],
+          "attributes": [
+            {
+              "name": "slot",
+              "type": {
+                "text": "string"
+              },
+              "default": "'left'",
+              "description": "Force correct slot",
+              "fieldName": "slot"
+            }
+          ],
+          "superclass": {
+            "name": "LitElement",
+            "package": "lit"
+          },
+          "tagName": "kyn-header-nav",
+          "customElement": true
+        }
+      ],
+      "exports": [
+        {
+          "kind": "js",
+          "name": "HeaderNav",
+          "declaration": {
+            "name": "HeaderNav",
+            "module": "src/components/global/header/headerNav.ts"
+          }
+        },
+        {
+          "kind": "custom-element-definition",
+          "name": "kyn-header-nav",
+          "declaration": {
+            "name": "HeaderNav",
+            "module": "src/components/global/header/headerNav.ts"
+          }
+        }
+      ]
+    },
+    {
+      "kind": "javascript-module",
+      "path": "src/components/global/header/headerNotificationPanel.ts",
+      "declarations": [
+        {
+          "kind": "class",
+          "description": "Component for notification panel within the Header.",
+          "name": "HeaderNotificationPanel",
+          "slots": [
+            {
+              "description": "Slot for panel menu",
+              "name": "menu-slot"
+            },
+            {
+              "description": "Slot for notification content.",
+              "name": "unnamed"
+            }
+          ],
+          "members": [
+            {
+              "kind": "field",
+              "name": "panelTitle",
+              "type": {
+                "text": "string"
+              },
+              "default": "''",
+              "description": "Notification panel Title.",
+              "attribute": "panelTitle"
+            },
+            {
+              "kind": "field",
+              "name": "panelFooterBtnText",
+              "type": {
+                "text": "string"
+              },
+              "default": "''",
+              "description": "Notification panel footer button text.",
+              "attribute": "panelFooterBtnText"
+            },
+            {
+              "kind": "field",
+              "name": "hidePanelFooter",
+              "type": {
+                "text": "boolean"
+              },
+              "default": "false",
+              "description": "Hide notification panel footer",
+              "attribute": "hidePanelFooter"
+            },
+            {
+              "kind": "method",
+              "name": "_handlefooterBtnEvent",
+              "privacy": "private",
+              "parameters": [
+                {
+                  "name": "e",
+                  "type": {
+                    "text": "any"
+                  }
+                }
+              ]
+            }
+          ],
+          "events": [
+            {
+              "description": "Emits the panel footer button event.",
+              "name": "on-footer-btn-click"
+            }
+          ],
+          "attributes": [
+            {
+              "name": "panelTitle",
+              "type": {
+                "text": "string"
+              },
+              "default": "''",
+              "description": "Notification panel Title.",
+              "fieldName": "panelTitle"
+            },
+            {
+              "name": "panelFooterBtnText",
+              "type": {
+                "text": "string"
+              },
+              "default": "''",
+              "description": "Notification panel footer button text.",
+              "fieldName": "panelFooterBtnText"
+            },
+            {
+              "name": "hidePanelFooter",
+              "type": {
+                "text": "boolean"
+              },
+              "default": "false",
+              "description": "Hide notification panel footer",
+              "fieldName": "hidePanelFooter"
+            }
+          ],
+          "superclass": {
+            "name": "LitElement",
+            "package": "lit"
+          },
+          "tagName": "kyn-header-notification-panel",
+          "customElement": true
+        }
+      ],
+      "exports": [
+        {
+          "kind": "js",
+          "name": "HeaderNotificationPanel",
+          "declaration": {
+            "name": "HeaderNotificationPanel",
+            "module": "src/components/global/header/headerNotificationPanel.ts"
+          }
+        },
+        {
+          "kind": "custom-element-definition",
+          "name": "kyn-header-notification-panel",
+          "declaration": {
+            "name": "HeaderNotificationPanel",
+            "module": "src/components/global/header/headerNotificationPanel.ts"
+          }
+        }
+      ]
+    },
+    {
+      "kind": "javascript-module",
+      "path": "src/components/global/header/headerPanel.ts",
+      "declarations": [
+        {
+          "kind": "class",
+          "description": "DEPRECATED. Header fly-out panel.",
+          "name": "HeaderPanel",
+          "slots": [
+            {
+              "description": "Slot for panel content.",
+              "name": "unnamed"
+            },
+            {
+              "description": "Slot for button icon.",
+              "name": "button"
+            }
+          ],
+          "members": [
+            {
+              "kind": "field",
+              "name": "right",
+              "type": {
+                "text": "boolean"
+              },
+              "default": "false",
+              "description": "Panel extends from right instead of left.",
+              "attribute": "right"
+            },
+            {
+              "kind": "field",
+              "name": "open",
+              "type": {
+                "text": "boolean"
+              },
+              "default": "false",
+              "description": "Panel open state.",
+              "attribute": "open"
+            },
+            {
+              "kind": "field",
+              "name": "heading",
+              "type": {
+                "text": "string"
+              },
+              "default": "''",
+              "description": "Panel heading.",
+              "attribute": "heading"
+            },
+            {
+              "kind": "field",
+              "name": "openText",
+              "type": {
+                "text": "string"
+              },
+              "default": "'Open Panel'",
+              "description": "Open button assistive text.",
+              "attribute": "openText"
+            },
+            {
+              "kind": "field",
+              "name": "closeText",
+              "type": {
+                "text": "string"
+              },
+              "default": "'Close Panel'",
+              "description": "Close button assistive text.",
+              "attribute": "closeText"
+            },
+            {
+              "kind": "method",
+              "name": "togglePanel",
+              "privacy": "private"
+            },
+            {
+              "kind": "method",
+              "name": "handleClickOut",
+              "privacy": "private",
+              "parameters": [
+                {
+                  "name": "e",
+                  "type": {
+                    "text": "Event"
+                  }
+                }
+              ]
+            }
+          ],
+          "attributes": [
+            {
+              "name": "right",
+              "type": {
+                "text": "boolean"
+              },
+              "default": "false",
+              "description": "Panel extends from right instead of left.",
+              "fieldName": "right"
+            },
+            {
+              "name": "open",
+              "type": {
+                "text": "boolean"
+              },
+              "default": "false",
+              "description": "Panel open state.",
+              "fieldName": "open"
+            },
+            {
+              "name": "heading",
+              "type": {
+                "text": "string"
+              },
+              "default": "''",
+              "description": "Panel heading.",
+              "fieldName": "heading"
+            },
+            {
+              "name": "openText",
+              "type": {
+                "text": "string"
+              },
+              "default": "'Open Panel'",
+              "description": "Open button assistive text.",
+              "fieldName": "openText"
+            },
+            {
+              "name": "closeText",
+              "type": {
+                "text": "string"
+              },
+              "default": "'Close Panel'",
+              "description": "Close button assistive text.",
+              "fieldName": "closeText"
+            }
+          ],
+          "superclass": {
+            "name": "LitElement",
+            "package": "lit"
+          },
+          "tagName": "kyn-header-panel",
+          "customElement": true
+        }
+      ],
+      "exports": [
+        {
+          "kind": "js",
+          "name": "HeaderPanel",
+          "declaration": {
+            "name": "HeaderPanel",
+            "module": "src/components/global/header/headerPanel.ts"
+          }
+        },
+        {
+          "kind": "custom-element-definition",
+          "name": "kyn-header-panel",
+          "declaration": {
+            "name": "HeaderPanel",
+            "module": "src/components/global/header/headerPanel.ts"
+          }
+        }
+      ]
+    },
+    {
+      "kind": "javascript-module",
+      "path": "src/components/global/header/headerPanelLink.ts",
+      "declarations": [
+        {
+          "kind": "class",
+          "description": "Header fly-out panel link.",
+          "name": "HeaderPanelLink",
+          "slots": [
+            {
+              "description": "Slot for link text/content.",
+              "name": "unnamed"
+            }
+          ],
+          "members": [
+            {
+              "kind": "field",
+              "name": "href",
+              "type": {
+                "text": "string"
+              },
+              "default": "''",
+              "description": "Link url.",
+              "attribute": "href"
+            },
+            {
+              "kind": "field",
+              "name": "target",
+              "default": "'_self'",
+              "type": {
+                "text": "'_self'"
+              },
+              "description": "Defines a target attribute for where to load the URL. Possible options include \"_self\" (default), \"_blank\", \"_parent\", \"_top\"",
+              "attribute": "target"
+            },
+            {
+              "kind": "field",
+              "name": "rel",
+              "type": {
+                "text": "string"
+              },
+              "default": "''",
+              "description": "Defines a relationship between a linked resource and the document. An empty string (default) means no particular relationship",
+              "attribute": "rel"
+            },
+            {
+              "kind": "method",
+              "name": "handleClick",
+              "privacy": "private",
+              "parameters": [
+                {
+                  "name": "e",
+                  "type": {
+                    "text": "Event"
+                  }
+                }
+              ]
+            }
+          ],
+          "events": [
+            {
+              "description": "Captures the click event and emits the original event details.",
+              "name": "on-click"
+            }
+          ],
+          "attributes": [
+            {
+              "name": "href",
+              "type": {
+                "text": "string"
+              },
+              "default": "''",
+              "description": "Link url.",
+              "fieldName": "href"
+            },
+            {
+              "name": "target",
+              "default": "'_self'",
+              "type": {
+                "text": "'_self'"
+              },
+              "description": "Defines a target attribute for where to load the URL. Possible options include \"_self\" (default), \"_blank\", \"_parent\", \"_top\"",
+              "fieldName": "target"
+            },
+            {
+              "name": "rel",
+              "type": {
+                "text": "string"
+              },
+              "default": "''",
+              "description": "Defines a relationship between a linked resource and the document. An empty string (default) means no particular relationship",
+              "fieldName": "rel"
+            }
+          ],
+          "superclass": {
+            "name": "LitElement",
+            "package": "lit"
+          },
+          "tagName": "kyn-header-panel-link",
+          "customElement": true
+        }
+      ],
+      "exports": [
+        {
+          "kind": "js",
+          "name": "HeaderPanelLink",
+          "declaration": {
+            "name": "HeaderPanelLink",
+            "module": "src/components/global/header/headerPanelLink.ts"
+          }
+        },
+        {
+          "kind": "custom-element-definition",
+          "name": "kyn-header-panel-link",
+          "declaration": {
+            "name": "HeaderPanelLink",
+            "module": "src/components/global/header/headerPanelLink.ts"
+          }
+        }
+      ]
+    },
+    {
+      "kind": "javascript-module",
+      "path": "src/components/global/header/headerUserProfile.ts",
+      "declarations": [
+        {
+          "kind": "class",
+          "description": "Header user profile.",
+          "name": "HeaderUserProfile",
+          "slots": [
+            {
+              "description": "Slot for the profile picture img.",
+              "name": "unnamed"
+            }
+          ],
+          "members": [
+            {
+              "kind": "field",
+              "name": "name",
+              "type": {
+                "text": "string"
+              },
+              "default": "''",
+              "description": "The user's name.",
+              "attribute": "name"
+            },
+            {
+              "kind": "field",
+              "name": "subtitle",
+              "type": {
+                "text": "string"
+              },
+              "default": "''",
+              "description": "The user's job title, or subtext.",
+              "attribute": "subtitle"
+            },
+            {
+              "kind": "field",
+              "name": "email",
+              "type": {
+                "text": "string"
+              },
+              "default": "''",
+              "description": "The user's email address.",
+              "attribute": "email"
+            },
+            {
+              "kind": "field",
+              "name": "profileLink",
+              "type": {
+                "text": "string"
+              },
+              "default": "''",
+              "description": "View profile link URL.",
+              "attribute": "profileLink"
+            },
+            {
+              "kind": "field",
+              "name": "profileLinkText",
+              "type": {
+                "text": "string"
+              },
+              "default": "'View Profile'",
+              "description": "View Profile link text.",
+              "attribute": "profileLinkText"
+            },
+            {
+              "kind": "method",
+              "name": "_handleProfileClick",
+              "privacy": "private",
+              "parameters": [
+                {
+                  "name": "e",
+                  "type": {
+                    "text": "any"
+                  }
+                }
+              ]
+            }
+          ],
+          "events": [
+            {
+              "description": "Captures the view profile link click event and emits the original event details.",
+              "name": "on-profile-link-click"
+            }
+          ],
+          "attributes": [
+            {
+              "name": "name",
+              "type": {
+                "text": "string"
+              },
+              "default": "''",
+              "description": "The user's name.",
+              "fieldName": "name"
+            },
+            {
+              "name": "subtitle",
+              "type": {
+                "text": "string"
+              },
+              "default": "''",
+              "description": "The user's job title, or subtext.",
+              "fieldName": "subtitle"
+            },
+            {
+              "name": "email",
+              "type": {
+                "text": "string"
+              },
+              "default": "''",
+              "description": "The user's email address.",
+              "fieldName": "email"
+            },
+            {
+              "name": "profileLink",
+              "type": {
+                "text": "string"
+              },
+              "default": "''",
+              "description": "View profile link URL.",
+              "fieldName": "profileLink"
+            },
+            {
+              "name": "profileLinkText",
+              "type": {
+                "text": "string"
+              },
+              "default": "'View Profile'",
+              "description": "View Profile link text.",
+              "fieldName": "profileLinkText"
+            }
+          ],
+          "superclass": {
+            "name": "LitElement",
+            "package": "lit"
+          },
+          "tagName": "kyn-header-user-profile",
+          "customElement": true
+        }
+      ],
+      "exports": [
+        {
+          "kind": "js",
+          "name": "HeaderUserProfile",
+          "declaration": {
+            "name": "HeaderUserProfile",
+            "module": "src/components/global/header/headerUserProfile.ts"
+          }
+        },
+        {
+          "kind": "custom-element-definition",
+          "name": "kyn-header-user-profile",
+          "declaration": {
+            "name": "HeaderUserProfile",
+            "module": "src/components/global/header/headerUserProfile.ts"
+          }
+        }
+      ]
+    },
+    {
+      "kind": "javascript-module",
+      "path": "src/components/global/header/index.ts",
+      "declarations": [],
+      "exports": [
+        {
+          "kind": "js",
+          "name": "Header",
+          "declaration": {
+            "name": "Header",
+            "module": "./header"
+          }
+        },
+        {
+          "kind": "js",
+          "name": "HeaderNav",
+          "declaration": {
+            "name": "HeaderNav",
+            "module": "./headerNav"
+          }
+        },
+        {
+          "kind": "js",
+          "name": "HeaderLink",
+          "declaration": {
+            "name": "HeaderLink",
+            "module": "./headerLink"
+          }
+        },
+        {
+          "kind": "js",
+          "name": "HeaderCategory",
+          "declaration": {
+            "name": "HeaderCategory",
+            "module": "./headerCategory"
+          }
+        },
+        {
+          "kind": "js",
+          "name": "HeaderDivider",
+          "declaration": {
+            "name": "HeaderDivider",
+            "module": "./headerDivider"
+          }
+        },
+        {
+          "kind": "js",
+          "name": "HeaderFlyouts",
+          "declaration": {
+            "name": "HeaderFlyouts",
+            "module": "./headerFlyouts"
+          }
+        },
+        {
+          "kind": "js",
+          "name": "HeaderFlyout",
+          "declaration": {
+            "name": "HeaderFlyout",
+            "module": "./headerFlyout"
+          }
+        },
+        {
+          "kind": "js",
+          "name": "HeaderUserProfile",
+          "declaration": {
+            "name": "HeaderUserProfile",
+            "module": "./headerUserProfile"
+          }
+        },
+        {
+          "kind": "js",
+          "name": "HeaderAvatar",
+          "declaration": {
+            "name": "HeaderAvatar",
+            "module": "./headerAvatar"
+          }
+        },
+        {
+          "kind": "js",
+          "name": "HeaderPanel",
+          "declaration": {
+            "name": "HeaderPanel",
+            "module": "./headerPanel"
+          }
+        },
+        {
+          "kind": "js",
+          "name": "HeaderPanelLink",
+          "declaration": {
+            "name": "HeaderPanelLink",
+            "module": "./headerPanelLink"
+          }
+        },
+        {
+          "kind": "js",
+          "name": "HeaderNotificationPanel",
+          "declaration": {
+            "name": "HeaderNotificationPanel",
+            "module": "./headerNotificationPanel"
+          }
+        }
+      ]
+    },
+    {
+      "kind": "javascript-module",
+      "path": "src/components/global/localNav/index.ts",
+      "declarations": [],
+      "exports": [
+        {
+          "kind": "js",
+          "name": "LocalNav",
+          "declaration": {
+            "name": "LocalNav",
+            "module": "./localNav"
+          }
+        },
+        {
+          "kind": "js",
+          "name": "LocalNavLink",
+          "declaration": {
+            "name": "LocalNavLink",
+            "module": "./localNavLink"
+          }
+        }
+      ]
+    },
+    {
+      "kind": "javascript-module",
+      "path": "src/components/global/localNav/localNav.ts",
+      "declarations": [
+        {
+          "kind": "class",
+          "description": "The global Side Navigation component.",
+          "name": "LocalNav",
+          "slots": [
+            {
+              "description": "The default slot, for local nav links.",
+              "name": "unnamed"
+            }
+          ],
+          "members": [
+            {
+              "kind": "field",
+              "name": "pinned",
+              "type": {
+                "text": "boolean"
+              },
+              "default": "false",
+              "description": "Local nav pinned state.",
+              "attribute": "pinned"
+            },
+            {
+              "kind": "field",
+              "name": "pinText",
+              "type": {
+                "text": "string"
+              },
+              "default": "'Pin'",
+              "description": "Pin open button assistive text.",
+              "attribute": "pinText"
+            },
+            {
+              "kind": "field",
+              "name": "unpinText",
+              "type": {
+                "text": "string"
+              },
+              "default": "'Unpin'",
+              "description": "Unpin button assistive text.",
+              "attribute": "unpinText"
+            },
+            {
+              "kind": "field",
+              "name": "textStrings",
+              "type": {
+                "text": "object"
+              },
+              "default": "{\n    toggleMenu: 'Toggle Menu',\n    collapse: 'Collapse',\n    menu: 'Menu',\n  }",
+              "description": "Menu toggle button assistive text.",
+              "attribute": "textStrings"
+            },
+            {
+              "kind": "method",
+              "name": "_handleNavToggle",
+              "privacy": "private",
+              "parameters": [
+                {
+                  "name": "e",
+                  "type": {
+                    "text": "Event"
+                  }
+                }
+              ]
+            },
+            {
+              "kind": "method",
+              "name": "_handleMobileNavToggle",
+              "privacy": "private"
+            },
+            {
+              "kind": "method",
+              "name": "handlePointerEnter",
+              "privacy": "private",
+              "parameters": [
+                {
+                  "name": "e",
+                  "type": {
+                    "text": "PointerEvent"
+                  }
+                }
+              ]
+            },
+            {
+              "kind": "method",
+              "name": "handlePointerLeave",
+              "privacy": "private",
+              "parameters": [
+                {
+                  "name": "e",
+                  "type": {
+                    "text": "PointerEvent"
+                  }
+                }
+              ]
+            },
+            {
+              "kind": "method",
+              "name": "_updateChildren",
+              "privacy": "private"
+            },
+            {
+              "kind": "method",
+              "name": "handleSlotChange",
+              "privacy": "private"
+            },
+            {
+              "kind": "method",
+              "name": "_handleLinkActive",
+              "privacy": "private",
+              "parameters": [
+                {
+                  "name": "e",
+                  "type": {
+                    "text": "any"
+                  }
+                }
+              ]
+            },
+            {
+              "kind": "method",
+              "name": "_handleClickOut",
+              "privacy": "private",
+              "parameters": [
+                {
+                  "name": "e",
+                  "type": {
+                    "text": "Event"
+                  }
+                }
+              ]
+            }
+          ],
+          "events": [
+            {
+              "description": "Captures the click event and emits the open state and original event details.",
+              "name": "on-toggle"
+            }
+          ],
+          "attributes": [
+            {
+              "name": "pinned",
+              "type": {
+                "text": "boolean"
+              },
+              "default": "false",
+              "description": "Local nav pinned state.",
+              "fieldName": "pinned"
+            },
+            {
+              "name": "pinText",
+              "type": {
+                "text": "string"
+              },
+              "default": "'Pin'",
+              "description": "Pin open button assistive text.",
+              "fieldName": "pinText"
+            },
+            {
+              "name": "unpinText",
+              "type": {
+                "text": "string"
+              },
+              "default": "'Unpin'",
+              "description": "Unpin button assistive text.",
+              "fieldName": "unpinText"
+            },
+            {
+              "name": "textStrings",
+              "type": {
+                "text": "object"
+              },
+              "default": "{\n    toggleMenu: 'Toggle Menu',\n    collapse: 'Collapse',\n    menu: 'Menu',\n  }",
+              "description": "Menu toggle button assistive text.",
+              "fieldName": "textStrings"
+            }
+          ],
+          "superclass": {
+            "name": "LitElement",
+            "package": "lit"
+          },
+          "tagName": "kyn-local-nav",
+          "customElement": true
+        }
+      ],
+      "exports": [
+        {
+          "kind": "js",
+          "name": "LocalNav",
+          "declaration": {
+            "name": "LocalNav",
+            "module": "src/components/global/localNav/localNav.ts"
+          }
+        },
+        {
+          "kind": "custom-element-definition",
+          "name": "kyn-local-nav",
+          "declaration": {
+            "name": "LocalNav",
+            "module": "src/components/global/localNav/localNav.ts"
+          }
+        }
+      ]
+    },
+    {
+      "kind": "javascript-module",
+      "path": "src/components/global/localNav/localNavLink.ts",
+      "declarations": [
+        {
+          "kind": "class",
+          "description": "Link component for use in the global Side Navigation component.",
+          "name": "LocalNavLink",
+          "slots": [
+            {
+              "description": "The default slot, for the link text.",
+              "name": "unnamed"
+            },
+            {
+              "description": "Slot for an icon. Use 16px size.",
+              "name": "icon"
+            },
+            {
+              "description": "Slot for the next level of links, supports three levels.",
+              "name": "links"
+            }
+          ],
+          "members": [
+            {
+              "kind": "field",
+              "name": "href",
+              "type": {
+                "text": "string"
+              },
+              "default": "''",
+              "description": "Link url.",
+              "attribute": "href"
+            },
+            {
+              "kind": "field",
+              "name": "_expanded",
+              "type": {
+                "text": "boolean"
+              },
+              "default": "false",
+              "description": "Expanded state."
+            },
+            {
+              "kind": "field",
+              "name": "active",
+              "type": {
+                "text": "boolean"
+              },
+              "default": "false",
+              "description": "Active state.",
+              "attribute": "active",
+              "reflects": true
+            },
+            {
+              "kind": "field",
+              "name": "disabled",
+              "type": {
+                "text": "boolean"
+              },
+              "default": "false",
+              "description": "Disabled state.",
+              "attribute": "disabled"
+            },
+            {
+              "kind": "field",
+              "name": "backText",
+              "type": {
+                "text": "string"
+              },
+              "default": "'Back'",
+              "description": "Text for mobile \"Back\" button.",
+              "attribute": "backText"
+            },
+            {
+              "kind": "method",
+              "name": "_handleTextSlotChange",
+              "privacy": "private"
+            },
+            {
+              "kind": "method",
+              "name": "_getSlotText",
+              "privacy": "private"
+            },
+            {
+              "kind": "method",
+              "name": "_handleLinksSlotChange",
+              "privacy": "private"
+            },
+            {
+              "kind": "method",
+              "name": "updateChildren",
+              "privacy": "private"
+            },
+            {
+              "kind": "method",
+              "name": "determineLevel",
+              "privacy": "private"
+            },
+            {
+              "kind": "method",
+              "name": "handlePointerEnter",
+              "privacy": "private",
+              "parameters": [
+                {
+                  "name": "e",
+                  "type": {
+                    "text": "PointerEvent"
+                  }
+                }
+              ]
+            },
+            {
+              "kind": "method",
+              "name": "handlePointerLeave",
+              "privacy": "private",
+              "parameters": [
+                {
+                  "name": "e",
+                  "type": {
+                    "text": "PointerEvent"
+                  }
+                }
+              ]
+            },
+            {
+              "kind": "method",
+              "name": "_positionMenu",
+              "privacy": "private"
+            },
+            {
+              "kind": "method",
+              "name": "_handleBack",
+              "privacy": "private"
+            },
+            {
+              "kind": "method",
+              "name": "handleClick",
+              "privacy": "private",
+              "parameters": [
+                {
+                  "name": "e",
+                  "type": {
+                    "text": "Event"
+                  }
+                }
+              ]
+            },
+            {
+              "kind": "method",
+              "name": "_handleClickOut",
+              "privacy": "private",
+              "parameters": [
+                {
+                  "name": "e",
+                  "type": {
+                    "text": "Event"
+                  }
+                }
+              ]
+            }
+          ],
+          "events": [
+            {
+              "description": "Captures the click event and emits the original event, level, and if default was prevented.",
+              "name": "on-click"
+            }
+          ],
+          "attributes": [
+            {
+              "name": "href",
+              "type": {
+                "text": "string"
+              },
+              "default": "''",
+              "description": "Link url.",
+              "fieldName": "href"
+            },
+            {
+              "name": "active",
+              "type": {
+                "text": "boolean"
+              },
+              "default": "false",
+              "description": "Active state.",
+              "fieldName": "active"
+            },
+            {
+              "name": "disabled",
+              "type": {
+                "text": "boolean"
+              },
+              "default": "false",
+              "description": "Disabled state.",
+              "fieldName": "disabled"
+            },
+            {
+              "name": "backText",
+              "type": {
+                "text": "string"
+              },
+              "default": "'Back'",
+              "description": "Text for mobile \"Back\" button.",
+              "fieldName": "backText"
+            }
+          ],
+          "superclass": {
+            "name": "LitElement",
+            "package": "lit"
+          },
+          "tagName": "kyn-local-nav-link",
+          "customElement": true
+        }
+      ],
+      "exports": [
+        {
+          "kind": "js",
+          "name": "LocalNavLink",
+          "declaration": {
+            "name": "LocalNavLink",
+            "module": "src/components/global/localNav/localNavLink.ts"
+          }
+        },
+        {
+          "kind": "custom-element-definition",
+          "name": "kyn-local-nav-link",
+          "declaration": {
+            "name": "LocalNavLink",
+            "module": "src/components/global/localNav/localNavLink.ts"
+          }
+        }
+      ]
+    },
+    {
+      "kind": "javascript-module",
+      "path": "src/components/global/uiShell/index.ts",
+      "declarations": [],
+      "exports": [
+        {
+          "kind": "js",
+          "name": "UiShell",
+          "declaration": {
+            "name": "UiShell",
+            "module": "./uiShell"
+          }
+        }
+      ]
+    },
+    {
+      "kind": "javascript-module",
+      "path": "src/components/global/uiShell/uiShell.ts",
+      "declarations": [
+        {
+          "kind": "class",
+          "description": "Container to help with positioning and padding of the global elements such as: adds padding for the fixed Header and Local Nav, adds main content gutters, and makes Footer sticky. This takes the onus off of the consuming app to configure these values.",
+          "name": "UiShell",
+          "slots": [
+            {
+              "description": "Slot for global elements.",
+              "name": "unnamed"
+            }
+          ],
+          "members": [
+            {
+              "kind": "method",
+              "name": "handleSlotChange",
+              "privacy": "private"
+            }
+          ],
+          "superclass": {
+            "name": "LitElement",
+            "package": "lit"
+          },
+          "tagName": "kyn-ui-shell",
+          "customElement": true
+        }
+      ],
+      "exports": [
+        {
+          "kind": "js",
+          "name": "UiShell",
+          "declaration": {
+            "name": "UiShell",
+            "module": "src/components/global/uiShell/uiShell.ts"
+          }
+        },
+        {
+          "kind": "custom-element-definition",
+          "name": "kyn-ui-shell",
+          "declaration": {
+            "name": "UiShell",
+            "module": "src/components/global/uiShell/uiShell.ts"
+          }
+        }
+      ]
+    },
     {
       "kind": "javascript-module",
       "path": "src/components/reusable/blockCodeView/blockCodeView.ts",
@@ -605,6 +3114,350 @@
     },
     {
       "kind": "javascript-module",
+      "path": "src/components/reusable/card/card.ts",
+      "declarations": [
+        {
+          "kind": "class",
+          "description": "DEPRECATED. `kyn-card` Web Component.\nThis is deprecated and moved to Foundation.",
+          "name": "Card",
+          "slots": [
+            {
+              "description": "Slot for card contents.",
+              "name": "unnamed"
+            }
+          ],
+          "members": [
+            {
+              "kind": "field",
+              "name": "type",
+              "type": {
+                "text": "string"
+              },
+              "default": "'normal'",
+              "description": "Card Type. `'normal'` & `'clickable'`",
+              "attribute": "type"
+            },
+            {
+              "kind": "field",
+              "name": "href",
+              "type": {
+                "text": "string"
+              },
+              "default": "''",
+              "description": "Card link url for clickable cards.",
+              "attribute": "href"
+            },
+            {
+              "kind": "field",
+              "name": "rel",
+              "type": {
+                "text": "string"
+              },
+              "default": "''",
+              "description": "Use for Card type `'clickable'`. Defines a relationship between a linked resource and the document. An empty string (default) means no particular relationship.",
+              "attribute": "rel"
+            },
+            {
+              "kind": "field",
+              "name": "target",
+              "type": {
+                "text": "string"
+              },
+              "default": "'_self'",
+              "description": "Defines a target attribute for where to load the URL in case of clickable card. Possible options include \"_self\" (deafult), \"_blank\", \"_parent\", \"_top\"",
+              "attribute": "target"
+            },
+            {
+              "kind": "field",
+              "name": "hideBorder",
+              "type": {
+                "text": "boolean"
+              },
+              "default": "false",
+              "description": "Hide card border. Useful when clickable card use inside `<kyn-notification>` component.",
+              "attribute": "hideBorder"
+            },
+            {
+              "kind": "method",
+              "name": "handleClick",
+              "privacy": "private",
+              "parameters": [
+                {
+                  "name": "e",
+                  "type": {
+                    "text": "Event"
+                  }
+                }
+              ]
+            }
+          ],
+          "events": [
+            {
+              "description": "Captures the click event of clickable card and emits the original event details. Use `e.stopPropogation()` / `e.preventDefault()` for any internal clickable elements when card type is `'clickable'` to stop bubbling / prevent event.",
+              "name": "on-card-click"
+            }
+          ],
+          "attributes": [
+            {
+              "name": "type",
+              "type": {
+                "text": "string"
+              },
+              "default": "'normal'",
+              "description": "Card Type. `'normal'` & `'clickable'`",
+              "fieldName": "type"
+            },
+            {
+              "name": "href",
+              "type": {
+                "text": "string"
+              },
+              "default": "''",
+              "description": "Card link url for clickable cards.",
+              "fieldName": "href"
+            },
+            {
+              "name": "rel",
+              "type": {
+                "text": "string"
+              },
+              "default": "''",
+              "description": "Use for Card type `'clickable'`. Defines a relationship between a linked resource and the document. An empty string (default) means no particular relationship.",
+              "fieldName": "rel"
+            },
+            {
+              "name": "target",
+              "type": {
+                "text": "string"
+              },
+              "default": "'_self'",
+              "description": "Defines a target attribute for where to load the URL in case of clickable card. Possible options include \"_self\" (deafult), \"_blank\", \"_parent\", \"_top\"",
+              "fieldName": "target"
+            },
+            {
+              "name": "hideBorder",
+              "type": {
+                "text": "boolean"
+              },
+              "default": "false",
+              "description": "Hide card border. Useful when clickable card use inside `<kyn-notification>` component.",
+              "fieldName": "hideBorder"
+            }
+          ],
+          "superclass": {
+            "name": "LitElement",
+            "package": "lit"
+          },
+          "tagName": "kyn-card",
+          "customElement": true
+        }
+      ],
+      "exports": [
+        {
+          "kind": "js",
+          "name": "Card",
+          "declaration": {
+            "name": "Card",
+            "module": "src/components/reusable/card/card.ts"
+          }
+        },
+        {
+          "kind": "custom-element-definition",
+          "name": "kyn-card",
+          "declaration": {
+            "name": "Card",
+            "module": "src/components/reusable/card/card.ts"
+          }
+        }
+      ]
+    },
+    {
+      "kind": "javascript-module",
+      "path": "src/components/reusable/card/index.ts",
+      "declarations": [],
+      "exports": [
+        {
+          "kind": "js",
+          "name": "Card",
+          "declaration": {
+            "name": "Card",
+            "module": "./card"
+          }
+        },
+        {
+          "kind": "js",
+          "name": "VitalCardSkeleton",
+          "declaration": {
+            "name": "VitalCardSkeleton",
+            "module": "./vitalCard.skeleton"
+          }
+        },
+        {
+          "kind": "js",
+          "name": "InformationalCardSkeleton",
+          "declaration": {
+            "name": "InformationalCardSkeleton",
+            "module": "./informationalCard.skeleton"
+          }
+        }
+      ]
+    },
+    {
+      "kind": "javascript-module",
+      "path": "src/components/reusable/card/informationalCard.skeleton.ts",
+      "declarations": [
+        {
+          "kind": "class",
+          "description": "`kyn-info-card-skeleton` Web Component.\nA skeleton loading state for the informational card component that mirrors its structure.",
+          "name": "InformationalCardSkeleton",
+          "members": [
+            {
+              "kind": "field",
+              "name": "lines",
+              "type": {
+                "text": "number"
+              },
+              "default": "0",
+              "description": "Sets the number of body/description lines to show in the skeleton pattern example.",
+              "attribute": "lines"
+            },
+            {
+              "kind": "field",
+              "name": "thumbnailVisible",
+              "type": {
+                "text": "boolean | undefined"
+              },
+              "default": "false",
+              "description": "Sets show or hide thumbnail element.",
+              "attribute": "thumbnailVisible"
+            }
+          ],
+          "attributes": [
+            {
+              "name": "lines",
+              "type": {
+                "text": "number"
+              },
+              "default": "0",
+              "description": "Sets the number of body/description lines to show in the skeleton pattern example.",
+              "fieldName": "lines"
+            },
+            {
+              "name": "thumbnailVisible",
+              "type": {
+                "text": "boolean | undefined"
+              },
+              "default": "false",
+              "description": "Sets show or hide thumbnail element.",
+              "fieldName": "thumbnailVisible"
+            }
+          ],
+          "superclass": {
+            "name": "LitElement",
+            "package": "lit"
+          },
+          "tagName": "kyn-info-card-skeleton",
+          "customElement": true
+        }
+      ],
+      "exports": [
+        {
+          "kind": "js",
+          "name": "InformationalCardSkeleton",
+          "declaration": {
+            "name": "InformationalCardSkeleton",
+            "module": "src/components/reusable/card/informationalCard.skeleton.ts"
+          }
+        },
+        {
+          "kind": "custom-element-definition",
+          "name": "kyn-info-card-skeleton",
+          "declaration": {
+            "name": "InformationalCardSkeleton",
+            "module": "src/components/reusable/card/informationalCard.skeleton.ts"
+          }
+        }
+      ]
+    },
+    {
+      "kind": "javascript-module",
+      "path": "src/components/reusable/card/vitalCard.skeleton.ts",
+      "declarations": [
+        {
+          "kind": "class",
+          "description": "`kyn-vital-card-skeleton` Web Component.\nA skeleton loading state for the vital card component that mirrors its structure.",
+          "name": "VitalCardSkeleton",
+          "members": [
+            {
+              "kind": "field",
+              "name": "lines",
+              "type": {
+                "text": "number"
+              },
+              "default": "0",
+              "description": "Sets the number of body/description lines to show in the skeleton pattern example.",
+              "attribute": "lines"
+            },
+            {
+              "kind": "field",
+              "name": "thumbnailVisible",
+              "type": {
+                "text": "boolean | undefined"
+              },
+              "default": "false",
+              "description": "Sets show or hide thumbnail element.",
+              "attribute": "thumbnailVisible"
+            }
+          ],
+          "attributes": [
+            {
+              "name": "lines",
+              "type": {
+                "text": "number"
+              },
+              "default": "0",
+              "description": "Sets the number of body/description lines to show in the skeleton pattern example.",
+              "fieldName": "lines"
+            },
+            {
+              "name": "thumbnailVisible",
+              "type": {
+                "text": "boolean | undefined"
+              },
+              "default": "false",
+              "description": "Sets show or hide thumbnail element.",
+              "fieldName": "thumbnailVisible"
+            }
+          ],
+          "superclass": {
+            "name": "LitElement",
+            "package": "lit"
+          },
+          "tagName": "kyn-vital-card-skeleton",
+          "customElement": true
+        }
+      ],
+      "exports": [
+        {
+          "kind": "js",
+          "name": "VitalCardSkeleton",
+          "declaration": {
+            "name": "VitalCardSkeleton",
+            "module": "src/components/reusable/card/vitalCard.skeleton.ts"
+          }
+        },
+        {
+          "kind": "custom-element-definition",
+          "name": "kyn-vital-card-skeleton",
+          "declaration": {
+            "name": "VitalCardSkeleton",
+            "module": "src/components/reusable/card/vitalCard.skeleton.ts"
+          }
+        }
+      ]
+    },
+    {
+      "kind": "javascript-module",
       "path": "src/components/reusable/checkbox/checkbox.ts",
       "declarations": [
         {
@@ -1197,180 +4050,6 @@
     },
     {
       "kind": "javascript-module",
-      "path": "src/components/reusable/card/card.ts",
-      "declarations": [
-        {
-          "kind": "class",
-          "description": "DEPRECATED. `kyn-card` Web Component.\nThis is deprecated and moved to Foundation.",
-          "name": "Card",
-          "slots": [
-            {
-              "description": "Slot for card contents.",
-              "name": "unnamed"
-            }
-          ],
-          "members": [
-            {
-              "kind": "field",
-              "name": "type",
-              "type": {
-                "text": "string"
-              },
-              "default": "'normal'",
-              "description": "Card Type. `'normal'` & `'clickable'`",
-              "attribute": "type"
-            },
-            {
-              "kind": "field",
-              "name": "href",
-              "type": {
-                "text": "string"
-              },
-              "default": "''",
-              "description": "Card link url for clickable cards.",
-              "attribute": "href"
-            },
-            {
-              "kind": "field",
-              "name": "rel",
-              "type": {
-                "text": "string"
-              },
-              "default": "''",
-              "description": "Use for Card type `'clickable'`. Defines a relationship between a linked resource and the document. An empty string (default) means no particular relationship.",
-              "attribute": "rel"
-            },
-            {
-              "kind": "field",
-              "name": "target",
-              "type": {
-                "text": "string"
-              },
-              "default": "'_self'",
-              "description": "Defines a target attribute for where to load the URL in case of clickable card. Possible options include \"_self\" (deafult), \"_blank\", \"_parent\", \"_top\"",
-              "attribute": "target"
-            },
-            {
-              "kind": "field",
-              "name": "hideBorder",
-              "type": {
-                "text": "boolean"
-              },
-              "default": "false",
-              "description": "Hide card border. Useful when clickable card use inside `<kyn-notification>` component.",
-              "attribute": "hideBorder"
-            },
-            {
-              "kind": "method",
-              "name": "handleClick",
-              "privacy": "private",
-              "parameters": [
-                {
-                  "name": "e",
-                  "type": {
-                    "text": "Event"
-                  }
-                }
-              ]
-            }
-          ],
-          "events": [
-            {
-              "description": "Captures the click event of clickable card and emits the original event details. Use `e.stopPropogation()` / `e.preventDefault()` for any internal clickable elements when card type is `'clickable'` to stop bubbling / prevent event.",
-              "name": "on-card-click"
-            }
-          ],
-          "attributes": [
-            {
-              "name": "type",
-              "type": {
-                "text": "string"
-              },
-              "default": "'normal'",
-              "description": "Card Type. `'normal'` & `'clickable'`",
-              "fieldName": "type"
-            },
-            {
-              "name": "href",
-              "type": {
-                "text": "string"
-              },
-              "default": "''",
-              "description": "Card link url for clickable cards.",
-              "fieldName": "href"
-            },
-            {
-              "name": "rel",
-              "type": {
-                "text": "string"
-              },
-              "default": "''",
-              "description": "Use for Card type `'clickable'`. Defines a relationship between a linked resource and the document. An empty string (default) means no particular relationship.",
-              "fieldName": "rel"
-            },
-            {
-              "name": "target",
-              "type": {
-                "text": "string"
-              },
-              "default": "'_self'",
-              "description": "Defines a target attribute for where to load the URL in case of clickable card. Possible options include \"_self\" (deafult), \"_blank\", \"_parent\", \"_top\"",
-              "fieldName": "target"
-            },
-            {
-              "name": "hideBorder",
-              "type": {
-                "text": "boolean"
-              },
-              "default": "false",
-              "description": "Hide card border. Useful when clickable card use inside `<kyn-notification>` component.",
-              "fieldName": "hideBorder"
-            }
-          ],
-          "superclass": {
-            "name": "LitElement",
-            "package": "lit"
-          },
-          "tagName": "kyn-card",
-          "customElement": true
-        }
-      ],
-      "exports": [
-        {
-          "kind": "js",
-          "name": "Card",
-          "declaration": {
-            "name": "Card",
-            "module": "src/components/reusable/card/card.ts"
-          }
-        },
-        {
-          "kind": "custom-element-definition",
-          "name": "kyn-card",
-          "declaration": {
-            "name": "Card",
-            "module": "src/components/reusable/card/card.ts"
-          }
-        }
-      ]
-    },
-    {
-      "kind": "javascript-module",
-      "path": "src/components/reusable/card/index.ts",
-      "declarations": [],
-      "exports": [
-        {
-          "kind": "js",
-          "name": "Card",
-          "declaration": {
-            "name": "Card",
-            "module": "./card"
-          }
-        }
-      ]
-    },
-    {
-      "kind": "javascript-module",
       "path": "src/components/reusable/datePicker/datepicker.ts",
       "declarations": [
         {
@@ -3078,83 +5757,6 @@
     },
     {
       "kind": "javascript-module",
-<<<<<<< HEAD
-      "path": "src/components/reusable/card/card.ts",
-      "declarations": [
-        {
-          "kind": "class",
-          "description": "DEPRECATED. `kyn-card` Web Component.\nThis is deprecated and moved to Foundation.",
-          "name": "Card",
-          "slots": [
-            {
-              "description": "Slot for card contents.",
-              "name": "unnamed"
-            }
-          ],
-          "members": [
-            {
-              "kind": "field",
-              "name": "type",
-              "type": {
-                "text": "string"
-              },
-              "default": "'normal'",
-              "description": "Card Type. `'normal'` & `'clickable'`",
-              "attribute": "type"
-            },
-            {
-              "kind": "field",
-              "name": "href",
-              "type": {
-                "text": "string"
-              },
-              "default": "''",
-              "description": "Card link url for clickable cards.",
-              "attribute": "href"
-            },
-            {
-              "kind": "field",
-              "name": "rel",
-              "type": {
-                "text": "string"
-              },
-              "default": "''",
-              "description": "Use for Card type `'clickable'`. Defines a relationship between a linked resource and the document. An empty string (default) means no particular relationship.",
-              "attribute": "rel"
-            },
-            {
-              "kind": "field",
-              "name": "target",
-              "type": {
-                "text": "string"
-              },
-              "default": "'_self'",
-              "description": "Defines a target attribute for where to load the URL in case of clickable card. Possible options include \"_self\" (deafult), \"_blank\", \"_parent\", \"_top\"",
-              "attribute": "target"
-            },
-            {
-              "kind": "field",
-              "name": "hideBorder",
-              "type": {
-                "text": "boolean"
-              },
-              "default": "false",
-              "description": "Hide card border. Useful when clickable card use inside `<kyn-notification>` component.",
-              "attribute": "hideBorder"
-            },
-            {
-              "kind": "method",
-              "name": "handleClick",
-              "privacy": "private",
-              "parameters": [
-                {
-                  "name": "e",
-                  "type": {
-                    "text": "Event"
-                  }
-                }
-              ]
-=======
       "path": "src/components/reusable/globalFilter/globalFilter.ts",
       "declarations": [
         {
@@ -3173,7 +5775,6 @@
             {
               "description": "Slot below the filter bar, for tag group.",
               "name": "tags"
->>>>>>> 30bc904c
             }
           ],
           "members": [],
@@ -3244,61 +5845,17 @@
           "name": "InlineCodeView",
           "slots": [
             {
-<<<<<<< HEAD
-              "description": "Captures the click event of clickable card and emits the original event details. Use `e.stopPropogation()` / `e.preventDefault()` for any internal clickable elements when card type is `'clickable'` to stop bubbling / prevent event.",
-              "name": "on-card-click"
-=======
               "description": "inline code snippet slot.",
               "name": "unnamed"
->>>>>>> 30bc904c
             }
           ],
           "members": [
             {
-<<<<<<< HEAD
-              "name": "type",
-              "type": {
-                "text": "string"
-              },
-              "default": "'normal'",
-              "description": "Card Type. `'normal'` & `'clickable'`",
-              "fieldName": "type"
-            },
-            {
-              "name": "href",
-=======
               "kind": "field",
               "name": "darkTheme",
->>>>>>> 30bc904c
               "type": {
                 "text": "'light' | 'dark'"
               },
-<<<<<<< HEAD
-              "default": "''",
-              "description": "Card link url for clickable cards.",
-              "fieldName": "href"
-            },
-            {
-              "name": "rel",
-              "type": {
-                "text": "string"
-              },
-              "default": "''",
-              "description": "Use for Card type `'clickable'`. Defines a relationship between a linked resource and the document. An empty string (default) means no particular relationship.",
-              "fieldName": "rel"
-            },
-            {
-              "name": "target",
-              "type": {
-                "text": "string"
-              },
-              "default": "'_self'",
-              "description": "Defines a target attribute for where to load the URL in case of clickable card. Possible options include \"_self\" (deafult), \"_blank\", \"_parent\", \"_top\"",
-              "fieldName": "target"
-            },
-            {
-              "name": "hideBorder",
-=======
               "default": "'dark'",
               "description": "Sets background and text theming.",
               "attribute": "darkTheme"
@@ -3326,289 +5883,74 @@
             },
             {
               "name": "snippetFontSize",
->>>>>>> 30bc904c
               "type": {
                 "text": "number"
               },
-<<<<<<< HEAD
-              "default": "false",
-              "description": "Hide card border. Useful when clickable card use inside `<kyn-notification>` component.",
-              "fieldName": "hideBorder"
-=======
               "default": "14",
               "description": "Font size value (px) to match code snippet font-size of surrounding text (min, default 14px).",
               "fieldName": "snippetFontSize"
->>>>>>> 30bc904c
             }
           ],
           "superclass": {
             "name": "LitElement",
             "package": "lit"
           },
-<<<<<<< HEAD
-          "tagName": "kyn-card",
-=======
           "tagName": "kyn-inline-code-view",
->>>>>>> 30bc904c
           "customElement": true
         }
       ],
       "exports": [
         {
           "kind": "js",
-<<<<<<< HEAD
-          "name": "Card",
-          "declaration": {
-            "name": "Card",
-            "module": "src/components/reusable/card/card.ts"
-=======
           "name": "InlineCodeView",
           "declaration": {
             "name": "InlineCodeView",
             "module": "src/components/reusable/inlineCodeView/inlineCodeView.ts"
->>>>>>> 30bc904c
           }
         },
         {
           "kind": "custom-element-definition",
-<<<<<<< HEAD
-          "name": "kyn-card",
-          "declaration": {
-            "name": "Card",
-            "module": "src/components/reusable/card/card.ts"
-=======
           "name": "kyn-inline-code-view",
           "declaration": {
             "name": "InlineCodeView",
             "module": "src/components/reusable/inlineCodeView/inlineCodeView.ts"
->>>>>>> 30bc904c
           }
         }
       ]
     },
     {
       "kind": "javascript-module",
-<<<<<<< HEAD
-      "path": "src/components/reusable/card/index.ts",
-=======
       "path": "src/components/reusable/loaders/index.ts",
->>>>>>> 30bc904c
       "declarations": [],
       "exports": [
         {
           "kind": "js",
-<<<<<<< HEAD
-          "name": "Card",
-          "declaration": {
-            "name": "Card",
-            "module": "./card"
-=======
           "name": "Loader",
           "declaration": {
             "name": "Loader",
             "module": "./loader"
->>>>>>> 30bc904c
           }
         },
         {
           "kind": "js",
-<<<<<<< HEAD
-          "name": "VitalCardSkeleton",
-          "declaration": {
-            "name": "VitalCardSkeleton",
-            "module": "./vitalCard.skeleton"
-=======
           "name": "LoaderInline",
           "declaration": {
             "name": "LoaderInline",
             "module": "./inline"
->>>>>>> 30bc904c
           }
         },
         {
           "kind": "js",
-<<<<<<< HEAD
-          "name": "InformationalCardSkeleton",
-          "declaration": {
-            "name": "InformationalCardSkeleton",
-            "module": "./informationalCard.skeleton"
-=======
           "name": "Skeleton",
           "declaration": {
             "name": "Skeleton",
             "module": "./skeleton"
->>>>>>> 30bc904c
           }
         }
       ]
     },
     {
       "kind": "javascript-module",
-<<<<<<< HEAD
-      "path": "src/components/reusable/card/informationalCard.skeleton.ts",
-      "declarations": [
-        {
-          "kind": "class",
-          "description": "Sample Lit component to show inoformational card skeleton pattern.",
-          "name": "InformationalCardSkeleton",
-          "members": [
-            {
-              "kind": "field",
-              "name": "lines",
-              "type": {
-                "text": "number"
-              },
-              "default": "0",
-              "description": "Sets the number of body/description lines to show in the skeleton pattern example.",
-              "attribute": "lines"
-            },
-            {
-              "kind": "field",
-              "name": "thumbnailVisible",
-              "type": {
-                "text": "boolean | undefined"
-              },
-              "default": "false",
-              "description": "Show or hide thumbnail in example.",
-              "attribute": "thumbnailVisible"
-            }
-          ],
-          "attributes": [
-            {
-              "name": "lines",
-              "type": {
-                "text": "number"
-              },
-              "default": "0",
-              "description": "Sets the number of body/description lines to show in the skeleton pattern example.",
-              "fieldName": "lines"
-            },
-            {
-              "name": "thumbnailVisible",
-              "type": {
-                "text": "boolean | undefined"
-              },
-              "default": "false",
-              "description": "Show or hide thumbnail in example.",
-              "fieldName": "thumbnailVisible"
-            }
-          ],
-          "superclass": {
-            "name": "LitElement",
-            "package": "lit"
-          },
-          "tagName": "kyn-info-card-skeleton",
-          "customElement": true
-        }
-      ],
-      "exports": [
-        {
-          "kind": "js",
-          "name": "InformationalCardSkeleton",
-          "declaration": {
-            "name": "InformationalCardSkeleton",
-            "module": "src/components/reusable/card/informationalCard.skeleton.ts"
-          }
-        },
-        {
-          "kind": "custom-element-definition",
-          "name": "kyn-info-card-skeleton",
-          "declaration": {
-            "name": "InformationalCardSkeleton",
-            "module": "src/components/reusable/card/informationalCard.skeleton.ts"
-          }
-        }
-      ]
-    },
-    {
-      "kind": "javascript-module",
-      "path": "src/components/reusable/card/vitalCard.skeleton.ts",
-      "declarations": [
-        {
-          "kind": "class",
-          "description": "Sample Lit component to show vital card skeleton pattern.",
-          "name": "VitalCardSkeleton",
-          "members": [
-            {
-              "kind": "field",
-              "name": "lines",
-              "type": {
-                "text": "number"
-              },
-              "default": "0",
-              "description": "Sets the number of body/description lines to show in the skeleton pattern example.",
-              "attribute": "lines"
-            },
-            {
-              "kind": "field",
-              "name": "thumbnailVisible",
-              "type": {
-                "text": "boolean | undefined"
-              },
-              "default": "false",
-              "description": "Show or hide thumbnail in example.",
-              "attribute": "thumbnailVisible"
-            }
-          ],
-          "attributes": [
-            {
-              "name": "lines",
-              "type": {
-                "text": "number"
-              },
-              "default": "0",
-              "description": "Sets the number of body/description lines to show in the skeleton pattern example.",
-              "fieldName": "lines"
-            },
-            {
-              "name": "thumbnailVisible",
-              "type": {
-                "text": "boolean | undefined"
-              },
-              "default": "false",
-              "description": "Show or hide thumbnail in example.",
-              "fieldName": "thumbnailVisible"
-            }
-          ],
-          "superclass": {
-            "name": "LitElement",
-            "package": "lit"
-          },
-          "tagName": "kyn-vital-card-skeleton",
-          "customElement": true
-        }
-      ],
-      "exports": [
-        {
-          "kind": "js",
-          "name": "VitalCardSkeleton",
-          "declaration": {
-            "name": "VitalCardSkeleton",
-            "module": "src/components/reusable/card/vitalCard.skeleton.ts"
-          }
-        },
-        {
-          "kind": "custom-element-definition",
-          "name": "kyn-vital-card-skeleton",
-          "declaration": {
-            "name": "VitalCardSkeleton",
-            "module": "src/components/reusable/card/vitalCard.skeleton.ts"
-          }
-        }
-      ]
-    },
-    {
-      "kind": "javascript-module",
-      "path": "src/components/reusable/checkbox/checkbox.ts",
-      "declarations": [
-        {
-          "kind": "class",
-          "description": "Checkbox.",
-          "name": "Checkbox",
-          "slots": [
-            {
-              "description": "Slot for label text.",
-=======
       "path": "src/components/reusable/loaders/inline.ts",
       "declarations": [
         {
@@ -3618,109 +5960,10 @@
           "slots": [
             {
               "description": "Slot for text/description.",
->>>>>>> 30bc904c
               "name": "unnamed"
             }
           ],
           "members": [
-<<<<<<< HEAD
-            {
-              "kind": "field",
-              "name": "value",
-              "type": {
-                "text": "string"
-              },
-              "default": "''",
-              "description": "Checkbox value.",
-              "attribute": "value"
-            },
-            {
-              "kind": "field",
-              "name": "disabled",
-              "type": {
-                "text": "boolean"
-              },
-              "default": "false",
-              "description": "Checkbox disabled state, inherited from the parent group.",
-              "attribute": "disabled"
-            },
-            {
-              "kind": "field",
-              "name": "visiblyHidden",
-              "type": {
-                "text": "boolean"
-              },
-              "default": "false",
-              "description": "Determines whether the label should be hidden from visual view but remain accessible\nto screen readers for accessibility purposes.",
-              "attribute": "visiblyHidden"
-            },
-            {
-              "kind": "field",
-              "name": "indeterminate",
-              "type": {
-                "text": "boolean"
-              },
-              "default": "false",
-              "description": "Determines whether the checkbox is in an indeterminate state.",
-              "attribute": "indeterminate"
-            },
-            {
-              "kind": "method",
-              "name": "handleChange",
-              "privacy": "private",
-              "parameters": [
-                {
-                  "name": "e",
-                  "type": {
-                    "text": "any"
-                  }
-                }
-              ]
-            }
-          ],
-          "events": [
-            {
-              "description": "Captures the change event and emits the selected value and original event details.",
-              "name": "on-checkbox-change"
-            }
-          ],
-          "attributes": [
-            {
-              "name": "value",
-              "type": {
-                "text": "string"
-              },
-              "default": "''",
-              "description": "Checkbox value.",
-              "fieldName": "value"
-            },
-            {
-              "name": "disabled",
-              "type": {
-                "text": "boolean"
-              },
-              "default": "false",
-              "description": "Checkbox disabled state, inherited from the parent group.",
-              "fieldName": "disabled"
-            },
-            {
-              "name": "visiblyHidden",
-              "type": {
-                "text": "boolean"
-              },
-              "default": "false",
-              "description": "Determines whether the label should be hidden from visual view but remain accessible\nto screen readers for accessibility purposes.",
-              "fieldName": "visiblyHidden"
-            },
-            {
-              "name": "indeterminate",
-              "type": {
-                "text": "boolean"
-              },
-              "default": "false",
-              "description": "Determines whether the checkbox is in an indeterminate state.",
-              "fieldName": "indeterminate"
-=======
             {
               "kind": "field",
               "name": "status",
@@ -3740,87 +5983,24 @@
               "kind": "method",
               "name": "_emitStop",
               "privacy": "private"
->>>>>>> 30bc904c
-            }
-          ],
-          "superclass": {
-            "name": "LitElement",
-            "package": "lit"
-          },
-          "tagName": "kyn-checkbox",
-          "customElement": true
-        }
-      ],
-      "exports": [
-        {
-          "kind": "js",
-          "name": "Checkbox",
-          "declaration": {
-            "name": "Checkbox",
-            "module": "src/components/reusable/checkbox/checkbox.ts"
-          }
-        },
-        {
-          "kind": "custom-element-definition",
-          "name": "kyn-checkbox",
-          "declaration": {
-            "name": "Checkbox",
-            "module": "src/components/reusable/checkbox/checkbox.ts"
-          }
-        }
-      ]
-    },
-    {
-      "kind": "javascript-module",
-      "path": "src/components/reusable/checkbox/checkboxGroup.ts",
-      "declarations": [
-        {
-          "kind": "class",
-          "description": "Checkbox group container.",
-          "name": "CheckboxGroup",
-          "slots": [
-            {
-<<<<<<< HEAD
-              "description": "Slot for individual checkboxes.",
-              "name": "unnamed"
-            },
-            {
-              "description": "Slot for label text.",
-              "name": "label"
-            },
-            {
-              "description": "Slot for description text.",
-              "name": "description"
-=======
+            }
+          ],
+          "events": [
+            {
               "description": "Emits when the loader been started.",
               "name": "on-start"
             },
             {
               "description": "Emits when the loader has been stopped and all animations have completed.",
               "name": "on-stop"
->>>>>>> 30bc904c
-            }
-          ],
-          "members": [
-            {
-<<<<<<< HEAD
-              "kind": "field",
-              "name": "value",
-=======
+            }
+          ],
+          "attributes": [
+            {
               "name": "status",
->>>>>>> 30bc904c
-              "type": {
-                "text": "string"
-              },
-<<<<<<< HEAD
-              "default": "[]",
-              "description": "Checkbox group selected values.",
-              "attribute": "value"
-            },
-            {
-              "kind": "field",
-              "name": "required",
-=======
+              "type": {
+                "text": "string"
+              },
               "default": "'active'",
               "description": "Status. Can be `active`, `inactive`, `success`, `error`.",
               "fieldName": "status"
@@ -3865,68 +6045,20 @@
             {
               "kind": "field",
               "name": "stopped",
->>>>>>> 30bc904c
-              "type": {
-                "text": "boolean"
-              },
-              "default": "false",
-<<<<<<< HEAD
-              "description": "Makes a single selection required.",
-              "attribute": "required"
-            },
-            {
-              "kind": "field",
-              "name": "disabled",
-=======
+              "type": {
+                "text": "boolean"
+              },
+              "default": "false",
               "description": "Animation stopped state",
               "attribute": "stopped"
             },
             {
               "kind": "field",
               "name": "overlay",
->>>>>>> 30bc904c
-              "type": {
-                "text": "boolean"
-              },
-              "default": "false",
-<<<<<<< HEAD
-              "description": "Checkbox group disabled state.",
-              "attribute": "disabled"
-            },
-            {
-              "kind": "field",
-              "name": "horizontal",
-              "type": {
-                "text": "boolean"
-              },
-              "default": "false",
-              "description": "Checkbox group horizontal style.",
-              "attribute": "horizontal"
-            },
-            {
-              "kind": "field",
-              "name": "selectAll",
-              "type": {
-                "text": "boolean"
-              },
-              "default": "false",
-              "description": "Adds a \"Select All\" checkbox to the top of the group.",
-              "attribute": "selectAll"
-            },
-            {
-              "kind": "field",
-              "name": "hideLegend",
-              "type": {
-                "text": "boolean"
-              },
-              "default": "false",
-              "description": "Hide the group legend/label visually.",
-              "attribute": "hideLegend"
-            },
-            {
-              "kind": "field",
-              "name": "filterable",
-=======
+              "type": {
+                "text": "boolean"
+              },
+              "default": "false",
               "description": "Display the loader as an overlay",
               "attribute": "overlay"
             },
@@ -3954,248 +6086,21 @@
           "attributes": [
             {
               "name": "stopped",
->>>>>>> 30bc904c
-              "type": {
-                "text": "boolean"
-              },
-              "default": "false",
-<<<<<<< HEAD
-              "description": "Adds a search input to enable filtering of checkboxes.",
-              "attribute": "filterable"
-            },
-            {
-              "kind": "field",
-              "name": "limitCheckboxes",
-=======
+              "type": {
+                "text": "boolean"
+              },
+              "default": "false",
               "description": "Animation stopped state",
               "fieldName": "stopped"
             },
             {
               "name": "overlay",
->>>>>>> 30bc904c
-              "type": {
-                "text": "boolean"
-              },
-              "default": "false",
-<<<<<<< HEAD
-              "description": "Limits visible checkboxes behind a \"Show all\" button.",
-              "attribute": "limitCheckboxes"
-            },
-            {
-              "kind": "field",
-              "name": "textStrings",
-              "default": "{\n  selectAll: 'Select all',\n  showMore: 'Show more',\n  showLess: 'Show less',\n  search: 'Search',\n  required: 'Required',\n  error: 'Error',\n}",
-              "description": "Text string customization.",
-              "attribute": "textStrings",
-              "type": {
-                "text": "object"
-              }
-            },
-            {
-              "kind": "field",
-              "name": "checkboxes",
-              "type": {
-                "text": "Array<any>"
-              },
-              "default": "[]"
-            },
-            {
-              "kind": "field",
-              "name": "filteredCheckboxes",
-              "type": {
-                "text": "Array<any>"
-              },
-              "default": "[]"
-            },
-            {
-              "kind": "method",
-              "name": "_validate",
-              "privacy": "private",
-              "parameters": [
-                {
-                  "name": "interacted",
-                  "type": {
-                    "text": "Boolean"
-                  }
-                },
-                {
-                  "name": "report",
-                  "type": {
-                    "text": "Boolean"
-                  }
-                }
-              ]
-            },
-            {
-              "kind": "method",
-              "name": "_handleCheckboxChange",
-              "privacy": "private",
-              "parameters": [
-                {
-                  "name": "e",
-                  "type": {
-                    "text": "any"
-                  }
-                }
-              ]
-            },
-            {
-              "kind": "method",
-              "name": "_emitChangeEvent",
-              "privacy": "private"
-            },
-            {
-              "kind": "method",
-              "name": "_handleFilter",
-              "privacy": "private",
-              "parameters": [
-                {
-                  "name": "e",
-                  "type": {
-                    "text": "any"
-                  }
-                }
-              ]
-            },
-            {
-              "kind": "method",
-              "name": "_toggleRevealed",
-              "privacy": "private",
-              "parameters": [
-                {
-                  "name": "revealed",
-                  "type": {
-                    "text": "boolean"
-                  }
-                }
-              ]
-            },
-            {
-              "kind": "method",
-              "name": "_handleSlotChange",
-              "privacy": "private"
-            },
-            {
-              "kind": "method",
-              "name": "_updateChildren",
-              "privacy": "private"
-            },
-            {
-              "kind": "method",
-              "name": "_handleSubgroupChange",
-              "privacy": "private",
-              "parameters": [
-                {
-                  "name": "e",
-                  "type": {
-                    "text": "any"
-                  }
-                }
-              ]
-            }
-          ],
-          "events": [
-            {
-              "description": "Captures the change event and emits the selected values.",
-              "name": "on-checkbox-group-change"
-            },
-            {
-              "description": "Captures the search input event and emits the search term.",
-              "name": "on-search"
-            },
-            {
-              "description": "Captures the show more/less click and emits the expanded state.",
-              "name": "on-limit-toggle"
-            }
-          ],
-          "attributes": [
-            {
-              "name": "value",
-              "type": {
-                "text": "Array<any>"
-              },
-              "default": "[]",
-              "description": "Checkbox group selected values.",
-              "fieldName": "value"
-            },
-            {
-              "name": "required",
-              "type": {
-                "text": "boolean"
-              },
-              "default": "false",
-              "description": "Makes a single selection required.",
-              "fieldName": "required"
-            },
-            {
-              "name": "disabled",
-              "type": {
-                "text": "boolean"
-              },
-              "default": "false",
-              "description": "Checkbox group disabled state.",
-              "fieldName": "disabled"
-            },
-            {
-              "name": "horizontal",
-              "type": {
-                "text": "boolean"
-              },
-              "default": "false",
-              "description": "Checkbox group horizontal style.",
-              "fieldName": "horizontal"
-            },
-            {
-              "name": "selectAll",
-              "type": {
-                "text": "boolean"
-              },
-              "default": "false",
-              "description": "Adds a \"Select All\" checkbox to the top of the group.",
-              "fieldName": "selectAll"
-            },
-            {
-              "name": "hideLegend",
-              "type": {
-                "text": "boolean"
-              },
-              "default": "false",
-              "description": "Hide the group legend/label visually.",
-              "fieldName": "hideLegend"
-            },
-            {
-              "name": "filterable",
-              "type": {
-                "text": "boolean"
-              },
-              "default": "false",
-              "description": "Adds a search input to enable filtering of checkboxes.",
-              "fieldName": "filterable"
-            },
-            {
-              "name": "limitCheckboxes",
-              "type": {
-                "text": "boolean"
-              },
-              "default": "false",
-              "description": "Limits visible checkboxes behind a \"Show all\" button.",
-              "fieldName": "limitCheckboxes"
-            },
-            {
-              "name": "textStrings",
-              "default": "_defaultTextStrings",
-              "description": "Text string customization.",
-              "fieldName": "textStrings"
-            }
-          ],
-          "mixins": [
-            {
-              "name": "FormMixin",
-              "module": "/src/common/mixins/form-input"
-=======
+              "type": {
+                "text": "boolean"
+              },
+              "default": "false",
               "description": "Display the loader as an overlay",
               "fieldName": "overlay"
->>>>>>> 30bc904c
             }
           ],
           "superclass": {
@@ -4231,28 +6136,55 @@
       "declarations": [
         {
           "kind": "class",
-          "description": "`kyn-skeleton` Web Component.\nA skeleton loading state to be utilized across patterns and components.",
+          "description": "",
           "name": "Skeleton",
           "members": [
             {
               "kind": "field",
-              "name": "elementType",
-              "type": {
-                "text": "| 'default'\n    | 'thumbnail'\n    | 'title'\n    | 'tag'\n    | 'tabs'\n    | 'pagination'\n    | 'subtitle'\n    | 'body-text'\n    | 'table-cell'\n    | 'button'\n    | 'link'\n    | 'card-logo' | undefined"
-              },
-              "default": "'default'",
-              "description": "Optional: Predefined skeleton types with default styling",
-              "attribute": "elementType",
+              "name": "shape",
+              "type": {
+                "text": "'rectangle' | 'circle'"
+              },
+              "default": "'rectangle'",
+              "description": "Defines the shape of the skeleton element.",
+              "attribute": "shape",
               "reflects": true
             },
             {
               "kind": "field",
+              "name": "size",
+              "type": {
+                "text": "'small' | 'medium' | 'large' | string | undefined"
+              },
+              "description": "Optional: Predefined size or custom size value (e.g., 'small', '100px').",
+              "attribute": "size"
+            },
+            {
+              "kind": "field",
+              "name": "width",
+              "type": {
+                "text": "string | undefined"
+              },
+              "description": "Optional: Custom width (overrides size if provided).",
+              "attribute": "width"
+            },
+            {
+              "kind": "field",
+              "name": "height",
+              "type": {
+                "text": "string | undefined"
+              },
+              "description": "Optional: Custom height (overrides size if provided).",
+              "attribute": "height"
+            },
+            {
+              "kind": "field",
               "name": "lines",
               "type": {
                 "text": "number"
               },
               "default": "1",
-              "description": "Sets number of skeleton lines to display",
+              "description": "Sets the number of skeleton lines to display.",
               "attribute": "lines"
             },
             {
@@ -4262,37 +6194,43 @@
                 "text": "boolean"
               },
               "default": "false",
-              "description": "Sets whether to display inline or block",
+              "description": "Sets whether to display inline or block.",
               "attribute": "inline"
-            },
-            {
-              "kind": "field",
+            }
+          ],
+          "attributes": [
+            {
+              "name": "shape",
+              "type": {
+                "text": "'rectangle' | 'circle'"
+              },
+              "default": "'rectangle'",
+              "description": "Defines the shape of the skeleton element.",
+              "fieldName": "shape"
+            },
+            {
+              "name": "size",
+              "type": {
+                "text": "'small' | 'medium' | 'large' | string | undefined"
+              },
+              "description": "Optional: Predefined size or custom size value (e.g., 'small', '100px').",
+              "fieldName": "size"
+            },
+            {
               "name": "width",
               "type": {
                 "text": "string | undefined"
               },
-              "description": "Optional: Sets custom width (e.g., '100px', '50%')",
-              "attribute": "width"
-            },
-            {
-              "kind": "field",
+              "description": "Optional: Custom width (overrides size if provided).",
+              "fieldName": "width"
+            },
+            {
               "name": "height",
               "type": {
                 "text": "string | undefined"
               },
-              "description": "Optional: Custom height (e.g., '20px', '100px')",
-              "attribute": "height"
-            }
-          ],
-          "attributes": [
-            {
-              "name": "elementType",
-              "type": {
-                "text": "| 'default'\n    | 'thumbnail'\n    | 'title'\n    | 'tag'\n    | 'tabs'\n    | 'pagination'\n    | 'subtitle'\n    | 'body-text'\n    | 'table-cell'\n    | 'button'\n    | 'link'\n    | 'card-logo' | undefined"
-              },
-              "default": "'default'",
-              "description": "Optional: Predefined skeleton types with default styling",
-              "fieldName": "elementType"
+              "description": "Optional: Custom height (overrides size if provided).",
+              "fieldName": "height"
             },
             {
               "name": "lines",
@@ -4300,7 +6238,7 @@
                 "text": "number"
               },
               "default": "1",
-              "description": "Sets number of skeleton lines to display",
+              "description": "Sets the number of skeleton lines to display.",
               "fieldName": "lines"
             },
             {
@@ -4309,24 +6247,8 @@
                 "text": "boolean"
               },
               "default": "false",
-              "description": "Sets whether to display inline or block",
+              "description": "Sets whether to display inline or block.",
               "fieldName": "inline"
-            },
-            {
-              "name": "width",
-              "type": {
-                "text": "string | undefined"
-              },
-              "description": "Optional: Sets custom width (e.g., '100px', '50%')",
-              "fieldName": "width"
-            },
-            {
-              "name": "height",
-              "type": {
-                "text": "string | undefined"
-              },
-              "description": "Optional: Custom height (e.g., '20px', '100px')",
-              "fieldName": "height"
             }
           ],
           "superclass": {
@@ -4368,224 +6290,6 @@
             "name": "Modal",
             "module": "./modal"
           }
-        },
-        {
-          "kind": "js",
-          "name": "ModalSkeleton",
-          "declaration": {
-            "name": "ModalSkeleton",
-            "module": "./modal.skeleton"
-          }
-        }
-      ]
-    },
-    {
-      "kind": "javascript-module",
-<<<<<<< HEAD
-      "path": "src/components/reusable/datePicker/datepicker.ts",
-      "declarations": [
-        {
-          "kind": "class",
-          "description": "Datepicker.",
-          "name": "DatePicker",
-          "slots": [
-            {
-              "description": "Slot for label text.",
-              "name": "unnamed"
-=======
-      "path": "src/components/reusable/modal/modal.skeleton.ts",
-      "declarations": [
-        {
-          "kind": "class",
-          "description": "`kyn-modal-skeleton` Web Component.",
-          "name": "ModalSkeleton",
-          "slots": [
-            {
-              "description": "Slot for the anchor button content.",
-              "name": "anchor"
->>>>>>> 30bc904c
-            }
-          ],
-          "members": [
-            {
-              "kind": "field",
-<<<<<<< HEAD
-              "name": "size",
-=======
-              "name": "open",
->>>>>>> 30bc904c
-              "type": {
-                "text": "boolean"
-              },
-<<<<<<< HEAD
-              "default": "'md'",
-              "description": "Datepicker size. \"sm\", \"md\", or \"lg\".",
-              "attribute": "size"
-            },
-            {
-              "kind": "field",
-              "name": "caption",
-              "type": {
-                "text": "string"
-              },
-              "default": "''",
-              "description": "Optional text beneath the input.",
-              "attribute": "caption"
-            },
-            {
-              "kind": "field",
-              "name": "value",
-=======
-              "default": "false",
-              "description": "Modal open state.",
-              "attribute": "open"
-            },
-            {
-              "kind": "field",
-              "name": "size",
-              "type": {
-                "text": "string"
-              },
-              "default": "'auto'",
-              "description": "Modal size. `'auto'`, `'md'`, or `'lg'`.",
-              "attribute": "size"
-            },
-            {
-              "kind": "field",
-              "name": "hideFooter",
->>>>>>> 30bc904c
-              "type": {
-                "text": "boolean"
-              },
-<<<<<<< HEAD
-              "default": "''",
-              "description": "Datepicker value in YYYY-MM-DD or YYYY-MM-DDThh:mm format.",
-              "attribute": "value"
-            },
-            {
-              "kind": "field",
-              "name": "required",
-=======
-              "default": "false",
-              "description": "Hides the footer/action buttons to create a passive modal.",
-              "attribute": "hideFooter"
-            },
-            {
-              "kind": "field",
-              "name": "showSecondaryButton",
->>>>>>> 30bc904c
-              "type": {
-                "text": "boolean"
-              },
-              "default": "false",
-<<<<<<< HEAD
-              "description": "Makes the date required.",
-              "attribute": "required"
-            },
-            {
-              "kind": "field",
-              "name": "disabled",
-=======
-              "description": "Hides the secondary button.",
-              "attribute": "showSecondaryButton"
-            },
-            {
-              "kind": "field",
-              "name": "hideCancelButton",
->>>>>>> 30bc904c
-              "type": {
-                "text": "boolean"
-              },
-              "default": "false",
-<<<<<<< HEAD
-              "description": "Date disabled state.",
-              "attribute": "disabled"
-=======
-              "description": "Hides the cancel button.",
-              "attribute": "hideCancelButton"
-            },
-            {
-              "kind": "method",
-              "name": "_openModal",
-              "privacy": "private"
-            },
-            {
-              "kind": "method",
-              "name": "_closeModal",
-              "privacy": "private"
-            }
-          ],
-          "attributes": [
-            {
-              "name": "open",
-              "type": {
-                "text": "boolean"
-              },
-              "default": "false",
-              "description": "Modal open state.",
-              "fieldName": "open"
-            },
-            {
-              "name": "size",
-              "type": {
-                "text": "string"
-              },
-              "default": "'auto'",
-              "description": "Modal size. `'auto'`, `'md'`, or `'lg'`.",
-              "fieldName": "size"
-            },
-            {
-              "name": "hideFooter",
-              "type": {
-                "text": "boolean"
-              },
-              "default": "false",
-              "description": "Hides the footer/action buttons to create a passive modal.",
-              "fieldName": "hideFooter"
-            },
-            {
-              "name": "showSecondaryButton",
-              "type": {
-                "text": "boolean"
-              },
-              "default": "false",
-              "description": "Hides the secondary button.",
-              "fieldName": "showSecondaryButton"
-            },
-            {
-              "name": "hideCancelButton",
-              "type": {
-                "text": "boolean"
-              },
-              "default": "false",
-              "description": "Hides the cancel button.",
-              "fieldName": "hideCancelButton"
-            }
-          ],
-          "superclass": {
-            "name": "LitElement",
-            "package": "lit"
-          },
-          "tagName": "kyn-modal-skeleton",
-          "customElement": true
-        }
-      ],
-      "exports": [
-        {
-          "kind": "js",
-          "name": "ModalSkeleton",
-          "declaration": {
-            "name": "ModalSkeleton",
-            "module": "src/components/reusable/modal/modal.skeleton.ts"
-          }
-        },
-        {
-          "kind": "custom-element-definition",
-          "name": "kyn-modal-skeleton",
-          "declaration": {
-            "name": "ModalSkeleton",
-            "module": "src/components/reusable/modal/modal.skeleton.ts"
-          }
         }
       ]
     },
@@ -4687,7 +6391,6 @@
               "default": "false",
               "description": "Disables the primary button.",
               "attribute": "okDisabled"
->>>>>>> 30bc904c
             },
             {
               "kind": "field",
@@ -6752,20 +8455,6 @@
       "declarations": [
         {
           "kind": "class",
-<<<<<<< HEAD
-          "description": "",
-          "name": "Skeleton",
-          "members": [
-            {
-              "kind": "field",
-              "name": "shape",
-              "type": {
-                "text": "'rectangle' | 'circle'"
-              },
-              "default": "'rectangle'",
-              "description": "Defines the shape of the skeleton element.",
-              "attribute": "shape",
-=======
           "description": "`kyn-pagination-page-size-dropdown` Web Component.\n\nThis component provides a dropdown to select the page size for pagination.\nIt emits events when the selected page size changes.",
           "name": "PaginationPageSizeDropdown",
           "members": [
@@ -6778,29 +8467,10 @@
               "default": "5",
               "description": "Current page size.",
               "attribute": "pageSize",
->>>>>>> 30bc904c
               "reflects": true
             },
             {
               "kind": "field",
-<<<<<<< HEAD
-              "name": "size",
-              "type": {
-                "text": "'small' | 'medium' | 'large' | string | undefined"
-              },
-              "description": "Optional: Predefined size or custom size value (e.g., 'small', '100px').",
-              "attribute": "size"
-            },
-            {
-              "kind": "field",
-              "name": "width",
-              "type": {
-                "text": "string | undefined"
-              },
-              "description": "Optional: Custom width (overrides size if provided).",
-              "attribute": "width"
-            },
-=======
               "name": "pageSizeOptions",
               "type": {
                 "text": "Array<number>"
@@ -6826,63 +8496,11 @@
             }
           ],
           "events": [
->>>>>>> 30bc904c
             {
               "name": "on-page-size-change",
               "type": {
                 "text": "CustomEvent"
               },
-<<<<<<< HEAD
-              "description": "Optional: Custom height (overrides size if provided).",
-              "attribute": "height"
-            },
-            {
-              "kind": "field",
-              "name": "lines",
-              "type": {
-                "text": "number"
-              },
-              "default": "1",
-              "description": "Sets the number of skeleton lines to display.",
-              "attribute": "lines"
-            },
-            {
-              "kind": "field",
-              "name": "inline",
-              "type": {
-                "text": "boolean"
-              },
-              "default": "false",
-              "description": "Sets whether to display inline or block.",
-              "attribute": "inline"
-            }
-          ],
-          "attributes": [
-            {
-              "name": "shape",
-              "type": {
-                "text": "'rectangle' | 'circle'"
-              },
-              "default": "'rectangle'",
-              "description": "Defines the shape of the skeleton element.",
-              "fieldName": "shape"
-            },
-            {
-              "name": "size",
-              "type": {
-                "text": "'small' | 'medium' | 'large' | string | undefined"
-              },
-              "description": "Optional: Predefined size or custom size value (e.g., 'small', '100px').",
-              "fieldName": "size"
-            },
-            {
-              "name": "width",
-              "type": {
-                "text": "string | undefined"
-              },
-              "description": "Optional: Custom width (overrides size if provided).",
-              "fieldName": "width"
-=======
               "description": "The event fired when the page size changes."
             }
           ],
@@ -6895,39 +8513,15 @@
               "default": "5",
               "description": "Current page size.",
               "fieldName": "pageSize"
->>>>>>> 30bc904c
             },
             {
               "name": "pageSizeOptions",
               "type": {
                 "text": "Array<number>"
               },
-<<<<<<< HEAD
-              "description": "Optional: Custom height (overrides size if provided).",
-              "fieldName": "height"
-            },
-            {
-              "name": "lines",
-              "type": {
-                "text": "number"
-              },
-              "default": "1",
-              "description": "Sets the number of skeleton lines to display.",
-              "fieldName": "lines"
-            },
-            {
-              "name": "inline",
-              "type": {
-                "text": "boolean"
-              },
-              "default": "false",
-              "description": "Sets whether to display inline or block.",
-              "fieldName": "inline"
-=======
               "default": "[5, 10, 20, 30, 40, 50]",
               "description": "Available options for the page size.",
               "fieldName": "pageSizeOptions"
->>>>>>> 30bc904c
             }
           ],
           "superclass": {
@@ -6949,80 +8543,16 @@
         },
         {
           "kind": "custom-element-definition",
-<<<<<<< HEAD
-          "name": "kyn-skeleton",
-          "declaration": {
-            "name": "Skeleton",
-            "module": "src/components/reusable/loaders/skeleton.ts"
+          "name": "kyn-pagination-page-size-dropdown",
+          "declaration": {
+            "name": "PaginationPageSizeDropdown",
+            "module": "src/components/reusable/pagination/pagination-page-size-dropdown.ts"
           }
         }
       ]
     },
     {
       "kind": "javascript-module",
-      "path": "src/components/reusable/modal/index.ts",
-      "declarations": [],
-      "exports": [
-        {
-          "kind": "js",
-          "name": "Modal",
-          "declaration": {
-            "name": "Modal",
-            "module": "./modal"
-=======
-          "name": "kyn-pagination-page-size-dropdown",
-          "declaration": {
-            "name": "PaginationPageSizeDropdown",
-            "module": "src/components/reusable/pagination/pagination-page-size-dropdown.ts"
->>>>>>> 30bc904c
-          }
-        }
-      ]
-    },
-    {
-      "kind": "javascript-module",
-<<<<<<< HEAD
-      "path": "src/components/reusable/modal/modal.ts",
-      "declarations": [
-        {
-          "kind": "class",
-          "description": "Modal.",
-          "name": "Modal",
-          "slots": [
-            {
-              "description": "Slot for modal body content.",
-              "name": "unnamed"
-            },
-            {
-              "description": "Slot for the anchor button content.",
-              "name": "anchor"
-            }
-          ],
-          "members": [
-            {
-              "kind": "field",
-              "name": "open",
-              "type": {
-                "text": "boolean"
-              },
-              "default": "false",
-              "description": "Modal open state.",
-              "attribute": "open"
-            },
-            {
-              "kind": "field",
-              "name": "size",
-              "type": {
-                "text": "string"
-              },
-              "default": "'auto'",
-              "description": "Modal size. `'auto'`, `'md'`, or `'lg'`.",
-              "attribute": "size"
-            },
-            {
-              "kind": "field",
-              "name": "titleText",
-=======
       "path": "src/components/reusable/pagination/pagination.skeleton.ts",
       "declarations": [
         {
@@ -7033,19 +8563,9 @@
             {
               "kind": "field",
               "name": "hideItemsRange",
->>>>>>> 30bc904c
-              "type": {
-                "text": "string"
-              },
-<<<<<<< HEAD
-              "default": "''",
-              "description": "Title/heading text, required.",
-              "attribute": "titleText"
-            },
-            {
-              "kind": "field",
-              "name": "labelText",
-=======
+              "type": {
+                "text": "boolean"
+              },
               "default": "false",
               "description": "Option to hide the items range display.",
               "attribute": "hideItemsRange"
@@ -7053,35 +8573,9 @@
             {
               "kind": "field",
               "name": "hidePageSizeDropdown",
->>>>>>> 30bc904c
-              "type": {
-                "text": "string"
-              },
-<<<<<<< HEAD
-              "default": "''",
-              "description": "Label text, optional.",
-              "attribute": "labelText"
-            },
-            {
-              "kind": "field",
-              "name": "okText",
-              "type": {
-                "text": "string"
-              },
-              "default": "'OK'",
-              "description": "OK button text.",
-              "attribute": "okText"
-            },
-            {
-              "kind": "field",
-              "name": "cancelText",
-              "type": {
-                "text": "string"
-              },
-              "default": "'Cancel'",
-              "description": "Cancel button text.",
-              "attribute": "cancelText"
-=======
+              "type": {
+                "text": "boolean"
+              },
               "default": "false",
               "description": "Option to hide the page size dropdown.",
               "attribute": "hidePageSizeDropdown"
@@ -7212,7 +8706,6 @@
               "default": "''",
               "description": "Sets progress bar html id property for accessibility (ex: `example-progress-bar`).",
               "attribute": "progressBarId"
->>>>>>> 30bc904c
             },
             {
               "kind": "field",
@@ -8169,97 +9662,6 @@
           "declaration": {
             "name": "SideDrawer",
             "module": "./sideDrawer"
-          }
-        },
-        {
-          "kind": "js",
-          "name": "SideDrawerSkeleton",
-          "declaration": {
-            "name": "SideDrawerSkeleton",
-            "module": "./sideDrawer.skeleton"
-          }
-        }
-      ]
-    },
-    {
-      "kind": "javascript-module",
-      "path": "src/components/reusable/sideDrawer/sideDrawer.skeleton.ts",
-      "declarations": [
-        {
-          "kind": "class",
-          "description": "Side Drawer Skeleton Component.\nProvides a loading state visual representation of the Side Drawer.",
-          "name": "SideDrawerSkeleton",
-          "slots": [
-            {
-              "description": "Slot for the anchor button content.",
-              "name": "anchor"
-            }
-          ],
-          "members": [
-            {
-              "kind": "field",
-              "name": "open",
-              "type": {
-                "text": "boolean"
-              },
-              "default": "false",
-              "description": "Drawer open state.",
-              "attribute": "open"
-            },
-            {
-              "kind": "field",
-              "name": "size",
-              "type": {
-                "text": "string"
-              },
-              "default": "'md'",
-              "description": "Drawer size. 'md', or 'sm'.",
-              "attribute": "size"
-            }
-          ],
-          "attributes": [
-            {
-              "name": "open",
-              "type": {
-                "text": "boolean"
-              },
-              "default": "false",
-              "description": "Drawer open state.",
-              "fieldName": "open"
-            },
-            {
-              "name": "size",
-              "type": {
-                "text": "string"
-              },
-              "default": "'md'",
-              "description": "Drawer size. 'md', or 'sm'.",
-              "fieldName": "size"
-            }
-          ],
-          "superclass": {
-            "name": "LitElement",
-            "package": "lit"
-          },
-          "tagName": "kyn-side-drawer-skeleton",
-          "customElement": true
-        }
-      ],
-      "exports": [
-        {
-          "kind": "js",
-          "name": "SideDrawerSkeleton",
-          "declaration": {
-            "name": "SideDrawerSkeleton",
-            "module": "src/components/reusable/sideDrawer/sideDrawer.skeleton.ts"
-          }
-        },
-        {
-          "kind": "custom-element-definition",
-          "name": "kyn-side-drawer-skeleton",
-          "declaration": {
-            "name": "SideDrawerSkeleton",
-            "module": "src/components/reusable/sideDrawer/sideDrawer.skeleton.ts"
           }
         }
       ]
@@ -10162,8 +11564,6 @@
             "name": "TableFooter",
             "module": "src/components/reusable/table/table-footer.ts"
           }
-<<<<<<< HEAD
-=======
         },
         {
           "kind": "custom-element-definition",
@@ -10262,7 +11662,6 @@
             "name": "TableHead",
             "module": "src/components/reusable/table/table-head.ts"
           }
->>>>>>> 30bc904c
         }
       ]
     },
@@ -12043,6 +13442,1376 @@
     },
     {
       "kind": "javascript-module",
+      "path": "src/components/reusable/tag/index.ts",
+      "declarations": [],
+      "exports": [
+        {
+          "kind": "js",
+          "name": "Tag",
+          "declaration": {
+            "name": "Tag",
+            "module": "./tag"
+          }
+        },
+        {
+          "kind": "js",
+          "name": "TagGroup",
+          "declaration": {
+            "name": "TagGroup",
+            "module": "./tagGroup"
+          }
+        },
+        {
+          "kind": "js",
+          "name": "TagSkeleton",
+          "declaration": {
+            "name": "TagSkeleton",
+            "module": "./tag.skeleton"
+          }
+        }
+      ]
+    },
+    {
+      "kind": "javascript-module",
+      "path": "src/components/reusable/tag/tag.skeleton.ts",
+      "declarations": [
+        {
+          "kind": "class",
+          "description": "",
+          "name": "TagSkeleton",
+          "members": [
+            {
+              "kind": "field",
+              "name": "tagSize",
+              "type": {
+                "text": "string"
+              },
+              "default": "'md'",
+              "description": "Size of the tag, `'md'` (default) or `'sm'`. Icon size: 16px.",
+              "attribute": "tagSize"
+            },
+            {
+              "kind": "field",
+              "name": "shade",
+              "type": {
+                "text": "string"
+              },
+              "default": "'light'",
+              "description": "Shade `'light'` (default) and `'dark'` for tag.",
+              "attribute": "shade"
+            },
+            {
+              "kind": "field",
+              "name": "tagColor",
+              "type": {
+                "text": "string"
+              },
+              "default": "'spruce'",
+              "description": "Color variants. Default spruce.",
+              "attribute": "tagColor"
+            }
+          ],
+          "attributes": [
+            {
+              "name": "tagSize",
+              "type": {
+                "text": "string"
+              },
+              "default": "'md'",
+              "description": "Size of the tag, `'md'` (default) or `'sm'`. Icon size: 16px.",
+              "fieldName": "tagSize"
+            },
+            {
+              "name": "shade",
+              "type": {
+                "text": "string"
+              },
+              "default": "'light'",
+              "description": "Shade `'light'` (default) and `'dark'` for tag.",
+              "fieldName": "shade"
+            },
+            {
+              "name": "tagColor",
+              "type": {
+                "text": "string"
+              },
+              "default": "'spruce'",
+              "description": "Color variants. Default spruce.",
+              "fieldName": "tagColor"
+            }
+          ],
+          "superclass": {
+            "name": "LitElement",
+            "package": "lit"
+          },
+          "tagName": "kyn-tag-skeleton",
+          "customElement": true
+        }
+      ],
+      "exports": [
+        {
+          "kind": "js",
+          "name": "TagSkeleton",
+          "declaration": {
+            "name": "TagSkeleton",
+            "module": "src/components/reusable/tag/tag.skeleton.ts"
+          }
+        },
+        {
+          "kind": "custom-element-definition",
+          "name": "kyn-tag-skeleton",
+          "declaration": {
+            "name": "TagSkeleton",
+            "module": "src/components/reusable/tag/tag.skeleton.ts"
+          }
+        }
+      ]
+    },
+    {
+      "kind": "javascript-module",
+      "path": "src/components/reusable/tag/tag.ts",
+      "declarations": [
+        {
+          "kind": "class",
+          "description": "Tag.",
+          "name": "Tag",
+          "members": [
+            {
+              "kind": "field",
+              "name": "label",
+              "type": {
+                "text": "string"
+              },
+              "default": "''",
+              "description": "Tag name (Required).",
+              "attribute": "label"
+            },
+            {
+              "kind": "field",
+              "name": "tagSize",
+              "type": {
+                "text": "string"
+              },
+              "default": "'md'",
+              "description": "Size of the tag, `'md'` (default) or `'sm'`. Icon size: 16px.",
+              "attribute": "tagSize"
+            },
+            {
+              "kind": "field",
+              "name": "disabled",
+              "type": {
+                "text": "boolean"
+              },
+              "default": "false",
+              "description": "Specify if the Tag is disabled.",
+              "attribute": "disabled"
+            },
+            {
+              "kind": "field",
+              "name": "filter",
+              "type": {
+                "text": "boolean"
+              },
+              "default": "false",
+              "description": "Determine if Tag state is filter.",
+              "attribute": "filter"
+            },
+            {
+              "kind": "field",
+              "name": "noTruncation",
+              "type": {
+                "text": "boolean"
+              },
+              "default": "false",
+              "description": "Removes label text truncation.",
+              "attribute": "noTruncation"
+            },
+            {
+              "kind": "field",
+              "name": "shade",
+              "type": {
+                "text": "string"
+              },
+              "default": "'light'",
+              "description": "Shade `'light'` (default) and `'dark'` for tag",
+              "attribute": "shade"
+            },
+            {
+              "kind": "field",
+              "name": "tagColor",
+              "type": {
+                "text": "string"
+              },
+              "default": "'spruce'",
+              "description": "Color variants. Default spruce",
+              "attribute": "tagColor"
+            },
+            {
+              "kind": "field",
+              "name": "clearTagText",
+              "type": {
+                "text": "string"
+              },
+              "default": "'Clear Tag'",
+              "description": "Clear Tag Text to improve accessibility",
+              "attribute": "clearTagText"
+            },
+            {
+              "kind": "method",
+              "name": "handleTagClear",
+              "privacy": "private",
+              "parameters": [
+                {
+                  "name": "e",
+                  "type": {
+                    "text": "any"
+                  }
+                },
+                {
+                  "name": "value",
+                  "type": {
+                    "text": "string"
+                  }
+                }
+              ]
+            }
+          ],
+          "events": [
+            {
+              "description": "Captures the close event and emits the Tag value. Works with filterable tags.",
+              "name": "on-close"
+            }
+          ],
+          "attributes": [
+            {
+              "name": "label",
+              "type": {
+                "text": "string"
+              },
+              "default": "''",
+              "description": "Tag name (Required).",
+              "fieldName": "label"
+            },
+            {
+              "name": "tagSize",
+              "type": {
+                "text": "string"
+              },
+              "default": "'md'",
+              "description": "Size of the tag, `'md'` (default) or `'sm'`. Icon size: 16px.",
+              "fieldName": "tagSize"
+            },
+            {
+              "name": "disabled",
+              "type": {
+                "text": "boolean"
+              },
+              "default": "false",
+              "description": "Specify if the Tag is disabled.",
+              "fieldName": "disabled"
+            },
+            {
+              "name": "filter",
+              "type": {
+                "text": "boolean"
+              },
+              "default": "false",
+              "description": "Determine if Tag state is filter.",
+              "fieldName": "filter"
+            },
+            {
+              "name": "noTruncation",
+              "type": {
+                "text": "boolean"
+              },
+              "default": "false",
+              "description": "Removes label text truncation.",
+              "fieldName": "noTruncation"
+            },
+            {
+              "name": "shade",
+              "type": {
+                "text": "string"
+              },
+              "default": "'light'",
+              "description": "Shade `'light'` (default) and `'dark'` for tag",
+              "fieldName": "shade"
+            },
+            {
+              "name": "tagColor",
+              "type": {
+                "text": "string"
+              },
+              "default": "'spruce'",
+              "description": "Color variants. Default spruce",
+              "fieldName": "tagColor"
+            },
+            {
+              "name": "clearTagText",
+              "type": {
+                "text": "string"
+              },
+              "default": "'Clear Tag'",
+              "description": "Clear Tag Text to improve accessibility",
+              "fieldName": "clearTagText"
+            }
+          ],
+          "superclass": {
+            "name": "LitElement",
+            "package": "lit"
+          },
+          "tagName": "kyn-tag",
+          "customElement": true
+        }
+      ],
+      "exports": [
+        {
+          "kind": "js",
+          "name": "Tag",
+          "declaration": {
+            "name": "Tag",
+            "module": "src/components/reusable/tag/tag.ts"
+          }
+        },
+        {
+          "kind": "custom-element-definition",
+          "name": "kyn-tag",
+          "declaration": {
+            "name": "Tag",
+            "module": "src/components/reusable/tag/tag.ts"
+          }
+        }
+      ]
+    },
+    {
+      "kind": "javascript-module",
+      "path": "src/components/reusable/tag/tagGroup.ts",
+      "declarations": [
+        {
+          "kind": "class",
+          "description": "Tag & Tag Group",
+          "name": "TagGroup",
+          "slots": [
+            {
+              "description": "Slot for individual tags and tagsskeleton.",
+              "name": "unnamed"
+            }
+          ],
+          "members": [
+            {
+              "kind": "field",
+              "name": "textStrings",
+              "type": {
+                "text": "object"
+              },
+              "default": "{\n    showAll: 'Show all',\n    showLess: 'Show less',\n  }",
+              "description": "Text string customization.",
+              "attribute": "textStrings"
+            },
+            {
+              "kind": "field",
+              "name": "limitTags",
+              "type": {
+                "text": "boolean"
+              },
+              "default": "false",
+              "description": "Limits visible tags (5) behind a \"Show all\" button. Use only if having more than 5 tags.",
+              "attribute": "limitTags"
+            },
+            {
+              "kind": "field",
+              "name": "filter",
+              "type": {
+                "text": "boolean"
+              },
+              "default": "false",
+              "description": "Tag group filter",
+              "attribute": "filter"
+            },
+            {
+              "kind": "field",
+              "name": "tagSize",
+              "type": {
+                "text": "string"
+              },
+              "default": "'md'",
+              "description": "Size of the tag, `'md'` (default) or `'sm'`. Icon size: 16px.",
+              "attribute": "tagSize"
+            },
+            {
+              "kind": "method",
+              "name": "_handleSlotChange",
+              "privacy": "private"
+            },
+            {
+              "kind": "method",
+              "name": "_updateChildren",
+              "privacy": "private"
+            },
+            {
+              "kind": "method",
+              "name": "_toggleRevealed",
+              "privacy": "private",
+              "parameters": [
+                {
+                  "name": "revealed",
+                  "type": {
+                    "text": "boolean"
+                  }
+                }
+              ]
+            }
+          ],
+          "attributes": [
+            {
+              "name": "textStrings",
+              "type": {
+                "text": "object"
+              },
+              "default": "{\n    showAll: 'Show all',\n    showLess: 'Show less',\n  }",
+              "description": "Text string customization.",
+              "fieldName": "textStrings"
+            },
+            {
+              "name": "limitTags",
+              "type": {
+                "text": "boolean"
+              },
+              "default": "false",
+              "description": "Limits visible tags (5) behind a \"Show all\" button. Use only if having more than 5 tags.",
+              "fieldName": "limitTags"
+            },
+            {
+              "name": "filter",
+              "type": {
+                "text": "boolean"
+              },
+              "default": "false",
+              "description": "Tag group filter",
+              "fieldName": "filter"
+            },
+            {
+              "name": "tagSize",
+              "type": {
+                "text": "string"
+              },
+              "default": "'md'",
+              "description": "Size of the tag, `'md'` (default) or `'sm'`. Icon size: 16px.",
+              "fieldName": "tagSize"
+            }
+          ],
+          "superclass": {
+            "name": "LitElement",
+            "package": "lit"
+          },
+          "tagName": "kyn-tag-group",
+          "customElement": true
+        }
+      ],
+      "exports": [
+        {
+          "kind": "js",
+          "name": "TagGroup",
+          "declaration": {
+            "name": "TagGroup",
+            "module": "src/components/reusable/tag/tagGroup.ts"
+          }
+        },
+        {
+          "kind": "custom-element-definition",
+          "name": "kyn-tag-group",
+          "declaration": {
+            "name": "TagGroup",
+            "module": "src/components/reusable/tag/tagGroup.ts"
+          }
+        }
+      ]
+    },
+    {
+      "kind": "javascript-module",
+      "path": "src/components/reusable/textArea/index.ts",
+      "declarations": [],
+      "exports": [
+        {
+          "kind": "js",
+          "name": "TextArea",
+          "declaration": {
+            "name": "TextArea",
+            "module": "./textArea"
+          }
+        }
+      ]
+    },
+    {
+      "kind": "javascript-module",
+      "path": "src/components/reusable/textArea/textArea.ts",
+      "declarations": [
+        {
+          "kind": "class",
+          "description": "Text area.",
+          "name": "TextArea",
+          "slots": [
+            {
+              "description": "Slot for label text.",
+              "name": "unnamed"
+            }
+          ],
+          "members": [
+            {
+              "kind": "field",
+              "name": "caption",
+              "type": {
+                "text": "string"
+              },
+              "default": "''",
+              "description": "Optional text beneath the input.",
+              "attribute": "caption"
+            },
+            {
+              "kind": "field",
+              "name": "placeholder",
+              "type": {
+                "text": "string"
+              },
+              "default": "''",
+              "description": "Input placeholder.",
+              "attribute": "placeholder"
+            },
+            {
+              "kind": "field",
+              "name": "required",
+              "type": {
+                "text": "boolean"
+              },
+              "default": "false",
+              "description": "Makes the input required.",
+              "attribute": "required"
+            },
+            {
+              "kind": "field",
+              "name": "disabled",
+              "type": {
+                "text": "boolean"
+              },
+              "default": "false",
+              "description": "Input disabled state.",
+              "attribute": "disabled"
+            },
+            {
+              "kind": "field",
+              "name": "maxLength",
+              "type": {
+                "text": "number"
+              },
+              "description": "Maximum number of characters.",
+              "attribute": "maxLength"
+            },
+            {
+              "kind": "field",
+              "name": "minLength",
+              "type": {
+                "text": "number"
+              },
+              "description": "Minimum number of characters.",
+              "attribute": "minLength"
+            },
+            {
+              "kind": "field",
+              "name": "rows",
+              "type": {
+                "text": "number"
+              },
+              "description": "textarea rows attribute. The number of visible text lines.",
+              "attribute": "rows"
+            },
+            {
+              "kind": "field",
+              "name": "textStrings",
+              "default": "{\n  requiredText: 'Required',\n  errorText: 'Error',\n}",
+              "description": "Customizable text strings.",
+              "attribute": "textStrings",
+              "type": {
+                "text": "object"
+              }
+            },
+            {
+              "kind": "method",
+              "name": "handleInput",
+              "privacy": "private",
+              "parameters": [
+                {
+                  "name": "e",
+                  "type": {
+                    "text": "any"
+                  }
+                }
+              ]
+            },
+            {
+              "kind": "method",
+              "name": "_validate",
+              "privacy": "private",
+              "parameters": [
+                {
+                  "name": "interacted",
+                  "type": {
+                    "text": "Boolean"
+                  }
+                },
+                {
+                  "name": "report",
+                  "type": {
+                    "text": "Boolean"
+                  }
+                }
+              ]
+            }
+          ],
+          "events": [
+            {
+              "description": "Captures the input event and emits the selected value and original event details.",
+              "name": "on-input"
+            }
+          ],
+          "attributes": [
+            {
+              "name": "caption",
+              "type": {
+                "text": "string"
+              },
+              "default": "''",
+              "description": "Optional text beneath the input.",
+              "fieldName": "caption"
+            },
+            {
+              "name": "placeholder",
+              "type": {
+                "text": "string"
+              },
+              "default": "''",
+              "description": "Input placeholder.",
+              "fieldName": "placeholder"
+            },
+            {
+              "name": "required",
+              "type": {
+                "text": "boolean"
+              },
+              "default": "false",
+              "description": "Makes the input required.",
+              "fieldName": "required"
+            },
+            {
+              "name": "disabled",
+              "type": {
+                "text": "boolean"
+              },
+              "default": "false",
+              "description": "Input disabled state.",
+              "fieldName": "disabled"
+            },
+            {
+              "name": "maxLength",
+              "type": {
+                "text": "number"
+              },
+              "description": "Maximum number of characters.",
+              "fieldName": "maxLength"
+            },
+            {
+              "name": "minLength",
+              "type": {
+                "text": "number"
+              },
+              "description": "Minimum number of characters.",
+              "fieldName": "minLength"
+            },
+            {
+              "name": "rows",
+              "type": {
+                "text": "number"
+              },
+              "description": "textarea rows attribute. The number of visible text lines.",
+              "fieldName": "rows"
+            },
+            {
+              "name": "textStrings",
+              "default": "_defaultTextStrings",
+              "description": "Customizable text strings.",
+              "fieldName": "textStrings"
+            }
+          ],
+          "mixins": [
+            {
+              "name": "FormMixin",
+              "module": "/src/common/mixins/form-input"
+            }
+          ],
+          "superclass": {
+            "name": "LitElement",
+            "package": "lit"
+          },
+          "tagName": "kyn-text-area",
+          "customElement": true
+        }
+      ],
+      "exports": [
+        {
+          "kind": "js",
+          "name": "TextArea",
+          "declaration": {
+            "name": "TextArea",
+            "module": "src/components/reusable/textArea/textArea.ts"
+          }
+        },
+        {
+          "kind": "custom-element-definition",
+          "name": "kyn-text-area",
+          "declaration": {
+            "name": "TextArea",
+            "module": "src/components/reusable/textArea/textArea.ts"
+          }
+        }
+      ]
+    },
+    {
+      "kind": "javascript-module",
+      "path": "src/components/reusable/textInput/index.ts",
+      "declarations": [],
+      "exports": [
+        {
+          "kind": "js",
+          "name": "TextInput",
+          "declaration": {
+            "name": "TextInput",
+            "module": "./textInput"
+          }
+        }
+      ]
+    },
+    {
+      "kind": "javascript-module",
+      "path": "src/components/reusable/textInput/textInput.ts",
+      "declarations": [
+        {
+          "kind": "class",
+          "description": "Text input.",
+          "name": "TextInput",
+          "slots": [
+            {
+              "description": "Slot for label text.",
+              "name": "unnamed"
+            },
+            {
+              "description": "Slot for contextual icon.",
+              "name": "icon"
+            }
+          ],
+          "members": [
+            {
+              "kind": "field",
+              "name": "type",
+              "type": {
+                "text": "string"
+              },
+              "default": "'text'",
+              "description": "Input type, limited to options that are \"text like\".",
+              "attribute": "type"
+            },
+            {
+              "kind": "field",
+              "name": "size",
+              "type": {
+                "text": "string"
+              },
+              "default": "'md'",
+              "description": "Input size. \"sm\", \"md\", or \"lg\".",
+              "attribute": "size"
+            },
+            {
+              "kind": "field",
+              "name": "caption",
+              "type": {
+                "text": "string"
+              },
+              "default": "''",
+              "description": "Optional text beneath the input.",
+              "attribute": "caption"
+            },
+            {
+              "kind": "field",
+              "name": "placeholder",
+              "type": {
+                "text": "string"
+              },
+              "default": "''",
+              "description": "Input placeholder.",
+              "attribute": "placeholder"
+            },
+            {
+              "kind": "field",
+              "name": "required",
+              "type": {
+                "text": "boolean"
+              },
+              "default": "false",
+              "description": "Makes the input required.",
+              "attribute": "required"
+            },
+            {
+              "kind": "field",
+              "name": "disabled",
+              "type": {
+                "text": "boolean"
+              },
+              "default": "false",
+              "description": "Input disabled state.",
+              "attribute": "disabled"
+            },
+            {
+              "kind": "field",
+              "name": "pattern",
+              "type": {
+                "text": "string"
+              },
+              "description": "RegEx pattern to validate.",
+              "attribute": "pattern"
+            },
+            {
+              "kind": "field",
+              "name": "maxLength",
+              "type": {
+                "text": "number"
+              },
+              "description": "Maximum number of characters.",
+              "attribute": "maxLength"
+            },
+            {
+              "kind": "field",
+              "name": "minLength",
+              "type": {
+                "text": "number"
+              },
+              "description": "Minimum number of characters.",
+              "attribute": "minLength"
+            },
+            {
+              "kind": "field",
+              "name": "iconRight",
+              "type": {
+                "text": "boolean"
+              },
+              "default": "false",
+              "description": "Place icon on the right.",
+              "attribute": "iconRight"
+            },
+            {
+              "kind": "field",
+              "name": "hideLabel",
+              "type": {
+                "text": "boolean"
+              },
+              "default": "false",
+              "description": "Visually hide the label.",
+              "attribute": "hideLabel"
+            },
+            {
+              "kind": "field",
+              "name": "textStrings",
+              "default": "{\n  requiredText: 'Required',\n  clearAll: 'Clear all',\n  errorText: 'Error',\n}",
+              "description": "Customizable text strings.",
+              "attribute": "textStrings",
+              "type": {
+                "text": "object"
+              }
+            },
+            {
+              "kind": "method",
+              "name": "_handleInput",
+              "privacy": "private",
+              "parameters": [
+                {
+                  "name": "e",
+                  "type": {
+                    "text": "any"
+                  }
+                }
+              ]
+            },
+            {
+              "kind": "method",
+              "name": "_handleClear",
+              "privacy": "private"
+            },
+            {
+              "kind": "method",
+              "name": "_emitValue",
+              "privacy": "private",
+              "parameters": [
+                {
+                  "name": "e",
+                  "optional": true,
+                  "type": {
+                    "text": "any"
+                  }
+                }
+              ]
+            },
+            {
+              "kind": "method",
+              "name": "_validate",
+              "privacy": "private",
+              "parameters": [
+                {
+                  "name": "interacted",
+                  "type": {
+                    "text": "Boolean"
+                  }
+                },
+                {
+                  "name": "report",
+                  "type": {
+                    "text": "Boolean"
+                  }
+                }
+              ]
+            },
+            {
+              "kind": "method",
+              "name": "determineIfSlotted",
+              "privacy": "private"
+            }
+          ],
+          "events": [
+            {
+              "description": "Captures the input event and emits the selected value and original event details.",
+              "name": "on-input"
+            }
+          ],
+          "attributes": [
+            {
+              "name": "type",
+              "type": {
+                "text": "string"
+              },
+              "default": "'text'",
+              "description": "Input type, limited to options that are \"text like\".",
+              "fieldName": "type"
+            },
+            {
+              "name": "size",
+              "type": {
+                "text": "string"
+              },
+              "default": "'md'",
+              "description": "Input size. \"sm\", \"md\", or \"lg\".",
+              "fieldName": "size"
+            },
+            {
+              "name": "caption",
+              "type": {
+                "text": "string"
+              },
+              "default": "''",
+              "description": "Optional text beneath the input.",
+              "fieldName": "caption"
+            },
+            {
+              "name": "placeholder",
+              "type": {
+                "text": "string"
+              },
+              "default": "''",
+              "description": "Input placeholder.",
+              "fieldName": "placeholder"
+            },
+            {
+              "name": "required",
+              "type": {
+                "text": "boolean"
+              },
+              "default": "false",
+              "description": "Makes the input required.",
+              "fieldName": "required"
+            },
+            {
+              "name": "disabled",
+              "type": {
+                "text": "boolean"
+              },
+              "default": "false",
+              "description": "Input disabled state.",
+              "fieldName": "disabled"
+            },
+            {
+              "name": "pattern",
+              "type": {
+                "text": "string"
+              },
+              "description": "RegEx pattern to validate.",
+              "fieldName": "pattern"
+            },
+            {
+              "name": "maxLength",
+              "type": {
+                "text": "number"
+              },
+              "description": "Maximum number of characters.",
+              "fieldName": "maxLength"
+            },
+            {
+              "name": "minLength",
+              "type": {
+                "text": "number"
+              },
+              "description": "Minimum number of characters.",
+              "fieldName": "minLength"
+            },
+            {
+              "name": "iconRight",
+              "type": {
+                "text": "boolean"
+              },
+              "default": "false",
+              "description": "Place icon on the right.",
+              "fieldName": "iconRight"
+            },
+            {
+              "name": "hideLabel",
+              "type": {
+                "text": "boolean"
+              },
+              "default": "false",
+              "description": "Visually hide the label.",
+              "fieldName": "hideLabel"
+            },
+            {
+              "name": "textStrings",
+              "default": "_defaultTextStrings",
+              "description": "Customizable text strings.",
+              "fieldName": "textStrings"
+            }
+          ],
+          "mixins": [
+            {
+              "name": "FormMixin",
+              "module": "/src/common/mixins/form-input"
+            }
+          ],
+          "superclass": {
+            "name": "LitElement",
+            "package": "lit"
+          },
+          "tagName": "kyn-text-input",
+          "customElement": true
+        }
+      ],
+      "exports": [
+        {
+          "kind": "js",
+          "name": "TextInput",
+          "declaration": {
+            "name": "TextInput",
+            "module": "src/components/reusable/textInput/textInput.ts"
+          }
+        },
+        {
+          "kind": "custom-element-definition",
+          "name": "kyn-text-input",
+          "declaration": {
+            "name": "TextInput",
+            "module": "src/components/reusable/textInput/textInput.ts"
+          }
+        }
+      ]
+    },
+    {
+      "kind": "javascript-module",
+      "path": "src/components/reusable/timepicker/index.ts",
+      "declarations": [],
+      "exports": [
+        {
+          "kind": "js",
+          "name": "TimePicker",
+          "declaration": {
+            "name": "TimePicker",
+            "module": "./timepicker"
+          }
+        }
+      ]
+    },
+    {
+      "kind": "javascript-module",
+      "path": "src/components/reusable/timepicker/timepicker.ts",
+      "declarations": [
+        {
+          "kind": "class",
+          "description": "Time picker.",
+          "name": "TimePicker",
+          "slots": [
+            {
+              "description": "Slot for label text.",
+              "name": "unnamed"
+            }
+          ],
+          "members": [
+            {
+              "kind": "field",
+              "name": "size",
+              "type": {
+                "text": "string"
+              },
+              "default": "'md'",
+              "description": "Input size. \"sm\", \"md\", or \"lg\".",
+              "attribute": "size"
+            },
+            {
+              "kind": "field",
+              "name": "caption",
+              "type": {
+                "text": "string"
+              },
+              "default": "''",
+              "description": "Optional text beneath the input.",
+              "attribute": "caption"
+            },
+            {
+              "kind": "field",
+              "name": "value",
+              "type": {
+                "text": "string"
+              },
+              "default": "''",
+              "description": "The value of the time input is always in 24-hour format that includes leading zeros: hh:mm,\nregardless of the input format, which is likely to be selected based on the user's locale (or by the user agent).\nIf the time includes seconds (by step attribute), the format is always hh:mm:ss",
+              "attribute": "value"
+            },
+            {
+              "kind": "field",
+              "name": "required",
+              "type": {
+                "text": "boolean"
+              },
+              "default": "false",
+              "description": "Makes the input required.",
+              "attribute": "required"
+            },
+            {
+              "kind": "field",
+              "name": "disabled",
+              "type": {
+                "text": "boolean"
+              },
+              "default": "false",
+              "description": "Input disabled state.",
+              "attribute": "disabled"
+            },
+            {
+              "kind": "field",
+              "name": "warnText",
+              "type": {
+                "text": "string"
+              },
+              "default": "''",
+              "description": "Time input warn text.",
+              "attribute": "warnText"
+            },
+            {
+              "kind": "field",
+              "name": "maxTime",
+              "type": {
+                "text": "string"
+              },
+              "description": "Maximum Time hh:mm format.",
+              "attribute": "maxTime"
+            },
+            {
+              "kind": "field",
+              "name": "minTime",
+              "type": {
+                "text": "string"
+              },
+              "description": "Minimum Time in hh:mm format.",
+              "attribute": "minTime"
+            },
+            {
+              "kind": "field",
+              "name": "step",
+              "type": {
+                "text": "string"
+              },
+              "description": "Specifies the granularity that the value must adhere to, or the special value any,\nIt takes value that equates to the number of seconds you want to increment by;\nthe default (60 sec.). If you specify a value of less than 60 sec., the time input will show a seconds input area alongside the hours and minutes",
+              "attribute": "step"
+            },
+            {
+              "kind": "field",
+              "name": "textStrings",
+              "default": "{\n  requiredText: 'Required',\n}",
+              "description": "Customizable text strings.",
+              "attribute": "textStrings",
+              "type": {
+                "text": "object"
+              }
+            },
+            {
+              "kind": "method",
+              "name": "handleInput",
+              "privacy": "private",
+              "parameters": [
+                {
+                  "name": "e",
+                  "type": {
+                    "text": "any"
+                  }
+                }
+              ]
+            },
+            {
+              "kind": "method",
+              "name": "_validate",
+              "privacy": "private",
+              "parameters": [
+                {
+                  "name": "interacted",
+                  "type": {
+                    "text": "Boolean"
+                  }
+                },
+                {
+                  "name": "report",
+                  "type": {
+                    "text": "Boolean"
+                  }
+                }
+              ]
+            }
+          ],
+          "events": [
+            {
+              "description": "Captures the input event and emits the selected value and original event details.",
+              "name": "on-input"
+            }
+          ],
+          "attributes": [
+            {
+              "name": "size",
+              "type": {
+                "text": "string"
+              },
+              "default": "'md'",
+              "description": "Input size. \"sm\", \"md\", or \"lg\".",
+              "fieldName": "size"
+            },
+            {
+              "name": "caption",
+              "type": {
+                "text": "string"
+              },
+              "default": "''",
+              "description": "Optional text beneath the input.",
+              "fieldName": "caption"
+            },
+            {
+              "name": "value",
+              "type": {
+                "text": "string"
+              },
+              "default": "''",
+              "description": "The value of the time input is always in 24-hour format that includes leading zeros: hh:mm,\nregardless of the input format, which is likely to be selected based on the user's locale (or by the user agent).\nIf the time includes seconds (by step attribute), the format is always hh:mm:ss",
+              "fieldName": "value"
+            },
+            {
+              "name": "required",
+              "type": {
+                "text": "boolean"
+              },
+              "default": "false",
+              "description": "Makes the input required.",
+              "fieldName": "required"
+            },
+            {
+              "name": "disabled",
+              "type": {
+                "text": "boolean"
+              },
+              "default": "false",
+              "description": "Input disabled state.",
+              "fieldName": "disabled"
+            },
+            {
+              "name": "warnText",
+              "type": {
+                "text": "string"
+              },
+              "default": "''",
+              "description": "Time input warn text.",
+              "fieldName": "warnText"
+            },
+            {
+              "name": "maxTime",
+              "type": {
+                "text": "string"
+              },
+              "description": "Maximum Time hh:mm format.",
+              "fieldName": "maxTime"
+            },
+            {
+              "name": "minTime",
+              "type": {
+                "text": "string"
+              },
+              "description": "Minimum Time in hh:mm format.",
+              "fieldName": "minTime"
+            },
+            {
+              "name": "step",
+              "type": {
+                "text": "string"
+              },
+              "description": "Specifies the granularity that the value must adhere to, or the special value any,\nIt takes value that equates to the number of seconds you want to increment by;\nthe default (60 sec.). If you specify a value of less than 60 sec., the time input will show a seconds input area alongside the hours and minutes",
+              "fieldName": "step"
+            },
+            {
+              "name": "textStrings",
+              "default": "_defaultTextStrings",
+              "description": "Customizable text strings.",
+              "fieldName": "textStrings"
+            }
+          ],
+          "mixins": [
+            {
+              "name": "FormMixin",
+              "module": "/src/common/mixins/form-input"
+            }
+          ],
+          "superclass": {
+            "name": "LitElement",
+            "package": "lit"
+          },
+          "tagName": "kyn-time-picker",
+          "customElement": true
+        }
+      ],
+      "exports": [
+        {
+          "kind": "js",
+          "name": "TimePicker",
+          "declaration": {
+            "name": "TimePicker",
+            "module": "src/components/reusable/timepicker/timepicker.ts"
+          }
+        },
+        {
+          "kind": "custom-element-definition",
+          "name": "kyn-time-picker",
+          "declaration": {
+            "name": "TimePicker",
+            "module": "src/components/reusable/timepicker/timepicker.ts"
+          }
+        }
+      ]
+    },
+    {
+      "kind": "javascript-module",
       "path": "src/components/reusable/tabs/index.ts",
       "declarations": [],
       "exports": [
@@ -12068,14 +14837,6 @@
           "declaration": {
             "name": "TabPanel",
             "module": "./tabPanel"
-          }
-        },
-        {
-          "kind": "js",
-          "name": "TabsSkeleton",
-          "declaration": {
-            "name": "TabsSkeleton",
-            "module": "./tabs.skeleton"
           }
         }
       ]
@@ -12298,102 +15059,6 @@
           "declaration": {
             "name": "TabPanel",
             "module": "src/components/reusable/tabs/tabPanel.ts"
-          }
-        }
-      ]
-    },
-    {
-      "kind": "javascript-module",
-      "path": "src/components/reusable/tabs/tabs.skeleton.ts",
-      "declarations": [
-        {
-          "kind": "class",
-          "description": "Tabs Skeleton.",
-          "name": "TabsSkeleton",
-          "members": [
-            {
-              "kind": "field",
-              "name": "tabSize",
-              "type": {
-                "text": "string"
-              },
-              "default": "'md'",
-              "description": "Size of the tab buttons, `'sm'` or `'md'`.",
-              "attribute": "tabSize"
-            },
-            {
-              "kind": "field",
-              "name": "vertical",
-              "type": {
-                "text": "boolean"
-              },
-              "default": "false",
-              "description": "Vertical orientation.",
-              "attribute": "vertical"
-            },
-            {
-              "kind": "field",
-              "name": "tabCount",
-              "type": {
-                "text": "number"
-              },
-              "default": "3",
-              "description": "Number of skeleton tabs to display.",
-              "attribute": "tabCount"
-            }
-          ],
-          "attributes": [
-            {
-              "name": "tabSize",
-              "type": {
-                "text": "string"
-              },
-              "default": "'md'",
-              "description": "Size of the tab buttons, `'sm'` or `'md'`.",
-              "fieldName": "tabSize"
-            },
-            {
-              "name": "vertical",
-              "type": {
-                "text": "boolean"
-              },
-              "default": "false",
-              "description": "Vertical orientation.",
-              "fieldName": "vertical"
-            },
-            {
-              "name": "tabCount",
-              "type": {
-                "text": "number"
-              },
-              "default": "3",
-              "description": "Number of skeleton tabs to display.",
-              "fieldName": "tabCount"
-            }
-          ],
-          "superclass": {
-            "name": "LitElement",
-            "package": "lit"
-          },
-          "tagName": "kyn-tabs-skeleton",
-          "customElement": true
-        }
-      ],
-      "exports": [
-        {
-          "kind": "js",
-          "name": "TabsSkeleton",
-          "declaration": {
-            "name": "TabsSkeleton",
-            "module": "src/components/reusable/tabs/tabs.skeleton.ts"
-          }
-        },
-        {
-          "kind": "custom-element-definition",
-          "name": "kyn-tabs-skeleton",
-          "declaration": {
-            "name": "TabsSkeleton",
-            "module": "src/components/reusable/tabs/tabs.skeleton.ts"
           }
         }
       ]
@@ -12617,1370 +15282,127 @@
     },
     {
       "kind": "javascript-module",
-      "path": "src/components/reusable/tag/index.ts",
+      "path": "src/components/reusable/tooltip/index.ts",
       "declarations": [],
       "exports": [
         {
           "kind": "js",
-          "name": "Tag",
-          "declaration": {
-            "name": "Tag",
-            "module": "./tag"
-          }
-        },
-        {
-          "kind": "js",
-          "name": "TagGroup",
-          "declaration": {
-            "name": "TagGroup",
-            "module": "./tagGroup"
-          }
-        },
-        {
-          "kind": "js",
-          "name": "TagSkeleton",
-          "declaration": {
-            "name": "TagSkeleton",
-            "module": "./tag.skeleton"
+          "name": "Tooltip",
+          "declaration": {
+            "name": "Tooltip",
+            "module": "./tooltip"
           }
         }
       ]
     },
     {
       "kind": "javascript-module",
-      "path": "src/components/reusable/tag/tag.skeleton.ts",
+      "path": "src/components/reusable/tooltip/tooltip.ts",
       "declarations": [
         {
           "kind": "class",
-          "description": "",
-          "name": "TagSkeleton",
+          "description": "Tooltip.",
+          "name": "Tooltip",
+          "slots": [
+            {
+              "description": "Slot for tooltip content.",
+              "name": "unnamed"
+            },
+            {
+              "description": "Slot for custom anchor button content.",
+              "name": "anchor"
+            }
+          ],
           "members": [
             {
               "kind": "field",
-              "name": "tagSize",
-              "type": {
-                "text": "string"
-              },
-              "default": "'md'",
-              "description": "Size of the tag, `'md'` (default) or `'sm'`. Icon size: 16px.",
-              "attribute": "tagSize"
-            },
-            {
-              "kind": "field",
-              "name": "shade",
-              "type": {
-                "text": "string"
-              },
-              "default": "'light'",
-              "description": "Shade `'light'` (default) and `'dark'` for tag.",
-              "attribute": "shade"
-            },
-            {
-              "kind": "field",
-              "name": "tagColor",
-              "type": {
-                "text": "string"
-              },
-              "default": "'spruce'",
-              "description": "Color variants. Default spruce.",
-              "attribute": "tagColor"
+              "name": "assistiveText",
+              "type": {
+                "text": "string"
+              },
+              "default": "'Toggle Tooltip'",
+              "description": "Assistive text for anchor button.",
+              "attribute": "assistiveText"
+            },
+            {
+              "kind": "method",
+              "name": "_positionTooltip",
+              "privacy": "private"
+            },
+            {
+              "kind": "method",
+              "name": "_handleOpen",
+              "privacy": "private"
+            },
+            {
+              "kind": "method",
+              "name": "_handleClose",
+              "privacy": "private"
+            },
+            {
+              "kind": "method",
+              "name": "_handleMouseLeave",
+              "privacy": "private"
+            },
+            {
+              "kind": "method",
+              "name": "_handleEsc",
+              "privacy": "private",
+              "parameters": [
+                {
+                  "name": "e",
+                  "type": {
+                    "text": "KeyboardEvent"
+                  }
+                }
+              ]
+            },
+            {
+              "kind": "method",
+              "name": "_emitToggle",
+              "privacy": "private"
+            }
+          ],
+          "events": [
+            {
+              "description": "Emits the open state of the tooltip on open/close.",
+              "name": "on-tooltip-toggle"
             }
           ],
           "attributes": [
             {
-              "name": "tagSize",
-              "type": {
-                "text": "string"
-              },
-              "default": "'md'",
-              "description": "Size of the tag, `'md'` (default) or `'sm'`. Icon size: 16px.",
-              "fieldName": "tagSize"
-            },
-            {
-              "name": "shade",
-              "type": {
-                "text": "string"
-              },
-              "default": "'light'",
-              "description": "Shade `'light'` (default) and `'dark'` for tag.",
-              "fieldName": "shade"
-            },
-            {
-              "name": "tagColor",
-              "type": {
-                "text": "string"
-              },
-              "default": "'spruce'",
-              "description": "Color variants. Default spruce.",
-              "fieldName": "tagColor"
+              "name": "assistiveText",
+              "type": {
+                "text": "string"
+              },
+              "default": "'Toggle Tooltip'",
+              "description": "Assistive text for anchor button.",
+              "fieldName": "assistiveText"
             }
           ],
           "superclass": {
             "name": "LitElement",
             "package": "lit"
           },
-          "tagName": "kyn-tag-skeleton",
+          "tagName": "kyn-tooltip",
           "customElement": true
         }
       ],
       "exports": [
         {
           "kind": "js",
-          "name": "TagSkeleton",
-          "declaration": {
-            "name": "TagSkeleton",
-            "module": "src/components/reusable/tag/tag.skeleton.ts"
+          "name": "Tooltip",
+          "declaration": {
+            "name": "Tooltip",
+            "module": "src/components/reusable/tooltip/tooltip.ts"
           }
         },
         {
           "kind": "custom-element-definition",
-          "name": "kyn-tag-skeleton",
-          "declaration": {
-            "name": "TagSkeleton",
-            "module": "src/components/reusable/tag/tag.skeleton.ts"
-          }
-        }
-      ]
-    },
-    {
-      "kind": "javascript-module",
-      "path": "src/components/reusable/tag/tag.ts",
-      "declarations": [
-        {
-          "kind": "class",
-          "description": "Tag.",
-          "name": "Tag",
-          "members": [
-            {
-              "kind": "field",
-              "name": "label",
-              "type": {
-                "text": "string"
-              },
-              "default": "''",
-              "description": "Tag name (Required).",
-              "attribute": "label"
-            },
-            {
-              "kind": "field",
-              "name": "tagSize",
-              "type": {
-                "text": "string"
-              },
-              "default": "'md'",
-              "description": "Size of the tag, `'md'` (default) or `'sm'`. Icon size: 16px.",
-              "attribute": "tagSize"
-            },
-            {
-              "kind": "field",
-              "name": "disabled",
-              "type": {
-                "text": "boolean"
-              },
-              "default": "false",
-              "description": "Specify if the Tag is disabled.",
-              "attribute": "disabled"
-            },
-            {
-              "kind": "field",
-              "name": "filter",
-              "type": {
-                "text": "boolean"
-              },
-              "default": "false",
-              "description": "Determine if Tag state is filter.",
-              "attribute": "filter"
-            },
-            {
-              "kind": "field",
-              "name": "noTruncation",
-              "type": {
-                "text": "boolean"
-              },
-              "default": "false",
-              "description": "Removes label text truncation.",
-              "attribute": "noTruncation"
-            },
-            {
-              "kind": "field",
-              "name": "shade",
-              "type": {
-                "text": "string"
-              },
-              "default": "'light'",
-              "description": "Shade `'light'` (default) and `'dark'` for tag",
-              "attribute": "shade"
-            },
-            {
-              "kind": "field",
-              "name": "tagColor",
-              "type": {
-                "text": "string"
-              },
-              "default": "'spruce'",
-              "description": "Color variants. Default spruce",
-              "attribute": "tagColor"
-            },
-            {
-              "kind": "field",
-              "name": "clearTagText",
-              "type": {
-                "text": "string"
-              },
-              "default": "'Clear Tag'",
-              "description": "Clear Tag Text to improve accessibility",
-              "attribute": "clearTagText"
-            },
-            {
-              "kind": "method",
-              "name": "handleTagClear",
-              "privacy": "private",
-              "parameters": [
-                {
-                  "name": "e",
-                  "type": {
-                    "text": "any"
-                  }
-                },
-                {
-                  "name": "value",
-                  "type": {
-                    "text": "string"
-                  }
-                }
-              ]
-            }
-          ],
-          "events": [
-            {
-              "description": "Captures the close event and emits the Tag value. Works with filterable tags.",
-              "name": "on-close"
-            }
-          ],
-          "attributes": [
-            {
-              "name": "label",
-              "type": {
-                "text": "string"
-              },
-              "default": "''",
-              "description": "Tag name (Required).",
-              "fieldName": "label"
-            },
-            {
-              "name": "tagSize",
-              "type": {
-                "text": "string"
-              },
-              "default": "'md'",
-              "description": "Size of the tag, `'md'` (default) or `'sm'`. Icon size: 16px.",
-              "fieldName": "tagSize"
-            },
-            {
-              "name": "disabled",
-              "type": {
-                "text": "boolean"
-              },
-              "default": "false",
-              "description": "Specify if the Tag is disabled.",
-              "fieldName": "disabled"
-            },
-            {
-              "name": "filter",
-              "type": {
-                "text": "boolean"
-              },
-              "default": "false",
-              "description": "Determine if Tag state is filter.",
-              "fieldName": "filter"
-            },
-            {
-              "name": "noTruncation",
-              "type": {
-                "text": "boolean"
-              },
-              "default": "false",
-              "description": "Removes label text truncation.",
-              "fieldName": "noTruncation"
-            },
-            {
-              "name": "shade",
-              "type": {
-                "text": "string"
-              },
-              "default": "'light'",
-              "description": "Shade `'light'` (default) and `'dark'` for tag",
-              "fieldName": "shade"
-            },
-            {
-              "name": "tagColor",
-              "type": {
-                "text": "string"
-              },
-              "default": "'spruce'",
-              "description": "Color variants. Default spruce",
-              "fieldName": "tagColor"
-            },
-            {
-              "name": "clearTagText",
-              "type": {
-                "text": "string"
-              },
-              "default": "'Clear Tag'",
-              "description": "Clear Tag Text to improve accessibility",
-              "fieldName": "clearTagText"
-            }
-          ],
-          "superclass": {
-            "name": "LitElement",
-            "package": "lit"
-          },
-          "tagName": "kyn-tag",
-          "customElement": true
-        }
-      ],
-      "exports": [
-        {
-          "kind": "js",
-          "name": "Tag",
-          "declaration": {
-            "name": "Tag",
-            "module": "src/components/reusable/tag/tag.ts"
-          }
-        },
-        {
-          "kind": "custom-element-definition",
-          "name": "kyn-tag",
-          "declaration": {
-            "name": "Tag",
-            "module": "src/components/reusable/tag/tag.ts"
-          }
-        }
-      ]
-    },
-    {
-      "kind": "javascript-module",
-      "path": "src/components/reusable/tag/tagGroup.ts",
-      "declarations": [
-        {
-          "kind": "class",
-          "description": "Tag & Tag Group",
-          "name": "TagGroup",
-          "slots": [
-            {
-              "description": "Slot for individual tags and tagsskeleton.",
-              "name": "unnamed"
-            }
-          ],
-          "members": [
-            {
-              "kind": "field",
-              "name": "textStrings",
-              "type": {
-                "text": "object"
-              },
-              "default": "{\n    showAll: 'Show all',\n    showLess: 'Show less',\n  }",
-              "description": "Text string customization.",
-              "attribute": "textStrings"
-            },
-            {
-              "kind": "field",
-              "name": "limitTags",
-              "type": {
-                "text": "boolean"
-              },
-              "default": "false",
-              "description": "Limits visible tags (5) behind a \"Show all\" button. Use only if having more than 5 tags.",
-              "attribute": "limitTags"
-            },
-            {
-              "kind": "field",
-              "name": "filter",
-              "type": {
-                "text": "boolean"
-              },
-              "default": "false",
-              "description": "Tag group filter",
-              "attribute": "filter"
-            },
-            {
-              "kind": "field",
-              "name": "tagSize",
-              "type": {
-                "text": "string"
-              },
-              "default": "'md'",
-              "description": "Size of the tag, `'md'` (default) or `'sm'`. Icon size: 16px.",
-              "attribute": "tagSize"
-            },
-            {
-              "kind": "method",
-              "name": "_handleSlotChange",
-              "privacy": "private"
-            },
-            {
-              "kind": "method",
-              "name": "_updateChildren",
-              "privacy": "private"
-            },
-            {
-              "kind": "method",
-              "name": "_toggleRevealed",
-              "privacy": "private",
-              "parameters": [
-                {
-                  "name": "revealed",
-                  "type": {
-                    "text": "boolean"
-                  }
-                }
-              ]
-            }
-          ],
-          "attributes": [
-            {
-              "name": "textStrings",
-              "type": {
-                "text": "object"
-              },
-              "default": "{\n    showAll: 'Show all',\n    showLess: 'Show less',\n  }",
-              "description": "Text string customization.",
-              "fieldName": "textStrings"
-            },
-            {
-              "name": "limitTags",
-              "type": {
-                "text": "boolean"
-              },
-              "default": "false",
-              "description": "Limits visible tags (5) behind a \"Show all\" button. Use only if having more than 5 tags.",
-              "fieldName": "limitTags"
-            },
-            {
-              "name": "filter",
-              "type": {
-                "text": "boolean"
-              },
-              "default": "false",
-              "description": "Tag group filter",
-              "fieldName": "filter"
-            },
-            {
-              "name": "tagSize",
-              "type": {
-                "text": "string"
-              },
-              "default": "'md'",
-              "description": "Size of the tag, `'md'` (default) or `'sm'`. Icon size: 16px.",
-              "fieldName": "tagSize"
-            }
-          ],
-          "superclass": {
-            "name": "LitElement",
-            "package": "lit"
-          },
-          "tagName": "kyn-tag-group",
-          "customElement": true
-        }
-      ],
-      "exports": [
-        {
-          "kind": "js",
-          "name": "TagGroup",
-          "declaration": {
-            "name": "TagGroup",
-            "module": "src/components/reusable/tag/tagGroup.ts"
-          }
-        },
-        {
-          "kind": "custom-element-definition",
-          "name": "kyn-tag-group",
-          "declaration": {
-            "name": "TagGroup",
-            "module": "src/components/reusable/tag/tagGroup.ts"
-          }
-        }
-      ]
-    },
-    {
-      "kind": "javascript-module",
-      "path": "src/components/reusable/textArea/index.ts",
-      "declarations": [],
-      "exports": [
-        {
-          "kind": "js",
-          "name": "TextArea",
-          "declaration": {
-            "name": "TextArea",
-            "module": "./textArea"
-          }
-        }
-      ]
-    },
-    {
-      "kind": "javascript-module",
-      "path": "src/components/reusable/textArea/textArea.ts",
-      "declarations": [
-        {
-          "kind": "class",
-          "description": "Text area.",
-          "name": "TextArea",
-          "slots": [
-            {
-              "description": "Slot for label text.",
-              "name": "unnamed"
-            }
-          ],
-          "members": [
-            {
-              "kind": "field",
-              "name": "caption",
-              "type": {
-                "text": "string"
-              },
-              "default": "''",
-              "description": "Optional text beneath the input.",
-              "attribute": "caption"
-            },
-            {
-              "kind": "field",
-              "name": "placeholder",
-              "type": {
-                "text": "string"
-              },
-              "default": "''",
-              "description": "Input placeholder.",
-              "attribute": "placeholder"
-            },
-            {
-              "kind": "field",
-              "name": "required",
-              "type": {
-                "text": "boolean"
-              },
-              "default": "false",
-              "description": "Makes the input required.",
-              "attribute": "required"
-            },
-            {
-              "kind": "field",
-              "name": "disabled",
-              "type": {
-                "text": "boolean"
-              },
-              "default": "false",
-              "description": "Input disabled state.",
-              "attribute": "disabled"
-            },
-            {
-              "kind": "field",
-              "name": "maxLength",
-              "type": {
-                "text": "number"
-              },
-              "description": "Maximum number of characters.",
-              "attribute": "maxLength"
-            },
-            {
-              "kind": "field",
-              "name": "minLength",
-              "type": {
-                "text": "number"
-              },
-              "description": "Minimum number of characters.",
-              "attribute": "minLength"
-            },
-            {
-              "kind": "field",
-              "name": "rows",
-              "type": {
-                "text": "number"
-              },
-              "description": "textarea rows attribute. The number of visible text lines.",
-              "attribute": "rows"
-            },
-            {
-              "kind": "field",
-              "name": "textStrings",
-              "default": "{\n  requiredText: 'Required',\n  errorText: 'Error',\n}",
-              "description": "Customizable text strings.",
-              "attribute": "textStrings",
-              "type": {
-                "text": "object"
-              }
-            },
-            {
-              "kind": "method",
-              "name": "handleInput",
-              "privacy": "private",
-              "parameters": [
-                {
-                  "name": "e",
-                  "type": {
-                    "text": "any"
-                  }
-                }
-              ]
-            },
-            {
-              "kind": "method",
-              "name": "_validate",
-              "privacy": "private",
-              "parameters": [
-                {
-                  "name": "interacted",
-                  "type": {
-                    "text": "Boolean"
-                  }
-                },
-                {
-                  "name": "report",
-                  "type": {
-                    "text": "Boolean"
-                  }
-                }
-              ]
-            }
-          ],
-          "events": [
-            {
-              "description": "Captures the input event and emits the selected value and original event details.",
-              "name": "on-input"
-            }
-          ],
-          "attributes": [
-            {
-              "name": "caption",
-              "type": {
-                "text": "string"
-              },
-              "default": "''",
-              "description": "Optional text beneath the input.",
-              "fieldName": "caption"
-            },
-            {
-              "name": "placeholder",
-              "type": {
-                "text": "string"
-              },
-              "default": "''",
-              "description": "Input placeholder.",
-              "fieldName": "placeholder"
-            },
-            {
-              "name": "required",
-              "type": {
-                "text": "boolean"
-              },
-              "default": "false",
-              "description": "Makes the input required.",
-              "fieldName": "required"
-            },
-            {
-              "name": "disabled",
-              "type": {
-                "text": "boolean"
-              },
-              "default": "false",
-              "description": "Input disabled state.",
-              "fieldName": "disabled"
-            },
-            {
-              "name": "maxLength",
-              "type": {
-                "text": "number"
-              },
-              "description": "Maximum number of characters.",
-              "fieldName": "maxLength"
-            },
-            {
-              "name": "minLength",
-              "type": {
-                "text": "number"
-              },
-              "description": "Minimum number of characters.",
-              "fieldName": "minLength"
-            },
-            {
-              "name": "rows",
-              "type": {
-                "text": "number"
-              },
-              "description": "textarea rows attribute. The number of visible text lines.",
-              "fieldName": "rows"
-            },
-            {
-              "name": "textStrings",
-              "default": "_defaultTextStrings",
-              "description": "Customizable text strings.",
-              "fieldName": "textStrings"
-            }
-          ],
-          "mixins": [
-            {
-              "name": "FormMixin",
-              "module": "/src/common/mixins/form-input"
-            }
-          ],
-          "superclass": {
-            "name": "LitElement",
-            "package": "lit"
-          },
-          "tagName": "kyn-text-area",
-          "customElement": true
-        }
-      ],
-      "exports": [
-        {
-          "kind": "js",
-          "name": "TextArea",
-          "declaration": {
-            "name": "TextArea",
-            "module": "src/components/reusable/textArea/textArea.ts"
-          }
-        },
-        {
-          "kind": "custom-element-definition",
-          "name": "kyn-text-area",
-          "declaration": {
-            "name": "TextArea",
-            "module": "src/components/reusable/textArea/textArea.ts"
-          }
-        }
-      ]
-    },
-    {
-      "kind": "javascript-module",
-      "path": "src/components/reusable/textInput/index.ts",
-      "declarations": [],
-      "exports": [
-        {
-          "kind": "js",
-          "name": "TextInput",
-          "declaration": {
-            "name": "TextInput",
-            "module": "./textInput"
-          }
-        }
-      ]
-    },
-    {
-      "kind": "javascript-module",
-      "path": "src/components/reusable/textInput/textInput.ts",
-      "declarations": [
-        {
-          "kind": "class",
-          "description": "Text input.",
-          "name": "TextInput",
-          "slots": [
-            {
-              "description": "Slot for label text.",
-              "name": "unnamed"
-            },
-            {
-              "description": "Slot for contextual icon.",
-              "name": "icon"
-            }
-          ],
-          "members": [
-            {
-              "kind": "field",
-              "name": "type",
-              "type": {
-                "text": "string"
-              },
-              "default": "'text'",
-              "description": "Input type, limited to options that are \"text like\".",
-              "attribute": "type"
-            },
-            {
-              "kind": "field",
-              "name": "size",
-              "type": {
-                "text": "string"
-              },
-              "default": "'md'",
-              "description": "Input size. \"sm\", \"md\", or \"lg\".",
-              "attribute": "size"
-            },
-            {
-              "kind": "field",
-              "name": "caption",
-              "type": {
-                "text": "string"
-              },
-              "default": "''",
-              "description": "Optional text beneath the input.",
-              "attribute": "caption"
-            },
-            {
-              "kind": "field",
-              "name": "placeholder",
-              "type": {
-                "text": "string"
-              },
-              "default": "''",
-              "description": "Input placeholder.",
-              "attribute": "placeholder"
-            },
-            {
-              "kind": "field",
-              "name": "required",
-              "type": {
-                "text": "boolean"
-              },
-              "default": "false",
-              "description": "Makes the input required.",
-              "attribute": "required"
-            },
-            {
-              "kind": "field",
-              "name": "disabled",
-              "type": {
-                "text": "boolean"
-              },
-              "default": "false",
-              "description": "Input disabled state.",
-              "attribute": "disabled"
-            },
-            {
-              "kind": "field",
-              "name": "pattern",
-              "type": {
-                "text": "string"
-              },
-              "description": "RegEx pattern to validate.",
-              "attribute": "pattern"
-            },
-            {
-              "kind": "field",
-              "name": "maxLength",
-              "type": {
-                "text": "number"
-              },
-              "description": "Maximum number of characters.",
-              "attribute": "maxLength"
-            },
-            {
-              "kind": "field",
-              "name": "minLength",
-              "type": {
-                "text": "number"
-              },
-              "description": "Minimum number of characters.",
-              "attribute": "minLength"
-            },
-            {
-              "kind": "field",
-              "name": "iconRight",
-              "type": {
-                "text": "boolean"
-              },
-              "default": "false",
-              "description": "Place icon on the right.",
-              "attribute": "iconRight"
-            },
-            {
-              "kind": "field",
-              "name": "hideLabel",
-              "type": {
-                "text": "boolean"
-              },
-              "default": "false",
-              "description": "Visually hide the label.",
-              "attribute": "hideLabel"
-            },
-            {
-              "kind": "field",
-              "name": "textStrings",
-              "default": "{\n  requiredText: 'Required',\n  clearAll: 'Clear all',\n  errorText: 'Error',\n}",
-              "description": "Customizable text strings.",
-              "attribute": "textStrings",
-              "type": {
-                "text": "object"
-              }
-            },
-            {
-              "kind": "method",
-              "name": "_handleInput",
-              "privacy": "private",
-              "parameters": [
-                {
-                  "name": "e",
-                  "type": {
-                    "text": "any"
-                  }
-                }
-              ]
-            },
-            {
-              "kind": "method",
-              "name": "_handleClear",
-              "privacy": "private"
-            },
-            {
-              "kind": "method",
-              "name": "_emitValue",
-              "privacy": "private",
-              "parameters": [
-                {
-                  "name": "e",
-                  "optional": true,
-                  "type": {
-                    "text": "any"
-                  }
-                }
-              ]
-            },
-            {
-              "kind": "method",
-              "name": "_validate",
-              "privacy": "private",
-              "parameters": [
-                {
-                  "name": "interacted",
-                  "type": {
-                    "text": "Boolean"
-                  }
-                },
-                {
-                  "name": "report",
-                  "type": {
-                    "text": "Boolean"
-                  }
-                }
-              ]
-            },
-            {
-              "kind": "method",
-              "name": "determineIfSlotted",
-              "privacy": "private"
-            }
-          ],
-          "events": [
-            {
-              "description": "Captures the input event and emits the selected value and original event details.",
-              "name": "on-input"
-            }
-          ],
-          "attributes": [
-            {
-              "name": "type",
-              "type": {
-                "text": "string"
-              },
-              "default": "'text'",
-              "description": "Input type, limited to options that are \"text like\".",
-              "fieldName": "type"
-            },
-            {
-              "name": "size",
-              "type": {
-                "text": "string"
-              },
-              "default": "'md'",
-              "description": "Input size. \"sm\", \"md\", or \"lg\".",
-              "fieldName": "size"
-            },
-            {
-              "name": "caption",
-              "type": {
-                "text": "string"
-              },
-              "default": "''",
-              "description": "Optional text beneath the input.",
-              "fieldName": "caption"
-            },
-            {
-              "name": "placeholder",
-              "type": {
-                "text": "string"
-              },
-              "default": "''",
-              "description": "Input placeholder.",
-              "fieldName": "placeholder"
-            },
-            {
-              "name": "required",
-              "type": {
-                "text": "boolean"
-              },
-              "default": "false",
-              "description": "Makes the input required.",
-              "fieldName": "required"
-            },
-            {
-              "name": "disabled",
-              "type": {
-                "text": "boolean"
-              },
-              "default": "false",
-              "description": "Input disabled state.",
-              "fieldName": "disabled"
-            },
-            {
-              "name": "pattern",
-              "type": {
-                "text": "string"
-              },
-              "description": "RegEx pattern to validate.",
-              "fieldName": "pattern"
-            },
-            {
-              "name": "maxLength",
-              "type": {
-                "text": "number"
-              },
-              "description": "Maximum number of characters.",
-              "fieldName": "maxLength"
-            },
-            {
-              "name": "minLength",
-              "type": {
-                "text": "number"
-              },
-              "description": "Minimum number of characters.",
-              "fieldName": "minLength"
-            },
-            {
-              "name": "iconRight",
-              "type": {
-                "text": "boolean"
-              },
-              "default": "false",
-              "description": "Place icon on the right.",
-              "fieldName": "iconRight"
-            },
-            {
-              "name": "hideLabel",
-              "type": {
-                "text": "boolean"
-              },
-              "default": "false",
-              "description": "Visually hide the label.",
-              "fieldName": "hideLabel"
-            },
-            {
-              "name": "textStrings",
-              "default": "_defaultTextStrings",
-              "description": "Customizable text strings.",
-              "fieldName": "textStrings"
-            }
-          ],
-          "mixins": [
-            {
-              "name": "FormMixin",
-              "module": "/src/common/mixins/form-input"
-            }
-          ],
-          "superclass": {
-            "name": "LitElement",
-            "package": "lit"
-          },
-          "tagName": "kyn-text-input",
-          "customElement": true
-        }
-      ],
-      "exports": [
-        {
-          "kind": "js",
-          "name": "TextInput",
-          "declaration": {
-            "name": "TextInput",
-            "module": "src/components/reusable/textInput/textInput.ts"
-          }
-        },
-        {
-          "kind": "custom-element-definition",
-          "name": "kyn-text-input",
-          "declaration": {
-            "name": "TextInput",
-            "module": "src/components/reusable/textInput/textInput.ts"
-          }
-        }
-      ]
-    },
-    {
-      "kind": "javascript-module",
-      "path": "src/components/reusable/timepicker/index.ts",
-      "declarations": [],
-      "exports": [
-        {
-          "kind": "js",
-          "name": "TimePicker",
-          "declaration": {
-            "name": "TimePicker",
-            "module": "./timepicker"
-          }
-        }
-      ]
-    },
-    {
-      "kind": "javascript-module",
-      "path": "src/components/reusable/timepicker/timepicker.ts",
-      "declarations": [
-        {
-          "kind": "class",
-          "description": "Time picker.",
-          "name": "TimePicker",
-          "slots": [
-            {
-              "description": "Slot for label text.",
-              "name": "unnamed"
-            }
-          ],
-          "members": [
-            {
-              "kind": "field",
-              "name": "size",
-              "type": {
-                "text": "string"
-              },
-              "default": "'md'",
-              "description": "Input size. \"sm\", \"md\", or \"lg\".",
-              "attribute": "size"
-            },
-            {
-              "kind": "field",
-              "name": "caption",
-              "type": {
-                "text": "string"
-              },
-              "default": "''",
-              "description": "Optional text beneath the input.",
-              "attribute": "caption"
-            },
-            {
-              "kind": "field",
-              "name": "value",
-              "type": {
-                "text": "string"
-              },
-              "default": "''",
-              "description": "The value of the time input is always in 24-hour format that includes leading zeros: hh:mm,\nregardless of the input format, which is likely to be selected based on the user's locale (or by the user agent).\nIf the time includes seconds (by step attribute), the format is always hh:mm:ss",
-              "attribute": "value"
-            },
-            {
-              "kind": "field",
-              "name": "required",
-              "type": {
-                "text": "boolean"
-              },
-              "default": "false",
-              "description": "Makes the input required.",
-              "attribute": "required"
-            },
-            {
-              "kind": "field",
-              "name": "disabled",
-              "type": {
-                "text": "boolean"
-              },
-              "default": "false",
-              "description": "Input disabled state.",
-              "attribute": "disabled"
-            },
-            {
-              "kind": "field",
-              "name": "warnText",
-              "type": {
-                "text": "string"
-              },
-              "default": "''",
-              "description": "Time input warn text.",
-              "attribute": "warnText"
-            },
-            {
-              "kind": "field",
-              "name": "maxTime",
-              "type": {
-                "text": "string"
-              },
-              "description": "Maximum Time hh:mm format.",
-              "attribute": "maxTime"
-            },
-            {
-              "kind": "field",
-              "name": "minTime",
-              "type": {
-                "text": "string"
-              },
-              "description": "Minimum Time in hh:mm format.",
-              "attribute": "minTime"
-            },
-            {
-              "kind": "field",
-              "name": "step",
-              "type": {
-                "text": "string"
-              },
-              "description": "Specifies the granularity that the value must adhere to, or the special value any,\nIt takes value that equates to the number of seconds you want to increment by;\nthe default (60 sec.). If you specify a value of less than 60 sec., the time input will show a seconds input area alongside the hours and minutes",
-              "attribute": "step"
-            },
-            {
-              "kind": "field",
-              "name": "textStrings",
-              "default": "{\n  requiredText: 'Required',\n}",
-              "description": "Customizable text strings.",
-              "attribute": "textStrings",
-              "type": {
-                "text": "object"
-              }
-            },
-            {
-              "kind": "method",
-              "name": "handleInput",
-              "privacy": "private",
-              "parameters": [
-                {
-                  "name": "e",
-                  "type": {
-                    "text": "any"
-                  }
-                }
-              ]
-            },
-            {
-              "kind": "method",
-              "name": "_validate",
-              "privacy": "private",
-              "parameters": [
-                {
-                  "name": "interacted",
-                  "type": {
-                    "text": "Boolean"
-                  }
-                },
-                {
-                  "name": "report",
-                  "type": {
-                    "text": "Boolean"
-                  }
-                }
-              ]
-            }
-          ],
-          "events": [
-            {
-              "description": "Captures the input event and emits the selected value and original event details.",
-              "name": "on-input"
-            }
-          ],
-          "attributes": [
-            {
-              "name": "size",
-              "type": {
-                "text": "string"
-              },
-              "default": "'md'",
-              "description": "Input size. \"sm\", \"md\", or \"lg\".",
-              "fieldName": "size"
-            },
-            {
-              "name": "caption",
-              "type": {
-                "text": "string"
-              },
-              "default": "''",
-              "description": "Optional text beneath the input.",
-              "fieldName": "caption"
-            },
-            {
-              "name": "value",
-              "type": {
-                "text": "string"
-              },
-              "default": "''",
-              "description": "The value of the time input is always in 24-hour format that includes leading zeros: hh:mm,\nregardless of the input format, which is likely to be selected based on the user's locale (or by the user agent).\nIf the time includes seconds (by step attribute), the format is always hh:mm:ss",
-              "fieldName": "value"
-            },
-            {
-              "name": "required",
-              "type": {
-                "text": "boolean"
-              },
-              "default": "false",
-              "description": "Makes the input required.",
-              "fieldName": "required"
-            },
-            {
-              "name": "disabled",
-              "type": {
-                "text": "boolean"
-              },
-              "default": "false",
-              "description": "Input disabled state.",
-              "fieldName": "disabled"
-            },
-            {
-              "name": "warnText",
-              "type": {
-                "text": "string"
-              },
-              "default": "''",
-              "description": "Time input warn text.",
-              "fieldName": "warnText"
-            },
-            {
-              "name": "maxTime",
-              "type": {
-                "text": "string"
-              },
-              "description": "Maximum Time hh:mm format.",
-              "fieldName": "maxTime"
-            },
-            {
-              "name": "minTime",
-              "type": {
-                "text": "string"
-              },
-              "description": "Minimum Time in hh:mm format.",
-              "fieldName": "minTime"
-            },
-            {
-              "name": "step",
-              "type": {
-                "text": "string"
-              },
-              "description": "Specifies the granularity that the value must adhere to, or the special value any,\nIt takes value that equates to the number of seconds you want to increment by;\nthe default (60 sec.). If you specify a value of less than 60 sec., the time input will show a seconds input area alongside the hours and minutes",
-              "fieldName": "step"
-            },
-            {
-              "name": "textStrings",
-              "default": "_defaultTextStrings",
-              "description": "Customizable text strings.",
-              "fieldName": "textStrings"
-            }
-          ],
-          "mixins": [
-            {
-              "name": "FormMixin",
-              "module": "/src/common/mixins/form-input"
-            }
-          ],
-          "superclass": {
-            "name": "LitElement",
-            "package": "lit"
-          },
-          "tagName": "kyn-time-picker",
-          "customElement": true
-        }
-      ],
-      "exports": [
-        {
-          "kind": "js",
-          "name": "TimePicker",
-          "declaration": {
-            "name": "TimePicker",
-            "module": "src/components/reusable/timepicker/timepicker.ts"
-          }
-        },
-        {
-          "kind": "custom-element-definition",
-          "name": "kyn-time-picker",
-          "declaration": {
-            "name": "TimePicker",
-            "module": "src/components/reusable/timepicker/timepicker.ts"
+          "name": "kyn-tooltip",
+          "declaration": {
+            "name": "Tooltip",
+            "module": "src/components/reusable/tooltip/tooltip.ts"
           }
         }
       ]
@@ -14224,133 +15646,6 @@
     },
     {
       "kind": "javascript-module",
-      "path": "src/components/reusable/tooltip/index.ts",
-      "declarations": [],
-      "exports": [
-        {
-          "kind": "js",
-          "name": "Tooltip",
-          "declaration": {
-            "name": "Tooltip",
-            "module": "./tooltip"
-          }
-        }
-      ]
-    },
-    {
-      "kind": "javascript-module",
-      "path": "src/components/reusable/tooltip/tooltip.ts",
-      "declarations": [
-        {
-          "kind": "class",
-          "description": "Tooltip.",
-          "name": "Tooltip",
-          "slots": [
-            {
-              "description": "Slot for tooltip content.",
-              "name": "unnamed"
-            },
-            {
-              "description": "Slot for custom anchor button content.",
-              "name": "anchor"
-            }
-          ],
-          "members": [
-            {
-              "kind": "field",
-              "name": "assistiveText",
-              "type": {
-                "text": "string"
-              },
-              "default": "'Toggle Tooltip'",
-              "description": "Assistive text for anchor button.",
-              "attribute": "assistiveText"
-            },
-            {
-              "kind": "method",
-              "name": "_positionTooltip",
-              "privacy": "private"
-            },
-            {
-              "kind": "method",
-              "name": "_handleOpen",
-              "privacy": "private"
-            },
-            {
-              "kind": "method",
-              "name": "_handleClose",
-              "privacy": "private"
-            },
-            {
-              "kind": "method",
-              "name": "_handleMouseLeave",
-              "privacy": "private"
-            },
-            {
-              "kind": "method",
-              "name": "_handleEsc",
-              "privacy": "private",
-              "parameters": [
-                {
-                  "name": "e",
-                  "type": {
-                    "text": "KeyboardEvent"
-                  }
-                }
-              ]
-            },
-            {
-              "kind": "method",
-              "name": "_emitToggle",
-              "privacy": "private"
-            }
-          ],
-          "events": [
-            {
-              "description": "Emits the open state of the tooltip on open/close.",
-              "name": "on-tooltip-toggle"
-            }
-          ],
-          "attributes": [
-            {
-              "name": "assistiveText",
-              "type": {
-                "text": "string"
-              },
-              "default": "'Toggle Tooltip'",
-              "description": "Assistive text for anchor button.",
-              "fieldName": "assistiveText"
-            }
-          ],
-          "superclass": {
-            "name": "LitElement",
-            "package": "lit"
-          },
-          "tagName": "kyn-tooltip",
-          "customElement": true
-        }
-      ],
-      "exports": [
-        {
-          "kind": "js",
-          "name": "Tooltip",
-          "declaration": {
-            "name": "Tooltip",
-            "module": "src/components/reusable/tooltip/tooltip.ts"
-          }
-        },
-        {
-          "kind": "custom-element-definition",
-          "name": "kyn-tooltip",
-          "declaration": {
-            "name": "Tooltip",
-            "module": "src/components/reusable/tooltip/tooltip.ts"
-          }
-        }
-      ]
-    },
-    {
-      "kind": "javascript-module",
       "path": "src/components/reusable/widget/index.ts",
       "declarations": [],
       "exports": [
@@ -14574,65 +15869,16 @@
         },
         {
           "kind": "custom-element-definition",
-<<<<<<< HEAD
-          "name": "kyn-table",
-          "declaration": {
-            "name": "Table",
-            "module": "src/components/reusable/table/table.ts"
+          "name": "kyn-widget-drag-handle",
+          "declaration": {
+            "name": "WidgetDragHandle",
+            "module": "src/components/reusable/widget/widgetDragHandle.ts"
           }
         }
       ]
     },
     {
       "kind": "javascript-module",
-      "path": "src/components/reusable/tabs/index.ts",
-      "declarations": [],
-      "exports": [
-        {
-          "kind": "js",
-          "name": "Tabs",
-          "declaration": {
-            "name": "Tabs",
-            "module": "./tabs"
-          }
-        },
-        {
-          "kind": "js",
-          "name": "Tab",
-          "declaration": {
-            "name": "Tab",
-            "module": "./tab"
-          }
-        },
-        {
-          "kind": "js",
-          "name": "TabPanel",
-          "declaration": {
-            "name": "TabPanel",
-            "module": "./tabPanel"
-=======
-          "name": "kyn-widget-drag-handle",
-          "declaration": {
-            "name": "WidgetDragHandle",
-            "module": "src/components/reusable/widget/widgetDragHandle.ts"
->>>>>>> 30bc904c
-          }
-        }
-      ]
-    },
-    {
-      "kind": "javascript-module",
-<<<<<<< HEAD
-      "path": "src/components/reusable/tabs/tab.ts",
-      "declarations": [
-        {
-          "kind": "class",
-          "description": "Tabs.",
-          "name": "Tab",
-          "slots": [
-            {
-              "description": "Slot for tab button text.",
-=======
       "path": "src/components/reusable/widget/widgetGridstack.ts",
       "declarations": [
         {
@@ -14642,63 +15888,16 @@
           "slots": [
             {
               "description": "Slot for .grid-stack container element.",
->>>>>>> 30bc904c
               "name": "unnamed"
             }
           ],
           "members": [
             {
               "kind": "field",
-<<<<<<< HEAD
-              "name": "id",
-              "type": {
-                "text": "string"
-              },
-              "default": "''",
-              "description": "Tab ID, required.",
-              "attribute": "id",
-              "reflects": true
-            },
-            {
-              "kind": "field",
-              "name": "selected",
-              "type": {
-                "text": "boolean"
-              },
-              "default": "false",
-              "description": "Tab selected state. Must match Tab Panel visible state.",
-              "attribute": "selected",
-              "reflects": true
-            },
-            {
-              "kind": "field",
-              "name": "disabled",
-=======
               "name": "layout",
->>>>>>> 30bc904c
               "type": {
                 "text": "any"
               },
-<<<<<<< HEAD
-              "default": "false",
-              "description": "Tab disabled state.",
-              "attribute": "disabled"
-            },
-            {
-              "kind": "method",
-              "name": "_handleClick",
-              "privacy": "private",
-              "parameters": [
-                {
-                  "name": "e",
-                  "type": {
-                    "text": "any"
-                  },
-                  "description": "The parameter \"e\" is an event object that represents the event that triggered the\nclick event handler."
-                }
-              ],
-              "description": "Dispatches a custom event called 'tab-activated' with the original event and tabId as details,\nif the tab is not selected."
-=======
               "default": "{}",
               "description": "GridStack layout/widget size/position definitions for each breakpoint.",
               "attribute": "layout"
@@ -14754,51 +15953,23 @@
             {
               "description": "Emits the GridStack save() method results (new layout) on dragstop and resizestop.",
               "name": "on-grid-save"
->>>>>>> 30bc904c
             }
           ],
           "attributes": [
             {
-<<<<<<< HEAD
-              "name": "id",
-=======
               "name": "layout",
->>>>>>> 30bc904c
               "type": {
                 "text": "any"
               },
-<<<<<<< HEAD
-              "default": "''",
-              "description": "Tab ID, required.",
-              "fieldName": "id"
-            },
-            {
-              "name": "selected",
-=======
               "default": "{}",
               "description": "GridStack layout/widget size/position definitions for each breakpoint.",
               "fieldName": "layout"
             },
             {
               "name": "gridstackConfig",
->>>>>>> 30bc904c
               "type": {
                 "text": "any"
               },
-<<<<<<< HEAD
-              "default": "false",
-              "description": "Tab selected state. Must match Tab Panel visible state.",
-              "fieldName": "selected"
-            },
-            {
-              "name": "disabled",
-              "type": {
-                "text": "boolean"
-              },
-              "default": "false",
-              "description": "Tab disabled state.",
-              "fieldName": "disabled"
-=======
               "default": "Config",
               "description": "GridStack config.",
               "fieldName": "gridstackConfig"
@@ -14830,3830 +16001,6 @@
           }
         }
       ]
-    },
-    {
-      "kind": "javascript-module",
-      "path": "src/components/global/footer/footer.ts",
-      "declarations": [
-        {
-          "kind": "class",
-          "description": "The global Footer component.",
-          "name": "Footer",
-          "slots": [
-            {
-              "description": "Default slot, for links.",
-              "name": "unnamed"
-            },
-            {
-              "description": "Slot for the logo, will overwrite the default logo.",
-              "name": "logo"
-            },
-            {
-              "description": "Slot for the copyright text.",
-              "name": "copyright"
-            }
-          ],
-          "members": [
-            {
-              "kind": "field",
-              "name": "rootUrl",
-              "type": {
-                "text": "string"
-              },
-              "default": "'/'",
-              "description": "URL for the footer logo link. Should target the application home page.",
-              "attribute": "rootUrl"
-            },
-            {
-              "kind": "method",
-              "name": "handleRootLinkClick",
-              "privacy": "private",
-              "parameters": [
-                {
-                  "name": "e",
-                  "type": {
-                    "text": "Event"
-                  }
-                }
-              ]
-            }
-          ],
-          "events": [
-            {
-              "description": "Captures the logo link click event and emits the original event.",
-              "name": "on-root-link-click"
-            }
-          ],
-          "attributes": [
-            {
-              "name": "rootUrl",
-              "type": {
-                "text": "string"
-              },
-              "default": "'/'",
-              "description": "URL for the footer logo link. Should target the application home page.",
-              "fieldName": "rootUrl"
->>>>>>> 30bc904c
-            }
-          ],
-          "superclass": {
-            "name": "LitElement",
-            "package": "lit"
-          },
-<<<<<<< HEAD
-          "tagName": "kyn-tab",
-=======
-          "tagName": "kyn-footer",
->>>>>>> 30bc904c
-          "customElement": true
-        }
-      ],
-      "exports": [
-        {
-          "kind": "js",
-<<<<<<< HEAD
-          "name": "Tab",
-          "declaration": {
-            "name": "Tab",
-            "module": "src/components/reusable/tabs/tab.ts"
-=======
-          "name": "Footer",
-          "declaration": {
-            "name": "Footer",
-            "module": "src/components/global/footer/footer.ts"
->>>>>>> 30bc904c
-          }
-        },
-        {
-          "kind": "custom-element-definition",
-<<<<<<< HEAD
-          "name": "kyn-tab",
-          "declaration": {
-            "name": "Tab",
-            "module": "src/components/reusable/tabs/tab.ts"
-=======
-          "name": "kyn-footer",
-          "declaration": {
-            "name": "Footer",
-            "module": "src/components/global/footer/footer.ts"
->>>>>>> 30bc904c
-          }
-        }
-      ]
-    },
-    {
-      "kind": "javascript-module",
-<<<<<<< HEAD
-      "path": "src/components/reusable/tabs/tabPanel.ts",
-      "declarations": [
-        {
-          "kind": "class",
-          "description": "Tabs.",
-          "name": "TabPanel",
-          "slots": [
-            {
-              "description": "Slot for tab content.",
-=======
-      "path": "src/components/global/footer/footerLink.ts",
-      "declarations": [
-        {
-          "kind": "class",
-          "description": "DEPRECATED. Component for navigation links within the Footer.",
-          "name": "FooterNavLink",
-          "slots": [
-            {
-              "description": "Slot for link text/content.",
->>>>>>> 30bc904c
-              "name": "unnamed"
-            }
-          ],
-          "members": [
-            {
-              "kind": "field",
-<<<<<<< HEAD
-              "name": "tabId",
-=======
-              "name": "target",
-              "default": "'_self'",
->>>>>>> 30bc904c
-              "type": {
-                "text": "'_self'"
-              },
-<<<<<<< HEAD
-              "default": "''",
-              "description": "Matching Tab ID, required.",
-              "attribute": "tabId"
-            },
-            {
-              "kind": "field",
-              "name": "visible",
-=======
-              "description": "Defines a target attribute for where to load the URL. Possible options include \"_self\" (default), \"_blank\", \"_parent\", \"_top\"",
-              "attribute": "target"
-            },
-            {
-              "kind": "field",
-              "name": "rel",
->>>>>>> 30bc904c
-              "type": {
-                "text": "boolean"
-              },
-<<<<<<< HEAD
-              "default": "false",
-              "description": "Tab Panel visible state.  Must match Tab selected state.",
-              "attribute": "visible",
-              "reflects": true
-            },
-            {
-              "kind": "field",
-              "name": "noPadding",
-=======
-              "default": "''",
-              "description": "Defines a relationship between a linked resource and the document. An empty string (default) means no particular relationship",
-              "attribute": "rel"
-            },
-            {
-              "kind": "field",
-              "name": "href",
->>>>>>> 30bc904c
-              "type": {
-                "text": "boolean"
-              },
-<<<<<<< HEAD
-              "default": "false",
-              "description": "Remove side padding (left/right) on tab panel.",
-              "attribute": "noPadding"
-=======
-              "default": "''",
-              "description": "Link url.",
-              "attribute": "href"
-            },
-            {
-              "kind": "method",
-              "name": "handleClick",
-              "privacy": "private",
-              "parameters": [
-                {
-                  "name": "e",
-                  "type": {
-                    "text": "Event"
-                  }
-                }
-              ]
-            }
-          ],
-          "events": [
-            {
-              "description": "Captures the click event and emits the original event details.",
-              "name": "on-click"
->>>>>>> 30bc904c
-            }
-          ],
-          "attributes": [
-            {
-<<<<<<< HEAD
-              "name": "tabId",
-=======
-              "name": "target",
-              "default": "'_self'",
->>>>>>> 30bc904c
-              "type": {
-                "text": "'_self'"
-              },
-<<<<<<< HEAD
-              "default": "''",
-              "description": "Matching Tab ID, required.",
-              "fieldName": "tabId"
-            },
-            {
-              "name": "visible",
-=======
-              "description": "Defines a target attribute for where to load the URL. Possible options include \"_self\" (default), \"_blank\", \"_parent\", \"_top\"",
-              "fieldName": "target"
-            },
-            {
-              "name": "rel",
->>>>>>> 30bc904c
-              "type": {
-                "text": "boolean"
-              },
-<<<<<<< HEAD
-              "default": "false",
-              "description": "Tab Panel visible state.  Must match Tab selected state.",
-              "fieldName": "visible"
-            },
-            {
-              "name": "noPadding",
-=======
-              "default": "''",
-              "description": "Defines a relationship between a linked resource and the document. An empty string (default) means no particular relationship",
-              "fieldName": "rel"
-            },
-            {
-              "name": "href",
->>>>>>> 30bc904c
-              "type": {
-                "text": "boolean"
-              },
-<<<<<<< HEAD
-              "default": "false",
-              "description": "Remove side padding (left/right) on tab panel.",
-              "fieldName": "noPadding"
-=======
-              "default": "''",
-              "description": "Link url.",
-              "fieldName": "href"
->>>>>>> 30bc904c
-            }
-          ],
-          "superclass": {
-            "name": "LitElement",
-            "package": "lit"
-          },
-<<<<<<< HEAD
-          "tagName": "kyn-tab-panel",
-=======
-          "tagName": "kyn-footer-link",
->>>>>>> 30bc904c
-          "customElement": true
-        }
-      ],
-      "exports": [
-        {
-          "kind": "js",
-<<<<<<< HEAD
-          "name": "TabPanel",
-          "declaration": {
-            "name": "TabPanel",
-            "module": "src/components/reusable/tabs/tabPanel.ts"
-=======
-          "name": "FooterNavLink",
-          "declaration": {
-            "name": "FooterNavLink",
-            "module": "src/components/global/footer/footerLink.ts"
->>>>>>> 30bc904c
-          }
-        },
-        {
-          "kind": "custom-element-definition",
-<<<<<<< HEAD
-          "name": "kyn-tab-panel",
-          "declaration": {
-            "name": "TabPanel",
-            "module": "src/components/reusable/tabs/tabPanel.ts"
-=======
-          "name": "kyn-footer-link",
-          "declaration": {
-            "name": "FooterNavLink",
-            "module": "src/components/global/footer/footerLink.ts"
-          }
-        }
-      ]
-    },
-    {
-      "kind": "javascript-module",
-      "path": "src/components/global/footer/footerNav.ts",
-      "declarations": [
-        {
-          "kind": "class",
-          "description": "DEPRECATED. Container for footer navigation links.",
-          "name": "FooterNav",
-          "slots": [
-            {
-              "description": "Slot for footer links.",
-              "name": "unnamed"
-            }
-          ],
-          "members": [],
-          "superclass": {
-            "name": "LitElement",
-            "package": "lit"
-          },
-          "tagName": "kyn-footer-nav",
-          "customElement": true
-        }
-      ],
-      "exports": [
-        {
-          "kind": "js",
-          "name": "FooterNav",
-          "declaration": {
-            "name": "FooterNav",
-            "module": "src/components/global/footer/footerNav.ts"
-          }
-        },
-        {
-          "kind": "custom-element-definition",
-          "name": "kyn-footer-nav",
-          "declaration": {
-            "name": "FooterNav",
-            "module": "src/components/global/footer/footerNav.ts"
-          }
-        }
-      ]
-    },
-    {
-      "kind": "javascript-module",
-      "path": "src/components/global/footer/index.ts",
-      "declarations": [],
-      "exports": [
-        {
-          "kind": "js",
-          "name": "Footer",
-          "declaration": {
-            "name": "Footer",
-            "module": "./footer"
-          }
-        },
-        {
-          "kind": "js",
-          "name": "FooterNav",
-          "declaration": {
-            "name": "FooterNav",
-            "module": "./footerNav"
-          }
-        },
-        {
-          "kind": "js",
-          "name": "FooterNavLink",
-          "declaration": {
-            "name": "FooterNavLink",
-            "module": "./footerLink"
->>>>>>> 30bc904c
-          }
-        }
-      ]
-    },
-    {
-      "kind": "javascript-module",
-<<<<<<< HEAD
-      "path": "src/components/reusable/tabs/tabs.ts",
-      "declarations": [
-        {
-          "kind": "class",
-          "description": "Tabs.",
-          "name": "Tabs",
-          "slots": [
-            {
-              "description": "Slot for kyn-tab-panel components.",
-              "name": "unnamed"
-            },
-            {
-              "description": "Slot for kyn-tab components.",
-              "name": "tabs"
-            }
-          ],
-          "members": [
-            {
-              "kind": "field",
-              "name": "tabStyle",
-              "type": {
-                "text": "string"
-              },
-              "default": "'contained'",
-              "description": "Tab style. `'contained'` or `'line'`.",
-              "attribute": "tabStyle"
-            },
-            {
-              "kind": "field",
-              "name": "tabSize",
-              "type": {
-                "text": "string"
-              },
-              "default": "'md'",
-              "description": "Size of the tab buttons, `'sm'` or `'md'`. Icon size: 16px.",
-              "attribute": "tabSize"
-            },
-            {
-              "kind": "field",
-              "name": "vertical",
-              "type": {
-                "text": "boolean"
-              },
-              "default": "false",
-              "description": "Vertical orientation.",
-              "attribute": "vertical"
-            },
-            {
-              "kind": "field",
-              "name": "disableAutoFocusUpdate",
-              "type": {
-                "text": "boolean"
-              },
-              "default": "false",
-              "description": "Enables tab content change on focus with keyboard navigation/assistive technologies.",
-              "attribute": "disableAutoFocusUpdate"
-            },
-            {
-              "kind": "method",
-              "name": "_handleSlotChangeTabs",
-              "privacy": "private"
-            },
-            {
-              "kind": "method",
-              "name": "_updateChildren",
-              "privacy": "private"
-            },
-            {
-              "kind": "method",
-              "name": "_handleChange",
-              "privacy": "private",
-              "parameters": [
-                {
-                  "name": "e",
-                  "type": {
-                    "text": "any"
-                  },
-                  "description": "The parameter \"e\" is an event object that contains information about the event\nthat triggered the handleChange function."
-                }
-              ],
-              "description": "Updates children and emits a change event based on the provided\nevent details when a child kyn-tab is clicked."
-            },
-            {
-              "kind": "method",
-              "name": "_updateChildrenSelection",
-              "privacy": "private",
-              "parameters": [
-                {
-                  "name": "selectedTabId",
-                  "type": {
-                    "text": "string"
-                  },
-                  "description": "The selectedTabId parameter is a string that represents the ID of\nthe tab that is currently selected."
-                },
-                {
-                  "name": "updatePanel",
-                  "default": "true"
-                }
-              ],
-              "description": "Updates the selected property of tabs and the visible property of tab panels based on\nthe selected tab ID."
-            },
-            {
-              "kind": "method",
-              "name": "_emitChangeEvent",
-=======
-      "path": "src/components/global/header/header.ts",
-      "declarations": [
-        {
-          "kind": "class",
-          "description": "The global Header component.",
-          "name": "Header",
-          "slots": [
-            {
-              "description": "The default slot for all empty space right of the logo/title.",
-              "name": "unnamed"
-            },
-            {
-              "description": "Slot for the logo, will overwrite the default logo.",
-              "name": "logo"
-            },
-            {
-              "description": "Slot left of the logo, intended for the header nav.",
-              "name": "left"
-            },
-            {
-              "description": "Slot between logo/title and right flyouts.",
-              "name": "center"
-            }
-          ],
-          "members": [
-            {
-              "kind": "field",
-              "name": "rootUrl",
-              "type": {
-                "text": "string"
-              },
-              "default": "'/'",
-              "description": "URL for the header logo link. Should target the application home page.",
-              "attribute": "rootUrl"
-            },
-            {
-              "kind": "field",
-              "name": "appTitle",
-              "type": {
-                "text": "string"
-              },
-              "default": "''",
-              "description": "App title text next to logo.  Hidden on smaller screens.",
-              "attribute": "appTitle"
-            },
-            {
-              "kind": "method",
-              "name": "handleSlotChange",
-              "privacy": "private"
-            },
-            {
-              "kind": "method",
-              "name": "handleRootLinkClick",
-              "privacy": "private",
-              "parameters": [
-                {
-                  "name": "e",
-                  "type": {
-                    "text": "Event"
-                  }
-                }
-              ]
-            },
-            {
-              "kind": "method",
-              "name": "_handleNavToggle",
->>>>>>> 30bc904c
-              "privacy": "private",
-              "parameters": [
-                {
-                  "name": "origEvent",
-                  "type": {
-                    "text": "any"
-<<<<<<< HEAD
-                  },
-                  "description": "The origEvent parameter is the original event object that triggered the\nchange event. It could be any type of event object, such as a click event or a keydown event."
-                },
-                {
-                  "name": "selectedTabId",
-                  "type": {
-                    "text": "string"
-                  },
-                  "description": "The selectedTabId parameter is a string that represents the ID of\nthe selected tab."
-=======
-                  }
-                }
-              ]
-            },
-            {
-              "kind": "method",
-              "name": "_handleFlyoutsToggle",
-              "privacy": "private",
-              "parameters": [
-                {
-                  "name": "e",
-                  "type": {
-                    "text": "any"
-                  }
->>>>>>> 30bc904c
-                }
-              ],
-              "description": "Creates and dispatches a custom event called 'on-change' with the provided original event and\nselected tab ID as details."
-            },
-            {
-              "kind": "method",
-              "name": "_handleKeyboard",
-              "privacy": "private",
-              "parameters": [
-                {
-                  "name": "e",
-                  "type": {
-                    "text": "any"
-                  },
-                  "description": "The parameter `e` is an event object that represents the keyboard event. It\ncontains information about the keyboard event, such as the key code of the pressed key."
-                }
-              ],
-              "description": "Handles keyboard events for navigating between tabs.",
-              "return": {
-                "type": {
-                  "text": ""
-                }
-              }
-            }
-          ],
-          "events": [
-            {
-<<<<<<< HEAD
-              "description": "Emits the new selected Tab ID when switching tabs.",
-              "name": "on-change"
-=======
-              "description": "Captures the menu toggle click event and emits the menu open state in the detail.",
-              "name": "on-menu-toggle"
-            },
-            {
-              "description": "Captures the logo link click event and emits the original event details.",
-              "name": "on-root-link-click"
->>>>>>> 30bc904c
-            }
-          ],
-          "attributes": [
-            {
-<<<<<<< HEAD
-              "name": "tabStyle",
-              "type": {
-                "text": "string"
-              },
-              "default": "'contained'",
-              "description": "Tab style. `'contained'` or `'line'`.",
-              "fieldName": "tabStyle"
-            },
-            {
-              "name": "tabSize",
-              "type": {
-                "text": "string"
-              },
-              "default": "'md'",
-              "description": "Size of the tab buttons, `'sm'` or `'md'`. Icon size: 16px.",
-              "fieldName": "tabSize"
-            },
-            {
-              "name": "vertical",
-              "type": {
-                "text": "boolean"
-              },
-              "default": "false",
-              "description": "Vertical orientation.",
-              "fieldName": "vertical"
-            },
-            {
-              "name": "disableAutoFocusUpdate",
-              "type": {
-                "text": "boolean"
-              },
-              "default": "false",
-              "description": "Enables tab content change on focus with keyboard navigation/assistive technologies.",
-              "fieldName": "disableAutoFocusUpdate"
-=======
-              "name": "rootUrl",
-              "type": {
-                "text": "string"
-              },
-              "default": "'/'",
-              "description": "URL for the header logo link. Should target the application home page.",
-              "fieldName": "rootUrl"
-            },
-            {
-              "name": "appTitle",
-              "type": {
-                "text": "string"
-              },
-              "default": "''",
-              "description": "App title text next to logo.  Hidden on smaller screens.",
-              "fieldName": "appTitle"
-            }
-          ],
-          "superclass": {
-            "name": "LitElement",
-            "package": "lit"
-          },
-          "tagName": "kyn-header",
-          "customElement": true
-        }
-      ],
-      "exports": [
-        {
-          "kind": "js",
-          "name": "Header",
-          "declaration": {
-            "name": "Header",
-            "module": "src/components/global/header/header.ts"
-          }
-        },
-        {
-          "kind": "custom-element-definition",
-          "name": "kyn-header",
-          "declaration": {
-            "name": "Header",
-            "module": "src/components/global/header/header.ts"
-          }
-        }
-      ]
-    },
-    {
-      "kind": "javascript-module",
-      "path": "src/components/global/header/headerAvatar.ts",
-      "declarations": [
-        {
-          "kind": "class",
-          "description": "User avatar.",
-          "name": "HeaderAvatar",
-          "members": [
-            {
-              "kind": "field",
-              "name": "initials",
-              "type": {
-                "text": "string"
-              },
-              "default": "''",
-              "description": "Two letters, first and last initial, to show in the user avatar circle.",
-              "attribute": "initials"
-            }
-          ],
-          "attributes": [
-            {
-              "name": "initials",
-              "type": {
-                "text": "string"
-              },
-              "default": "''",
-              "description": "Two letters, first and last initial, to show in the user avatar circle.",
-              "fieldName": "initials"
->>>>>>> 30bc904c
-            }
-          ],
-          "superclass": {
-            "name": "LitElement",
-            "package": "lit"
-          },
-<<<<<<< HEAD
-          "tagName": "kyn-tabs",
-=======
-          "tagName": "kyn-header-avatar",
->>>>>>> 30bc904c
-          "customElement": true
-        }
-      ],
-      "exports": [
-        {
-          "kind": "js",
-<<<<<<< HEAD
-          "name": "Tabs",
-          "declaration": {
-            "name": "Tabs",
-            "module": "src/components/reusable/tabs/tabs.ts"
-=======
-          "name": "HeaderAvatar",
-          "declaration": {
-            "name": "HeaderAvatar",
-            "module": "src/components/global/header/headerAvatar.ts"
->>>>>>> 30bc904c
-          }
-        },
-        {
-          "kind": "custom-element-definition",
-<<<<<<< HEAD
-          "name": "kyn-tabs",
-          "declaration": {
-            "name": "Tabs",
-            "module": "src/components/reusable/tabs/tabs.ts"
-=======
-          "name": "kyn-header-avatar",
-          "declaration": {
-            "name": "HeaderAvatar",
-            "module": "src/components/global/header/headerAvatar.ts"
->>>>>>> 30bc904c
-          }
-        }
-      ]
-    },
-    {
-      "kind": "javascript-module",
-<<<<<<< HEAD
-      "path": "src/components/reusable/tag/index.ts",
-      "declarations": [],
-      "exports": [
-        {
-          "kind": "js",
-          "name": "Tag",
-          "declaration": {
-            "name": "Tag",
-            "module": "./tag"
-          }
-        },
-        {
-          "kind": "js",
-          "name": "TagGroup",
-          "declaration": {
-            "name": "TagGroup",
-            "module": "./tagGroup"
-          }
-        },
-        {
-          "kind": "js",
-          "name": "TagSkeleton",
-          "declaration": {
-            "name": "TagSkeleton",
-            "module": "./tag.skeleton"
-          }
-        }
-      ]
-    },
-    {
-      "kind": "javascript-module",
-      "path": "src/components/reusable/tag/tag.skeleton.ts",
-      "declarations": [
-        {
-          "kind": "class",
-          "description": "",
-          "name": "TagSkeleton",
-          "members": [
-            {
-              "kind": "field",
-              "name": "tagSize",
-              "type": {
-                "text": "string"
-              },
-              "default": "'md'",
-              "description": "Size of the tag, `'md'` (default) or `'sm'`. Icon size: 16px.",
-              "attribute": "tagSize"
-            },
-            {
-              "kind": "field",
-              "name": "shade",
-              "type": {
-                "text": "string"
-              },
-              "default": "'light'",
-              "description": "Shade `'light'` (default) and `'dark'` for tag.",
-              "attribute": "shade"
-            },
-            {
-              "kind": "field",
-              "name": "tagColor",
-              "type": {
-                "text": "string"
-              },
-              "default": "'spruce'",
-              "description": "Color variants. Default spruce.",
-              "attribute": "tagColor"
-=======
-      "path": "src/components/global/header/headerCategory.ts",
-      "declarations": [
-        {
-          "kind": "class",
-          "description": "Header link category",
-          "name": "HeaderCategory",
-          "slots": [
-            {
-              "description": "Slot for links.",
-              "name": "unnamed"
-            }
-          ],
-          "members": [
-            {
-              "kind": "field",
-              "name": "heading",
-              "type": {
-                "text": "string"
-              },
-              "default": "''",
-              "description": "Link url.",
-              "attribute": "heading"
->>>>>>> 30bc904c
-            }
-          ],
-          "attributes": [
-            {
-<<<<<<< HEAD
-              "name": "tagSize",
-              "type": {
-                "text": "string"
-              },
-              "default": "'md'",
-              "description": "Size of the tag, `'md'` (default) or `'sm'`. Icon size: 16px.",
-              "fieldName": "tagSize"
-            },
-            {
-              "name": "shade",
-              "type": {
-                "text": "string"
-              },
-              "default": "'light'",
-              "description": "Shade `'light'` (default) and `'dark'` for tag.",
-              "fieldName": "shade"
-            },
-            {
-              "name": "tagColor",
-              "type": {
-                "text": "string"
-              },
-              "default": "'spruce'",
-              "description": "Color variants. Default spruce.",
-              "fieldName": "tagColor"
-=======
-              "name": "heading",
-              "type": {
-                "text": "string"
-              },
-              "default": "''",
-              "description": "Link url.",
-              "fieldName": "heading"
->>>>>>> 30bc904c
-            }
-          ],
-          "superclass": {
-            "name": "LitElement",
-            "package": "lit"
-          },
-<<<<<<< HEAD
-          "tagName": "kyn-tag-skeleton",
-=======
-          "tagName": "kyn-header-category",
->>>>>>> 30bc904c
-          "customElement": true
-        }
-      ],
-      "exports": [
-        {
-          "kind": "js",
-<<<<<<< HEAD
-          "name": "TagSkeleton",
-          "declaration": {
-            "name": "TagSkeleton",
-            "module": "src/components/reusable/tag/tag.skeleton.ts"
-=======
-          "name": "HeaderCategory",
-          "declaration": {
-            "name": "HeaderCategory",
-            "module": "src/components/global/header/headerCategory.ts"
->>>>>>> 30bc904c
-          }
-        },
-        {
-          "kind": "custom-element-definition",
-<<<<<<< HEAD
-          "name": "kyn-tag-skeleton",
-          "declaration": {
-            "name": "TagSkeleton",
-            "module": "src/components/reusable/tag/tag.skeleton.ts"
-=======
-          "name": "kyn-header-category",
-          "declaration": {
-            "name": "HeaderCategory",
-            "module": "src/components/global/header/headerCategory.ts"
-          }
-        }
-      ]
-    },
-    {
-      "kind": "javascript-module",
-      "path": "src/components/global/header/headerDivider.ts",
-      "declarations": [
-        {
-          "kind": "class",
-          "description": "Header divider",
-          "name": "HeaderDivider",
-          "members": [],
-          "superclass": {
-            "name": "LitElement",
-            "package": "lit"
-          },
-          "tagName": "kyn-header-divider",
-          "customElement": true
-        }
-      ],
-      "exports": [
-        {
-          "kind": "js",
-          "name": "HeaderDivider",
-          "declaration": {
-            "name": "HeaderDivider",
-            "module": "src/components/global/header/headerDivider.ts"
-          }
-        },
-        {
-          "kind": "custom-element-definition",
-          "name": "kyn-header-divider",
-          "declaration": {
-            "name": "HeaderDivider",
-            "module": "src/components/global/header/headerDivider.ts"
->>>>>>> 30bc904c
-          }
-        }
-      ]
-    },
-    {
-      "kind": "javascript-module",
-<<<<<<< HEAD
-      "path": "src/components/reusable/tag/tag.ts",
-      "declarations": [
-        {
-          "kind": "class",
-          "description": "Tag.",
-          "name": "Tag",
-          "members": [
-            {
-              "kind": "field",
-              "name": "label",
-=======
-      "path": "src/components/global/header/headerFlyout.ts",
-      "declarations": [
-        {
-          "kind": "class",
-          "description": "Component for header flyout items.",
-          "name": "HeaderFlyout",
-          "slots": [
-            {
-              "description": "Slot for flyout menu content.",
-              "name": "unnamed"
-            },
-            {
-              "description": "Slot for button/toggle content.",
-              "name": "button"
-            }
-          ],
-          "members": [
-            {
-              "kind": "field",
-              "name": "open",
->>>>>>> 30bc904c
-              "type": {
-                "text": "boolean"
-              },
-<<<<<<< HEAD
-              "default": "''",
-              "description": "Tag name (Required).",
-              "attribute": "label"
-            },
-            {
-              "kind": "field",
-              "name": "tagSize",
-=======
-              "default": "false",
-              "description": "Flyout open state.",
-              "attribute": "open"
-            },
-            {
-              "kind": "field",
-              "name": "anchorLeft",
->>>>>>> 30bc904c
-              "type": {
-                "text": "boolean"
-              },
-<<<<<<< HEAD
-              "default": "'md'",
-              "description": "Size of the tag, `'md'` (default) or `'sm'`. Icon size: 16px.",
-              "attribute": "tagSize"
-            },
-            {
-              "kind": "field",
-              "name": "disabled",
-=======
-              "default": "false",
-              "description": "Anchor flyout menu to the left edge of the button instead of the right edge.",
-              "attribute": "anchorLeft"
-            },
-            {
-              "kind": "field",
-              "name": "hideArrow",
-              "type": {
-                "text": "boolean"
-              },
-              "default": "false",
-              "description": "Hides the arrow.",
-              "attribute": "hideArrow"
-            },
-            {
-              "kind": "field",
-              "name": "label",
->>>>>>> 30bc904c
-              "type": {
-                "text": "boolean"
-              },
-<<<<<<< HEAD
-              "default": "false",
-              "description": "Specify if the Tag is disabled.",
-              "attribute": "disabled"
-            },
-            {
-              "kind": "field",
-              "name": "filter",
-=======
-              "default": "''",
-              "description": "Menu & button label.",
-              "attribute": "label"
-            },
-            {
-              "kind": "field",
-              "name": "hideMenuLabel",
->>>>>>> 30bc904c
-              "type": {
-                "text": "boolean"
-              },
-              "default": "false",
-<<<<<<< HEAD
-              "description": "Determine if Tag state is filter.",
-              "attribute": "filter"
-            },
-            {
-              "kind": "field",
-              "name": "noTruncation",
-=======
-              "description": "Hide the label at the top of the flyout menu.",
-              "attribute": "hideMenuLabel"
-            },
-            {
-              "kind": "field",
-              "name": "hideButtonLabel",
->>>>>>> 30bc904c
-              "type": {
-                "text": "boolean"
-              },
-              "default": "false",
-<<<<<<< HEAD
-              "description": "Removes label text truncation.",
-              "attribute": "noTruncation"
-            },
-            {
-              "kind": "field",
-              "name": "shade",
-              "type": {
-                "text": "string"
-              },
-              "default": "'light'",
-              "description": "Shade `'light'` (default) and `'dark'` for tag",
-              "attribute": "shade"
-            },
-            {
-              "kind": "field",
-              "name": "tagColor",
-              "type": {
-                "text": "string"
-              },
-              "default": "'spruce'",
-              "description": "Color variants. Default spruce",
-              "attribute": "tagColor"
-            },
-            {
-              "kind": "field",
-              "name": "clearTagText",
-              "type": {
-                "text": "string"
-              },
-              "default": "'Clear Tag'",
-              "description": "Clear Tag Text to improve accessibility",
-              "attribute": "clearTagText"
-            },
-            {
-              "kind": "method",
-              "name": "handleTagClear",
-=======
-              "description": "Hide the label in the mobile button.",
-              "attribute": "hideButtonLabel"
-            },
-            {
-              "kind": "field",
-              "name": "assistiveText",
-              "type": {
-                "text": "string"
-              },
-              "default": "''",
-              "description": "DEPRECATED. Use `label` instead.\nButton assistive text, title + aria-label.",
-              "attribute": "assistiveText"
-            },
-            {
-              "kind": "field",
-              "name": "href",
-              "type": {
-                "text": "string"
-              },
-              "default": "''",
-              "description": "Turns the button into a link.",
-              "attribute": "href"
-            },
-            {
-              "kind": "field",
-              "name": "backText",
-              "type": {
-                "text": "string"
-              },
-              "default": "'Back'",
-              "description": "Text for mobile \"Back\" button.",
-              "attribute": "backText"
-            },
-            {
-              "kind": "method",
-              "name": "_handleBack",
-              "privacy": "private"
-            },
-            {
-              "kind": "method",
-              "name": "handleClick",
-              "privacy": "private"
-            },
-            {
-              "kind": "method",
-              "name": "handleClickOut",
->>>>>>> 30bc904c
-              "privacy": "private",
-              "parameters": [
-                {
-                  "name": "e",
-<<<<<<< HEAD
-                  "type": {
-                    "text": "any"
-                  }
-                },
-                {
-                  "name": "value",
-                  "type": {
-                    "text": "string"
-                  }
-                }
-              ]
-            }
-          ],
-          "events": [
-            {
-              "description": "Captures the close event and emits the Tag value. Works with filterable tags.",
-              "name": "on-close"
-            }
-          ],
-          "attributes": [
-            {
-              "name": "label",
-=======
-                  "type": {
-                    "text": "Event"
-                  }
-                }
-              ]
-            },
-            {
-              "kind": "method",
-              "name": "_handleOverlayClick",
-              "privacy": "private"
-            }
-          ],
-          "attributes": [
-            {
-              "name": "open",
->>>>>>> 30bc904c
-              "type": {
-                "text": "boolean"
-              },
-<<<<<<< HEAD
-              "default": "''",
-              "description": "Tag name (Required).",
-              "fieldName": "label"
-            },
-            {
-              "name": "tagSize",
-=======
-              "default": "false",
-              "description": "Flyout open state.",
-              "fieldName": "open"
-            },
-            {
-              "name": "anchorLeft",
->>>>>>> 30bc904c
-              "type": {
-                "text": "boolean"
-              },
-<<<<<<< HEAD
-              "default": "'md'",
-              "description": "Size of the tag, `'md'` (default) or `'sm'`. Icon size: 16px.",
-              "fieldName": "tagSize"
-            },
-            {
-              "name": "disabled",
-=======
-              "default": "false",
-              "description": "Anchor flyout menu to the left edge of the button instead of the right edge.",
-              "fieldName": "anchorLeft"
-            },
-            {
-              "name": "hideArrow",
-              "type": {
-                "text": "boolean"
-              },
-              "default": "false",
-              "description": "Hides the arrow.",
-              "fieldName": "hideArrow"
-            },
-            {
-              "name": "label",
->>>>>>> 30bc904c
-              "type": {
-                "text": "boolean"
-              },
-<<<<<<< HEAD
-              "default": "false",
-              "description": "Specify if the Tag is disabled.",
-              "fieldName": "disabled"
-            },
-            {
-              "name": "filter",
-=======
-              "default": "''",
-              "description": "Menu & button label.",
-              "fieldName": "label"
-            },
-            {
-              "name": "hideMenuLabel",
->>>>>>> 30bc904c
-              "type": {
-                "text": "boolean"
-              },
-              "default": "false",
-<<<<<<< HEAD
-              "description": "Determine if Tag state is filter.",
-              "fieldName": "filter"
-            },
-            {
-              "name": "noTruncation",
-=======
-              "description": "Hide the label at the top of the flyout menu.",
-              "fieldName": "hideMenuLabel"
-            },
-            {
-              "name": "hideButtonLabel",
->>>>>>> 30bc904c
-              "type": {
-                "text": "boolean"
-              },
-              "default": "false",
-<<<<<<< HEAD
-              "description": "Removes label text truncation.",
-              "fieldName": "noTruncation"
-            },
-            {
-              "name": "shade",
-              "type": {
-                "text": "string"
-              },
-              "default": "'light'",
-              "description": "Shade `'light'` (default) and `'dark'` for tag",
-              "fieldName": "shade"
-            },
-            {
-              "name": "tagColor",
-              "type": {
-                "text": "string"
-              },
-              "default": "'spruce'",
-              "description": "Color variants. Default spruce",
-              "fieldName": "tagColor"
-            },
-            {
-              "name": "clearTagText",
-              "type": {
-                "text": "string"
-              },
-              "default": "'Clear Tag'",
-              "description": "Clear Tag Text to improve accessibility",
-              "fieldName": "clearTagText"
-=======
-              "description": "Hide the label in the mobile button.",
-              "fieldName": "hideButtonLabel"
-            },
-            {
-              "name": "assistiveText",
-              "type": {
-                "text": "string"
-              },
-              "default": "''",
-              "description": "DEPRECATED. Use `label` instead.\nButton assistive text, title + aria-label.",
-              "fieldName": "assistiveText"
-            },
-            {
-              "name": "href",
-              "type": {
-                "text": "string"
-              },
-              "default": "''",
-              "description": "Turns the button into a link.",
-              "fieldName": "href"
-            },
-            {
-              "name": "backText",
-              "type": {
-                "text": "string"
-              },
-              "default": "'Back'",
-              "description": "Text for mobile \"Back\" button.",
-              "fieldName": "backText"
->>>>>>> 30bc904c
-            }
-          ],
-          "superclass": {
-            "name": "LitElement",
-            "package": "lit"
-          },
-<<<<<<< HEAD
-          "tagName": "kyn-tag",
-=======
-          "tagName": "kyn-header-flyout",
->>>>>>> 30bc904c
-          "customElement": true
-        }
-      ],
-      "exports": [
-        {
-          "kind": "js",
-<<<<<<< HEAD
-          "name": "Tag",
-          "declaration": {
-            "name": "Tag",
-            "module": "src/components/reusable/tag/tag.ts"
-=======
-          "name": "HeaderFlyout",
-          "declaration": {
-            "name": "HeaderFlyout",
-            "module": "src/components/global/header/headerFlyout.ts"
->>>>>>> 30bc904c
-          }
-        },
-        {
-          "kind": "custom-element-definition",
-<<<<<<< HEAD
-          "name": "kyn-tag",
-          "declaration": {
-            "name": "Tag",
-            "module": "src/components/reusable/tag/tag.ts"
-=======
-          "name": "kyn-header-flyout",
-          "declaration": {
-            "name": "HeaderFlyout",
-            "module": "src/components/global/header/headerFlyout.ts"
->>>>>>> 30bc904c
-          }
-        }
-      ]
-    },
-    {
-      "kind": "javascript-module",
-<<<<<<< HEAD
-      "path": "src/components/reusable/tag/tagGroup.ts",
-      "declarations": [
-        {
-          "kind": "class",
-          "description": "Tag & Tag Group",
-          "name": "TagGroup",
-          "slots": [
-            {
-              "description": "Slot for individual tags and tagsskeleton.",
-=======
-      "path": "src/components/global/header/headerFlyouts.ts",
-      "declarations": [
-        {
-          "kind": "class",
-          "description": "Container for header-flyout components.",
-          "name": "HeaderFlyouts",
-          "slots": [
-            {
-              "description": "Slot for header-flyout components.",
->>>>>>> 30bc904c
-              "name": "unnamed"
-            }
-          ],
-          "members": [
-            {
-              "kind": "field",
-<<<<<<< HEAD
-              "name": "textStrings",
-              "type": {
-                "text": "object"
-              },
-              "default": "{\n    showAll: 'Show all',\n    showLess: 'Show less',\n  }",
-              "description": "Text string customization.",
-              "attribute": "textStrings"
-            },
-            {
-              "kind": "field",
-              "name": "limitTags",
-=======
-              "name": "open",
->>>>>>> 30bc904c
-              "type": {
-                "text": "boolean"
-              },
-              "default": "false",
-<<<<<<< HEAD
-              "description": "Limits visible tags (5) behind a \"Show all\" button. Use only if having more than 5 tags.",
-              "attribute": "limitTags"
-            },
-            {
-              "kind": "field",
-              "name": "filter",
-              "type": {
-                "text": "boolean"
-              },
-              "default": "false",
-              "description": "Tag group filter",
-              "attribute": "filter"
-            },
-            {
-              "kind": "field",
-              "name": "tagSize",
-              "type": {
-                "text": "string"
-              },
-              "default": "'md'",
-              "description": "Size of the tag, `'md'` (default) or `'sm'`. Icon size: 16px.",
-              "attribute": "tagSize"
-            },
-            {
-              "kind": "method",
-              "name": "_handleSlotChange",
-              "privacy": "private"
-            },
-            {
-              "kind": "method",
-              "name": "_updateChildren",
-              "privacy": "private"
-            },
-            {
-              "kind": "method",
-              "name": "_toggleRevealed",
-=======
-              "attribute": "open"
-            },
-            {
-              "kind": "method",
-              "name": "_toggleOpen",
-              "privacy": "private"
-            },
-            {
-              "kind": "method",
-              "name": "_handleClickOut",
->>>>>>> 30bc904c
-              "privacy": "private",
-              "parameters": [
-                {
-                  "name": "revealed",
-                  "type": {
-<<<<<<< HEAD
-                    "text": "boolean"
-=======
-                    "text": "Event"
->>>>>>> 30bc904c
-                  }
-                }
-              ]
-            }
-          ],
-          "attributes": [
-            {
-<<<<<<< HEAD
-              "name": "textStrings",
-              "type": {
-                "text": "object"
-              },
-              "default": "{\n    showAll: 'Show all',\n    showLess: 'Show less',\n  }",
-              "description": "Text string customization.",
-              "fieldName": "textStrings"
-            },
-            {
-              "name": "limitTags",
-              "type": {
-                "text": "boolean"
-              },
-              "default": "false",
-              "description": "Limits visible tags (5) behind a \"Show all\" button. Use only if having more than 5 tags.",
-              "fieldName": "limitTags"
-            },
-            {
-              "name": "filter",
-=======
-              "name": "open",
->>>>>>> 30bc904c
-              "type": {
-                "text": "boolean"
-              },
-              "default": "false",
-<<<<<<< HEAD
-              "description": "Tag group filter",
-              "fieldName": "filter"
-            },
-            {
-              "name": "tagSize",
-              "type": {
-                "text": "string"
-              },
-              "default": "'md'",
-              "description": "Size of the tag, `'md'` (default) or `'sm'`. Icon size: 16px.",
-              "fieldName": "tagSize"
-=======
-              "fieldName": "open"
->>>>>>> 30bc904c
-            }
-          ],
-          "superclass": {
-            "name": "LitElement",
-            "package": "lit"
-          },
-<<<<<<< HEAD
-          "tagName": "kyn-tag-group",
-=======
-          "tagName": "kyn-header-flyouts",
->>>>>>> 30bc904c
-          "customElement": true
-        }
-      ],
-      "exports": [
-        {
-          "kind": "js",
-<<<<<<< HEAD
-          "name": "TagGroup",
-          "declaration": {
-            "name": "TagGroup",
-            "module": "src/components/reusable/tag/tagGroup.ts"
-=======
-          "name": "HeaderFlyouts",
-          "declaration": {
-            "name": "HeaderFlyouts",
-            "module": "src/components/global/header/headerFlyouts.ts"
->>>>>>> 30bc904c
-          }
-        },
-        {
-          "kind": "custom-element-definition",
-<<<<<<< HEAD
-          "name": "kyn-tag-group",
-          "declaration": {
-            "name": "TagGroup",
-            "module": "src/components/reusable/tag/tagGroup.ts"
-=======
-          "name": "kyn-header-flyouts",
-          "declaration": {
-            "name": "HeaderFlyouts",
-            "module": "src/components/global/header/headerFlyouts.ts"
->>>>>>> 30bc904c
-          }
-        }
-      ]
-    },
-    {
-      "kind": "javascript-module",
-<<<<<<< HEAD
-      "path": "src/components/reusable/textArea/index.ts",
-      "declarations": [],
-      "exports": [
-        {
-          "kind": "js",
-          "name": "TextArea",
-          "declaration": {
-            "name": "TextArea",
-            "module": "./textArea"
-          }
-        }
-      ]
-    },
-    {
-      "kind": "javascript-module",
-      "path": "src/components/reusable/textArea/textArea.ts",
-      "declarations": [
-        {
-          "kind": "class",
-          "description": "Text area.",
-          "name": "TextArea",
-          "slots": [
-            {
-              "description": "Slot for label text.",
-=======
-      "path": "src/components/global/header/headerLink.ts",
-      "declarations": [
-        {
-          "kind": "class",
-          "description": "Component for navigation links within the Header.",
-          "name": "HeaderLink",
-          "slots": [
-            {
-              "description": "Slot for link text/content.",
->>>>>>> 30bc904c
-              "name": "unnamed"
-            },
-            {
-              "description": "Slot for sublinks (up to two levels).",
-              "name": "links"
-            }
-          ],
-          "members": [
-            {
-              "kind": "field",
-<<<<<<< HEAD
-              "name": "caption",
-=======
-              "name": "open",
-              "type": {
-                "text": "boolean"
-              },
-              "default": "false",
-              "description": "Link open state.",
-              "attribute": "open"
-            },
-            {
-              "kind": "field",
-              "name": "href",
->>>>>>> 30bc904c
-              "type": {
-                "text": "string"
-              },
-              "default": "''",
-<<<<<<< HEAD
-              "description": "Optional text beneath the input.",
-              "attribute": "caption"
-            },
-            {
-              "kind": "field",
-              "name": "placeholder",
-=======
-              "description": "Link url.",
-              "attribute": "href"
-            },
-            {
-              "kind": "field",
-              "name": "target",
-              "default": "'_self'",
-              "type": {
-                "text": "'_self'"
-              },
-              "description": "Defines a target attribute for where to load the URL. Possible options include \"_self\" (default), \"_blank\", \"_parent\", \"_top\"",
-              "attribute": "target"
-            },
-            {
-              "kind": "field",
-              "name": "rel",
->>>>>>> 30bc904c
-              "type": {
-                "text": "string"
-              },
-              "default": "''",
-<<<<<<< HEAD
-              "description": "Input placeholder.",
-              "attribute": "placeholder"
-            },
-            {
-              "kind": "field",
-              "name": "required",
-=======
-              "description": "Defines a relationship between a linked resource and the document. An empty string (default) means no particular relationship",
-              "attribute": "rel"
-            },
-            {
-              "kind": "field",
-              "name": "isActive",
->>>>>>> 30bc904c
-              "type": {
-                "text": "boolean"
-              },
-              "default": "false",
-<<<<<<< HEAD
-              "description": "Makes the input required.",
-              "attribute": "required"
-            },
-            {
-              "kind": "field",
-              "name": "disabled",
-=======
-              "description": "Link active state, for example when URL path matches link href.",
-              "attribute": "isActive"
-            },
-            {
-              "kind": "field",
-              "name": "divider",
->>>>>>> 30bc904c
-              "type": {
-                "text": "boolean"
-              },
-              "default": "false",
-<<<<<<< HEAD
-              "description": "Input disabled state.",
-              "attribute": "disabled"
-            },
-            {
-              "kind": "field",
-              "name": "maxLength",
-              "type": {
-                "text": "number"
-              },
-              "description": "Maximum number of characters.",
-              "attribute": "maxLength"
-            },
-            {
-              "kind": "field",
-              "name": "minLength",
-              "type": {
-                "text": "number"
-              },
-              "description": "Minimum number of characters.",
-              "attribute": "minLength"
-            },
-            {
-              "kind": "field",
-              "name": "rows",
-              "type": {
-                "text": "number"
-              },
-              "description": "textarea rows attribute. The number of visible text lines.",
-              "attribute": "rows"
-            },
-            {
-              "kind": "field",
-              "name": "textStrings",
-              "default": "{\n  requiredText: 'Required',\n  errorText: 'Error',\n}",
-              "description": "Customizable text strings.",
-              "attribute": "textStrings",
-              "type": {
-                "text": "object"
-              }
-            },
-            {
-              "kind": "method",
-              "name": "handleInput",
-=======
-              "description": "DEPRECATED. Adds a 1px shadow to the bottom of the link.",
-              "attribute": "divider"
-            },
-            {
-              "kind": "field",
-              "name": "searchLabel",
-              "type": {
-                "text": "string"
-              },
-              "default": "'Search'",
-              "description": "Label for sub-menu link search input, which is visible with > 5 sub-links.",
-              "attribute": "searchLabel"
-            },
-            {
-              "kind": "field",
-              "name": "backText",
-              "type": {
-                "text": "string"
-              },
-              "default": "'Back'",
-              "description": "Text for mobile \"Back\" button.",
-              "attribute": "backText"
-            },
-            {
-              "kind": "field",
-              "name": "_searchTerm",
-              "type": {
-                "text": "string"
-              },
-              "default": "''",
-              "description": "Text for mobile \"Back\" button."
-            },
-            {
-              "kind": "method",
-              "name": "_handleSearch",
-              "privacy": "private",
-              "parameters": [
-                {
-                  "name": "e",
-                  "type": {
-                    "text": "any"
-                  }
-                }
-              ]
-            },
-            {
-              "kind": "method",
-              "name": "_searchFilter",
-              "privacy": "private"
-            },
-            {
-              "kind": "method",
-              "name": "_handleBack",
-              "privacy": "private"
-            },
-            {
-              "kind": "method",
-              "name": "_handleLinksSlotChange",
-              "privacy": "private"
-            },
-            {
-              "kind": "method",
-              "name": "handlePointerEnter",
->>>>>>> 30bc904c
-              "privacy": "private",
-              "parameters": [
-                {
-                  "name": "e",
-                  "type": {
-<<<<<<< HEAD
-                    "text": "any"
-=======
-                    "text": "PointerEvent"
-                  }
-                }
-              ]
-            },
-            {
-              "kind": "method",
-              "name": "handlePointerLeave",
-              "privacy": "private",
-              "parameters": [
-                {
-                  "name": "e",
-                  "type": {
-                    "text": "PointerEvent"
->>>>>>> 30bc904c
-                  }
-                }
-              ]
-            },
-            {
-              "kind": "method",
-<<<<<<< HEAD
-              "name": "_validate",
-              "privacy": "private",
-              "parameters": [
-                {
-                  "name": "interacted",
-                  "type": {
-                    "text": "Boolean"
-                  }
-                },
-                {
-                  "name": "report",
-                  "type": {
-                    "text": "Boolean"
-                  }
-                }
-              ]
-=======
-              "name": "handleClick",
-              "privacy": "private",
-              "parameters": [
-                {
-                  "name": "e",
-                  "type": {
-                    "text": "Event"
-                  }
-                }
-              ]
-            },
-            {
-              "kind": "method",
-              "name": "handleClickOut",
-              "privacy": "private",
-              "parameters": [
-                {
-                  "name": "e",
-                  "type": {
-                    "text": "Event"
-                  }
-                }
-              ]
-            },
-            {
-              "kind": "method",
-              "name": "determineLevel",
-              "privacy": "private"
-            },
-            {
-              "kind": "method",
-              "name": "_positionMenu",
-              "privacy": "private"
->>>>>>> 30bc904c
-            }
-          ],
-          "events": [
-            {
-<<<<<<< HEAD
-              "description": "Captures the input event and emits the selected value and original event details.",
-              "name": "on-input"
-=======
-              "description": "Captures the click event and emits the original event details.",
-              "name": "on-click"
->>>>>>> 30bc904c
-            }
-          ],
-          "attributes": [
-            {
-<<<<<<< HEAD
-              "name": "caption",
-=======
-              "name": "open",
-              "type": {
-                "text": "boolean"
-              },
-              "default": "false",
-              "description": "Link open state.",
-              "fieldName": "open"
-            },
-            {
-              "name": "href",
->>>>>>> 30bc904c
-              "type": {
-                "text": "string"
-              },
-              "default": "''",
-<<<<<<< HEAD
-              "description": "Optional text beneath the input.",
-              "fieldName": "caption"
-            },
-            {
-              "name": "placeholder",
-              "type": {
-                "text": "string"
-              },
-              "default": "''",
-              "description": "Input placeholder.",
-              "fieldName": "placeholder"
-            },
-            {
-              "name": "required",
-=======
-              "description": "Link url.",
-              "fieldName": "href"
-            },
-            {
-              "name": "target",
-              "default": "'_self'",
-              "type": {
-                "text": "'_self'"
-              },
-              "description": "Defines a target attribute for where to load the URL. Possible options include \"_self\" (default), \"_blank\", \"_parent\", \"_top\"",
-              "fieldName": "target"
-            },
-            {
-              "name": "rel",
-              "type": {
-                "text": "string"
-              },
-              "default": "''",
-              "description": "Defines a relationship between a linked resource and the document. An empty string (default) means no particular relationship",
-              "fieldName": "rel"
-            },
-            {
-              "name": "isActive",
->>>>>>> 30bc904c
-              "type": {
-                "text": "boolean"
-              },
-              "default": "false",
-<<<<<<< HEAD
-              "description": "Makes the input required.",
-              "fieldName": "required"
-            },
-            {
-              "name": "disabled",
-=======
-              "description": "Link active state, for example when URL path matches link href.",
-              "fieldName": "isActive"
-            },
-            {
-              "name": "divider",
->>>>>>> 30bc904c
-              "type": {
-                "text": "boolean"
-              },
-              "default": "false",
-<<<<<<< HEAD
-              "description": "Input disabled state.",
-              "fieldName": "disabled"
-            },
-            {
-              "name": "maxLength",
-              "type": {
-                "text": "number"
-              },
-              "description": "Maximum number of characters.",
-              "fieldName": "maxLength"
-            },
-            {
-              "name": "minLength",
-              "type": {
-                "text": "number"
-              },
-              "description": "Minimum number of characters.",
-              "fieldName": "minLength"
-            },
-            {
-              "name": "rows",
-              "type": {
-                "text": "number"
-              },
-              "description": "textarea rows attribute. The number of visible text lines.",
-              "fieldName": "rows"
-            },
-            {
-              "name": "textStrings",
-              "default": "_defaultTextStrings",
-              "description": "Customizable text strings.",
-              "fieldName": "textStrings"
-            }
-          ],
-          "mixins": [
-            {
-              "name": "FormMixin",
-              "module": "/src/common/mixins/form-input"
-=======
-              "description": "DEPRECATED. Adds a 1px shadow to the bottom of the link.",
-              "fieldName": "divider"
-            },
-            {
-              "name": "searchLabel",
-              "type": {
-                "text": "string"
-              },
-              "default": "'Search'",
-              "description": "Label for sub-menu link search input, which is visible with > 5 sub-links.",
-              "fieldName": "searchLabel"
-            },
-            {
-              "name": "backText",
-              "type": {
-                "text": "string"
-              },
-              "default": "'Back'",
-              "description": "Text for mobile \"Back\" button.",
-              "fieldName": "backText"
->>>>>>> 30bc904c
-            }
-          ],
-          "superclass": {
-            "name": "LitElement",
-            "package": "lit"
-          },
-<<<<<<< HEAD
-          "tagName": "kyn-text-area",
-=======
-          "tagName": "kyn-header-link",
->>>>>>> 30bc904c
-          "customElement": true
-        }
-      ],
-      "exports": [
-        {
-          "kind": "js",
-<<<<<<< HEAD
-          "name": "TextArea",
-          "declaration": {
-            "name": "TextArea",
-            "module": "src/components/reusable/textArea/textArea.ts"
-=======
-          "name": "HeaderLink",
-          "declaration": {
-            "name": "HeaderLink",
-            "module": "src/components/global/header/headerLink.ts"
->>>>>>> 30bc904c
-          }
-        },
-        {
-          "kind": "custom-element-definition",
-<<<<<<< HEAD
-          "name": "kyn-text-area",
-          "declaration": {
-            "name": "TextArea",
-            "module": "src/components/reusable/textArea/textArea.ts"
-=======
-          "name": "kyn-header-link",
-          "declaration": {
-            "name": "HeaderLink",
-            "module": "src/components/global/header/headerLink.ts"
->>>>>>> 30bc904c
-          }
-        }
-      ]
-    },
-    {
-      "kind": "javascript-module",
-<<<<<<< HEAD
-      "path": "src/components/reusable/textInput/index.ts",
-      "declarations": [],
-      "exports": [
-        {
-          "kind": "js",
-          "name": "TextInput",
-          "declaration": {
-            "name": "TextInput",
-            "module": "./textInput"
-          }
-        }
-      ]
-    },
-    {
-      "kind": "javascript-module",
-      "path": "src/components/reusable/textInput/textInput.ts",
-      "declarations": [
-        {
-          "kind": "class",
-          "description": "Text input.",
-          "name": "TextInput",
-          "slots": [
-            {
-              "description": "Slot for label text.",
-              "name": "unnamed"
-            },
-            {
-              "description": "Slot for contextual icon.",
-              "name": "icon"
-=======
-      "path": "src/components/global/header/headerNav.ts",
-      "declarations": [
-        {
-          "kind": "class",
-          "description": "Container for header navigation links.",
-          "name": "HeaderNav",
-          "slots": [
-            {
-              "description": "This element has a slot.",
-              "name": "unnamed"
->>>>>>> 30bc904c
-            }
-          ],
-          "members": [
-            {
-              "kind": "field",
-<<<<<<< HEAD
-              "name": "type",
-              "type": {
-                "text": "string"
-              },
-              "default": "'text'",
-              "description": "Input type, limited to options that are \"text like\".",
-              "attribute": "type"
-            },
-            {
-              "kind": "field",
-              "name": "size",
-              "type": {
-                "text": "string"
-              },
-              "default": "'md'",
-              "description": "Input size. \"sm\", \"md\", or \"lg\".",
-              "attribute": "size"
-            },
-            {
-              "kind": "field",
-              "name": "caption",
-              "type": {
-                "text": "string"
-              },
-              "default": "''",
-              "description": "Optional text beneath the input.",
-              "attribute": "caption"
-            },
-            {
-              "kind": "field",
-              "name": "placeholder",
-              "type": {
-                "text": "string"
-              },
-              "default": "''",
-              "description": "Input placeholder.",
-              "attribute": "placeholder"
-            },
-            {
-              "kind": "field",
-              "name": "required",
-              "type": {
-                "text": "boolean"
-              },
-              "default": "false",
-              "description": "Makes the input required.",
-              "attribute": "required"
-            },
-            {
-              "kind": "field",
-              "name": "disabled",
-              "type": {
-                "text": "boolean"
-              },
-              "default": "false",
-              "description": "Input disabled state.",
-              "attribute": "disabled"
-            },
-            {
-              "kind": "field",
-              "name": "pattern",
-              "type": {
-                "text": "string"
-              },
-              "description": "RegEx pattern to validate.",
-              "attribute": "pattern"
-            },
-            {
-              "kind": "field",
-              "name": "maxLength",
-=======
-              "name": "slot",
-              "type": {
-                "text": "string"
-              },
-              "default": "'left'",
-              "description": "Force correct slot",
-              "attribute": "slot",
-              "reflects": true
-            },
-            {
-              "kind": "method",
-              "name": "_toggleMenuOpen",
-              "privacy": "private"
-            },
-            {
-              "kind": "method",
-              "name": "_handleClickOut",
-              "privacy": "private",
-              "parameters": [
-                {
-                  "name": "e",
-                  "type": {
-                    "text": "Event"
-                  }
-                }
-              ]
-            },
-            {
-              "kind": "method",
-              "name": "_handleOverlayClick",
-              "privacy": "private"
-            }
-          ],
-          "attributes": [
-            {
-              "name": "slot",
-              "type": {
-                "text": "string"
-              },
-              "default": "'left'",
-              "description": "Force correct slot",
-              "fieldName": "slot"
-            }
-          ],
-          "superclass": {
-            "name": "LitElement",
-            "package": "lit"
-          },
-          "tagName": "kyn-header-nav",
-          "customElement": true
-        }
-      ],
-      "exports": [
-        {
-          "kind": "js",
-          "name": "HeaderNav",
-          "declaration": {
-            "name": "HeaderNav",
-            "module": "src/components/global/header/headerNav.ts"
-          }
-        },
-        {
-          "kind": "custom-element-definition",
-          "name": "kyn-header-nav",
-          "declaration": {
-            "name": "HeaderNav",
-            "module": "src/components/global/header/headerNav.ts"
-          }
-        }
-      ]
-    },
-    {
-      "kind": "javascript-module",
-      "path": "src/components/global/header/headerNotificationPanel.ts",
-      "declarations": [
-        {
-          "kind": "class",
-          "description": "Component for notification panel within the Header.",
-          "name": "HeaderNotificationPanel",
-          "slots": [
-            {
-              "description": "Slot for panel menu",
-              "name": "menu-slot"
-            },
-            {
-              "description": "Slot for notification content.",
-              "name": "unnamed"
-            }
-          ],
-          "members": [
-            {
-              "kind": "field",
-              "name": "panelTitle",
-              "type": {
-                "text": "string"
-              },
-              "default": "''",
-              "description": "Notification panel Title.",
-              "attribute": "panelTitle"
-            },
-            {
-              "kind": "field",
-              "name": "panelFooterBtnText",
->>>>>>> 30bc904c
-              "type": {
-                "text": "number"
-              },
-<<<<<<< HEAD
-              "description": "Maximum number of characters.",
-              "attribute": "maxLength"
-            },
-            {
-              "kind": "field",
-              "name": "minLength",
-              "type": {
-                "text": "number"
-              },
-              "description": "Minimum number of characters.",
-              "attribute": "minLength"
-            },
-            {
-              "kind": "field",
-              "name": "iconRight",
-=======
-              "default": "''",
-              "description": "Notification panel footer button text.",
-              "attribute": "panelFooterBtnText"
-            },
-            {
-              "kind": "field",
-              "name": "hidePanelFooter",
->>>>>>> 30bc904c
-              "type": {
-                "text": "boolean"
-              },
-              "default": "false",
-<<<<<<< HEAD
-              "description": "Place icon on the right.",
-              "attribute": "iconRight"
-            },
-            {
-              "kind": "field",
-              "name": "hideLabel",
-              "type": {
-                "text": "boolean"
-              },
-              "default": "false",
-              "description": "Visually hide the label.",
-              "attribute": "hideLabel"
-            },
-            {
-              "kind": "field",
-              "name": "textStrings",
-              "default": "{\n  requiredText: 'Required',\n  clearAll: 'Clear all',\n  errorText: 'Error',\n}",
-              "description": "Customizable text strings.",
-              "attribute": "textStrings",
-              "type": {
-                "text": "object"
-              }
-            },
-            {
-              "kind": "method",
-              "name": "_handleInput",
-              "privacy": "private",
-              "parameters": [
-                {
-                  "name": "e",
-                  "type": {
-                    "text": "any"
-                  }
-                }
-              ]
-            },
-            {
-              "kind": "method",
-              "name": "_handleClear",
-              "privacy": "private"
-            },
-            {
-              "kind": "method",
-              "name": "_emitValue",
-              "privacy": "private",
-              "parameters": [
-                {
-                  "name": "e",
-                  "optional": true,
-                  "type": {
-                    "text": "any"
-                  }
-                }
-              ]
-            },
-            {
-              "kind": "method",
-              "name": "_validate",
-              "privacy": "private",
-              "parameters": [
-                {
-                  "name": "interacted",
-                  "type": {
-                    "text": "Boolean"
-                  }
-                },
-                {
-                  "name": "report",
-                  "type": {
-                    "text": "Boolean"
-                  }
-                }
-              ]
-            },
-            {
-              "kind": "method",
-              "name": "determineIfSlotted",
-              "privacy": "private"
-=======
-              "description": "Hide notification panel footer",
-              "attribute": "hidePanelFooter"
-            },
-            {
-              "kind": "method",
-              "name": "_handlefooterBtnEvent",
-              "privacy": "private",
-              "parameters": [
-                {
-                  "name": "e",
-                  "type": {
-                    "text": "any"
-                  }
-                }
-              ]
->>>>>>> 30bc904c
-            }
-          ],
-          "events": [
-            {
-<<<<<<< HEAD
-              "description": "Captures the input event and emits the selected value and original event details.",
-              "name": "on-input"
-=======
-              "description": "Emits the panel footer button event.",
-              "name": "on-footer-btn-click"
->>>>>>> 30bc904c
-            }
-          ],
-          "attributes": [
-            {
-<<<<<<< HEAD
-              "name": "type",
-              "type": {
-                "text": "string"
-              },
-              "default": "'text'",
-              "description": "Input type, limited to options that are \"text like\".",
-              "fieldName": "type"
-            },
-            {
-              "name": "size",
-              "type": {
-                "text": "string"
-              },
-              "default": "'md'",
-              "description": "Input size. \"sm\", \"md\", or \"lg\".",
-              "fieldName": "size"
-            },
-            {
-              "name": "caption",
-              "type": {
-                "text": "string"
-              },
-              "default": "''",
-              "description": "Optional text beneath the input.",
-              "fieldName": "caption"
-            },
-            {
-              "name": "placeholder",
-              "type": {
-                "text": "string"
-              },
-              "default": "''",
-              "description": "Input placeholder.",
-              "fieldName": "placeholder"
-            },
-            {
-              "name": "required",
-              "type": {
-                "text": "boolean"
-              },
-              "default": "false",
-              "description": "Makes the input required.",
-              "fieldName": "required"
-            },
-            {
-              "name": "disabled",
-=======
-              "name": "panelTitle",
-              "type": {
-                "text": "string"
-              },
-              "default": "''",
-              "description": "Notification panel Title.",
-              "fieldName": "panelTitle"
-            },
-            {
-              "name": "panelFooterBtnText",
-              "type": {
-                "text": "string"
-              },
-              "default": "''",
-              "description": "Notification panel footer button text.",
-              "fieldName": "panelFooterBtnText"
-            },
-            {
-              "name": "hidePanelFooter",
->>>>>>> 30bc904c
-              "type": {
-                "text": "boolean"
-              },
-              "default": "false",
-<<<<<<< HEAD
-              "description": "Input disabled state.",
-              "fieldName": "disabled"
-            },
-            {
-              "name": "pattern",
-              "type": {
-                "text": "string"
-              },
-              "description": "RegEx pattern to validate.",
-              "fieldName": "pattern"
-            },
-            {
-              "name": "maxLength",
-              "type": {
-                "text": "number"
-              },
-              "description": "Maximum number of characters.",
-              "fieldName": "maxLength"
-            },
-            {
-              "name": "minLength",
-              "type": {
-                "text": "number"
-              },
-              "description": "Minimum number of characters.",
-              "fieldName": "minLength"
-            },
-            {
-              "name": "iconRight",
-              "type": {
-                "text": "boolean"
-              },
-              "default": "false",
-              "description": "Place icon on the right.",
-              "fieldName": "iconRight"
-            },
-            {
-              "name": "hideLabel",
-              "type": {
-                "text": "boolean"
-              },
-              "default": "false",
-              "description": "Visually hide the label.",
-              "fieldName": "hideLabel"
-            },
-            {
-              "name": "textStrings",
-              "default": "_defaultTextStrings",
-              "description": "Customizable text strings.",
-              "fieldName": "textStrings"
-            }
-          ],
-          "mixins": [
-            {
-              "name": "FormMixin",
-              "module": "/src/common/mixins/form-input"
-=======
-              "description": "Hide notification panel footer",
-              "fieldName": "hidePanelFooter"
->>>>>>> 30bc904c
-            }
-          ],
-          "superclass": {
-            "name": "LitElement",
-            "package": "lit"
-          },
-<<<<<<< HEAD
-          "tagName": "kyn-text-input",
-=======
-          "tagName": "kyn-header-notification-panel",
->>>>>>> 30bc904c
-          "customElement": true
-        }
-      ],
-      "exports": [
-        {
-          "kind": "js",
-<<<<<<< HEAD
-          "name": "TextInput",
-          "declaration": {
-            "name": "TextInput",
-            "module": "src/components/reusable/textInput/textInput.ts"
-=======
-          "name": "HeaderNotificationPanel",
-          "declaration": {
-            "name": "HeaderNotificationPanel",
-            "module": "src/components/global/header/headerNotificationPanel.ts"
->>>>>>> 30bc904c
-          }
-        },
-        {
-          "kind": "custom-element-definition",
-<<<<<<< HEAD
-          "name": "kyn-text-input",
-          "declaration": {
-            "name": "TextInput",
-            "module": "src/components/reusable/textInput/textInput.ts"
-          }
-        }
-      ]
-    },
-    {
-      "kind": "javascript-module",
-      "path": "src/components/reusable/timepicker/index.ts",
-      "declarations": [],
-      "exports": [
-        {
-          "kind": "js",
-          "name": "TimePicker",
-=======
-          "name": "kyn-header-notification-panel",
->>>>>>> 30bc904c
-          "declaration": {
-            "name": "HeaderNotificationPanel",
-            "module": "src/components/global/header/headerNotificationPanel.ts"
-          }
-        }
-      ]
-    },
-    {
-      "kind": "javascript-module",
-      "path": "src/components/global/header/headerPanel.ts",
-      "declarations": [
-        {
-          "kind": "class",
-          "description": "DEPRECATED. Header fly-out panel.",
-          "name": "HeaderPanel",
-          "slots": [
-            {
-              "description": "Slot for panel content.",
-              "name": "unnamed"
-            },
-            {
-              "description": "Slot for button icon.",
-              "name": "button"
-            }
-          ],
-          "members": [
-            {
-              "kind": "field",
-              "name": "right",
-              "type": {
-                "text": "boolean"
-              },
-              "default": "false",
-              "description": "Panel extends from right instead of left.",
-              "attribute": "right"
-            },
-            {
-              "kind": "field",
-              "name": "open",
-              "type": {
-                "text": "boolean"
-              },
-              "default": "false",
-              "description": "Panel open state.",
-              "attribute": "open"
-            },
-            {
-              "kind": "field",
-              "name": "heading",
-              "type": {
-                "text": "string"
-              },
-              "default": "''",
-              "description": "Panel heading.",
-              "attribute": "heading"
-            },
-            {
-              "kind": "field",
-              "name": "openText",
-              "type": {
-                "text": "string"
-              },
-              "default": "'Open Panel'",
-              "description": "Open button assistive text.",
-              "attribute": "openText"
-            },
-            {
-              "kind": "field",
-              "name": "closeText",
-              "type": {
-                "text": "string"
-              },
-              "default": "'Close Panel'",
-              "description": "Close button assistive text.",
-              "attribute": "closeText"
-            },
-            {
-              "kind": "method",
-              "name": "togglePanel",
-              "privacy": "private"
-            },
-            {
-              "kind": "method",
-              "name": "handleClickOut",
-              "privacy": "private",
-              "parameters": [
-                {
-                  "name": "e",
-                  "type": {
-                    "text": "Event"
-                  }
-                }
-              ]
-            }
-          ],
-          "attributes": [
-            {
-              "name": "right",
-              "type": {
-                "text": "boolean"
-              },
-              "default": "false",
-              "description": "Panel extends from right instead of left.",
-              "fieldName": "right"
-            },
-            {
-              "name": "open",
-              "type": {
-                "text": "boolean"
-              },
-              "default": "false",
-              "description": "Panel open state.",
-              "fieldName": "open"
-            },
-            {
-              "name": "heading",
-              "type": {
-                "text": "string"
-              },
-              "default": "''",
-              "description": "Panel heading.",
-              "fieldName": "heading"
-            },
-            {
-              "name": "openText",
-              "type": {
-                "text": "string"
-              },
-              "default": "'Open Panel'",
-              "description": "Open button assistive text.",
-              "fieldName": "openText"
-            },
-            {
-              "name": "closeText",
-              "type": {
-                "text": "string"
-              },
-              "default": "'Close Panel'",
-              "description": "Close button assistive text.",
-              "fieldName": "closeText"
-            }
-          ],
-          "superclass": {
-            "name": "LitElement",
-            "package": "lit"
-          },
-          "tagName": "kyn-header-panel",
-          "customElement": true
-        }
-      ],
-      "exports": [
-        {
-          "kind": "js",
-          "name": "HeaderPanel",
-          "declaration": {
-            "name": "HeaderPanel",
-            "module": "src/components/global/header/headerPanel.ts"
-          }
-        },
-        {
-          "kind": "custom-element-definition",
-          "name": "kyn-header-panel",
-          "declaration": {
-            "name": "HeaderPanel",
-            "module": "src/components/global/header/headerPanel.ts"
-          }
-        }
-      ]
-    },
-    {
-      "kind": "javascript-module",
-      "path": "src/components/global/header/headerPanelLink.ts",
-      "declarations": [
-        {
-          "kind": "class",
-          "description": "Header fly-out panel link.",
-          "name": "HeaderPanelLink",
-          "slots": [
-            {
-              "description": "Slot for link text/content.",
-              "name": "unnamed"
-            }
-          ],
-          "members": [
-            {
-              "kind": "field",
-              "name": "href",
-              "type": {
-                "text": "string"
-              },
-              "default": "''",
-              "description": "Link url.",
-              "attribute": "href"
-            },
-            {
-              "kind": "field",
-              "name": "target",
-              "default": "'_self'",
-              "type": {
-                "text": "'_self'"
-              },
-              "description": "Defines a target attribute for where to load the URL. Possible options include \"_self\" (default), \"_blank\", \"_parent\", \"_top\"",
-              "attribute": "target"
-            },
-            {
-              "kind": "field",
-              "name": "rel",
-              "type": {
-                "text": "string"
-              },
-              "default": "''",
-              "description": "Defines a relationship between a linked resource and the document. An empty string (default) means no particular relationship",
-              "attribute": "rel"
-            },
-            {
-              "kind": "method",
-              "name": "handleClick",
-              "privacy": "private",
-              "parameters": [
-                {
-                  "name": "e",
-                  "type": {
-                    "text": "Event"
-                  }
-                }
-              ]
-            }
-          ],
-          "events": [
-            {
-              "description": "Captures the click event and emits the original event details.",
-              "name": "on-click"
-            }
-          ],
-          "attributes": [
-            {
-              "name": "href",
-              "type": {
-                "text": "string"
-              },
-              "default": "''",
-              "description": "Link url.",
-              "fieldName": "href"
-            },
-            {
-              "name": "target",
-              "default": "'_self'",
-              "type": {
-                "text": "'_self'"
-              },
-              "description": "Defines a target attribute for where to load the URL. Possible options include \"_self\" (default), \"_blank\", \"_parent\", \"_top\"",
-              "fieldName": "target"
-            },
-            {
-              "name": "rel",
-              "type": {
-                "text": "string"
-              },
-              "default": "''",
-              "description": "Defines a relationship between a linked resource and the document. An empty string (default) means no particular relationship",
-              "fieldName": "rel"
-            }
-          ],
-          "superclass": {
-            "name": "LitElement",
-            "package": "lit"
-          },
-          "tagName": "kyn-header-panel-link",
-          "customElement": true
-        }
-      ],
-      "exports": [
-        {
-          "kind": "js",
-          "name": "HeaderPanelLink",
-          "declaration": {
-            "name": "HeaderPanelLink",
-            "module": "src/components/global/header/headerPanelLink.ts"
-          }
-        },
-        {
-          "kind": "custom-element-definition",
-          "name": "kyn-header-panel-link",
-          "declaration": {
-            "name": "HeaderPanelLink",
-            "module": "src/components/global/header/headerPanelLink.ts"
-          }
-        }
-      ]
-    },
-    {
-      "kind": "javascript-module",
-      "path": "src/components/global/header/headerUserProfile.ts",
-      "declarations": [
-        {
-          "kind": "class",
-          "description": "Header user profile.",
-          "name": "HeaderUserProfile",
-          "slots": [
-            {
-              "description": "Slot for the profile picture img.",
-              "name": "unnamed"
-            }
-          ],
-          "members": [
-            {
-              "kind": "field",
-              "name": "name",
-              "type": {
-                "text": "string"
-              },
-              "default": "''",
-              "description": "The user's name.",
-              "attribute": "name"
-            },
-            {
-              "kind": "field",
-              "name": "subtitle",
-              "type": {
-                "text": "string"
-              },
-              "default": "''",
-              "description": "The user's job title, or subtext.",
-              "attribute": "subtitle"
-            },
-            {
-              "kind": "field",
-              "name": "email",
-              "type": {
-                "text": "string"
-              },
-              "default": "''",
-              "description": "The user's email address.",
-              "attribute": "email"
-            },
-            {
-              "kind": "field",
-              "name": "profileLink",
-              "type": {
-                "text": "string"
-              },
-              "default": "''",
-              "description": "View profile link URL.",
-              "attribute": "profileLink"
-            },
-            {
-              "kind": "field",
-              "name": "profileLinkText",
-              "type": {
-                "text": "string"
-              },
-              "default": "'View Profile'",
-              "description": "View Profile link text.",
-              "attribute": "profileLinkText"
-            },
-            {
-              "kind": "method",
-              "name": "_handleProfileClick",
-              "privacy": "private",
-              "parameters": [
-                {
-                  "name": "e",
-                  "type": {
-                    "text": "any"
-                  }
-                }
-              ]
-            }
-          ],
-          "events": [
-            {
-              "description": "Captures the view profile link click event and emits the original event details.",
-              "name": "on-profile-link-click"
-            }
-          ],
-          "attributes": [
-            {
-              "name": "name",
-              "type": {
-                "text": "string"
-              },
-              "default": "''",
-              "description": "The user's name.",
-              "fieldName": "name"
-            },
-            {
-              "name": "subtitle",
-              "type": {
-                "text": "string"
-              },
-              "default": "''",
-              "description": "The user's job title, or subtext.",
-              "fieldName": "subtitle"
-            },
-            {
-              "name": "email",
-              "type": {
-                "text": "string"
-              },
-              "default": "''",
-              "description": "The user's email address.",
-              "fieldName": "email"
-            },
-            {
-              "name": "profileLink",
-              "type": {
-                "text": "string"
-              },
-              "default": "''",
-              "description": "View profile link URL.",
-              "fieldName": "profileLink"
-            },
-            {
-              "name": "profileLinkText",
-              "type": {
-                "text": "string"
-              },
-              "default": "'View Profile'",
-              "description": "View Profile link text.",
-              "fieldName": "profileLinkText"
-            }
-          ],
-          "superclass": {
-            "name": "LitElement",
-            "package": "lit"
-          },
-          "tagName": "kyn-header-user-profile",
-          "customElement": true
-        }
-      ],
-      "exports": [
-        {
-          "kind": "js",
-          "name": "HeaderUserProfile",
-          "declaration": {
-            "name": "HeaderUserProfile",
-            "module": "src/components/global/header/headerUserProfile.ts"
-          }
-        },
-        {
-          "kind": "custom-element-definition",
-          "name": "kyn-header-user-profile",
-          "declaration": {
-            "name": "HeaderUserProfile",
-            "module": "src/components/global/header/headerUserProfile.ts"
-          }
-        }
-      ]
-    },
-    {
-      "kind": "javascript-module",
-      "path": "src/components/global/header/index.ts",
-      "declarations": [],
-      "exports": [
-        {
-          "kind": "js",
-          "name": "Header",
-          "declaration": {
-            "name": "Header",
-            "module": "./header"
-          }
-        },
-        {
-          "kind": "js",
-          "name": "HeaderNav",
-          "declaration": {
-            "name": "HeaderNav",
-            "module": "./headerNav"
-          }
-        },
-        {
-          "kind": "js",
-          "name": "HeaderLink",
-          "declaration": {
-            "name": "HeaderLink",
-            "module": "./headerLink"
-          }
-        },
-        {
-          "kind": "js",
-          "name": "HeaderCategory",
-          "declaration": {
-            "name": "HeaderCategory",
-            "module": "./headerCategory"
-          }
-        },
-        {
-          "kind": "js",
-          "name": "HeaderDivider",
-          "declaration": {
-            "name": "HeaderDivider",
-            "module": "./headerDivider"
-          }
-        },
-        {
-          "kind": "js",
-          "name": "HeaderFlyouts",
-          "declaration": {
-            "name": "HeaderFlyouts",
-            "module": "./headerFlyouts"
-          }
-        },
-        {
-          "kind": "js",
-          "name": "HeaderFlyout",
-          "declaration": {
-            "name": "HeaderFlyout",
-            "module": "./headerFlyout"
-          }
-        },
-        {
-          "kind": "js",
-          "name": "HeaderUserProfile",
-          "declaration": {
-            "name": "HeaderUserProfile",
-            "module": "./headerUserProfile"
-          }
-        },
-        {
-          "kind": "js",
-          "name": "HeaderAvatar",
-          "declaration": {
-            "name": "HeaderAvatar",
-            "module": "./headerAvatar"
-          }
-        },
-        {
-          "kind": "js",
-          "name": "HeaderPanel",
-          "declaration": {
-            "name": "HeaderPanel",
-            "module": "./headerPanel"
-          }
-        },
-        {
-          "kind": "js",
-          "name": "HeaderPanelLink",
-          "declaration": {
-            "name": "HeaderPanelLink",
-            "module": "./headerPanelLink"
-          }
-        },
-        {
-          "kind": "js",
-          "name": "HeaderNotificationPanel",
-          "declaration": {
-            "name": "HeaderNotificationPanel",
-            "module": "./headerNotificationPanel"
-          }
-        }
-      ]
-    },
-    {
-      "kind": "javascript-module",
-      "path": "src/components/global/localNav/index.ts",
-      "declarations": [],
-      "exports": [
-        {
-          "kind": "js",
-          "name": "LocalNav",
-          "declaration": {
-            "name": "LocalNav",
-            "module": "./localNav"
-          }
-        },
-        {
-          "kind": "js",
-          "name": "LocalNavLink",
-          "declaration": {
-            "name": "LocalNavLink",
-            "module": "./localNavLink"
-          }
-        }
-      ]
-    },
-    {
-      "kind": "javascript-module",
-      "path": "src/components/global/localNav/localNav.ts",
-      "declarations": [
-        {
-          "kind": "class",
-          "description": "The global Side Navigation component.",
-          "name": "LocalNav",
-          "slots": [
-            {
-              "description": "The default slot, for local nav links.",
-              "name": "unnamed"
-            }
-          ],
-          "members": [
-            {
-              "kind": "field",
-              "name": "pinned",
-              "type": {
-                "text": "boolean"
-              },
-              "default": "false",
-              "description": "Local nav pinned state.",
-              "attribute": "pinned"
-            },
-            {
-              "kind": "field",
-              "name": "pinText",
-              "type": {
-                "text": "string"
-              },
-              "default": "'Pin'",
-              "description": "Pin open button assistive text.",
-              "attribute": "pinText"
-            },
-            {
-              "kind": "field",
-              "name": "unpinText",
-              "type": {
-                "text": "string"
-              },
-              "default": "'Unpin'",
-              "description": "Unpin button assistive text.",
-              "attribute": "unpinText"
-            },
-            {
-              "kind": "field",
-              "name": "textStrings",
-              "type": {
-                "text": "object"
-              },
-              "default": "{\n    toggleMenu: 'Toggle Menu',\n    collapse: 'Collapse',\n    menu: 'Menu',\n  }",
-              "description": "Menu toggle button assistive text.",
-              "attribute": "textStrings"
-            },
-            {
-              "kind": "method",
-              "name": "_handleNavToggle",
-              "privacy": "private",
-              "parameters": [
-                {
-                  "name": "e",
-                  "type": {
-                    "text": "Event"
-                  }
-                }
-              ]
-            },
-            {
-              "kind": "method",
-              "name": "_handleMobileNavToggle",
-              "privacy": "private"
-            },
-            {
-              "kind": "method",
-              "name": "handlePointerEnter",
-              "privacy": "private",
-              "parameters": [
-                {
-                  "name": "e",
-                  "type": {
-                    "text": "PointerEvent"
-                  }
-                }
-              ]
-            },
-            {
-              "kind": "method",
-              "name": "handlePointerLeave",
-              "privacy": "private",
-              "parameters": [
-                {
-                  "name": "e",
-                  "type": {
-                    "text": "PointerEvent"
-                  }
-                }
-              ]
-            },
-            {
-              "kind": "method",
-              "name": "_updateChildren",
-              "privacy": "private"
-            },
-            {
-              "kind": "method",
-              "name": "handleSlotChange",
-              "privacy": "private"
-            },
-            {
-              "kind": "method",
-              "name": "_handleLinkActive",
-              "privacy": "private",
-              "parameters": [
-                {
-                  "name": "e",
-                  "type": {
-                    "text": "any"
-                  }
-                }
-              ]
-            },
-            {
-              "kind": "method",
-              "name": "_handleClickOut",
-              "privacy": "private",
-              "parameters": [
-                {
-                  "name": "e",
-                  "type": {
-                    "text": "Event"
-                  }
-                }
-              ]
-            }
-          ],
-          "events": [
-            {
-              "description": "Captures the click event and emits the open state and original event details.",
-              "name": "on-toggle"
-            }
-          ],
-          "attributes": [
-            {
-              "name": "pinned",
-              "type": {
-                "text": "boolean"
-              },
-              "default": "false",
-              "description": "Local nav pinned state.",
-              "fieldName": "pinned"
-            },
-            {
-              "name": "pinText",
-              "type": {
-                "text": "string"
-              },
-              "default": "'Pin'",
-              "description": "Pin open button assistive text.",
-              "fieldName": "pinText"
-            },
-            {
-              "name": "unpinText",
-              "type": {
-                "text": "string"
-              },
-              "default": "'Unpin'",
-              "description": "Unpin button assistive text.",
-              "fieldName": "unpinText"
-            },
-            {
-              "name": "textStrings",
-              "type": {
-                "text": "object"
-              },
-              "default": "{\n    toggleMenu: 'Toggle Menu',\n    collapse: 'Collapse',\n    menu: 'Menu',\n  }",
-              "description": "Menu toggle button assistive text.",
-              "fieldName": "textStrings"
-            }
-          ],
-          "superclass": {
-            "name": "LitElement",
-            "package": "lit"
-          },
-          "tagName": "kyn-local-nav",
-          "customElement": true
-        }
-      ],
-      "exports": [
-        {
-          "kind": "js",
-          "name": "LocalNav",
-          "declaration": {
-            "name": "LocalNav",
-            "module": "src/components/global/localNav/localNav.ts"
-          }
-        },
-        {
-          "kind": "custom-element-definition",
-          "name": "kyn-local-nav",
-          "declaration": {
-            "name": "LocalNav",
-            "module": "src/components/global/localNav/localNav.ts"
-          }
-        }
-      ]
-    },
-    {
-      "kind": "javascript-module",
-      "path": "src/components/global/localNav/localNavLink.ts",
-      "declarations": [
-        {
-          "kind": "class",
-          "description": "Link component for use in the global Side Navigation component.",
-          "name": "LocalNavLink",
-          "slots": [
-            {
-              "description": "The default slot, for the link text.",
-              "name": "unnamed"
-            },
-            {
-              "description": "Slot for an icon. Use 16px size.",
-              "name": "icon"
-            },
-            {
-              "description": "Slot for the next level of links, supports three levels.",
-              "name": "links"
-            }
-          ],
-          "members": [
-            {
-              "kind": "field",
-              "name": "href",
-              "type": {
-                "text": "string"
-              },
-              "default": "''",
-              "description": "Link url.",
-              "attribute": "href"
-            },
-            {
-              "kind": "field",
-              "name": "_expanded",
-              "type": {
-                "text": "boolean"
-              },
-              "default": "false",
-              "description": "Expanded state."
-            },
-            {
-              "kind": "field",
-              "name": "active",
-              "type": {
-                "text": "boolean"
-              },
-              "default": "false",
-              "description": "Active state.",
-              "attribute": "active",
-              "reflects": true
-            },
-            {
-              "kind": "field",
-              "name": "disabled",
-              "type": {
-                "text": "boolean"
-              },
-              "default": "false",
-              "description": "Disabled state.",
-              "attribute": "disabled"
-            },
-            {
-              "kind": "field",
-              "name": "backText",
-              "type": {
-                "text": "string"
-              },
-              "default": "'Back'",
-              "description": "Text for mobile \"Back\" button.",
-              "attribute": "backText"
-            },
-            {
-              "kind": "method",
-              "name": "_handleTextSlotChange",
-              "privacy": "private"
-            },
-            {
-              "kind": "method",
-              "name": "_getSlotText",
-              "privacy": "private"
-            },
-            {
-              "kind": "method",
-              "name": "_handleLinksSlotChange",
-              "privacy": "private"
-            },
-            {
-              "kind": "method",
-              "name": "updateChildren",
-              "privacy": "private"
-            },
-            {
-              "kind": "method",
-              "name": "determineLevel",
-              "privacy": "private"
-            },
-            {
-              "kind": "method",
-              "name": "handlePointerEnter",
-              "privacy": "private",
-              "parameters": [
-                {
-                  "name": "e",
-                  "type": {
-                    "text": "PointerEvent"
-                  }
-                }
-              ]
-            },
-            {
-              "kind": "method",
-              "name": "handlePointerLeave",
-              "privacy": "private",
-              "parameters": [
-                {
-                  "name": "e",
-                  "type": {
-                    "text": "PointerEvent"
-                  }
-                }
-              ]
-            },
-            {
-              "kind": "method",
-              "name": "_positionMenu",
-              "privacy": "private"
-            },
-            {
-              "kind": "method",
-              "name": "_handleBack",
-              "privacy": "private"
-            },
-            {
-              "kind": "method",
-              "name": "handleClick",
-              "privacy": "private",
-              "parameters": [
-                {
-                  "name": "e",
-                  "type": {
-                    "text": "Event"
-                  }
-                }
-              ]
-            },
-            {
-              "kind": "method",
-              "name": "_handleClickOut",
-              "privacy": "private",
-              "parameters": [
-                {
-                  "name": "e",
-                  "type": {
-                    "text": "Event"
-                  }
-                }
-              ]
-            }
-          ],
-          "events": [
-            {
-              "description": "Captures the click event and emits the original event, level, and if default was prevented.",
-              "name": "on-click"
-            }
-          ],
-          "attributes": [
-            {
-              "name": "href",
-              "type": {
-                "text": "string"
-              },
-              "default": "''",
-              "description": "Link url.",
-              "fieldName": "href"
-            },
-            {
-              "name": "active",
-              "type": {
-                "text": "boolean"
-              },
-              "default": "false",
-              "description": "Active state.",
-              "fieldName": "active"
-            },
-            {
-              "name": "disabled",
-              "type": {
-                "text": "boolean"
-              },
-              "default": "false",
-              "description": "Disabled state.",
-              "fieldName": "disabled"
-            },
-            {
-              "name": "backText",
-              "type": {
-                "text": "string"
-              },
-              "default": "'Back'",
-              "description": "Text for mobile \"Back\" button.",
-              "fieldName": "backText"
-            }
-          ],
-          "superclass": {
-            "name": "LitElement",
-            "package": "lit"
-          },
-          "tagName": "kyn-local-nav-link",
-          "customElement": true
-        }
-      ],
-      "exports": [
-        {
-          "kind": "js",
-          "name": "LocalNavLink",
-          "declaration": {
-            "name": "LocalNavLink",
-            "module": "src/components/global/localNav/localNavLink.ts"
-          }
-        },
-        {
-          "kind": "custom-element-definition",
-          "name": "kyn-local-nav-link",
-          "declaration": {
-            "name": "LocalNavLink",
-            "module": "src/components/global/localNav/localNavLink.ts"
-          }
-        }
-      ]
-    },
-    {
-      "kind": "javascript-module",
-      "path": "src/components/global/uiShell/index.ts",
-      "declarations": [],
-      "exports": [
-        {
-          "kind": "js",
-          "name": "UiShell",
-          "declaration": {
-            "name": "UiShell",
-            "module": "./uiShell"
-          }
-        }
-      ]
-    },
-    {
-      "kind": "javascript-module",
-      "path": "src/components/global/uiShell/uiShell.ts",
-      "declarations": [
-        {
-          "kind": "class",
-          "description": "Container to help with positioning and padding of the global elements such as: adds padding for the fixed Header and Local Nav, adds main content gutters, and makes Footer sticky. This takes the onus off of the consuming app to configure these values.",
-          "name": "UiShell",
-          "slots": [
-            {
-              "description": "Slot for global elements.",
-              "name": "unnamed"
-            }
-          ],
-          "members": [
-            {
-              "kind": "method",
-              "name": "handleSlotChange",
-              "privacy": "private"
-            }
-          ],
-          "superclass": {
-            "name": "LitElement",
-            "package": "lit"
-          },
-          "tagName": "kyn-ui-shell",
-          "customElement": true
-        }
-      ],
-      "exports": [
-        {
-          "kind": "js",
-          "name": "UiShell",
-          "declaration": {
-            "name": "UiShell",
-            "module": "src/components/global/uiShell/uiShell.ts"
-          }
-        },
-        {
-          "kind": "custom-element-definition",
-          "name": "kyn-ui-shell",
-          "declaration": {
-            "name": "UiShell",
-            "module": "src/components/global/uiShell/uiShell.ts"
-          }
-        }
-      ]
     }
   ]
 }