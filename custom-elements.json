--- conflicted
+++ resolved
@@ -293,6 +293,14 @@
           "declaration": {
             "name": "TabPanel",
             "module": "./components/reusable/tabs"
+          }
+        },
+        {
+          "kind": "js",
+          "name": "Modal",
+          "declaration": {
+            "name": "Modal",
+            "module": "./components/reusable/modal"
           }
         },
         {
@@ -3048,290 +3056,279 @@
     },
     {
       "kind": "javascript-module",
-      "path": "src/components/reusable/daterangepicker/daterangepicker.ts",
+      "path": "src/components/reusable/overflowMenu/index.ts",
+      "declarations": [],
+      "exports": [
+        {
+          "kind": "js",
+          "name": "OverflowMenu",
+          "declaration": {
+            "name": "OverflowMenu",
+            "module": "./overflowMenu"
+          }
+        },
+        {
+          "kind": "js",
+          "name": "OverflowMenuItem",
+          "declaration": {
+            "name": "OverflowMenuItem",
+            "module": "./overflowMenuItem"
+          }
+        }
+      ]
+    },
+    {
+      "kind": "javascript-module",
+      "path": "src/components/reusable/overflowMenu/overflowMenu.ts",
       "declarations": [
         {
           "kind": "class",
-          "description": "Date-Range picker",
-          "name": "DateRangePicker",
+          "description": "Overflow Menu.",
+          "name": "OverflowMenu",
           "slots": [
             {
-              "description": "Slot for label text.",
+              "description": "Slot for overflow menu items.",
               "name": "unnamed"
             }
           ],
           "members": [
             {
               "kind": "field",
-              "name": "caption",
-              "type": {
-                "text": "string"
-              },
-              "default": "''",
-              "description": "Optional text beneath the input.",
-              "attribute": "caption"
-            },
-            {
-              "kind": "field",
-              "name": "size",
-              "type": {
-                "text": "string"
-              },
-              "default": "'md'",
-              "description": "Datepicker size. \"sm\", \"md\", or \"lg\".",
-              "attribute": "size"
-            },
-            {
-              "kind": "field",
-              "name": "startDate",
-              "type": {
-                "text": "string"
-              },
-              "default": "''",
-              "description": "Datepicker Start date in YYYY-MM-DD format.",
-              "attribute": "startDate"
-            },
-            {
-              "kind": "field",
-              "name": "endDate",
-              "type": {
-                "text": "string"
-              },
-              "default": "''",
-              "description": "Datepicker End date in YYYY-MM-DD format.",
-              "attribute": "endDate"
-            },
-            {
-              "kind": "field",
-              "name": "name",
-              "type": {
-                "text": "string"
-              },
-              "default": "''",
-              "description": "Datepicker name. Required prop. as there could many fields into single form",
-              "attribute": "name"
-            },
-            {
-              "kind": "field",
-              "name": "required",
-              "type": {
-                "text": "boolean"
-              },
-              "default": "false",
-              "description": "Makes the date required.",
-              "attribute": "required"
-            },
-            {
-              "kind": "field",
-              "name": "disabled",
-              "type": {
-                "text": "boolean"
-              },
-              "default": "false",
-              "description": "Date disabled state.",
-              "attribute": "disabled"
-            },
-            {
-              "kind": "field",
-              "name": "invalidText",
-              "type": {
-                "text": "string"
-              },
-              "default": "''",
-              "description": "Date invalid text.",
-              "attribute": "invalidText"
-            },
-            {
-              "kind": "field",
-              "name": "warnText",
-              "type": {
-                "text": "string"
-              },
-              "default": "''",
-              "description": "Date warning text",
-              "attribute": "warnText"
-            },
-            {
-              "kind": "field",
-              "name": "maxDate",
-              "type": {
-                "text": "string"
-              },
-              "default": "''",
-              "description": "Maximum date in YYYY-MM-DD format. If the value isn't a possible date string in the format, then the element has no maximum date value.",
-              "attribute": "maxDate"
-            },
-            {
-              "kind": "field",
-              "name": "minDate",
-              "type": {
-                "text": "string"
-              },
-              "default": "''",
-              "description": "Mimimum date in YYYY-MM-DD format. If the value isn't a possible date string in the format, then the element has no minimum date value.",
-              "attribute": "minDate"
-            },
-            {
-              "kind": "field",
-              "name": "step",
-              "type": {
-                "text": "string"
-              },
-              "default": "''",
-              "description": "Specifies the granularity that the value must adhere to, or the special value any,\r\nFor date inputs, the value of step is given in days; and is treated as a number of milliseconds equal to 86,400,000 times the step value.\r\nThe default value of step is 1, indicating 1 day.",
-              "attribute": "step"
-            },
-            {
-              "kind": "method",
-              "name": "handleStartDate",
+              "name": "open",
+              "type": {
+                "text": "boolean"
+              },
+              "default": "false",
+              "description": "Menu open state.",
+              "attribute": "open"
+            },
+            {
+              "kind": "field",
+              "name": "anchorRight",
+              "type": {
+                "text": "boolean"
+              },
+              "default": "false",
+              "description": "Anchors the menu to the right of the button.",
+              "attribute": "anchorRight"
+            },
+            {
+              "kind": "field",
+              "name": "fixed",
+              "type": {
+                "text": "boolean"
+              },
+              "default": "false",
+              "description": "Use fixed instead of absolute position. Useful when placed within elements with overflow scroll.",
+              "attribute": "fixed"
+            },
+            {
+              "kind": "field",
+              "name": "assistiveText",
+              "type": {
+                "text": "string"
+              },
+              "default": "'Toggle Menu'",
+              "description": "Button assistive text..",
+              "attribute": "assistiveText"
+            },
+            {
+              "kind": "field",
+              "name": "_btnEl",
+              "type": {
+                "text": "any"
+              }
+            },
+            {
+              "kind": "field",
+              "name": "_menuEl",
+              "type": {
+                "text": "any"
+              }
+            },
+            {
+              "kind": "method",
+              "name": "_emitToggleEvent",
+              "privacy": "private"
+            },
+            {
+              "kind": "method",
+              "name": "toggleMenu",
+              "privacy": "private"
+            },
+            {
+              "kind": "method",
+              "name": "handleSlotChange",
+              "privacy": "private"
+            },
+            {
+              "kind": "method",
+              "name": "handleClickOut",
               "privacy": "private",
               "parameters": [
                 {
                   "name": "e",
                   "type": {
-                    "text": "any"
+                    "text": "Event"
                   }
                 }
               ]
-            },
-            {
-              "kind": "method",
-              "name": "handleEndDate",
+            }
+          ],
+          "events": [
+            {
+              "description": "Capture the open/close event and emits the new state.",
+              "name": "on-toggle"
+            }
+          ],
+          "attributes": [
+            {
+              "name": "open",
+              "type": {
+                "text": "boolean"
+              },
+              "default": "false",
+              "description": "Menu open state.",
+              "fieldName": "open"
+            },
+            {
+              "name": "anchorRight",
+              "type": {
+                "text": "boolean"
+              },
+              "default": "false",
+              "description": "Anchors the menu to the right of the button.",
+              "fieldName": "anchorRight"
+            },
+            {
+              "name": "fixed",
+              "type": {
+                "text": "boolean"
+              },
+              "default": "false",
+              "description": "Use fixed instead of absolute position. Useful when placed within elements with overflow scroll.",
+              "fieldName": "fixed"
+            },
+            {
+              "name": "assistiveText",
+              "type": {
+                "text": "string"
+              },
+              "default": "'Toggle Menu'",
+              "description": "Button assistive text..",
+              "fieldName": "assistiveText"
+            }
+          ],
+          "superclass": {
+            "name": "LitElement",
+            "package": "lit"
+          },
+          "tagName": "kyn-overflow-menu",
+          "customElement": true
+        }
+      ],
+      "exports": [
+        {
+          "kind": "js",
+          "name": "OverflowMenu",
+          "declaration": {
+            "name": "OverflowMenu",
+            "module": "src/components/reusable/overflowMenu/overflowMenu.ts"
+          }
+        },
+        {
+          "kind": "custom-element-definition",
+          "name": "kyn-overflow-menu",
+          "declaration": {
+            "name": "OverflowMenu",
+            "module": "src/components/reusable/overflowMenu/overflowMenu.ts"
+          }
+        }
+      ]
+    },
+    {
+      "kind": "javascript-module",
+      "path": "src/components/reusable/overflowMenu/overflowMenuItem.ts",
+      "declarations": [
+        {
+          "kind": "class",
+          "description": "Overflow Menu.",
+          "name": "OverflowMenuItem",
+          "slots": [
+            {
+              "description": "Slot for item text.",
+              "name": "unnamed"
+            }
+          ],
+          "members": [
+            {
+              "kind": "field",
+              "name": "href",
+              "type": {
+                "text": "string"
+              },
+              "default": "''",
+              "description": "Makes the item a link.",
+              "attribute": "href"
+            },
+            {
+              "kind": "field",
+              "name": "destructive",
+              "type": {
+                "text": "boolean"
+              },
+              "default": "false",
+              "description": "Adds destructive styles.",
+              "attribute": "destructive"
+            },
+            {
+              "kind": "field",
+              "name": "disabled",
+              "type": {
+                "text": "boolean"
+              },
+              "default": "false",
+              "description": "Item disabled state.",
+              "attribute": "disabled"
+            },
+            {
+              "kind": "method",
+              "name": "handleClick",
               "privacy": "private",
               "parameters": [
                 {
                   "name": "e",
                   "type": {
-                    "text": "any"
+                    "text": "Event"
                   }
                 }
               ]
-            },
-            {
-              "kind": "method",
-              "name": "validateAndDispatchEvent",
-              "privacy": "private"
-            },
-            {
-              "kind": "method",
-              "name": "validateMinDate",
-              "privacy": "private",
-              "return": {
-                "type": {
-                  "text": "void"
-                }
-              },
-              "parameters": [
-                {
-                  "name": "date",
-                  "type": {
-                    "text": "String"
-                  }
-                }
-              ]
-            },
-            {
-              "kind": "method",
-              "name": "validateMaxDate",
-              "privacy": "private",
-              "return": {
-                "type": {
-                  "text": "void"
-                }
-              },
-              "parameters": [
-                {
-                  "name": "date",
-                  "type": {
-                    "text": "String"
-                  }
-                }
-              ]
-            },
-            {
-              "kind": "method",
-              "name": "validateStartEndDate",
-              "privacy": "private",
-              "return": {
-                "type": {
-                  "text": "void"
-                }
-              }
-            },
-            {
-              "kind": "method",
-              "name": "_handleFormdata",
-              "privacy": "private",
-              "parameters": [
-                {
-                  "name": "e",
-                  "type": {
-                    "text": "any"
-                  }
-                }
-              ]
             }
           ],
           "events": [
             {
-              "description": "Captures the input event and emits the selected values and original event details. (Only if startDate <= endDate)",
-              "name": "on-input"
+              "description": "Captures the click event and emits the original event details.",
+              "name": "on-click"
             }
           ],
           "attributes": [
             {
-              "name": "caption",
-              "type": {
-                "text": "string"
-              },
-              "default": "''",
-              "description": "Optional text beneath the input.",
-              "fieldName": "caption"
-            },
-            {
-              "name": "size",
-              "type": {
-                "text": "string"
-              },
-              "default": "'md'",
-              "description": "Datepicker size. \"sm\", \"md\", or \"lg\".",
-              "fieldName": "size"
-            },
-            {
-              "name": "startDate",
-              "type": {
-                "text": "string"
-              },
-              "default": "''",
-              "description": "Datepicker Start date in YYYY-MM-DD format.",
-              "fieldName": "startDate"
-            },
-            {
-              "name": "endDate",
-              "type": {
-                "text": "string"
-              },
-              "default": "''",
-              "description": "Datepicker End date in YYYY-MM-DD format.",
-              "fieldName": "endDate"
-            },
-            {
-              "name": "name",
-              "type": {
-                "text": "string"
-              },
-              "default": "''",
-              "description": "Datepicker name. Required prop. as there could many fields into single form",
-              "fieldName": "name"
-            },
-            {
-              "name": "required",
-              "type": {
-                "text": "boolean"
-              },
-              "default": "false",
-              "description": "Makes the date required.",
-              "fieldName": "required"
+              "name": "href",
+              "type": {
+                "text": "string"
+              },
+              "default": "''",
+              "description": "Makes the item a link.",
+              "fieldName": "href"
+            },
+            {
+              "name": "destructive",
+              "type": {
+                "text": "boolean"
+              },
+              "default": "false",
+              "description": "Adds destructive styles.",
+              "fieldName": "destructive"
             },
             {
               "name": "disabled",
@@ -3339,93 +3336,33 @@
                 "text": "boolean"
               },
               "default": "false",
-              "description": "Date disabled state.",
+              "description": "Item disabled state.",
               "fieldName": "disabled"
-            },
-            {
-              "name": "invalidText",
-              "type": {
-                "text": "string"
-              },
-              "default": "''",
-              "description": "Date invalid text.",
-              "fieldName": "invalidText"
-            },
-            {
-              "name": "warnText",
-              "type": {
-                "text": "string"
-              },
-              "default": "''",
-              "description": "Date warning text",
-              "fieldName": "warnText"
-            },
-            {
-              "name": "maxDate",
-              "type": {
-                "text": "string"
-              },
-              "default": "''",
-              "description": "Maximum date in YYYY-MM-DD format. If the value isn't a possible date string in the format, then the element has no maximum date value.",
-              "fieldName": "maxDate"
-            },
-            {
-              "name": "minDate",
-              "type": {
-                "text": "string"
-              },
-              "default": "''",
-              "description": "Mimimum date in YYYY-MM-DD format. If the value isn't a possible date string in the format, then the element has no minimum date value.",
-              "fieldName": "minDate"
-            },
-            {
-              "name": "step",
-              "type": {
-                "text": "string"
-              },
-              "default": "''",
-              "description": "Specifies the granularity that the value must adhere to, or the special value any,\r\nFor date inputs, the value of step is given in days; and is treated as a number of milliseconds equal to 86,400,000 times the step value.\r\nThe default value of step is 1, indicating 1 day.",
-              "fieldName": "step"
             }
           ],
           "superclass": {
             "name": "LitElement",
             "package": "lit"
           },
-          "tagName": "kyn-date-range-picker",
+          "tagName": "kyn-overflow-menu-item",
           "customElement": true
         }
       ],
       "exports": [
         {
           "kind": "js",
-          "name": "DateRangePicker",
-          "declaration": {
-            "name": "DateRangePicker",
-            "module": "src/components/reusable/daterangepicker/daterangepicker.ts"
+          "name": "OverflowMenuItem",
+          "declaration": {
+            "name": "OverflowMenuItem",
+            "module": "src/components/reusable/overflowMenu/overflowMenuItem.ts"
           }
         },
         {
           "kind": "custom-element-definition",
-          "name": "kyn-date-range-picker",
-          "declaration": {
-            "name": "DateRangePicker",
-            "module": "src/components/reusable/daterangepicker/daterangepicker.ts"
-          }
-        }
-      ]
-    },
-    {
-      "kind": "javascript-module",
-      "path": "src/components/reusable/daterangepicker/index.ts",
-      "declarations": [],
-      "exports": [
-        {
-          "kind": "js",
-          "name": "DateRangePicker",
-          "declaration": {
-            "name": "DateRangePicker",
-            "module": "\"./daterangepicker\""
+          "name": "kyn-overflow-menu-item",
+          "declaration": {
+            "name": "OverflowMenuItem",
+            "module": "src/components/reusable/overflowMenu/overflowMenuItem.ts"
           }
         }
       ]
@@ -3659,6 +3596,390 @@
           "declaration": {
             "name": "Modal",
             "module": "src/components/reusable/modal/modal.ts"
+          }
+        }
+      ]
+    },
+    {
+      "kind": "javascript-module",
+      "path": "src/components/reusable/daterangepicker/daterangepicker.ts",
+      "declarations": [
+        {
+          "kind": "class",
+          "description": "Date-Range picker",
+          "name": "DateRangePicker",
+          "slots": [
+            {
+              "description": "Slot for label text.",
+              "name": "unnamed"
+            }
+          ],
+          "members": [
+            {
+              "kind": "field",
+              "name": "caption",
+              "type": {
+                "text": "string"
+              },
+              "default": "''",
+              "description": "Optional text beneath the input.",
+              "attribute": "caption"
+            },
+            {
+              "kind": "field",
+              "name": "size",
+              "type": {
+                "text": "string"
+              },
+              "default": "'md'",
+              "description": "Datepicker size. \"sm\", \"md\", or \"lg\".",
+              "attribute": "size"
+            },
+            {
+              "kind": "field",
+              "name": "startDate",
+              "type": {
+                "text": "string"
+              },
+              "default": "''",
+              "description": "Datepicker Start date in YYYY-MM-DD format.",
+              "attribute": "startDate"
+            },
+            {
+              "kind": "field",
+              "name": "endDate",
+              "type": {
+                "text": "string"
+              },
+              "default": "''",
+              "description": "Datepicker End date in YYYY-MM-DD format.",
+              "attribute": "endDate"
+            },
+            {
+              "kind": "field",
+              "name": "name",
+              "type": {
+                "text": "string"
+              },
+              "default": "''",
+              "description": "Datepicker name. Required prop. as there could many fields into single form",
+              "attribute": "name"
+            },
+            {
+              "kind": "field",
+              "name": "required",
+              "type": {
+                "text": "boolean"
+              },
+              "default": "false",
+              "description": "Makes the date required.",
+              "attribute": "required"
+            },
+            {
+              "kind": "field",
+              "name": "disabled",
+              "type": {
+                "text": "boolean"
+              },
+              "default": "false",
+              "description": "Date disabled state.",
+              "attribute": "disabled"
+            },
+            {
+              "kind": "field",
+              "name": "invalidText",
+              "type": {
+                "text": "string"
+              },
+              "default": "''",
+              "description": "Date invalid text.",
+              "attribute": "invalidText"
+            },
+            {
+              "kind": "field",
+              "name": "warnText",
+              "type": {
+                "text": "string"
+              },
+              "default": "''",
+              "description": "Date warning text",
+              "attribute": "warnText"
+            },
+            {
+              "kind": "field",
+              "name": "maxDate",
+              "type": {
+                "text": "string"
+              },
+              "default": "''",
+              "description": "Maximum date in YYYY-MM-DD format. If the value isn't a possible date string in the format, then the element has no maximum date value.",
+              "attribute": "maxDate"
+            },
+            {
+              "kind": "field",
+              "name": "minDate",
+              "type": {
+                "text": "string"
+              },
+              "default": "''",
+              "description": "Mimimum date in YYYY-MM-DD format. If the value isn't a possible date string in the format, then the element has no minimum date value.",
+              "attribute": "minDate"
+            },
+            {
+              "kind": "field",
+              "name": "step",
+              "type": {
+                "text": "string"
+              },
+              "default": "''",
+              "description": "Specifies the granularity that the value must adhere to, or the special value any,\r\nFor date inputs, the value of step is given in days; and is treated as a number of milliseconds equal to 86,400,000 times the step value.\r\nThe default value of step is 1, indicating 1 day.",
+              "attribute": "step"
+            },
+            {
+              "kind": "method",
+              "name": "handleStartDate",
+              "privacy": "private",
+              "parameters": [
+                {
+                  "name": "e",
+                  "type": {
+                    "text": "any"
+                  }
+                }
+              ]
+            },
+            {
+              "kind": "method",
+              "name": "handleEndDate",
+              "privacy": "private",
+              "parameters": [
+                {
+                  "name": "e",
+                  "type": {
+                    "text": "any"
+                  }
+                }
+              ]
+            },
+            {
+              "kind": "method",
+              "name": "validateAndDispatchEvent",
+              "privacy": "private"
+            },
+            {
+              "kind": "method",
+              "name": "validateMinDate",
+              "privacy": "private",
+              "return": {
+                "type": {
+                  "text": "void"
+                }
+              },
+              "parameters": [
+                {
+                  "name": "date",
+                  "type": {
+                    "text": "String"
+                  }
+                }
+              ]
+            },
+            {
+              "kind": "method",
+              "name": "validateMaxDate",
+              "privacy": "private",
+              "return": {
+                "type": {
+                  "text": "void"
+                }
+              },
+              "parameters": [
+                {
+                  "name": "date",
+                  "type": {
+                    "text": "String"
+                  }
+                }
+              ]
+            },
+            {
+              "kind": "method",
+              "name": "validateStartEndDate",
+              "privacy": "private",
+              "return": {
+                "type": {
+                  "text": "void"
+                }
+              }
+            },
+            {
+              "kind": "method",
+              "name": "_handleFormdata",
+              "privacy": "private",
+              "parameters": [
+                {
+                  "name": "e",
+                  "type": {
+                    "text": "any"
+                  }
+                }
+              ]
+            }
+          ],
+          "events": [
+            {
+              "description": "Captures the input event and emits the selected values and original event details. (Only if startDate <= endDate)",
+              "name": "on-input"
+            }
+          ],
+          "attributes": [
+            {
+              "name": "caption",
+              "type": {
+                "text": "string"
+              },
+              "default": "''",
+              "description": "Optional text beneath the input.",
+              "fieldName": "caption"
+            },
+            {
+              "name": "size",
+              "type": {
+                "text": "string"
+              },
+              "default": "'md'",
+              "description": "Datepicker size. \"sm\", \"md\", or \"lg\".",
+              "fieldName": "size"
+            },
+            {
+              "name": "startDate",
+              "type": {
+                "text": "string"
+              },
+              "default": "''",
+              "description": "Datepicker Start date in YYYY-MM-DD format.",
+              "fieldName": "startDate"
+            },
+            {
+              "name": "endDate",
+              "type": {
+                "text": "string"
+              },
+              "default": "''",
+              "description": "Datepicker End date in YYYY-MM-DD format.",
+              "fieldName": "endDate"
+            },
+            {
+              "name": "name",
+              "type": {
+                "text": "string"
+              },
+              "default": "''",
+              "description": "Datepicker name. Required prop. as there could many fields into single form",
+              "fieldName": "name"
+            },
+            {
+              "name": "required",
+              "type": {
+                "text": "boolean"
+              },
+              "default": "false",
+              "description": "Makes the date required.",
+              "fieldName": "required"
+            },
+            {
+              "name": "disabled",
+              "type": {
+                "text": "boolean"
+              },
+              "default": "false",
+              "description": "Date disabled state.",
+              "fieldName": "disabled"
+            },
+            {
+              "name": "invalidText",
+              "type": {
+                "text": "string"
+              },
+              "default": "''",
+              "description": "Date invalid text.",
+              "fieldName": "invalidText"
+            },
+            {
+              "name": "warnText",
+              "type": {
+                "text": "string"
+              },
+              "default": "''",
+              "description": "Date warning text",
+              "fieldName": "warnText"
+            },
+            {
+              "name": "maxDate",
+              "type": {
+                "text": "string"
+              },
+              "default": "''",
+              "description": "Maximum date in YYYY-MM-DD format. If the value isn't a possible date string in the format, then the element has no maximum date value.",
+              "fieldName": "maxDate"
+            },
+            {
+              "name": "minDate",
+              "type": {
+                "text": "string"
+              },
+              "default": "''",
+              "description": "Mimimum date in YYYY-MM-DD format. If the value isn't a possible date string in the format, then the element has no minimum date value.",
+              "fieldName": "minDate"
+            },
+            {
+              "name": "step",
+              "type": {
+                "text": "string"
+              },
+              "default": "''",
+              "description": "Specifies the granularity that the value must adhere to, or the special value any,\r\nFor date inputs, the value of step is given in days; and is treated as a number of milliseconds equal to 86,400,000 times the step value.\r\nThe default value of step is 1, indicating 1 day.",
+              "fieldName": "step"
+            }
+          ],
+          "superclass": {
+            "name": "LitElement",
+            "package": "lit"
+          },
+          "tagName": "kyn-date-range-picker",
+          "customElement": true
+        }
+      ],
+      "exports": [
+        {
+          "kind": "js",
+          "name": "DateRangePicker",
+          "declaration": {
+            "name": "DateRangePicker",
+            "module": "src/components/reusable/daterangepicker/daterangepicker.ts"
+          }
+        },
+        {
+          "kind": "custom-element-definition",
+          "name": "kyn-date-range-picker",
+          "declaration": {
+            "name": "DateRangePicker",
+            "module": "src/components/reusable/daterangepicker/daterangepicker.ts"
+          }
+        }
+      ]
+    },
+    {
+      "kind": "javascript-module",
+      "path": "src/components/reusable/daterangepicker/index.ts",
+      "declarations": [],
+      "exports": [
+        {
+          "kind": "js",
+          "name": "DateRangePicker",
+          "declaration": {
+            "name": "DateRangePicker",
+            "module": "\"./daterangepicker\""
           }
         }
       ]
@@ -4437,552 +4758,6 @@
     },
     {
       "kind": "javascript-module",
-      "path": "src/components/reusable/overflowMenu/index.ts",
-      "declarations": [],
-      "exports": [
-        {
-          "kind": "js",
-          "name": "OverflowMenu",
-          "declaration": {
-            "name": "OverflowMenu",
-            "module": "./overflowMenu"
-          }
-        },
-        {
-          "kind": "js",
-          "name": "OverflowMenuItem",
-          "declaration": {
-            "name": "OverflowMenuItem",
-            "module": "./overflowMenuItem"
-          }
-        }
-      ]
-    },
-    {
-      "kind": "javascript-module",
-      "path": "src/components/reusable/overflowMenu/overflowMenu.ts",
-      "declarations": [
-        {
-          "kind": "class",
-          "description": "Overflow Menu.",
-          "name": "OverflowMenu",
-          "slots": [
-            {
-              "description": "Slot for overflow menu items.",
-              "name": "unnamed"
-            }
-          ],
-          "members": [
-            {
-              "kind": "field",
-              "name": "open",
-              "type": {
-                "text": "boolean"
-              },
-              "default": "false",
-              "description": "Menu open state.",
-              "attribute": "open"
-            },
-            {
-              "kind": "field",
-              "name": "anchorRight",
-              "type": {
-                "text": "boolean"
-              },
-              "default": "false",
-              "description": "Anchors the menu to the right of the button.",
-              "attribute": "anchorRight"
-            },
-            {
-              "kind": "field",
-              "name": "fixed",
-              "type": {
-                "text": "boolean"
-              },
-              "default": "false",
-              "description": "Use fixed instead of absolute position. Useful when placed within elements with overflow scroll.",
-              "attribute": "fixed"
-            },
-            {
-              "kind": "field",
-              "name": "assistiveText",
-              "type": {
-                "text": "string"
-              },
-              "default": "'Toggle Menu'",
-              "description": "Button assistive text..",
-              "attribute": "assistiveText"
-            },
-            {
-              "kind": "field",
-              "name": "_btnEl",
-              "type": {
-                "text": "any"
-              }
-            },
-            {
-              "kind": "field",
-              "name": "_menuEl",
-              "type": {
-                "text": "any"
-              }
-            },
-            {
-              "kind": "method",
-              "name": "_emitToggleEvent",
-              "privacy": "private"
-            },
-            {
-              "kind": "method",
-              "name": "toggleMenu",
-              "privacy": "private"
-            },
-            {
-              "kind": "method",
-              "name": "handleSlotChange",
-              "privacy": "private"
-            },
-            {
-              "kind": "method",
-              "name": "handleClickOut",
-              "privacy": "private",
-              "parameters": [
-                {
-                  "name": "e",
-                  "type": {
-                    "text": "Event"
-                  }
-                }
-              ]
-            }
-          ],
-          "events": [
-            {
-              "description": "Capture the open/close event and emits the new state.",
-              "name": "on-toggle"
-            }
-          ],
-          "attributes": [
-            {
-              "name": "open",
-              "type": {
-                "text": "boolean"
-              },
-              "default": "false",
-              "description": "Menu open state.",
-              "fieldName": "open"
-            },
-            {
-              "name": "anchorRight",
-              "type": {
-                "text": "boolean"
-              },
-              "default": "false",
-              "description": "Anchors the menu to the right of the button.",
-              "fieldName": "anchorRight"
-            },
-            {
-              "name": "fixed",
-              "type": {
-                "text": "boolean"
-              },
-              "default": "false",
-              "description": "Use fixed instead of absolute position. Useful when placed within elements with overflow scroll.",
-              "fieldName": "fixed"
-            },
-            {
-              "name": "assistiveText",
-              "type": {
-                "text": "string"
-              },
-              "default": "'Toggle Menu'",
-              "description": "Button assistive text..",
-              "fieldName": "assistiveText"
-            }
-          ],
-          "superclass": {
-            "name": "LitElement",
-            "package": "lit"
-          },
-          "tagName": "kyn-overflow-menu",
-          "customElement": true
-        }
-      ],
-      "exports": [
-        {
-          "kind": "js",
-          "name": "OverflowMenu",
-          "declaration": {
-            "name": "OverflowMenu",
-            "module": "src/components/reusable/overflowMenu/overflowMenu.ts"
-          }
-        },
-        {
-          "kind": "custom-element-definition",
-          "name": "kyn-overflow-menu",
-          "declaration": {
-            "name": "OverflowMenu",
-            "module": "src/components/reusable/overflowMenu/overflowMenu.ts"
-          }
-        }
-      ]
-    },
-    {
-      "kind": "javascript-module",
-      "path": "src/components/reusable/overflowMenu/overflowMenuItem.ts",
-      "declarations": [
-        {
-          "kind": "class",
-          "description": "Overflow Menu.",
-          "name": "OverflowMenuItem",
-          "slots": [
-            {
-              "description": "Slot for item text.",
-              "name": "unnamed"
-            }
-          ],
-          "members": [
-            {
-              "kind": "field",
-              "name": "href",
-              "type": {
-                "text": "string"
-              },
-              "default": "''",
-              "description": "Makes the item a link.",
-              "attribute": "href"
-            },
-            {
-              "kind": "field",
-              "name": "destructive",
-              "type": {
-                "text": "boolean"
-              },
-              "default": "false",
-              "description": "Adds destructive styles.",
-              "attribute": "destructive"
-            },
-            {
-              "kind": "field",
-              "name": "disabled",
-              "type": {
-                "text": "boolean"
-              },
-              "default": "false",
-              "description": "Item disabled state.",
-              "attribute": "disabled"
-            },
-            {
-              "kind": "method",
-              "name": "handleClick",
-              "privacy": "private",
-              "parameters": [
-                {
-                  "name": "e",
-                  "type": {
-                    "text": "Event"
-                  }
-                }
-              ]
-            }
-          ],
-          "events": [
-            {
-              "description": "Captures the click event and emits the original event details.",
-              "name": "on-click"
-            }
-          ],
-          "attributes": [
-            {
-              "name": "href",
-              "type": {
-                "text": "string"
-              },
-              "default": "''",
-              "description": "Makes the item a link.",
-              "fieldName": "href"
-            },
-            {
-              "name": "destructive",
-              "type": {
-                "text": "boolean"
-              },
-              "default": "false",
-              "description": "Adds destructive styles.",
-              "fieldName": "destructive"
-            },
-            {
-              "name": "disabled",
-              "type": {
-                "text": "boolean"
-              },
-              "default": "false",
-              "description": "Item disabled state.",
-              "fieldName": "disabled"
-            }
-          ],
-          "superclass": {
-            "name": "LitElement",
-            "package": "lit"
-          },
-          "tagName": "kyn-overflow-menu-item",
-          "customElement": true
-        }
-      ],
-      "exports": [
-        {
-          "kind": "js",
-          "name": "OverflowMenuItem",
-          "declaration": {
-            "name": "OverflowMenuItem",
-            "module": "src/components/reusable/overflowMenu/overflowMenuItem.ts"
-          }
-        },
-        {
-          "kind": "custom-element-definition",
-          "name": "kyn-overflow-menu-item",
-          "declaration": {
-            "name": "OverflowMenuItem",
-            "module": "src/components/reusable/overflowMenu/overflowMenuItem.ts"
-          }
-        }
-      ]
-    },
-    {
-      "kind": "javascript-module",
-      "path": "src/components/reusable/modal/index.ts",
-      "declarations": [],
-      "exports": [
-        {
-          "kind": "js",
-          "name": "Modal",
-          "declaration": {
-            "name": "Modal",
-            "module": "./modal"
-          }
-        }
-      ]
-    },
-    {
-      "kind": "javascript-module",
-      "path": "src/components/reusable/modal/modal.ts",
-      "declarations": [
-        {
-          "kind": "class",
-          "description": "Modal.",
-          "name": "Modal",
-          "slots": [
-            {
-              "description": "Slot for modal body content.",
-              "name": "unnamed"
-            },
-            {
-              "description": "Slot for the anchor button content.",
-              "name": "anchor"
-            },
-            {
-              "description": "Slot for custom action buttons. Custom action buttons will not trigger the `on-close` event.",
-              "name": "actions"
-            }
-          ],
-          "members": [
-            {
-              "kind": "field",
-              "name": "open",
-              "type": {
-                "text": "boolean"
-              },
-              "default": "false",
-              "description": "Modal open state.",
-              "attribute": "open"
-            },
-            {
-              "kind": "field",
-              "name": "size",
-              "type": {
-                "text": "string"
-              },
-              "default": "'auto'",
-              "description": "Modal size. `'auto'`, `'md'`, or `'lg'`.",
-              "attribute": "size"
-            },
-            {
-              "kind": "field",
-              "name": "titleText",
-              "type": {
-                "text": "string"
-              },
-              "default": "''",
-              "description": "Title/heading text, required.",
-              "attribute": "titleText"
-            },
-            {
-              "kind": "field",
-              "name": "labelText",
-              "type": {
-                "text": "string"
-              },
-              "default": "''",
-              "description": "Label text, optional.",
-              "attribute": "labelText"
-            },
-            {
-              "kind": "field",
-              "name": "okText",
-              "type": {
-                "text": "string"
-              },
-              "default": "'OK'",
-              "description": "OK button text.",
-              "attribute": "okText"
-            },
-            {
-              "kind": "field",
-              "name": "cancelText",
-              "type": {
-                "text": "string"
-              },
-              "default": "'Cancel'",
-              "description": "Cancel button text.",
-              "attribute": "cancelText"
-            },
-            {
-              "kind": "field",
-              "name": "beforeClose",
-              "type": {
-                "text": "Function"
-              },
-              "description": "Function to execute before the modal can close. Useful for running checks or validations before closing. Exposes `returnValue` (`'ok'` or `'cancel'`). Must return `true` or `false`."
-            },
-            {
-              "kind": "method",
-              "name": "_openModal",
-              "privacy": "private"
-            },
-            {
-              "kind": "method",
-              "name": "_closeModal",
-              "privacy": "private",
-              "parameters": [
-                {
-                  "name": "e",
-                  "type": {
-                    "text": "Event"
-                  }
-                },
-                {
-                  "name": "returnValue",
-                  "type": {
-                    "text": "string"
-                  }
-                }
-              ]
-            },
-            {
-              "kind": "method",
-              "name": "_emitCloseEvent",
-              "privacy": "private",
-              "parameters": [
-                {
-                  "name": "e",
-                  "type": {
-                    "text": "Event"
-                  }
-                }
-              ]
-            }
-          ],
-          "events": [
-            {
-              "description": "Emits the modal close event with `returnValue` (`'ok'` or `'cancel'`).",
-              "name": "on-close"
-            }
-          ],
-          "attributes": [
-            {
-              "name": "open",
-              "type": {
-                "text": "boolean"
-              },
-              "default": "false",
-              "description": "Modal open state.",
-              "fieldName": "open"
-            },
-            {
-              "name": "size",
-              "type": {
-                "text": "string"
-              },
-              "default": "'auto'",
-              "description": "Modal size. `'auto'`, `'md'`, or `'lg'`.",
-              "fieldName": "size"
-            },
-            {
-              "name": "titleText",
-              "type": {
-                "text": "string"
-              },
-              "default": "''",
-              "description": "Title/heading text, required.",
-              "fieldName": "titleText"
-            },
-            {
-              "name": "labelText",
-              "type": {
-                "text": "string"
-              },
-              "default": "''",
-              "description": "Label text, optional.",
-              "fieldName": "labelText"
-            },
-            {
-              "name": "okText",
-              "type": {
-                "text": "string"
-              },
-              "default": "'OK'",
-              "description": "OK button text.",
-              "fieldName": "okText"
-            },
-            {
-              "name": "cancelText",
-              "type": {
-                "text": "string"
-              },
-              "default": "'Cancel'",
-              "description": "Cancel button text.",
-              "fieldName": "cancelText"
-            }
-          ],
-          "superclass": {
-            "name": "LitElement",
-            "package": "lit"
-          },
-          "tagName": "kyn-modal",
-          "customElement": true
-        }
-      ],
-      "exports": [
-        {
-          "kind": "js",
-          "name": "Modal",
-          "declaration": {
-            "name": "Modal",
-            "module": "src/components/reusable/modal/modal.ts"
-          }
-        },
-        {
-          "kind": "custom-element-definition",
-          "name": "kyn-modal",
-          "declaration": {
-            "name": "Modal",
-            "module": "src/components/reusable/modal/modal.ts"
-          }
-        }
-      ]
-    },
-    {
-      "kind": "javascript-module",
       "path": "src/components/reusable/pagination/constants.ts",
       "declarations": [
         {
@@ -5683,7 +5458,6 @@
           "declaration": {
             "name": "RadioButton",
             "module": "./radioButton"
-<<<<<<< HEAD
           }
         },
         {
@@ -5693,17 +5467,6 @@
             "name": "RadioButtonGroup",
             "module": "./radioButtonGroup"
           }
-=======
-          }
-        },
-        {
-          "kind": "js",
-          "name": "RadioButtonGroup",
-          "declaration": {
-            "name": "RadioButtonGroup",
-            "module": "./radioButtonGroup"
-          }
->>>>>>> d5d0934b
         }
       ]
     },
@@ -7199,269 +6962,6 @@
           "declaration": {
             "name": "Table",
             "module": "src/components/reusable/table/Table.ts"
-          }
-        }
-      ]
-    },
-    {
-      "kind": "javascript-module",
-      "path": "src/components/reusable/textArea/index.ts",
-      "declarations": [],
-      "exports": [
-        {
-          "kind": "js",
-          "name": "TextArea",
-          "declaration": {
-            "name": "TextArea",
-            "module": "./textArea"
-          }
-        }
-      ]
-    },
-    {
-      "kind": "javascript-module",
-      "path": "src/components/reusable/textArea/textArea.ts",
-      "declarations": [
-        {
-          "kind": "class",
-          "description": "Text area.",
-          "name": "TextArea",
-          "slots": [
-            {
-              "description": "Slot for label text.",
-              "name": "unnamed"
-            }
-          ],
-          "members": [
-            {
-              "kind": "field",
-              "name": "caption",
-              "type": {
-                "text": "string"
-              },
-              "default": "''",
-              "description": "Optional text beneath the input.",
-              "attribute": "caption"
-            },
-            {
-              "kind": "field",
-              "name": "value",
-              "type": {
-                "text": "string"
-              },
-              "default": "''",
-              "description": "Input value.",
-              "attribute": "value"
-            },
-            {
-              "kind": "field",
-              "name": "placeholder",
-              "type": {
-                "text": "string"
-              },
-              "default": "''",
-              "description": "Input placeholder.",
-              "attribute": "placeholder"
-            },
-            {
-              "kind": "field",
-              "name": "name",
-              "type": {
-                "text": "string"
-              },
-              "default": "''",
-              "description": "Input name.",
-              "attribute": "name"
-            },
-            {
-              "kind": "field",
-              "name": "required",
-              "type": {
-                "text": "boolean"
-              },
-              "default": "false",
-              "description": "Makes the input required.",
-              "attribute": "required"
-            },
-            {
-              "kind": "field",
-              "name": "disabled",
-              "type": {
-                "text": "boolean"
-              },
-              "default": "false",
-              "description": "Input disabled state.",
-              "attribute": "disabled"
-            },
-            {
-              "kind": "field",
-              "name": "invalidText",
-              "type": {
-                "text": "string"
-              },
-              "default": "''",
-              "description": "Input invalid text.",
-              "attribute": "invalidText"
-            },
-            {
-              "kind": "field",
-              "name": "maxLength",
-              "type": {
-                "text": "number"
-              },
-              "default": "null",
-              "description": "Maximum number of characters.",
-              "attribute": "maxLength"
-            },
-            {
-              "kind": "field",
-              "name": "minLength",
-              "type": {
-                "text": "number"
-              },
-              "default": "null",
-              "description": "Minimum number of characters.",
-              "attribute": "minLength"
-            },
-            {
-              "kind": "method",
-              "name": "handleInput",
-              "privacy": "private",
-              "parameters": [
-                {
-                  "name": "e",
-                  "type": {
-                    "text": "any"
-                  }
-                }
-              ]
-            },
-            {
-              "kind": "method",
-              "name": "_handleFormdata",
-              "privacy": "private",
-              "parameters": [
-                {
-                  "name": "e",
-                  "type": {
-                    "text": "any"
-                  }
-                }
-              ]
-            }
-          ],
-          "events": [
-            {
-              "description": "Captures the input event and emits the selected value and original event details.",
-              "name": "on-input"
-            }
-          ],
-          "attributes": [
-            {
-              "name": "caption",
-              "type": {
-                "text": "string"
-              },
-              "default": "''",
-              "description": "Optional text beneath the input.",
-              "fieldName": "caption"
-            },
-            {
-              "name": "value",
-              "type": {
-                "text": "string"
-              },
-              "default": "''",
-              "description": "Input value.",
-              "fieldName": "value"
-            },
-            {
-              "name": "placeholder",
-              "type": {
-                "text": "string"
-              },
-              "default": "''",
-              "description": "Input placeholder.",
-              "fieldName": "placeholder"
-            },
-            {
-              "name": "name",
-              "type": {
-                "text": "string"
-              },
-              "default": "''",
-              "description": "Input name.",
-              "fieldName": "name"
-            },
-            {
-              "name": "required",
-              "type": {
-                "text": "boolean"
-              },
-              "default": "false",
-              "description": "Makes the input required.",
-              "fieldName": "required"
-            },
-            {
-              "name": "disabled",
-              "type": {
-                "text": "boolean"
-              },
-              "default": "false",
-              "description": "Input disabled state.",
-              "fieldName": "disabled"
-            },
-            {
-              "name": "invalidText",
-              "type": {
-                "text": "string"
-              },
-              "default": "''",
-              "description": "Input invalid text.",
-              "fieldName": "invalidText"
-            },
-            {
-              "name": "maxLength",
-              "type": {
-                "text": "number"
-              },
-              "default": "null",
-              "description": "Maximum number of characters.",
-              "fieldName": "maxLength"
-            },
-            {
-              "name": "minLength",
-              "type": {
-                "text": "number"
-              },
-              "default": "null",
-              "description": "Minimum number of characters.",
-              "fieldName": "minLength"
-            }
-          ],
-          "superclass": {
-            "name": "LitElement",
-            "package": "lit"
-          },
-          "tagName": "kyn-text-area",
-          "customElement": true
-        }
-      ],
-      "exports": [
-        {
-          "kind": "js",
-          "name": "TextArea",
-          "declaration": {
-            "name": "TextArea",
-            "module": "src/components/reusable/textArea/textArea.ts"
-          }
-        },
-        {
-          "kind": "custom-element-definition",
-          "name": "kyn-text-area",
-          "declaration": {
-            "name": "TextArea",
-            "module": "src/components/reusable/textArea/textArea.ts"
           }
         }
       ]
