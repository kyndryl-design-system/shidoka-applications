{
  "schemaVersion": "1.0.0",
  "readme": "",
  "modules": [
    {
      "kind": "javascript-module",
      "path": "src/index.ts",
      "declarations": [],
      "exports": [
        {
          "kind": "js",
          "name": "Header",
          "declaration": {
            "name": "Header",
            "module": "./components/global/header"
          }
        },
        {
          "kind": "js",
          "name": "HeaderNav",
          "declaration": {
            "name": "HeaderNav",
            "module": "./components/global/header"
          }
        },
        {
          "kind": "js",
          "name": "HeaderLink",
          "declaration": {
            "name": "HeaderLink",
            "module": "./components/global/header"
          }
        },
        {
          "kind": "js",
          "name": "HeaderFlyouts",
          "declaration": {
            "name": "HeaderFlyouts",
            "module": "./components/global/header"
          }
        },
        {
          "kind": "js",
          "name": "HeaderFlyout",
          "declaration": {
            "name": "HeaderFlyout",
            "module": "./components/global/header"
          }
        },
        {
          "kind": "js",
          "name": "HeaderAvatar",
          "declaration": {
            "name": "HeaderAvatar",
            "module": "./components/global/header"
          }
        },
        {
          "kind": "js",
          "name": "HeaderPanel",
          "declaration": {
            "name": "HeaderPanel",
            "module": "./components/global/header"
          }
        },
        {
          "kind": "js",
          "name": "HeaderPanelLink",
          "declaration": {
            "name": "HeaderPanelLink",
            "module": "./components/global/header"
          }
        },
        {
          "kind": "js",
          "name": "LocalNav",
          "declaration": {
            "name": "LocalNav",
            "module": "./components/global/localNav"
          }
        },
        {
          "kind": "js",
          "name": "LocalNavLink",
          "declaration": {
            "name": "LocalNavLink",
            "module": "./components/global/localNav"
          }
        },
        {
          "kind": "js",
          "name": "Footer",
          "declaration": {
            "name": "Footer",
            "module": "./components/global/footer"
          }
        },
        {
          "kind": "js",
          "name": "FooterNav",
          "declaration": {
            "name": "FooterNav",
            "module": "./components/global/footer"
          }
        },
        {
          "kind": "js",
          "name": "FooterNavLink",
          "declaration": {
            "name": "FooterNavLink",
            "module": "./components/global/footer"
          }
        },
        {
          "kind": "js",
          "name": "UiShell",
          "declaration": {
            "name": "UiShell",
            "module": "./components/global/uiShell"
          }
        },
        {
          "kind": "js",
          "name": "RadioButton",
          "declaration": {
            "name": "RadioButton",
            "module": "./components/reusable/radioButton"
          }
        },
        {
          "kind": "js",
          "name": "RadioButtonGroup",
          "declaration": {
            "name": "RadioButtonGroup",
            "module": "./components/reusable/radioButton"
          }
        },
        {
          "kind": "js",
          "name": "Checkbox",
          "declaration": {
            "name": "Checkbox",
            "module": "./components/reusable/checkbox"
          }
        },
        {
          "kind": "js",
          "name": "CheckboxGroup",
          "declaration": {
            "name": "CheckboxGroup",
            "module": "./components/reusable/checkbox"
          }
        },
        {
          "kind": "js",
          "name": "TextInput",
          "declaration": {
            "name": "TextInput",
            "module": "./components/reusable/textInput"
          }
        },
        {
          "kind": "js",
          "name": "TextArea",
          "declaration": {
            "name": "TextArea",
            "module": "./components/reusable/textArea"
          }
        },
        {
          "kind": "js",
          "name": "ToggleButton",
          "declaration": {
            "name": "ToggleButton",
            "module": "./components/reusable/toggleButton"
          }
        },
        {
          "kind": "js",
          "name": "TimePicker",
          "declaration": {
            "name": "TimePicker",
            "module": "./components/reusable/timepicker"
          }
        },
        {
          "kind": "js",
          "name": "Dropdown",
          "declaration": {
            "name": "Dropdown",
            "module": "./components/reusable/dropdown"
          }
        },
        {
          "kind": "js",
          "name": "DropdownOption",
          "declaration": {
            "name": "DropdownOption",
            "module": "./components/reusable/dropdown"
          }
        },
        {
          "kind": "js",
          "name": "DatePicker",
          "declaration": {
            "name": "DatePicker",
            "module": "./components/reusable/datePicker"
          }
        },
        {
          "kind": "js",
          "name": "DateRangePicker",
          "declaration": {
            "name": "DateRangePicker",
            "module": "./components/reusable/daterangepicker"
          }
        },
        {
          "kind": "js",
          "name": "Breadcrumbs",
          "declaration": {
            "name": "Breadcrumbs",
            "module": "./components/reusable/breadcrumbs"
          }
        },
        {
          "kind": "js",
          "name": "BreadcrumbItem",
          "declaration": {
            "name": "BreadcrumbItem",
            "module": "./components/reusable/breadcrumbs"
          }
        },
        {
          "kind": "js",
          "name": "Table",
          "declaration": {
            "name": "Table",
            "module": "./components/reusable/table"
          }
        },
        {
          "kind": "js",
          "name": "DataTable",
          "declaration": {
            "name": "DataTable",
            "module": "./components/reusable/table/data-table"
          }
        },
        {
          "kind": "js",
          "name": "Pagination",
          "declaration": {
            "name": "Pagination",
            "module": "./components/reusable/pagination"
          }
        },
        {
          "kind": "js",
          "name": "OverflowMenu",
          "declaration": {
            "name": "OverflowMenu",
            "module": "./components/reusable/overflowMenu"
          }
        },
        {
          "kind": "js",
          "name": "OverflowMenuItem",
          "declaration": {
            "name": "OverflowMenuItem",
            "module": "./components/reusable/overflowMenu"
          }
        },
        {
          "kind": "js",
          "name": "Tabs",
          "declaration": {
            "name": "Tabs",
            "module": "./components/reusable/tabs"
          }
        },
        {
          "kind": "js",
          "name": "Tab",
          "declaration": {
            "name": "Tab",
            "module": "./components/reusable/tabs"
          }
        },
        {
          "kind": "js",
          "name": "TabPanel",
          "declaration": {
            "name": "TabPanel",
            "module": "./components/reusable/tabs"
          }
        }
      ]
    },
    {
      "kind": "javascript-module",
      "path": "src/common/helpers/helpers.ts",
      "declarations": [
        {
          "kind": "function",
          "name": "debounce",
          "parameters": [
            {
              "name": "fn",
              "type": {
                "text": "Function"
              }
            },
            {
              "name": "ms",
              "default": "100"
            }
          ]
        },
        {
          "kind": "function",
          "name": "stringToReactHtml",
          "parameters": [
            {
              "name": "string",
              "type": {
                "text": "String"
              }
            }
          ]
        },
        {
          "kind": "function",
          "name": "createOptionsArray",
          "parameters": [
            {
              "name": "options",
              "default": "{}",
              "type": {
                "text": "*"
              },
              "description": " imported enums object"
            }
          ],
          "description": "Convert an object to an array of only its values.\r\nUsed when importing enums in component stories for populating argType dropdowns."
        }
      ],
      "exports": [
        {
          "kind": "js",
          "name": "debounce",
          "declaration": {
            "name": "debounce",
            "module": "src/common/helpers/helpers.ts"
          }
        },
        {
          "kind": "js",
          "name": "stringToReactHtml",
          "declaration": {
            "name": "stringToReactHtml",
            "module": "src/common/helpers/helpers.ts"
          }
        },
        {
          "kind": "js",
          "name": "createOptionsArray",
          "declaration": {
            "name": "createOptionsArray",
            "module": "src/common/helpers/helpers.ts"
          }
        }
      ]
    },
    {
      "kind": "javascript-module",
      "path": "src/components/global/footer/footer.ts",
      "declarations": [
        {
          "kind": "class",
          "description": "The global Footer component.",
          "name": "Footer",
          "slots": [
            {
              "description": "Default slot, for the footer-nav.",
              "name": "unnamed"
            },
            {
              "description": "Slot for the logo, will overwrite the default logo.",
              "name": "logo"
            },
            {
              "description": "Slot for the copyright text.",
              "name": "copyright"
            }
          ],
          "members": [
            {
              "kind": "field",
              "name": "rootUrl",
              "type": {
                "text": "string"
              },
              "default": "'/'",
              "description": "URL for the footer logo link. Should target the application home page.",
              "attribute": "rootUrl"
            },
            {
              "kind": "method",
              "name": "handleRootLinkClick",
              "privacy": "private",
              "parameters": [
                {
                  "name": "e",
                  "type": {
                    "text": "Event"
                  }
                }
              ]
            }
          ],
          "events": [
            {
              "description": "Captures the logo link click event and emits the original event.",
              "name": "on-root-link-click"
            }
          ],
          "attributes": [
            {
              "name": "rootUrl",
              "type": {
                "text": "string"
              },
              "default": "'/'",
              "description": "URL for the footer logo link. Should target the application home page.",
              "fieldName": "rootUrl"
            }
          ],
          "superclass": {
            "name": "LitElement",
            "package": "lit"
          },
          "tagName": "kyn-footer",
          "customElement": true
        }
      ],
      "exports": [
        {
          "kind": "js",
          "name": "Footer",
          "declaration": {
            "name": "Footer",
            "module": "src/components/global/footer/footer.ts"
          }
        },
        {
          "kind": "custom-element-definition",
          "name": "kyn-footer",
          "declaration": {
            "name": "Footer",
            "module": "src/components/global/footer/footer.ts"
          }
        }
      ]
    },
    {
      "kind": "javascript-module",
      "path": "src/components/global/footer/footerLink.ts",
      "declarations": [
        {
          "kind": "class",
          "description": "Component for navigation links within the Footer.",
          "name": "FooterNavLink",
          "slots": [
            {
              "description": "Slot for link text/content.",
              "name": "unnamed"
            }
          ],
          "members": [
            {
              "kind": "field",
              "name": "target",
              "default": "'_self'",
              "type": {
                "text": "'_self'"
              },
              "description": "Defines a target attribute for where to load the URL. Possible options include \"_self\" (default), \"_blank\", \"_parent\", \"_top\"",
              "attribute": "target"
            },
            {
              "kind": "field",
              "name": "rel",
              "type": {
                "text": "string"
              },
              "default": "''",
              "description": "Defines a relationship between a linked resource and the document. An empty string (default) means no particular relationship",
              "attribute": "rel"
            },
            {
              "kind": "field",
              "name": "href",
              "type": {
                "text": "string"
              },
              "default": "''",
              "description": "Link url.",
              "attribute": "href"
            },
            {
              "kind": "method",
              "name": "handleClick",
              "privacy": "private",
              "parameters": [
                {
                  "name": "e",
                  "type": {
                    "text": "Event"
                  }
                }
              ]
            }
          ],
          "events": [
            {
              "description": "Captures the click event and emits the original event details.",
              "name": "on-click"
            }
          ],
          "attributes": [
            {
              "name": "target",
              "default": "'_self'",
              "type": {
                "text": "'_self'"
              },
              "description": "Defines a target attribute for where to load the URL. Possible options include \"_self\" (default), \"_blank\", \"_parent\", \"_top\"",
              "fieldName": "target"
            },
            {
              "name": "rel",
              "type": {
                "text": "string"
              },
              "default": "''",
              "description": "Defines a relationship between a linked resource and the document. An empty string (default) means no particular relationship",
              "fieldName": "rel"
            },
            {
              "name": "href",
              "type": {
                "text": "string"
              },
              "default": "''",
              "description": "Link url.",
              "fieldName": "href"
            }
          ],
          "superclass": {
            "name": "LitElement",
            "package": "lit"
          },
          "tagName": "kyn-footer-link",
          "customElement": true
        }
      ],
      "exports": [
        {
          "kind": "js",
          "name": "FooterNavLink",
          "declaration": {
            "name": "FooterNavLink",
            "module": "src/components/global/footer/footerLink.ts"
          }
        },
        {
          "kind": "custom-element-definition",
          "name": "kyn-footer-link",
          "declaration": {
            "name": "FooterNavLink",
            "module": "src/components/global/footer/footerLink.ts"
          }
        }
      ]
    },
    {
      "kind": "javascript-module",
      "path": "src/components/global/footer/footerNav.ts",
      "declarations": [
        {
          "kind": "class",
          "description": "Container for footer navigation links.",
          "name": "FooterNav",
          "slots": [
            {
              "description": "Slot for footer links.",
              "name": "unnamed"
            }
          ],
          "members": [],
          "superclass": {
            "name": "LitElement",
            "package": "lit"
          },
          "tagName": "kyn-footer-nav",
          "customElement": true
        }
      ],
      "exports": [
        {
          "kind": "js",
          "name": "FooterNav",
          "declaration": {
            "name": "FooterNav",
            "module": "src/components/global/footer/footerNav.ts"
          }
        },
        {
          "kind": "custom-element-definition",
          "name": "kyn-footer-nav",
          "declaration": {
            "name": "FooterNav",
            "module": "src/components/global/footer/footerNav.ts"
          }
        }
      ]
    },
    {
      "kind": "javascript-module",
      "path": "src/components/global/footer/index.ts",
      "declarations": [],
      "exports": [
        {
          "kind": "js",
          "name": "Footer",
          "declaration": {
            "name": "Footer",
            "module": "./footer"
          }
        },
        {
          "kind": "js",
          "name": "FooterNav",
          "declaration": {
            "name": "FooterNav",
            "module": "./footerNav"
          }
        },
        {
          "kind": "js",
          "name": "FooterNavLink",
          "declaration": {
            "name": "FooterNavLink",
            "module": "./footerLink"
          }
        }
      ]
    },
    {
      "kind": "javascript-module",
      "path": "src/components/global/header/header.ts",
      "declarations": [
        {
          "kind": "class",
          "description": "The global Header component.",
          "name": "Header",
          "slots": [
            {
              "description": "The default slot for all empty space right of the logo/title.",
              "name": "unnamed"
            },
            {
              "description": "Slot for the logo, will overwrite the default logo.",
              "name": "logo"
            },
            {
              "description": "Slot left of the logo, intended for a header panel.",
              "name": "left"
            }
          ],
          "members": [
            {
              "kind": "field",
              "name": "rootUrl",
              "type": {
                "text": "string"
              },
              "default": "'/'",
              "description": "URL for the header logo link. Should target the application home page.",
              "attribute": "rootUrl"
            },
            {
              "kind": "field",
              "name": "appTitle",
              "type": {
                "text": "string"
              },
              "default": "''",
              "description": "App title text next to logo.  Hidden on smaller screens.",
              "attribute": "appTitle"
            },
            {
              "kind": "field",
              "name": "breakpoint",
              "type": {
                "text": "number"
              },
              "default": "672",
              "description": "The breakpoint (in px) to convert the nav to a flyout menu for small screens.",
              "attribute": "breakpoint"
            },
            {
              "kind": "field",
              "name": "divider",
              "type": {
                "text": "boolean"
              },
              "default": "false",
              "description": "Adds a 1px shadow to the bottom of the header, for contrast with  white backgrounds.",
              "attribute": "divider"
            },
            {
              "kind": "method",
              "name": "handleSlotChange",
              "privacy": "private"
            },
            {
              "kind": "method",
              "name": "handleMenuClickOut",
              "privacy": "private",
              "parameters": [
                {
                  "name": "e",
                  "type": {
                    "text": "any"
                  }
                }
              ]
            },
            {
              "kind": "method",
              "name": "testBreakpoint",
              "privacy": "private"
            },
            {
              "kind": "method",
              "name": "handleRootLinkClick",
              "privacy": "private",
              "parameters": [
                {
                  "name": "e",
                  "type": {
                    "text": "Event"
                  }
                }
              ]
            },
            {
              "kind": "method",
              "name": "toggleNavMenu",
              "privacy": "private"
            },
            {
              "kind": "method",
              "name": "emitMenuToggle",
              "privacy": "private"
            }
          ],
          "events": [
            {
              "description": "Captures the menu toggle click event and emits the menu open state in the detail.",
              "name": "on-menu-toggle"
            },
            {
              "description": "Captures the logo link click event and emits the original event details.",
              "name": "on-root-link-click"
            }
          ],
          "attributes": [
            {
              "name": "rootUrl",
              "type": {
                "text": "string"
              },
              "default": "'/'",
              "description": "URL for the header logo link. Should target the application home page.",
              "fieldName": "rootUrl"
            },
            {
              "name": "appTitle",
              "type": {
                "text": "string"
              },
              "default": "''",
              "description": "App title text next to logo.  Hidden on smaller screens.",
              "fieldName": "appTitle"
            },
            {
              "name": "breakpoint",
              "type": {
                "text": "number"
              },
              "default": "672",
              "description": "The breakpoint (in px) to convert the nav to a flyout menu for small screens.",
              "fieldName": "breakpoint"
            },
            {
              "name": "divider",
              "type": {
                "text": "boolean"
              },
              "default": "false",
              "description": "Adds a 1px shadow to the bottom of the header, for contrast with  white backgrounds.",
              "fieldName": "divider"
            }
          ],
          "superclass": {
            "name": "LitElement",
            "package": "lit"
          },
          "tagName": "kyn-header",
          "customElement": true
        }
      ],
      "exports": [
        {
          "kind": "js",
          "name": "Header",
          "declaration": {
            "name": "Header",
            "module": "src/components/global/header/header.ts"
          }
        },
        {
          "kind": "custom-element-definition",
          "name": "kyn-header",
          "declaration": {
            "name": "Header",
            "module": "src/components/global/header/header.ts"
          }
        }
      ]
    },
    {
      "kind": "javascript-module",
      "path": "src/components/global/header/headerAvatar.ts",
      "declarations": [
        {
          "kind": "class",
          "description": "User avatar.",
          "name": "HeaderAvatar",
          "members": [
            {
              "kind": "field",
              "name": "initials",
              "type": {
                "text": "string"
              },
              "default": "''",
              "description": "Two letters, first and last initial, to show in the user avatar circle.",
              "attribute": "initials"
            }
          ],
          "attributes": [
            {
              "name": "initials",
              "type": {
                "text": "string"
              },
              "default": "''",
              "description": "Two letters, first and last initial, to show in the user avatar circle.",
              "fieldName": "initials"
            }
          ],
          "superclass": {
            "name": "LitElement",
            "package": "lit"
          },
          "tagName": "kyn-header-avatar",
          "customElement": true
        }
      ],
      "exports": [
        {
          "kind": "js",
          "name": "HeaderAvatar",
          "declaration": {
            "name": "HeaderAvatar",
            "module": "src/components/global/header/headerAvatar.ts"
          }
        },
        {
          "kind": "custom-element-definition",
          "name": "kyn-header-avatar",
          "declaration": {
            "name": "HeaderAvatar",
            "module": "src/components/global/header/headerAvatar.ts"
          }
        }
      ]
    },
    {
      "kind": "javascript-module",
      "path": "src/components/global/header/headerFlyout.ts",
      "declarations": [
        {
          "kind": "class",
          "description": "Component for header flyout items.",
          "name": "HeaderFlyout",
          "slots": [
            {
              "description": "Slot for flyout menu content.",
              "name": "unnamed"
            },
            {
              "description": "Slot for button/toggle content.",
              "name": "button"
            }
          ],
          "members": [
            {
              "kind": "field",
              "name": "open",
              "type": {
                "text": "boolean"
              },
              "default": "false",
              "description": "Flyout open state.",
              "attribute": "open"
            },
            {
              "kind": "field",
              "name": "anchorLeft",
              "type": {
                "text": "boolean"
              },
              "default": "false",
              "description": "Anchor flyout menu to the left edge of the button instead of the right edge.",
              "attribute": "anchorLeft"
            },
            {
              "kind": "field",
              "name": "hideArrow",
              "type": {
                "text": "boolean"
              },
              "default": "false",
              "description": "Hides the arrow.",
              "attribute": "hideArrow"
            },
            {
              "kind": "field",
              "name": "assistiveText",
              "type": {
                "text": "string"
              },
              "default": "''",
              "description": "Button assistive text, title + aria-label.",
              "attribute": "assistiveText"
            },
            {
              "kind": "field",
              "name": "href",
              "type": {
                "text": "string"
              },
              "default": "''",
              "description": "Turns the button into a link.",
              "attribute": "href"
            },
            {
              "kind": "method",
              "name": "handlePointerEnter",
              "privacy": "private",
              "parameters": [
                {
                  "name": "e",
                  "type": {
                    "text": "PointerEvent"
                  }
                }
              ]
            },
            {
              "kind": "method",
              "name": "handlePointerLeave",
              "privacy": "private",
              "parameters": [
                {
                  "name": "e",
                  "type": {
                    "text": "PointerEvent"
                  }
                }
              ]
            },
            {
              "kind": "method",
              "name": "handleClick",
              "privacy": "private"
            },
            {
              "kind": "method",
              "name": "handleClickOut",
              "privacy": "private",
              "parameters": [
                {
                  "name": "e",
                  "type": {
                    "text": "Event"
                  }
                }
              ]
            },
            {
              "kind": "method",
              "name": "testBreakpoint",
              "privacy": "private"
            }
          ],
          "attributes": [
            {
              "name": "open",
              "type": {
                "text": "boolean"
              },
              "default": "false",
              "description": "Flyout open state.",
              "fieldName": "open"
            },
            {
              "name": "anchorLeft",
              "type": {
                "text": "boolean"
              },
              "default": "false",
              "description": "Anchor flyout menu to the left edge of the button instead of the right edge.",
              "fieldName": "anchorLeft"
            },
            {
              "name": "hideArrow",
              "type": {
                "text": "boolean"
              },
              "default": "false",
              "description": "Hides the arrow.",
              "fieldName": "hideArrow"
            },
            {
              "name": "assistiveText",
              "type": {
                "text": "string"
              },
              "default": "''",
              "description": "Button assistive text, title + aria-label.",
              "fieldName": "assistiveText"
            },
            {
              "name": "href",
              "type": {
                "text": "string"
              },
              "default": "''",
              "description": "Turns the button into a link.",
              "fieldName": "href"
            }
          ],
          "superclass": {
            "name": "LitElement",
            "package": "lit"
          },
          "tagName": "kyn-header-flyout",
          "customElement": true
        }
      ],
      "exports": [
        {
          "kind": "js",
          "name": "HeaderFlyout",
          "declaration": {
            "name": "HeaderFlyout",
            "module": "src/components/global/header/headerFlyout.ts"
          }
        },
        {
          "kind": "custom-element-definition",
          "name": "kyn-header-flyout",
          "declaration": {
            "name": "HeaderFlyout",
            "module": "src/components/global/header/headerFlyout.ts"
          }
        }
      ]
    },
    {
      "kind": "javascript-module",
      "path": "src/components/global/header/headerFlyouts.ts",
      "declarations": [
        {
          "kind": "class",
          "description": "Container for header flyout items, aligns to the right, place last.",
          "name": "HeaderFlyouts",
          "slots": [
            {
              "description": "This element has a slot.",
              "name": "unnamed"
            }
          ],
          "members": [],
          "superclass": {
            "name": "LitElement",
            "package": "lit"
          },
          "tagName": "kyn-header-flyouts",
          "customElement": true
        }
      ],
      "exports": [
        {
          "kind": "js",
          "name": "HeaderFlyouts",
          "declaration": {
            "name": "HeaderFlyouts",
            "module": "src/components/global/header/headerFlyouts.ts"
          }
        },
        {
          "kind": "custom-element-definition",
          "name": "kyn-header-flyouts",
          "declaration": {
            "name": "HeaderFlyouts",
            "module": "src/components/global/header/headerFlyouts.ts"
          }
        }
      ]
    },
    {
      "kind": "javascript-module",
      "path": "src/components/global/header/headerLink.ts",
      "declarations": [
        {
          "kind": "class",
          "description": "Component for navigation links within the Header.",
          "name": "HeaderLink",
          "slots": [
            {
              "description": "Slot for link text/content.",
              "name": "unnamed"
            },
            {
              "description": "Slot for sublinks (up to two levels).",
              "name": "links"
            }
          ],
          "members": [
            {
              "kind": "field",
              "name": "open",
              "type": {
                "text": "boolean"
              },
              "default": "false",
              "description": "Link open state.",
              "attribute": "open"
            },
            {
              "kind": "field",
              "name": "href",
              "type": {
                "text": "string"
              },
              "default": "''",
              "description": "Link url.",
              "attribute": "href"
            },
            {
              "kind": "field",
              "name": "target",
              "default": "'_self'",
              "type": {
                "text": "'_self'"
              },
              "description": "Defines a target attribute for where to load the URL. Possible options include \"_self\" (default), \"_blank\", \"_parent\", \"_top\"",
              "attribute": "target"
            },
            {
              "kind": "field",
              "name": "rel",
              "type": {
                "text": "string"
              },
              "default": "''",
              "description": "Defines a relationship between a linked resource and the document. An empty string (default) means no particular relationship",
              "attribute": "rel"
            },
            {
              "kind": "field",
              "name": "isActive",
              "type": {
                "text": "boolean"
              },
              "default": "false",
              "description": "Link active state, for example when URL path matches link href.",
              "attribute": "isActive"
            },
            {
              "kind": "field",
              "name": "divider",
              "type": {
                "text": "boolean"
              },
              "default": "false",
              "description": "Adds a 1px shadow to the bottom of the link.",
              "attribute": "divider"
            },
            {
              "kind": "method",
              "name": "handlePointerEnter",
              "privacy": "private",
              "parameters": [
                {
                  "name": "e",
                  "type": {
                    "text": "PointerEvent"
                  }
                }
              ]
            },
            {
              "kind": "method",
              "name": "handlePointerLeave",
              "privacy": "private",
              "parameters": [
                {
                  "name": "e",
                  "type": {
                    "text": "PointerEvent"
                  }
                }
              ]
            },
            {
              "kind": "method",
              "name": "handleClick",
              "privacy": "private",
              "parameters": [
                {
                  "name": "e",
                  "type": {
                    "text": "Event"
                  }
                }
              ]
            },
            {
              "kind": "method",
              "name": "handleClickOut",
              "privacy": "private",
              "parameters": [
                {
                  "name": "e",
                  "type": {
                    "text": "Event"
                  }
                }
              ]
            },
            {
              "kind": "method",
              "name": "determineIfSlotted",
              "privacy": "private"
            },
            {
              "kind": "method",
              "name": "determineLevel",
              "privacy": "private"
            },
            {
              "kind": "method",
              "name": "testBreakpoint",
              "privacy": "private"
            }
          ],
          "events": [
            {
              "description": "Captures the click event and emits the original event details.",
              "name": "on-click"
            }
          ],
          "attributes": [
            {
              "name": "open",
              "type": {
                "text": "boolean"
              },
              "default": "false",
              "description": "Link open state.",
              "fieldName": "open"
            },
            {
              "name": "href",
              "type": {
                "text": "string"
              },
              "default": "''",
              "description": "Link url.",
              "fieldName": "href"
            },
            {
              "name": "target",
              "default": "'_self'",
              "type": {
                "text": "'_self'"
              },
              "description": "Defines a target attribute for where to load the URL. Possible options include \"_self\" (default), \"_blank\", \"_parent\", \"_top\"",
              "fieldName": "target"
            },
            {
              "name": "rel",
              "type": {
                "text": "string"
              },
              "default": "''",
              "description": "Defines a relationship between a linked resource and the document. An empty string (default) means no particular relationship",
              "fieldName": "rel"
            },
            {
              "name": "isActive",
              "type": {
                "text": "boolean"
              },
              "default": "false",
              "description": "Link active state, for example when URL path matches link href.",
              "fieldName": "isActive"
            },
            {
              "name": "divider",
              "type": {
                "text": "boolean"
              },
              "default": "false",
              "description": "Adds a 1px shadow to the bottom of the link.",
              "fieldName": "divider"
            }
          ],
          "superclass": {
            "name": "LitElement",
            "package": "lit"
          },
          "tagName": "kyn-header-link",
          "customElement": true
        }
      ],
      "exports": [
        {
          "kind": "js",
          "name": "HeaderLink",
          "declaration": {
            "name": "HeaderLink",
            "module": "src/components/global/header/headerLink.ts"
          }
        },
        {
          "kind": "custom-element-definition",
          "name": "kyn-header-link",
          "declaration": {
            "name": "HeaderLink",
            "module": "src/components/global/header/headerLink.ts"
          }
        }
      ]
    },
    {
      "kind": "javascript-module",
      "path": "src/components/global/header/headerNav.ts",
      "declarations": [
        {
          "kind": "class",
          "description": "Container for header navigation links.",
          "name": "HeaderNav",
          "slots": [
            {
              "description": "This element has a slot.",
              "name": "unnamed"
            }
          ],
          "members": [
            {
              "kind": "method",
              "name": "testBreakpoint",
              "privacy": "private"
            }
          ],
          "superclass": {
            "name": "LitElement",
            "package": "lit"
          },
          "tagName": "kyn-header-nav",
          "customElement": true
        }
      ],
      "exports": [
        {
          "kind": "js",
          "name": "HeaderNav",
          "declaration": {
            "name": "HeaderNav",
            "module": "src/components/global/header/headerNav.ts"
          }
        },
        {
          "kind": "custom-element-definition",
          "name": "kyn-header-nav",
          "declaration": {
            "name": "HeaderNav",
            "module": "src/components/global/header/headerNav.ts"
          }
        }
      ]
    },
    {
      "kind": "javascript-module",
      "path": "src/components/global/header/headerPanel.ts",
      "declarations": [
        {
          "kind": "class",
          "description": "Header fly-out panel.",
          "name": "HeaderPanel",
          "slots": [
            {
              "description": "Slot for panel content.",
              "name": "unnamed"
            },
            {
              "description": "Slot for button icon.",
              "name": "button"
            }
          ],
          "members": [
            {
              "kind": "field",
              "name": "right",
              "type": {
                "text": "boolean"
              },
              "default": "false",
              "description": "Panel extends from right instead of left.",
              "attribute": "right"
            },
            {
              "kind": "field",
              "name": "open",
              "type": {
                "text": "boolean"
              },
              "default": "false",
              "description": "Panel open state.",
              "attribute": "open"
            },
            {
              "kind": "field",
              "name": "heading",
              "type": {
                "text": "string"
              },
              "default": "''",
              "description": "Panel heading.",
              "attribute": "heading"
            },
            {
              "kind": "field",
              "name": "openText",
              "type": {
                "text": "string"
              },
              "default": "'Open Panel'",
              "description": "Open button assistive text.",
              "attribute": "openText"
            },
            {
              "kind": "field",
              "name": "closeText",
              "type": {
                "text": "string"
              },
              "default": "'Close Panel'",
              "description": "Close button assistive text.",
              "attribute": "closeText"
            },
            {
              "kind": "method",
              "name": "togglePanel",
              "privacy": "private"
            },
            {
              "kind": "method",
              "name": "handleClickOut",
              "privacy": "private",
              "parameters": [
                {
                  "name": "e",
                  "type": {
                    "text": "Event"
                  }
                }
              ]
            }
          ],
          "attributes": [
            {
              "name": "right",
              "type": {
                "text": "boolean"
              },
              "default": "false",
              "description": "Panel extends from right instead of left.",
              "fieldName": "right"
            },
            {
              "name": "open",
              "type": {
                "text": "boolean"
              },
              "default": "false",
              "description": "Panel open state.",
              "fieldName": "open"
            },
            {
              "name": "heading",
              "type": {
                "text": "string"
              },
              "default": "''",
              "description": "Panel heading.",
              "fieldName": "heading"
            },
            {
              "name": "openText",
              "type": {
                "text": "string"
              },
              "default": "'Open Panel'",
              "description": "Open button assistive text.",
              "fieldName": "openText"
            },
            {
              "name": "closeText",
              "type": {
                "text": "string"
              },
              "default": "'Close Panel'",
              "description": "Close button assistive text.",
              "fieldName": "closeText"
            }
          ],
          "superclass": {
            "name": "LitElement",
            "package": "lit"
          },
          "tagName": "kyn-header-panel",
          "customElement": true
        }
      ],
      "exports": [
        {
          "kind": "js",
          "name": "HeaderPanel",
          "declaration": {
            "name": "HeaderPanel",
            "module": "src/components/global/header/headerPanel.ts"
          }
        },
        {
          "kind": "custom-element-definition",
          "name": "kyn-header-panel",
          "declaration": {
            "name": "HeaderPanel",
            "module": "src/components/global/header/headerPanel.ts"
          }
        }
      ]
    },
    {
      "kind": "javascript-module",
      "path": "src/components/global/header/headerPanelLink.ts",
      "declarations": [
        {
          "kind": "class",
          "description": "Header fly-out panel link.",
          "name": "HeaderPanelLink",
          "slots": [
            {
              "description": "Slot for link text/content.",
              "name": "unnamed"
            }
          ],
          "members": [
            {
              "kind": "field",
              "name": "href",
              "type": {
                "text": "string"
              },
              "default": "''",
              "description": "Link url.",
              "attribute": "href"
            },
            {
              "kind": "field",
              "name": "target",
              "default": "'_self'",
              "type": {
                "text": "'_self'"
              },
              "description": "Defines a target attribute for where to load the URL. Possible options include \"_self\" (default), \"_blank\", \"_parent\", \"_top\"",
              "attribute": "target"
            },
            {
              "kind": "field",
              "name": "rel",
              "type": {
                "text": "string"
              },
              "default": "''",
              "description": "Defines a relationship between a linked resource and the document. An empty string (default) means no particular relationship",
              "attribute": "rel"
            },
            {
              "kind": "method",
              "name": "handleClick",
              "privacy": "private",
              "parameters": [
                {
                  "name": "e",
                  "type": {
                    "text": "Event"
                  }
                }
              ]
            }
          ],
          "events": [
            {
              "description": "Captures the click event and emits the original event details.",
              "name": "on-click"
            }
          ],
          "attributes": [
            {
              "name": "href",
              "type": {
                "text": "string"
              },
              "default": "''",
              "description": "Link url.",
              "fieldName": "href"
            },
            {
              "name": "target",
              "default": "'_self'",
              "type": {
                "text": "'_self'"
              },
              "description": "Defines a target attribute for where to load the URL. Possible options include \"_self\" (default), \"_blank\", \"_parent\", \"_top\"",
              "fieldName": "target"
            },
            {
              "name": "rel",
              "type": {
                "text": "string"
              },
              "default": "''",
              "description": "Defines a relationship between a linked resource and the document. An empty string (default) means no particular relationship",
              "fieldName": "rel"
            }
          ],
          "superclass": {
            "name": "LitElement",
            "package": "lit"
          },
          "tagName": "kyn-header-panel-link",
          "customElement": true
        }
      ],
      "exports": [
        {
          "kind": "js",
          "name": "HeaderPanelLink",
          "declaration": {
            "name": "HeaderPanelLink",
            "module": "src/components/global/header/headerPanelLink.ts"
          }
        },
        {
          "kind": "custom-element-definition",
          "name": "kyn-header-panel-link",
          "declaration": {
            "name": "HeaderPanelLink",
            "module": "src/components/global/header/headerPanelLink.ts"
          }
        }
      ]
    },
    {
      "kind": "javascript-module",
      "path": "src/components/global/header/index.ts",
      "declarations": [],
      "exports": [
        {
          "kind": "js",
          "name": "Header",
          "declaration": {
            "name": "Header",
            "module": "./header"
          }
        },
        {
          "kind": "js",
          "name": "HeaderNav",
          "declaration": {
            "name": "HeaderNav",
            "module": "./headerNav"
          }
        },
        {
          "kind": "js",
          "name": "HeaderLink",
          "declaration": {
            "name": "HeaderLink",
            "module": "./headerLink"
          }
        },
        {
          "kind": "js",
          "name": "HeaderFlyouts",
          "declaration": {
            "name": "HeaderFlyouts",
            "module": "./headerFlyouts"
          }
        },
        {
          "kind": "js",
          "name": "HeaderFlyout",
          "declaration": {
            "name": "HeaderFlyout",
            "module": "./headerFlyout"
          }
        },
        {
          "kind": "js",
          "name": "HeaderAvatar",
          "declaration": {
            "name": "HeaderAvatar",
            "module": "./headerAvatar"
          }
        },
        {
          "kind": "js",
          "name": "HeaderPanel",
          "declaration": {
            "name": "HeaderPanel",
            "module": "./headerPanel"
          }
        },
        {
          "kind": "js",
          "name": "HeaderPanelLink",
          "declaration": {
            "name": "HeaderPanelLink",
            "module": "./headerPanelLink"
          }
        }
      ]
    },
    {
      "kind": "javascript-module",
      "path": "src/components/global/localNav/index.ts",
      "declarations": [],
      "exports": [
        {
          "kind": "js",
          "name": "LocalNav",
          "declaration": {
            "name": "LocalNav",
            "module": "./localNav"
          }
        },
        {
          "kind": "js",
          "name": "LocalNavLink",
          "declaration": {
            "name": "LocalNavLink",
            "module": "./localNavLink"
          }
        }
      ]
    },
    {
      "kind": "javascript-module",
      "path": "src/components/global/localNav/localNav.ts",
      "declarations": [
        {
          "kind": "class",
          "description": "The global Side Navigation component.",
          "name": "LocalNav",
          "slots": [
            {
              "description": "The default slot, for local nav links.",
              "name": "unnamed"
            }
          ],
          "members": [
            {
              "kind": "field",
              "name": "pinned",
              "type": {
                "text": "boolean"
              },
              "default": "false",
              "description": "Local nav pinned state.",
              "attribute": "pinned"
            },
            {
              "kind": "field",
              "name": "pinText",
              "type": {
                "text": "string"
              },
              "default": "'Pin open'",
              "description": "Pin open button assistive text.",
              "attribute": "pinText"
            },
            {
              "kind": "field",
              "name": "unpinText",
              "type": {
                "text": "string"
              },
              "default": "'Unpin'",
              "description": "Unpin button assistive text.",
              "attribute": "unpinText"
            },
            {
              "kind": "method",
              "name": "onNavToggle",
              "privacy": "private",
              "parameters": [
                {
                  "name": "e",
                  "type": {
                    "text": "Event"
                  }
                }
              ]
            },
            {
              "kind": "method",
              "name": "handleMouseenter",
              "privacy": "private"
            },
            {
              "kind": "method",
              "name": "handleMouseleave",
              "privacy": "private"
            },
            {
              "kind": "method",
              "name": "updateChildren",
              "privacy": "private"
            },
            {
              "kind": "method",
              "name": "handleSlotChange",
              "privacy": "private"
            }
          ],
          "events": [
            {
              "description": "Captures the click event and emits the pinned state and original event details.",
              "name": "on-toggle"
            }
          ],
          "attributes": [
            {
              "name": "pinned",
              "type": {
                "text": "boolean"
              },
              "default": "false",
              "description": "Local nav pinned state.",
              "fieldName": "pinned"
            },
            {
              "name": "pinText",
              "type": {
                "text": "string"
              },
              "default": "'Pin open'",
              "description": "Pin open button assistive text.",
              "fieldName": "pinText"
            },
            {
              "name": "unpinText",
              "type": {
                "text": "string"
              },
              "default": "'Unpin'",
              "description": "Unpin button assistive text.",
              "fieldName": "unpinText"
            }
          ],
          "superclass": {
            "name": "LitElement",
            "package": "lit"
          },
          "tagName": "kyn-local-nav",
          "customElement": true
        }
      ],
      "exports": [
        {
          "kind": "js",
          "name": "LocalNav",
          "declaration": {
            "name": "LocalNav",
            "module": "src/components/global/localNav/localNav.ts"
          }
        },
        {
          "kind": "custom-element-definition",
          "name": "kyn-local-nav",
          "declaration": {
            "name": "LocalNav",
            "module": "src/components/global/localNav/localNav.ts"
          }
        }
      ]
    },
    {
      "kind": "javascript-module",
      "path": "src/components/global/localNav/localNavLink.ts",
      "declarations": [
        {
          "kind": "class",
          "description": "Link component for use in the global Side Navigation component.",
          "name": "LocalNavLink",
          "slots": [
            {
              "description": "The default slot, for the link text.",
              "name": "unnamed"
            },
            {
              "description": "Slot for an icon, level 1 links only.",
              "name": "icon"
            },
            {
              "description": "Slot for the next level of links, supports three levels.",
              "name": "links"
            }
          ],
          "members": [
            {
              "kind": "field",
              "name": "href",
              "type": {
                "text": "string"
              },
              "default": "''",
              "description": "Link url.",
              "attribute": "href"
            },
            {
              "kind": "field",
              "name": "expanded",
              "type": {
                "text": "boolean"
              },
              "default": "false",
              "description": "Expanded state.",
              "attribute": "expanded"
            },
            {
              "kind": "field",
              "name": "active",
              "type": {
                "text": "boolean"
              },
              "default": "false",
              "description": "Active state.",
              "attribute": "active"
            },
            {
              "kind": "field",
              "name": "disabled",
              "type": {
                "text": "boolean"
              },
              "default": "false",
              "description": "Disabled state.",
              "attribute": "disabled"
            },
            {
              "kind": "method",
              "name": "_handleSlotChange",
              "privacy": "private"
            },
            {
              "kind": "method",
              "name": "updateChildren",
              "privacy": "private"
            },
            {
              "kind": "method",
              "name": "determineLevel",
              "privacy": "private"
            },
            {
              "kind": "method",
              "name": "handleClick",
              "privacy": "private",
              "parameters": [
                {
                  "name": "e",
                  "type": {
                    "text": "Event"
                  }
                }
              ]
            }
          ],
          "events": [
            {
              "description": "Captures the click event and emits the original event, level, and if default was prevented.",
              "name": "on-click"
            }
          ],
          "attributes": [
            {
              "name": "href",
              "type": {
                "text": "string"
              },
              "default": "''",
              "description": "Link url.",
              "fieldName": "href"
            },
            {
              "name": "expanded",
              "type": {
                "text": "boolean"
              },
              "default": "false",
              "description": "Expanded state.",
              "fieldName": "expanded"
            },
            {
              "name": "active",
              "type": {
                "text": "boolean"
              },
              "default": "false",
              "description": "Active state.",
              "fieldName": "active"
            },
            {
              "name": "disabled",
              "type": {
                "text": "boolean"
              },
              "default": "false",
              "description": "Disabled state.",
              "fieldName": "disabled"
            }
          ],
          "superclass": {
            "name": "LitElement",
            "package": "lit"
          },
          "tagName": "kyn-local-nav-link",
          "customElement": true
        }
      ],
      "exports": [
        {
          "kind": "js",
          "name": "LocalNavLink",
          "declaration": {
            "name": "LocalNavLink",
            "module": "src/components/global/localNav/localNavLink.ts"
          }
        },
        {
          "kind": "custom-element-definition",
          "name": "kyn-local-nav-link",
          "declaration": {
            "name": "LocalNavLink",
            "module": "src/components/global/localNav/localNavLink.ts"
          }
        }
      ]
    },
    {
      "kind": "javascript-module",
      "path": "src/components/global/uiShell/index.ts",
      "declarations": [],
      "exports": [
        {
          "kind": "js",
          "name": "UiShell",
          "declaration": {
            "name": "UiShell",
            "module": "./uiShell"
          }
        }
      ]
    },
    {
      "kind": "javascript-module",
      "path": "src/components/global/uiShell/uiShell.ts",
      "declarations": [
        {
          "kind": "class",
          "description": "Container to help with positioning and padding of the global elements such as: adds padding for the fixed Header and Local Nav, adds main content gutters, and makes Footer sticky. This takes the onus off of the consuming app to configure these values.",
          "name": "UiShell",
          "slots": [
            {
              "description": "Slot for global elements.",
              "name": "unnamed"
            }
          ],
          "members": [
            {
              "kind": "method",
              "name": "handleSlotChange",
              "privacy": "private"
            }
          ],
          "superclass": {
            "name": "LitElement",
            "package": "lit"
          },
          "tagName": "kyn-ui-shell",
          "customElement": true
        }
      ],
      "exports": [
        {
          "kind": "js",
          "name": "UiShell",
          "declaration": {
            "name": "UiShell",
            "module": "src/components/global/uiShell/uiShell.ts"
          }
        },
        {
          "kind": "custom-element-definition",
          "name": "kyn-ui-shell",
          "declaration": {
            "name": "UiShell",
            "module": "src/components/global/uiShell/uiShell.ts"
          }
        }
      ]
    },
    {
      "kind": "javascript-module",
      "path": "src/components/reusable/breadcrumbs/breadcrumbItem.ts",
      "declarations": [
        {
          "kind": "class",
          "description": "Breadcrumb Item",
          "name": "BreadcrumbItem",
          "slots": [
            {
              "description": "Slot for the content of the breadcrumb item, usually the label or text.",
              "name": "unnamed"
            }
          ],
          "members": [
            {
              "kind": "field",
              "name": "href",
              "type": {
                "text": "string"
              },
              "default": "''",
              "attribute": "href"
            }
          ],
          "attributes": [
            {
              "name": "href",
              "type": {
                "text": "string"
              },
              "default": "''",
              "fieldName": "href"
            }
          ],
          "superclass": {
            "name": "LitElement",
            "package": "lit"
          },
          "tagName": "kyn-breadcrumb-item",
          "customElement": true
        }
      ],
      "exports": [
        {
          "kind": "js",
          "name": "BreadcrumbItem",
          "declaration": {
            "name": "BreadcrumbItem",
            "module": "src/components/reusable/breadcrumbs/breadcrumbItem.ts"
          }
        },
        {
          "kind": "custom-element-definition",
          "name": "kyn-breadcrumb-item",
          "declaration": {
            "name": "BreadcrumbItem",
            "module": "src/components/reusable/breadcrumbs/breadcrumbItem.ts"
          }
        }
      ]
    },
    {
      "kind": "javascript-module",
      "path": "src/components/reusable/breadcrumbs/breadcrumbs.ts",
      "declarations": [
        {
          "kind": "class",
          "description": "Breadcrumbs Component.",
          "name": "Breadcrumbs",
          "slots": [
            {
              "description": "Slot for inserting breadcrumb items, typically kyn-breadcrumb-items indicating the navigation path.",
              "name": "unnamed"
            }
          ],
          "members": [],
          "superclass": {
            "name": "LitElement",
            "package": "lit"
          },
          "tagName": "kyn-breadcrumbs",
          "customElement": true
        }
      ],
      "exports": [
        {
          "kind": "js",
          "name": "Breadcrumbs",
          "declaration": {
            "name": "Breadcrumbs",
            "module": "src/components/reusable/breadcrumbs/breadcrumbs.ts"
          }
        },
        {
          "kind": "custom-element-definition",
          "name": "kyn-breadcrumbs",
          "declaration": {
            "name": "Breadcrumbs",
            "module": "src/components/reusable/breadcrumbs/breadcrumbs.ts"
          }
        }
      ]
    },
    {
      "kind": "javascript-module",
      "path": "src/components/reusable/breadcrumbs/index.ts",
      "declarations": [],
      "exports": [
        {
          "kind": "js",
          "name": "BreadcrumbItem",
          "declaration": {
            "name": "BreadcrumbItem",
            "module": "./breadcrumbItem"
          }
        },
        {
          "kind": "js",
          "name": "Breadcrumbs",
          "declaration": {
            "name": "Breadcrumbs",
            "module": "./breadcrumbs"
          }
        }
      ]
    },
    {
      "kind": "javascript-module",
      "path": "src/components/reusable/checkbox/checkbox.ts",
      "declarations": [
        {
          "kind": "class",
          "description": "Checkbox.",
          "name": "Checkbox",
          "slots": [
            {
              "description": "Slot for label text.",
              "name": "unnamed"
            }
          ],
          "members": [
            {
              "kind": "field",
              "name": "value",
              "type": {
                "text": "string"
              },
              "default": "''",
              "description": "Checkbox value.",
              "attribute": "value"
            },
            {
              "kind": "field",
              "name": "checked",
              "type": {
                "text": "boolean"
              },
              "default": "false",
              "description": "Checkbox checked state, inherited from the parent group if value matches.",
              "attribute": "checked"
            },
            {
              "kind": "field",
              "name": "disabled",
              "type": {
                "text": "boolean"
              },
              "default": "false",
              "description": "Checkbox disabled state, inherited from the parent group.",
              "attribute": "disabled"
            },
            {
              "kind": "field",
              "name": "visiblyHidden",
              "type": {
                "text": "boolean"
              },
              "default": "false",
              "description": "Determines whether the label should be hidden from visual view but remain accessible\r\nto screen readers for accessibility purposes.",
              "attribute": "visiblyHidden"
            },
            {
              "kind": "field",
              "name": "indeterminate",
              "type": {
                "text": "boolean"
              },
              "default": "false",
              "description": "Determines whether the checkbox is in an indeterminate state.",
              "attribute": "indeterminate"
            },
            {
              "kind": "method",
              "name": "handleChange",
              "privacy": "private",
              "parameters": [
                {
                  "name": "e",
                  "type": {
                    "text": "any"
                  }
                }
              ]
            }
          ],
          "events": [
            {
              "description": "Captures the change event and emits the selected value and original event details.",
              "name": "on-checkbox-change"
            }
          ],
          "attributes": [
            {
              "name": "value",
              "type": {
                "text": "string"
              },
              "default": "''",
              "description": "Checkbox value.",
              "fieldName": "value"
            },
            {
              "name": "checked",
              "type": {
                "text": "boolean"
              },
              "default": "false",
              "description": "Checkbox checked state, inherited from the parent group if value matches.",
              "fieldName": "checked"
            },
            {
              "name": "disabled",
              "type": {
                "text": "boolean"
              },
              "default": "false",
              "description": "Checkbox disabled state, inherited from the parent group.",
              "fieldName": "disabled"
            },
            {
              "name": "visiblyHidden",
              "type": {
                "text": "boolean"
              },
              "default": "false",
              "description": "Determines whether the label should be hidden from visual view but remain accessible\r\nto screen readers for accessibility purposes.",
              "fieldName": "visiblyHidden"
            },
            {
              "name": "indeterminate",
              "type": {
                "text": "boolean"
              },
              "default": "false",
              "description": "Determines whether the checkbox is in an indeterminate state.",
              "fieldName": "indeterminate"
            }
          ],
          "superclass": {
            "name": "LitElement",
            "package": "lit"
          },
          "tagName": "kyn-checkbox",
          "customElement": true
        }
      ],
      "exports": [
        {
          "kind": "js",
          "name": "Checkbox",
          "declaration": {
            "name": "Checkbox",
            "module": "src/components/reusable/checkbox/checkbox.ts"
          }
        },
        {
          "kind": "custom-element-definition",
          "name": "kyn-checkbox",
          "declaration": {
            "name": "Checkbox",
            "module": "src/components/reusable/checkbox/checkbox.ts"
          }
        }
      ]
    },
    {
      "kind": "javascript-module",
      "path": "src/components/reusable/checkbox/checkboxGroup.ts",
      "declarations": [
        {
          "kind": "class",
          "description": "Checkbox group container.",
          "name": "CheckboxGroup",
          "slots": [
            {
              "description": "Slot for individual checkboxes.",
              "name": "unnamed"
            },
            {
              "description": "Slot for label text.",
              "name": "label"
            }
          ],
          "members": [
            {
              "kind": "field",
              "name": "name",
              "type": {
                "text": "string"
              },
              "default": "''",
              "description": "Checkbox input name attribute.",
              "attribute": "name"
            },
            {
              "kind": "field",
              "name": "value",
              "type": {
                "text": "Array<any>"
              },
              "default": "[]",
              "description": "Checkbox group selected values.",
              "attribute": "value"
            },
            {
              "kind": "field",
              "name": "required",
              "type": {
                "text": "boolean"
              },
              "default": "false",
              "description": "Makes a single selection required.",
              "attribute": "required"
            },
            {
              "kind": "field",
              "name": "disabled",
              "type": {
                "text": "boolean"
              },
              "default": "false",
              "description": "Checkbox group disabled state.",
              "attribute": "disabled"
            },
            {
              "kind": "field",
              "name": "invalidText",
              "type": {
                "text": "string"
              },
              "default": "''",
              "description": "Checkbox group invalid text.",
              "attribute": "invalidText"
            },
            {
              "kind": "method",
              "name": "_validate",
              "privacy": "private"
            },
            {
              "kind": "method",
              "name": "_handleCheckboxChange",
              "privacy": "private",
              "parameters": [
                {
                  "name": "e",
                  "type": {
                    "text": "any"
                  }
                }
              ]
            },
            {
              "kind": "method",
              "name": "_handleFormdata",
              "privacy": "private",
              "parameters": [
                {
                  "name": "e",
                  "type": {
                    "text": "any"
                  }
                }
              ]
            }
          ],
          "events": [
            {
              "description": "Captures the change event and emits the selected values.",
              "name": "on-checkbox-group-change"
            }
          ],
          "attributes": [
            {
              "name": "name",
              "type": {
                "text": "string"
              },
              "default": "''",
              "description": "Checkbox input name attribute.",
              "fieldName": "name"
            },
            {
              "name": "value",
              "type": {
                "text": "Array<any>"
              },
              "default": "[]",
              "description": "Checkbox group selected values.",
              "fieldName": "value"
            },
            {
              "name": "required",
              "type": {
                "text": "boolean"
              },
              "default": "false",
              "description": "Makes a single selection required.",
              "fieldName": "required"
            },
            {
              "name": "disabled",
              "type": {
                "text": "boolean"
              },
              "default": "false",
              "description": "Checkbox group disabled state.",
              "fieldName": "disabled"
            },
            {
              "name": "invalidText",
              "type": {
                "text": "string"
              },
              "default": "''",
              "description": "Checkbox group invalid text.",
              "fieldName": "invalidText"
            }
          ],
          "superclass": {
            "name": "LitElement",
            "package": "lit"
          },
          "tagName": "kyn-checkbox-group",
          "customElement": true
        }
      ],
      "exports": [
        {
          "kind": "js",
          "name": "CheckboxGroup",
          "declaration": {
            "name": "CheckboxGroup",
            "module": "src/components/reusable/checkbox/checkboxGroup.ts"
          }
        },
        {
          "kind": "custom-element-definition",
          "name": "kyn-checkbox-group",
          "declaration": {
            "name": "CheckboxGroup",
            "module": "src/components/reusable/checkbox/checkboxGroup.ts"
          }
        }
      ]
    },
    {
      "kind": "javascript-module",
      "path": "src/components/reusable/checkbox/index.ts",
      "declarations": [],
      "exports": [
        {
          "kind": "js",
          "name": "Checkbox",
          "declaration": {
            "name": "Checkbox",
            "module": "./checkbox"
          }
        },
        {
          "kind": "js",
          "name": "CheckboxGroup",
          "declaration": {
            "name": "CheckboxGroup",
            "module": "./checkboxGroup"
          }
        }
      ]
    },
    {
      "kind": "javascript-module",
      "path": "src/components/reusable/daterangepicker/daterangepicker.ts",
      "declarations": [
        {
          "kind": "class",
          "description": "Date-Range picker",
          "name": "DateRangePicker",
          "slots": [
            {
              "description": "Slot for label text.",
              "name": "unnamed"
            }
          ],
          "members": [
            {
              "kind": "field",
              "name": "caption",
              "type": {
                "text": "string"
              },
              "default": "''",
              "description": "Optional text beneath the input.",
              "attribute": "caption"
            },
            {
              "kind": "field",
              "name": "size",
              "type": {
                "text": "string"
              },
              "default": "'md'",
              "description": "Datepicker size. \"sm\", \"md\", or \"lg\".",
              "attribute": "size"
            },
            {
              "kind": "field",
              "name": "startDate",
              "type": {
                "text": "string"
              },
              "default": "''",
              "description": "Datepicker Start date in YYYY-MM-DD format.",
              "attribute": "startDate"
            },
            {
              "kind": "field",
              "name": "endDate",
              "type": {
                "text": "string"
              },
              "default": "''",
              "description": "Datepicker End date in YYYY-MM-DD format.",
              "attribute": "endDate"
            },
            {
              "kind": "field",
              "name": "name",
              "type": {
                "text": "string"
              },
              "default": "''",
              "description": "Datepicker name. Required prop. as there could many fields into single form",
              "attribute": "name"
            },
            {
              "kind": "field",
              "name": "required",
              "type": {
                "text": "boolean"
              },
              "default": "false",
              "description": "Makes the date required.",
              "attribute": "required"
            },
            {
              "kind": "field",
              "name": "disabled",
              "type": {
                "text": "boolean"
              },
              "default": "false",
              "description": "Date disabled state.",
              "attribute": "disabled"
            },
            {
              "kind": "field",
              "name": "invalidText",
              "type": {
                "text": "string"
              },
              "default": "''",
              "description": "Date invalid text.",
              "attribute": "invalidText"
            },
            {
              "kind": "field",
              "name": "warnText",
              "type": {
                "text": "string"
              },
              "default": "''",
              "description": "Date warning text",
              "attribute": "warnText"
            },
            {
              "kind": "field",
              "name": "maxDate",
              "type": {
                "text": "string"
              },
              "default": "''",
              "description": "Maximum date in YYYY-MM-DD format. If the value isn't a possible date string in the format, then the element has no maximum date value.",
              "attribute": "maxDate"
            },
            {
              "kind": "field",
              "name": "minDate",
              "type": {
                "text": "string"
              },
              "default": "''",
              "description": "Mimimum date in YYYY-MM-DD format. If the value isn't a possible date string in the format, then the element has no minimum date value.",
              "attribute": "minDate"
            },
            {
              "kind": "field",
              "name": "step",
              "type": {
                "text": "string"
              },
              "default": "''",
              "description": "Specifies the granularity that the value must adhere to, or the special value any,\r\nFor date inputs, the value of step is given in days; and is treated as a number of milliseconds equal to 86,400,000 times the step value.\r\nThe default value of step is 1, indicating 1 day.",
              "attribute": "step"
            },
            {
              "kind": "method",
              "name": "handleStartDate",
              "privacy": "private",
              "parameters": [
                {
                  "name": "e",
                  "type": {
                    "text": "any"
                  }
                }
              ]
            },
            {
              "kind": "method",
              "name": "handleEndDate",
              "privacy": "private",
              "parameters": [
                {
                  "name": "e",
                  "type": {
                    "text": "any"
                  }
                }
              ]
            },
            {
              "kind": "method",
              "name": "validateAndDispatchEvent",
              "privacy": "private"
            },
            {
              "kind": "method",
              "name": "validateMinDate",
              "privacy": "private",
              "return": {
                "type": {
                  "text": "void"
                }
              },
              "parameters": [
                {
                  "name": "date",
                  "type": {
                    "text": "String"
                  }
                }
              ]
            },
            {
              "kind": "method",
              "name": "validateMaxDate",
              "privacy": "private",
              "return": {
                "type": {
                  "text": "void"
                }
              },
              "parameters": [
                {
                  "name": "date",
                  "type": {
                    "text": "String"
                  }
                }
              ]
            },
            {
              "kind": "method",
              "name": "validateStartEndDate",
              "privacy": "private",
              "return": {
                "type": {
                  "text": "void"
                }
              }
            },
            {
              "kind": "method",
              "name": "_handleFormdata",
              "privacy": "private",
              "parameters": [
                {
                  "name": "e",
                  "type": {
                    "text": "any"
                  }
                }
              ]
            }
          ],
          "events": [
            {
              "description": "Captures the input event and emits the selected values and original event details. (Only if startDate <= endDate)",
              "name": "on-input"
            }
          ],
          "attributes": [
            {
              "name": "caption",
              "type": {
                "text": "string"
              },
              "default": "''",
              "description": "Optional text beneath the input.",
              "fieldName": "caption"
            },
            {
              "name": "size",
              "type": {
                "text": "string"
              },
              "default": "'md'",
              "description": "Datepicker size. \"sm\", \"md\", or \"lg\".",
              "fieldName": "size"
            },
            {
              "name": "startDate",
              "type": {
                "text": "string"
              },
              "default": "''",
              "description": "Datepicker Start date in YYYY-MM-DD format.",
              "fieldName": "startDate"
            },
            {
              "name": "endDate",
              "type": {
                "text": "string"
              },
              "default": "''",
              "description": "Datepicker End date in YYYY-MM-DD format.",
              "fieldName": "endDate"
            },
            {
              "name": "name",
              "type": {
                "text": "string"
              },
              "default": "''",
              "description": "Datepicker name. Required prop. as there could many fields into single form",
              "fieldName": "name"
            },
            {
              "name": "required",
              "type": {
                "text": "boolean"
              },
              "default": "false",
              "description": "Makes the date required.",
              "fieldName": "required"
            },
            {
              "name": "disabled",
              "type": {
                "text": "boolean"
              },
              "default": "false",
              "description": "Date disabled state.",
              "fieldName": "disabled"
            },
            {
              "name": "invalidText",
              "type": {
                "text": "string"
              },
              "default": "''",
              "description": "Date invalid text.",
              "fieldName": "invalidText"
            },
            {
              "name": "warnText",
              "type": {
                "text": "string"
              },
              "default": "''",
              "description": "Date warning text",
              "fieldName": "warnText"
            },
            {
              "name": "maxDate",
              "type": {
                "text": "string"
              },
              "default": "''",
              "description": "Maximum date in YYYY-MM-DD format. If the value isn't a possible date string in the format, then the element has no maximum date value.",
              "fieldName": "maxDate"
            },
            {
              "name": "minDate",
              "type": {
                "text": "string"
              },
              "default": "''",
              "description": "Mimimum date in YYYY-MM-DD format. If the value isn't a possible date string in the format, then the element has no minimum date value.",
              "fieldName": "minDate"
            },
            {
              "name": "step",
              "type": {
                "text": "string"
              },
              "default": "''",
              "description": "Specifies the granularity that the value must adhere to, or the special value any,\r\nFor date inputs, the value of step is given in days; and is treated as a number of milliseconds equal to 86,400,000 times the step value.\r\nThe default value of step is 1, indicating 1 day.",
              "fieldName": "step"
            }
          ],
          "superclass": {
            "name": "LitElement",
            "package": "lit"
          },
          "tagName": "kyn-date-range-picker",
          "customElement": true
        }
      ],
      "exports": [
        {
          "kind": "js",
          "name": "DateRangePicker",
          "declaration": {
            "name": "DateRangePicker",
            "module": "src/components/reusable/daterangepicker/daterangepicker.ts"
          }
        },
        {
          "kind": "custom-element-definition",
          "name": "kyn-date-range-picker",
          "declaration": {
            "name": "DateRangePicker",
            "module": "src/components/reusable/daterangepicker/daterangepicker.ts"
          }
        }
      ]
    },
    {
      "kind": "javascript-module",
      "path": "src/components/reusable/daterangepicker/index.ts",
      "declarations": [],
      "exports": [
        {
          "kind": "js",
          "name": "DateRangePicker",
          "declaration": {
            "name": "DateRangePicker",
            "module": "\"./daterangepicker\""
          }
        }
      ]
    },
    {
      "kind": "javascript-module",
      "path": "src/components/reusable/datePicker/datepicker.ts",
      "declarations": [
        {
          "kind": "class",
          "description": "Datepicker.",
          "name": "DatePicker",
          "slots": [
            {
              "description": "Slot for label text.",
              "name": "unnamed"
            }
          ],
          "members": [
            {
              "kind": "field",
              "name": "size",
              "type": {
                "text": "string"
              },
              "default": "'md'",
              "description": "Datepicker size. \"sm\", \"md\", or \"lg\".",
              "attribute": "size"
            },
            {
              "kind": "field",
              "name": "caption",
              "type": {
                "text": "string"
              },
              "default": "''",
              "description": "Optional text beneath the input.",
              "attribute": "caption"
            },
            {
              "kind": "field",
              "name": "value",
              "type": {
                "text": "string"
              },
              "default": "''",
              "description": "Datepicker value in YYYY-MM-DD or YYYY-MM-DDThh:mm format.",
              "attribute": "value"
            },
            {
              "kind": "field",
              "name": "name",
              "type": {
                "text": "string"
              },
              "default": "''",
              "description": "Datepicker name.",
              "attribute": "name"
            },
            {
              "kind": "field",
              "name": "required",
              "type": {
                "text": "boolean"
              },
              "default": "false",
              "description": "Makes the date required.",
              "attribute": "required"
            },
            {
              "kind": "field",
              "name": "disabled",
              "type": {
                "text": "boolean"
              },
              "default": "false",
              "description": "Date disabled state.",
              "attribute": "disabled"
            },
            {
              "kind": "field",
              "name": "invalidText",
              "type": {
                "text": "string"
              },
              "default": "''",
              "description": "Date invalid text.",
              "attribute": "invalidText"
            },
            {
              "kind": "field",
              "name": "warnText",
              "type": {
                "text": "string"
              },
              "default": "''",
              "description": "Date warning text",
              "attribute": "warnText"
            },
            {
              "kind": "field",
              "name": "maxDate",
              "type": {
                "text": "string"
              },
              "default": "''",
              "description": "Maximum date in YYYY-MM-DD or YYYY-MM-DDThh:mm format. If the value isn't a possible date string in the format, then the element has no maximum date value",
              "attribute": "maxDate"
            },
            {
              "kind": "field",
              "name": "minDate",
              "type": {
                "text": "string"
              },
              "default": "''",
              "description": "Mimimum date in YYYY-MM-DD or YYYY-MM-DDThh:mm format. If the value isn't a possible date string in the format, then the element has no minimum date value.",
              "attribute": "minDate"
            },
            {
              "kind": "field",
              "name": "step",
              "type": {
                "text": "string"
              },
              "default": "''",
              "description": "Specifies the granularity that the value must adhere to, or the special value any,\r\nFor date inputs, the value of step is given in days; and is treated as a number of milliseconds equal to 86,400,000 times the step value.\r\nThe default value of step is 1, indicating 1 day.",
              "attribute": "step"
            },
            {
              "kind": "field",
              "name": "datePickerType",
              "type": {
                "text": "DATE_PICKER_TYPES"
              },
              "description": "Date picker types. Default 'single'",
              "attribute": "datePickerType"
            },
            {
              "kind": "method",
              "name": "handleInput",
              "privacy": "private",
              "parameters": [
                {
                  "name": "e",
                  "type": {
                    "text": "any"
                  }
                }
              ]
            },
            {
              "kind": "method",
              "name": "validateMinDate",
              "privacy": "private",
              "return": {
                "type": {
                  "text": "void"
                }
              }
            },
            {
              "kind": "method",
              "name": "validateMaxDate",
              "privacy": "private",
              "return": {
                "type": {
                  "text": "void"
                }
              }
            },
            {
              "kind": "method",
              "name": "_handleFormdata",
              "privacy": "private",
              "parameters": [
                {
                  "name": "e",
                  "type": {
                    "text": "any"
                  }
                }
              ]
            }
          ],
          "events": [
            {
              "description": "Captures the input event and emits the selected value and original event details.",
              "name": "on-input"
            }
          ],
          "attributes": [
            {
              "name": "size",
              "type": {
                "text": "string"
              },
              "default": "'md'",
              "description": "Datepicker size. \"sm\", \"md\", or \"lg\".",
              "fieldName": "size"
            },
            {
              "name": "caption",
              "type": {
                "text": "string"
              },
              "default": "''",
              "description": "Optional text beneath the input.",
              "fieldName": "caption"
            },
            {
              "name": "value",
              "type": {
                "text": "string"
              },
              "default": "''",
              "description": "Datepicker value in YYYY-MM-DD or YYYY-MM-DDThh:mm format.",
              "fieldName": "value"
            },
            {
              "name": "name",
              "type": {
                "text": "string"
              },
              "default": "''",
              "description": "Datepicker name.",
              "fieldName": "name"
            },
            {
              "name": "required",
              "type": {
                "text": "boolean"
              },
              "default": "false",
              "description": "Makes the date required.",
              "fieldName": "required"
            },
            {
              "name": "disabled",
              "type": {
                "text": "boolean"
              },
              "default": "false",
              "description": "Date disabled state.",
              "fieldName": "disabled"
            },
            {
              "name": "invalidText",
              "type": {
                "text": "string"
              },
              "default": "''",
              "description": "Date invalid text.",
              "fieldName": "invalidText"
            },
            {
              "name": "warnText",
              "type": {
                "text": "string"
              },
              "default": "''",
              "description": "Date warning text",
              "fieldName": "warnText"
            },
            {
              "name": "maxDate",
              "type": {
                "text": "string"
              },
              "default": "''",
              "description": "Maximum date in YYYY-MM-DD or YYYY-MM-DDThh:mm format. If the value isn't a possible date string in the format, then the element has no maximum date value",
              "fieldName": "maxDate"
            },
            {
              "name": "minDate",
              "type": {
                "text": "string"
              },
              "default": "''",
              "description": "Mimimum date in YYYY-MM-DD or YYYY-MM-DDThh:mm format. If the value isn't a possible date string in the format, then the element has no minimum date value.",
              "fieldName": "minDate"
            },
            {
              "name": "step",
              "type": {
                "text": "string"
              },
              "default": "''",
              "description": "Specifies the granularity that the value must adhere to, or the special value any,\r\nFor date inputs, the value of step is given in days; and is treated as a number of milliseconds equal to 86,400,000 times the step value.\r\nThe default value of step is 1, indicating 1 day.",
              "fieldName": "step"
            },
            {
              "name": "datePickerType",
              "type": {
                "text": "DATE_PICKER_TYPES"
              },
              "description": "Date picker types. Default 'single'",
              "fieldName": "datePickerType"
            }
          ],
          "superclass": {
            "name": "LitElement",
            "package": "lit"
          },
          "tagName": "kyn-date-picker",
          "customElement": true
        }
      ],
      "exports": [
        {
          "kind": "js",
          "name": "DatePicker",
          "declaration": {
            "name": "DatePicker",
            "module": "src/components/reusable/datePicker/datepicker.ts"
          }
        },
        {
          "kind": "custom-element-definition",
          "name": "kyn-date-picker",
          "declaration": {
            "name": "DatePicker",
            "module": "src/components/reusable/datePicker/datepicker.ts"
          }
        }
      ]
    },
    {
      "kind": "javascript-module",
      "path": "src/components/reusable/datePicker/defs.ts",
      "declarations": [
        {
          "kind": "variable",
          "name": "regexDateFormat",
          "default": "/^\\d{4}-\\d{2}-\\d{2}$/"
        },
        {
          "kind": "variable",
          "name": "regexDateTimeFormat",
          "default": "/^\\d{4}-\\d{2}-\\d{2}T\\d{2}:\\d{2}$/"
        },
        {
          "kind": "variable",
          "name": "regexDateTimeFormatSec",
          "default": "/^\\d{4}-\\d{2}-\\d{2}T\\d{2}:\\d{2}:\\d{2}$/"
        }
      ],
      "exports": [
        {
          "kind": "js",
          "name": "regexDateFormat",
          "declaration": {
            "name": "regexDateFormat",
            "module": "src/components/reusable/datePicker/defs.ts"
          }
        },
        {
          "kind": "js",
          "name": "regexDateTimeFormat",
          "declaration": {
            "name": "regexDateTimeFormat",
            "module": "src/components/reusable/datePicker/defs.ts"
          }
        },
        {
          "kind": "js",
          "name": "regexDateTimeFormatSec",
          "declaration": {
            "name": "regexDateTimeFormatSec",
            "module": "src/components/reusable/datePicker/defs.ts"
          }
        }
      ]
    },
    {
      "kind": "javascript-module",
      "path": "src/components/reusable/datePicker/index.ts",
      "declarations": [],
      "exports": [
        {
          "kind": "js",
          "name": "DatePicker",
          "declaration": {
            "name": "DatePicker",
            "module": "./datepicker"
          }
        }
      ]
    },
    {
      "kind": "javascript-module",
      "path": "src/components/reusable/dropdown/dropdown.ts",
      "declarations": [
        {
          "kind": "class",
          "description": "Dropdown, single select.",
          "name": "Dropdown",
          "slots": [
            {
              "description": "Slot for dropdown options.",
              "name": "unnamed"
            },
            {
              "description": "Slot for input label.",
              "name": "label"
            }
          ],
          "members": [
            {
              "kind": "field",
              "name": "size",
              "type": {
                "text": "string"
              },
              "default": "'md'",
              "description": "Dropdown size/height. \"sm\", \"md\", or \"lg\".",
              "attribute": "size"
            },
            {
              "kind": "field",
              "name": "inline",
              "type": {
                "text": "boolean"
              },
              "default": "false",
              "description": "Dropdown inline style type.",
              "attribute": "inline"
            },
            {
              "kind": "field",
              "name": "caption",
              "type": {
                "text": "string"
              },
              "default": "''",
              "description": "Optional text beneath the input.",
              "attribute": "caption"
            },
            {
              "kind": "field",
              "name": "placeholder",
              "type": {
                "text": "string"
              },
              "default": "''",
              "description": "Dropdown placeholder.",
              "attribute": "placeholder"
            },
            {
              "kind": "field",
              "name": "name",
              "type": {
                "text": "string"
              },
              "default": "''",
              "description": "Dropdown name.",
              "attribute": "name"
            },
            {
              "kind": "field",
              "name": "open",
              "type": {
                "text": "boolean"
              },
              "default": "false",
              "description": "Listbox/drawer open state.",
              "attribute": "open"
            },
            {
              "kind": "field",
              "name": "searchable",
              "type": {
                "text": "boolean"
              },
              "default": "false",
              "description": "Makes the dropdown searchable.",
              "attribute": "searchable"
            },
            {
              "kind": "field",
              "name": "multiple",
              "type": {
                "text": "boolean"
              },
              "default": "false",
              "description": "Enabled multi-select functionality.",
              "attribute": "multiple"
            },
            {
              "kind": "field",
              "name": "required",
              "type": {
                "text": "boolean"
              },
              "default": "false",
              "description": "Makes the dropdown required.",
              "attribute": "required"
            },
            {
              "kind": "field",
              "name": "disabled",
              "type": {
                "text": "boolean"
              },
              "default": "false",
              "description": "Dropdown disabled state.",
              "attribute": "disabled"
            },
            {
              "kind": "field",
              "name": "invalidText",
              "type": {
                "text": "string"
              },
              "default": "''",
              "description": "Dropdown invalid text.",
              "attribute": "invalidText"
            },
            {
              "kind": "field",
              "name": "hideTags",
              "type": {
                "text": "boolean"
              },
              "default": "false",
              "description": "Hide the tags below multi-select.",
              "attribute": "hideTags"
            },
            {
              "kind": "method",
              "name": "handleSlotChange",
              "privacy": "private"
            },
            {
              "kind": "method",
              "name": "resetSelection",
              "privacy": "public",
              "description": "Retrieves the selected values from the list of child options and sets value property."
            },
            {
              "kind": "method",
              "name": "handleClick",
              "privacy": "private"
            },
            {
              "kind": "method",
              "name": "handleButtonKeydown",
              "privacy": "private",
              "parameters": [
                {
                  "name": "e",
                  "type": {
                    "text": "any"
                  }
                }
              ]
            },
            {
              "kind": "method",
              "name": "handleListKeydown",
              "privacy": "private",
              "parameters": [
                {
                  "name": "e",
                  "type": {
                    "text": "any"
                  }
                }
              ]
            },
            {
              "kind": "method",
              "name": "handleListBlur",
              "privacy": "private",
              "parameters": [
                {
                  "name": "e",
                  "type": {
                    "text": "any"
                  }
                }
              ]
            },
            {
              "kind": "method",
              "name": "handleKeyboard",
              "privacy": "private",
              "parameters": [
                {
                  "name": "e",
                  "type": {
                    "text": "any"
                  }
                },
                {
                  "name": "keyCode",
                  "type": {
                    "text": "number"
                  }
                },
                {
                  "name": "target",
                  "type": {
                    "text": "string"
                  }
                }
              ]
            },
            {
              "kind": "method",
              "name": "handleClearMultiple",
              "privacy": "private",
              "parameters": [
                {
                  "name": "e",
                  "type": {
                    "text": "any"
                  }
                }
              ]
            },
            {
              "kind": "method",
              "name": "handleTagClear",
              "privacy": "private",
              "parameters": [
                {
                  "name": "value",
                  "type": {
                    "text": "string"
                  }
                }
              ]
            },
            {
              "kind": "method",
              "name": "handleClear",
              "privacy": "private",
              "parameters": [
                {
                  "name": "e",
                  "type": {
                    "text": "any"
                  }
                }
              ]
            },
            {
              "kind": "method",
              "name": "handleSearchClick",
              "privacy": "private",
              "parameters": [
                {
                  "name": "e",
                  "type": {
                    "text": "any"
                  }
                }
              ]
            },
            {
              "kind": "method",
              "name": "handleButtonBlur",
              "privacy": "private",
              "parameters": [
                {
                  "name": "e",
                  "type": {
                    "text": "any"
                  }
                }
              ]
            },
            {
              "kind": "method",
              "name": "handleSearchBlur",
              "privacy": "private",
              "parameters": [
                {
                  "name": "e",
                  "type": {
                    "text": "any"
                  }
                }
              ]
            },
            {
              "kind": "method",
              "name": "handleSearchKeydown",
              "privacy": "private",
              "parameters": [
                {
                  "name": "e",
                  "type": {
                    "text": "any"
                  }
                }
              ]
            },
            {
              "kind": "method",
              "name": "handleSearchInput",
              "privacy": "private",
              "parameters": [
                {
                  "name": "e",
                  "type": {
                    "text": "any"
                  }
                }
              ]
            },
            {
              "kind": "method",
              "name": "_handleClick",
              "privacy": "private",
              "parameters": [
                {
                  "name": "e",
                  "type": {
                    "text": "any"
                  }
                }
              ]
            },
            {
              "kind": "method",
              "name": "_handleBlur",
              "privacy": "private",
              "parameters": [
                {
                  "name": "e",
                  "type": {
                    "text": "any"
                  }
                }
              ]
            },
            {
              "kind": "method",
              "name": "_handleFormdata",
              "privacy": "private",
              "parameters": [
                {
                  "name": "e",
                  "type": {
                    "text": "any"
                  }
                }
              ]
            },
            {
              "kind": "method",
              "name": "updateValue",
              "privacy": "private",
              "parameters": [
                {
                  "name": "value",
                  "type": {
                    "text": "string"
                  }
                },
                {
                  "name": "selected",
                  "default": "false"
                }
              ]
            },
            {
              "kind": "method",
              "name": "emitValue",
              "privacy": "private"
            },
            {
              "kind": "method",
              "name": "_updateChildren",
              "privacy": "private"
            }
          ],
          "events": [
            {
              "description": "Captures the input event and emits the selected value and original event details.",
              "name": "on-change"
            }
          ],
          "attributes": [
            {
              "name": "size",
              "type": {
                "text": "string"
              },
              "default": "'md'",
              "description": "Dropdown size/height. \"sm\", \"md\", or \"lg\".",
              "fieldName": "size"
            },
            {
              "name": "inline",
              "type": {
                "text": "boolean"
              },
              "default": "false",
              "description": "Dropdown inline style type.",
              "fieldName": "inline"
            },
            {
              "name": "caption",
              "type": {
                "text": "string"
              },
              "default": "''",
              "description": "Optional text beneath the input.",
              "fieldName": "caption"
            },
            {
              "name": "placeholder",
              "type": {
                "text": "string"
              },
              "default": "''",
              "description": "Dropdown placeholder.",
              "fieldName": "placeholder"
            },
            {
              "name": "name",
              "type": {
                "text": "string"
              },
              "default": "''",
              "description": "Dropdown name.",
              "fieldName": "name"
            },
            {
              "name": "open",
              "type": {
                "text": "boolean"
              },
              "default": "false",
              "description": "Listbox/drawer open state.",
              "fieldName": "open"
            },
            {
              "name": "searchable",
              "type": {
                "text": "boolean"
              },
              "default": "false",
              "description": "Makes the dropdown searchable.",
              "fieldName": "searchable"
            },
            {
              "name": "multiple",
              "type": {
                "text": "boolean"
              },
              "default": "false",
              "description": "Enabled multi-select functionality.",
              "fieldName": "multiple"
            },
            {
              "name": "required",
              "type": {
                "text": "boolean"
              },
              "default": "false",
              "description": "Makes the dropdown required.",
              "fieldName": "required"
            },
            {
              "name": "disabled",
              "type": {
                "text": "boolean"
              },
              "default": "false",
              "description": "Dropdown disabled state.",
              "fieldName": "disabled"
            },
            {
              "name": "invalidText",
              "type": {
                "text": "string"
              },
              "default": "''",
              "description": "Dropdown invalid text.",
              "fieldName": "invalidText"
            },
            {
              "name": "hideTags",
              "type": {
                "text": "boolean"
              },
              "default": "false",
              "description": "Hide the tags below multi-select.",
              "fieldName": "hideTags"
            }
          ],
          "superclass": {
            "name": "LitElement",
            "package": "lit"
          },
          "tagName": "kyn-dropdown",
          "customElement": true
        }
      ],
      "exports": [
        {
          "kind": "js",
          "name": "Dropdown",
          "declaration": {
            "name": "Dropdown",
            "module": "src/components/reusable/dropdown/dropdown.ts"
          }
        },
        {
          "kind": "custom-element-definition",
          "name": "kyn-dropdown",
          "declaration": {
            "name": "Dropdown",
            "module": "src/components/reusable/dropdown/dropdown.ts"
          }
        }
      ]
    },
    {
      "kind": "javascript-module",
      "path": "src/components/reusable/dropdown/dropdownOption.ts",
      "declarations": [
        {
          "kind": "class",
          "description": "Dropdown option.",
          "name": "DropdownOption",
          "slots": [
            {
              "description": "Slot for option text.",
              "name": "unnamed"
            }
          ],
          "members": [
            {
              "kind": "field",
              "name": "value",
              "type": {
                "text": "string"
              },
              "default": "''",
              "description": "Option value.",
              "attribute": "value"
            },
            {
              "kind": "field",
              "name": "selected",
              "type": {
                "text": "boolean"
              },
              "default": "false",
              "description": "Option selected state.",
              "attribute": "selected",
              "reflects": true
            },
            {
              "kind": "field",
              "name": "disabled",
              "type": {
                "text": "boolean"
              },
              "default": "false",
              "description": "Option disabled state.",
              "attribute": "disabled"
            },
            {
              "kind": "method",
              "name": "handleSlotChange",
              "privacy": "private",
              "parameters": [
                {
                  "name": "e",
                  "type": {
                    "text": "any"
                  }
                }
              ]
            },
            {
              "kind": "method",
              "name": "handleClick",
              "privacy": "private",
              "parameters": [
                {
                  "name": "e",
                  "type": {
                    "text": "Event"
                  }
                }
              ]
            },
            {
              "kind": "method",
              "name": "handleBlur",
              "privacy": "private",
              "parameters": [
                {
                  "name": "e",
                  "type": {
                    "text": "any"
                  }
                }
              ]
            }
          ],
          "events": [
            {
              "description": "Emits the option details to the parent dropdown.",
              "name": "on-click"
            }
          ],
          "attributes": [
            {
              "name": "value",
              "type": {
                "text": "string"
              },
              "default": "''",
              "description": "Option value.",
              "fieldName": "value"
            },
            {
              "name": "selected",
              "type": {
                "text": "boolean"
              },
              "default": "false",
              "description": "Option selected state.",
              "fieldName": "selected"
            },
            {
              "name": "disabled",
              "type": {
                "text": "boolean"
              },
              "default": "false",
              "description": "Option disabled state.",
              "fieldName": "disabled"
            }
          ],
          "superclass": {
            "name": "LitElement",
            "package": "lit"
          },
          "tagName": "kyn-dropdown-option",
          "customElement": true
        }
      ],
      "exports": [
        {
          "kind": "js",
          "name": "DropdownOption",
          "declaration": {
            "name": "DropdownOption",
            "module": "src/components/reusable/dropdown/dropdownOption.ts"
          }
        },
        {
          "kind": "custom-element-definition",
          "name": "kyn-dropdown-option",
          "declaration": {
            "name": "DropdownOption",
            "module": "src/components/reusable/dropdown/dropdownOption.ts"
          }
        }
      ]
    },
    {
      "kind": "javascript-module",
      "path": "src/components/reusable/dropdown/index.ts",
      "declarations": [],
      "exports": [
        {
          "kind": "js",
          "name": "Dropdown",
          "declaration": {
            "name": "Dropdown",
            "module": "./dropdown"
          }
        },
        {
          "kind": "js",
          "name": "DropdownOption",
          "declaration": {
            "name": "DropdownOption",
            "module": "./dropdownOption"
          }
        }
      ]
    },
    {
      "kind": "javascript-module",
      "path": "src/components/reusable/dropdown/testDd.ts",
      "declarations": [
        {
          "kind": "class",
          "description": "Test Dd.",
          "name": "TestDd",
          "members": [
            {
              "kind": "field",
              "name": "items",
              "type": {
                "text": "Array<any>"
              },
              "default": "[\r\n    {\r\n      value: 'all',\r\n      text: 'All',\r\n    },\r\n    {\r\n      value: 'option1',\r\n      text: 'Option 1',\r\n    },\r\n    {\r\n      value: 'option2',\r\n      text: 'Option 2',\r\n    },\r\n    {\r\n      value: 'option3',\r\n      text: 'Option 3',\r\n    },\r\n    {\r\n      value: 'option4',\r\n      text: 'Option 4',\r\n    },\r\n  ]",
              "attribute": "items"
            },
            {
              "kind": "method",
              "name": "handleChange",
              "parameters": [
                {
                  "name": "e",
                  "type": {
                    "text": "any"
                  }
                }
              ]
            }
          ],
          "attributes": [
            {
              "name": "items",
              "type": {
                "text": "Array<any>"
              },
              "default": "[\r\n    {\r\n      value: 'all',\r\n      text: 'All',\r\n    },\r\n    {\r\n      value: 'option1',\r\n      text: 'Option 1',\r\n    },\r\n    {\r\n      value: 'option2',\r\n      text: 'Option 2',\r\n    },\r\n    {\r\n      value: 'option3',\r\n      text: 'Option 3',\r\n    },\r\n    {\r\n      value: 'option4',\r\n      text: 'Option 4',\r\n    },\r\n  ]",
              "fieldName": "items"
            }
          ],
          "superclass": {
            "name": "LitElement",
            "package": "lit"
          },
          "tagName": "kyn-test-dd",
          "customElement": true
        }
      ],
      "exports": [
        {
          "kind": "js",
          "name": "TestDd",
          "declaration": {
            "name": "TestDd",
            "module": "src/components/reusable/dropdown/testDd.ts"
          }
        },
        {
          "kind": "custom-element-definition",
          "name": "kyn-test-dd",
          "declaration": {
            "name": "TestDd",
            "module": "src/components/reusable/dropdown/testDd.ts"
          }
        }
      ]
    },
    {
      "kind": "javascript-module",
      "path": "src/components/reusable/overflowMenu/index.ts",
      "declarations": [],
      "exports": [
        {
          "kind": "js",
          "name": "OverflowMenu",
          "declaration": {
            "name": "OverflowMenu",
            "module": "./overflowMenu"
          }
        },
        {
          "kind": "js",
          "name": "OverflowMenuItem",
          "declaration": {
            "name": "OverflowMenuItem",
            "module": "./overflowMenuItem"
          }
        }
      ]
    },
    {
      "kind": "javascript-module",
      "path": "src/components/reusable/overflowMenu/overflowMenu.ts",
      "declarations": [
        {
          "kind": "class",
          "description": "Overflow Menu.",
          "name": "OverflowMenu",
          "slots": [
            {
              "description": "Slot for overflow menu items.",
              "name": "unnamed"
            }
          ],
          "members": [
            {
              "kind": "field",
              "name": "open",
              "type": {
                "text": "boolean"
              },
              "default": "false",
              "description": "Menu open state.",
              "attribute": "open"
            },
            {
              "kind": "field",
              "name": "anchorRight",
              "type": {
                "text": "boolean"
              },
              "default": "false",
              "description": "Anchors the menu to the right of the button.",
              "attribute": "anchorRight"
            },
            {
              "kind": "field",
              "name": "fixed",
              "type": {
                "text": "boolean"
              },
              "default": "false",
              "description": "Use fixed instead of absolute position. Useful when placed within elements with overflow scroll.",
              "attribute": "fixed"
            },
            {
              "kind": "field",
              "name": "assistiveText",
              "type": {
                "text": "string"
              },
              "default": "'Toggle Menu'",
              "description": "Button assistive text..",
              "attribute": "assistiveText"
            },
            {
              "kind": "field",
              "name": "_btnEl",
              "type": {
                "text": "any"
              }
            },
            {
              "kind": "field",
              "name": "_menuEl",
              "type": {
                "text": "any"
              }
            },
            {
              "kind": "method",
              "name": "_emitToggleEvent",
              "privacy": "private"
            },
            {
              "kind": "method",
              "name": "toggleMenu",
              "privacy": "private"
            },
            {
              "kind": "method",
              "name": "handleSlotChange",
              "privacy": "private"
            },
            {
              "kind": "method",
              "name": "handleClickOut",
              "privacy": "private",
              "parameters": [
                {
                  "name": "e",
                  "type": {
                    "text": "Event"
                  }
                }
              ]
            }
          ],
          "events": [
            {
              "description": "Capture the open/close event and emits the new state.",
              "name": "on-toggle"
            }
          ],
          "attributes": [
            {
              "name": "open",
              "type": {
                "text": "boolean"
              },
              "default": "false",
              "description": "Menu open state.",
              "fieldName": "open"
            },
            {
              "name": "anchorRight",
              "type": {
                "text": "boolean"
              },
              "default": "false",
              "description": "Anchors the menu to the right of the button.",
              "fieldName": "anchorRight"
            },
            {
              "name": "fixed",
              "type": {
                "text": "boolean"
              },
              "default": "false",
              "description": "Use fixed instead of absolute position. Useful when placed within elements with overflow scroll.",
              "fieldName": "fixed"
            },
            {
              "name": "assistiveText",
              "type": {
                "text": "string"
              },
              "default": "'Toggle Menu'",
              "description": "Button assistive text..",
              "fieldName": "assistiveText"
            }
          ],
          "superclass": {
            "name": "LitElement",
            "package": "lit"
          },
          "tagName": "kyn-overflow-menu",
          "customElement": true
        }
      ],
      "exports": [
        {
          "kind": "js",
          "name": "OverflowMenu",
          "declaration": {
            "name": "OverflowMenu",
            "module": "src/components/reusable/overflowMenu/overflowMenu.ts"
          }
        },
        {
          "kind": "custom-element-definition",
          "name": "kyn-overflow-menu",
          "declaration": {
            "name": "OverflowMenu",
            "module": "src/components/reusable/overflowMenu/overflowMenu.ts"
          }
        }
      ]
    },
    {
      "kind": "javascript-module",
      "path": "src/components/reusable/overflowMenu/overflowMenuItem.ts",
      "declarations": [
        {
          "kind": "class",
          "description": "Overflow Menu.",
          "name": "OverflowMenuItem",
          "slots": [
            {
              "description": "Slot for item text.",
              "name": "unnamed"
            }
          ],
          "members": [
            {
              "kind": "field",
              "name": "href",
              "type": {
                "text": "string"
              },
              "default": "''",
              "description": "Makes the item a link.",
              "attribute": "href"
            },
            {
              "kind": "field",
              "name": "destructive",
              "type": {
                "text": "boolean"
              },
              "default": "false",
              "description": "Adds destructive styles.",
              "attribute": "destructive"
            },
            {
              "kind": "field",
              "name": "disabled",
              "type": {
                "text": "boolean"
              },
              "default": "false",
              "description": "Item disabled state.",
              "attribute": "disabled"
            },
            {
              "kind": "method",
              "name": "handleClick",
              "privacy": "private",
              "parameters": [
                {
                  "name": "e",
                  "type": {
                    "text": "Event"
                  }
                }
              ]
            }
          ],
          "events": [
            {
              "description": "Captures the click event and emits the original event details.",
              "name": "on-click"
            }
          ],
          "attributes": [
            {
              "name": "href",
              "type": {
                "text": "string"
              },
              "default": "''",
              "description": "Makes the item a link.",
              "fieldName": "href"
            },
            {
              "name": "destructive",
              "type": {
                "text": "boolean"
              },
              "default": "false",
              "description": "Adds destructive styles.",
              "fieldName": "destructive"
            },
            {
              "name": "disabled",
              "type": {
                "text": "boolean"
              },
              "default": "false",
              "description": "Item disabled state.",
              "fieldName": "disabled"
            }
          ],
          "superclass": {
            "name": "LitElement",
            "package": "lit"
          },
          "tagName": "kyn-overflow-menu-item",
          "customElement": true
        }
      ],
      "exports": [
        {
          "kind": "js",
          "name": "OverflowMenuItem",
          "declaration": {
            "name": "OverflowMenuItem",
            "module": "src/components/reusable/overflowMenu/overflowMenuItem.ts"
          }
        },
        {
          "kind": "custom-element-definition",
          "name": "kyn-overflow-menu-item",
          "declaration": {
            "name": "OverflowMenuItem",
            "module": "src/components/reusable/overflowMenu/overflowMenuItem.ts"
          }
        }
      ]
    },
    {
      "kind": "javascript-module",
      "path": "src/components/reusable/pagination/constants.ts",
      "declarations": [
        {
          "kind": "variable",
          "name": "SHOWING_TEXT",
          "type": {
            "text": "string"
          },
          "default": "'Showing'"
        },
        {
          "kind": "variable",
          "name": "OF_TEXT",
          "type": {
            "text": "string"
          },
          "default": "'of'"
        },
        {
          "kind": "variable",
          "name": "ITEMS_TEXT",
          "type": {
            "text": "string"
          },
          "default": "'items'"
        },
        {
          "kind": "variable",
          "name": "PAGES_TEXT",
          "type": {
            "text": "string"
          },
          "default": "'pages'"
        },
        {
          "kind": "variable",
          "name": "PAGE_SIZE_LABEL",
          "type": {
            "text": "string"
          },
          "default": "'Items Per Page:'"
        },
        {
          "kind": "variable",
          "name": "BREAKPOINT",
          "type": {
            "text": "number"
          },
          "default": "768"
        }
      ],
      "exports": [
        {
          "kind": "js",
          "name": "SHOWING_TEXT",
          "declaration": {
            "name": "SHOWING_TEXT",
            "module": "src/components/reusable/pagination/constants.ts"
          }
        },
        {
          "kind": "js",
          "name": "OF_TEXT",
          "declaration": {
            "name": "OF_TEXT",
            "module": "src/components/reusable/pagination/constants.ts"
          }
        },
        {
          "kind": "js",
          "name": "ITEMS_TEXT",
          "declaration": {
            "name": "ITEMS_TEXT",
            "module": "src/components/reusable/pagination/constants.ts"
          }
        },
        {
          "kind": "js",
          "name": "PAGES_TEXT",
          "declaration": {
            "name": "PAGES_TEXT",
            "module": "src/components/reusable/pagination/constants.ts"
          }
        },
        {
          "kind": "js",
          "name": "PAGE_SIZE_LABEL",
          "declaration": {
            "name": "PAGE_SIZE_LABEL",
            "module": "src/components/reusable/pagination/constants.ts"
          }
        },
        {
          "kind": "js",
          "name": "BREAKPOINT",
          "declaration": {
            "name": "BREAKPOINT",
            "module": "src/components/reusable/pagination/constants.ts"
          }
        }
      ]
    },
    {
      "kind": "javascript-module",
      "path": "src/components/reusable/pagination/index.ts",
      "declarations": [],
      "exports": [
        {
          "kind": "js",
          "name": "Pagination",
          "declaration": {
            "name": "Pagination",
            "module": "./Pagination"
          }
        },
        {
          "kind": "js",
          "name": "PaginationItemsRange",
          "declaration": {
            "name": "PaginationItemsRange",
            "module": "./pagination-items-range"
          }
        },
        {
          "kind": "js",
          "name": "PaginationPageSizeDropdown",
          "declaration": {
            "name": "PaginationPageSizeDropdown",
            "module": "./pagination-page-size-dropdown"
          }
        },
        {
          "kind": "js",
          "name": "PaginationNavigationButtons",
          "declaration": {
            "name": "PaginationNavigationButtons",
            "module": "./pagination-navigation-buttons"
          }
        }
      ]
    },
    {
      "kind": "javascript-module",
      "path": "src/components/reusable/pagination/pagination-items-range.ts",
      "declarations": [
        {
          "kind": "class",
          "description": "`kyn-pagination-items-range` Web Component.\r\n\r\nThis component is responsible for displaying the range of items being displayed\r\nin the context of pagination. It shows which items (by number) are currently visible\r\nand the total number of items.",
          "name": "PaginationItemsRange",
          "members": [
            {
              "kind": "field",
              "name": "count",
              "type": {
                "text": "number"
              },
              "default": "0",
              "description": "Total number of items.",
              "attribute": "count"
            },
            {
              "kind": "field",
              "name": "pageNumber",
              "type": {
                "text": "number"
              },
              "default": "1",
              "description": "Current page number being displayed.",
              "attribute": "pageNumber"
            },
            {
              "kind": "field",
              "name": "pageSize",
              "type": {
                "text": "number"
              },
              "default": "10",
              "description": "Number of items displayed per page.",
              "attribute": "pageSize"
            },
            {
              "kind": "field",
              "name": "itemsRangeText",
              "type": {
                "text": "string"
              },
              "privacy": "private"
            }
          ],
          "attributes": [
            {
              "name": "count",
              "type": {
                "text": "number"
              },
              "default": "0",
              "description": "Total number of items.",
              "fieldName": "count"
            },
            {
              "name": "pageNumber",
              "type": {
                "text": "number"
              },
              "default": "1",
              "description": "Current page number being displayed.",
              "fieldName": "pageNumber"
            },
            {
              "name": "pageSize",
              "type": {
                "text": "number"
              },
              "default": "10",
              "description": "Number of items displayed per page.",
              "fieldName": "pageSize"
            }
          ],
          "superclass": {
            "name": "LitElement",
            "package": "lit"
          },
          "tagName": "kyn-pagination-items-range",
          "customElement": true
        }
      ],
      "exports": [
        {
          "kind": "js",
          "name": "PaginationItemsRange",
          "declaration": {
            "name": "PaginationItemsRange",
            "module": "src/components/reusable/pagination/pagination-items-range.ts"
          }
        },
        {
          "kind": "custom-element-definition",
          "name": "kyn-pagination-items-range",
          "declaration": {
            "name": "PaginationItemsRange",
            "module": "src/components/reusable/pagination/pagination-items-range.ts"
          }
        }
      ]
    },
    {
      "kind": "javascript-module",
      "path": "src/components/reusable/pagination/pagination-navigation-buttons.ts",
      "declarations": [
        {
          "kind": "class",
          "description": "`kyn-pagination-navigation-buttons` Web Component.\r\n\r\nThis component provides navigational controls for pagination.\r\nIt includes back and next buttons, along with displaying the current page and total pages.",
          "name": "PaginationNavigationButtons",
          "members": [
            {
              "kind": "field",
              "name": "pageNumber",
              "type": {
                "text": "number"
              },
              "default": "0",
              "attribute": "pageNumber",
              "reflects": true
            },
            {
              "kind": "field",
              "name": "numberOfPages",
              "type": {
                "text": "number"
              },
              "default": "0",
              "attribute": "numberOfPages",
              "reflects": true
            },
            {
              "kind": "field",
              "name": "SMALLEST_PAGE_NUMBER",
              "type": {
                "text": "number"
              },
              "privacy": "private",
              "default": "1"
            },
            {
              "kind": "method",
              "name": "handleButtonClick",
              "privacy": "private",
              "parameters": [
                {
                  "name": "next",
                  "type": {
                    "text": "boolean"
                  },
                  "description": "If true, will move to the next page, otherwise to the previous page"
                }
              ],
              "description": "Handles the button click event, either moving to the next page or previous page"
            }
          ],
          "events": [
            {
              "name": "on-page-number-change",
              "type": {
                "text": "CustomEvent"
              },
              "description": "Dispatched when the page number is changed."
            }
          ],
          "attributes": [
            {
              "name": "pageNumber",
              "type": {
                "text": "number"
              },
              "default": "0",
              "fieldName": "pageNumber"
            },
            {
              "name": "numberOfPages",
              "type": {
                "text": "number"
              },
              "default": "0",
              "fieldName": "numberOfPages"
            }
          ],
          "superclass": {
            "name": "LitElement",
            "package": "lit"
          },
          "tagName": "kyn-pagination-navigation-buttons",
          "customElement": true
        }
      ],
      "exports": [
        {
          "kind": "js",
          "name": "PaginationNavigationButtons",
          "declaration": {
            "name": "PaginationNavigationButtons",
            "module": "src/components/reusable/pagination/pagination-navigation-buttons.ts"
          }
        },
        {
          "kind": "custom-element-definition",
          "name": "kyn-pagination-navigation-buttons",
          "declaration": {
            "name": "PaginationNavigationButtons",
            "module": "src/components/reusable/pagination/pagination-navigation-buttons.ts"
          }
        }
      ]
    },
    {
      "kind": "javascript-module",
      "path": "src/components/reusable/pagination/pagination-page-size-dropdown.ts",
      "declarations": [
        {
          "kind": "class",
          "description": "`kyn-pagination-page-size-dropdown` Web Component.\r\n\r\nThis component provides a dropdown to select the page size for pagination.\r\nIt emits events when the selected page size changes.",
          "name": "PaginationPageSizeDropdown",
          "members": [
            {
              "kind": "field",
              "name": "pageSize",
              "type": {
                "text": "number"
              },
              "default": "5",
              "description": "Current page size.",
              "attribute": "pageSize"
            },
            {
              "kind": "field",
              "name": "pageSizeLabel",
              "default": "PAGE_SIZE_LABEL",
              "description": "Label for the page size dropdown.",
              "attribute": "pageSizeLabel"
            },
            {
              "kind": "field",
              "name": "pageSizeOptions",
              "type": {
                "text": "Array<number>"
              },
              "default": "[5, 10, 20, 30, 40, 50]",
              "description": "Available options for the page size.",
              "attribute": "pageSizeOptions"
            },
            {
              "kind": "method",
              "name": "handleChange",
              "privacy": "private",
              "parameters": [
                {
                  "name": "event",
                  "type": {
                    "text": "CustomEvent"
                  },
                  "description": "The dropdown change event."
                }
              ],
              "description": "Handles the dropdown change event."
            }
          ],
          "events": [
            {
              "name": "on-page-size-change",
              "type": {
                "text": "CustomEvent"
              },
              "description": "The event fired when the page size changes."
            }
          ],
          "attributes": [
            {
              "name": "pageSize",
              "type": {
                "text": "number"
              },
              "default": "5",
              "description": "Current page size.",
              "fieldName": "pageSize"
            },
            {
              "name": "pageSizeLabel",
              "default": "PAGE_SIZE_LABEL",
              "description": "Label for the page size dropdown.",
              "resolveInitializer": {
                "module": "/src/components/reusable/pagination/constants"
              },
              "fieldName": "pageSizeLabel"
            },
            {
              "name": "pageSizeOptions",
              "type": {
                "text": "Array<number>"
              },
              "default": "[5, 10, 20, 30, 40, 50]",
              "description": "Available options for the page size.",
              "fieldName": "pageSizeOptions"
            }
          ],
          "superclass": {
            "name": "LitElement",
            "package": "lit"
          },
          "tagName": "kyn-pagination-page-size-dropdown",
          "customElement": true
        }
      ],
      "exports": [
        {
          "kind": "js",
          "name": "PaginationPageSizeDropdown",
          "declaration": {
            "name": "PaginationPageSizeDropdown",
            "module": "src/components/reusable/pagination/pagination-page-size-dropdown.ts"
          }
        },
        {
          "kind": "custom-element-definition",
          "name": "kyn-pagination-page-size-dropdown",
          "declaration": {
            "name": "PaginationPageSizeDropdown",
            "module": "src/components/reusable/pagination/pagination-page-size-dropdown.ts"
          }
        }
      ]
    },
    {
      "kind": "javascript-module",
      "path": "src/components/reusable/pagination/Pagination.ts",
      "declarations": [
        {
          "kind": "class",
          "description": "`kyn-pagination` Web Component.\r\n\r\nA component that provides pagination functionality, enabling the user to\r\nnavigate through large datasets by splitting them into discrete chunks.\r\nIntegrates with other utility components like items range display, page size dropdown,\r\nand navigation buttons.",
          "name": "Pagination",
          "members": [
            {
              "kind": "field",
              "name": "count",
              "type": {
                "text": "number"
              },
              "default": "0",
              "description": "Total number of items that need pagination.",
              "attribute": "count"
            },
            {
              "kind": "field",
              "name": "pageNumber",
              "type": {
                "text": "number"
              },
              "default": "1",
              "description": "Current active page number.",
              "attribute": "pageNumber",
              "reflects": true
            },
            {
              "kind": "field",
              "name": "pageSize",
              "type": {
                "text": "number"
              },
              "default": "5",
              "description": "Number of items displayed per page.",
              "attribute": "pageSize"
            },
            {
              "kind": "field",
              "name": "pageSizeOptions",
              "type": {
                "text": "number[]"
              },
              "default": "[5, 10, 20, 30, 40, 50, 100]",
              "description": "Available options for the page size.",
              "attribute": "pageSizeOptions"
            },
            {
              "kind": "field",
              "name": "pageSizeLabel",
              "default": "PAGE_SIZE_LABEL",
              "description": "Label for the page size dropdown.",
              "attribute": "pageSizeLabel"
            },
            {
              "kind": "field",
              "name": "hideItemsRange",
              "type": {
                "text": "boolean"
              },
              "default": "false",
              "description": "Option to hide the items range display.",
              "attribute": "hideItemsRange"
            },
            {
              "kind": "field",
              "name": "hidePageSizeDropdown",
              "type": {
                "text": "boolean"
              },
              "default": "false",
              "description": "Option to hide the page size dropdown.",
              "attribute": "hidePageSizeDropdown"
            },
            {
              "kind": "field",
              "name": "hideNavigationButtons",
              "type": {
                "text": "boolean"
              },
              "default": "false",
              "description": "Option to hide the navigation buttons.",
              "attribute": "hideNavigationButtons"
            },
            {
              "kind": "method",
              "name": "handlePageSizeChange",
              "privacy": "private",
              "parameters": [
                {
                  "name": "e",
                  "type": {
                    "text": "CustomEvent"
                  },
                  "description": "The emitted custom event with the selected page size."
                }
              ],
              "description": "Handler for the event when the page size is changed by the user.\r\nUpdates the `pageSize` and resets the `pageNumber` to 1."
            },
            {
              "kind": "method",
              "name": "handlePageNumberChange",
              "privacy": "private",
              "parameters": [
                {
                  "name": "e",
                  "type": {
                    "text": "CustomEvent"
                  },
                  "description": "The emitted custom event with the selected page number."
                }
              ],
              "description": "Handler for the event when the page number is changed by the user.\r\nUpdates the `pageNumber`."
            }
          ],
          "attributes": [
            {
              "name": "count",
              "type": {
                "text": "number"
              },
              "default": "0",
              "description": "Total number of items that need pagination.",
              "fieldName": "count"
            },
            {
              "name": "pageNumber",
              "type": {
                "text": "number"
              },
              "default": "1",
              "description": "Current active page number.",
              "fieldName": "pageNumber"
            },
            {
              "name": "pageSize",
              "type": {
                "text": "number"
              },
              "default": "5",
              "description": "Number of items displayed per page.",
              "fieldName": "pageSize"
            },
            {
              "name": "pageSizeOptions",
              "type": {
                "text": "number[]"
              },
              "default": "[5, 10, 20, 30, 40, 50, 100]",
              "description": "Available options for the page size.",
              "fieldName": "pageSizeOptions"
            },
            {
              "name": "pageSizeLabel",
              "default": "PAGE_SIZE_LABEL",
              "description": "Label for the page size dropdown.",
              "resolveInitializer": {
                "module": "/src/components/reusable/pagination/constants"
              },
              "fieldName": "pageSizeLabel"
            },
            {
              "name": "hideItemsRange",
              "type": {
                "text": "boolean"
              },
              "default": "false",
              "description": "Option to hide the items range display.",
              "fieldName": "hideItemsRange"
            },
            {
              "name": "hidePageSizeDropdown",
              "type": {
                "text": "boolean"
              },
              "default": "false",
              "description": "Option to hide the page size dropdown.",
              "fieldName": "hidePageSizeDropdown"
            },
            {
              "name": "hideNavigationButtons",
              "type": {
                "text": "boolean"
              },
              "default": "false",
              "description": "Option to hide the navigation buttons.",
              "fieldName": "hideNavigationButtons"
            }
          ],
          "superclass": {
            "name": "LitElement",
            "package": "lit"
          },
          "tagName": "kyn-pagination",
          "customElement": true
        }
      ],
      "exports": [
        {
          "kind": "js",
          "name": "Pagination",
          "declaration": {
            "name": "Pagination",
            "module": "src/components/reusable/pagination/Pagination.ts"
          }
        },
        {
          "kind": "custom-element-definition",
          "name": "kyn-pagination",
          "declaration": {
            "name": "Pagination",
            "module": "src/components/reusable/pagination/Pagination.ts"
          }
        }
      ]
    },
    {
      "kind": "javascript-module",
      "path": "src/components/reusable/radioButton/index.ts",
      "declarations": [],
      "exports": [
        {
          "kind": "js",
          "name": "RadioButton",
          "declaration": {
            "name": "RadioButton",
            "module": "./radioButton"
          }
        },
        {
          "kind": "js",
          "name": "RadioButtonGroup",
          "declaration": {
            "name": "RadioButtonGroup",
            "module": "./radioButtonGroup"
          }
        }
      ]
    },
    {
      "kind": "javascript-module",
      "path": "src/components/reusable/radioButton/radioButton.ts",
      "declarations": [
        {
          "kind": "class",
          "description": "Radio button.",
          "name": "RadioButton",
          "slots": [
            {
              "description": "Slot for label text.",
              "name": "unnamed"
            }
          ],
          "members": [
            {
              "kind": "field",
              "name": "value",
              "type": {
                "text": "string"
              },
              "default": "''",
              "description": "Radio button value.",
              "attribute": "value"
            },
            {
              "kind": "method",
              "name": "handleChange",
              "privacy": "private",
              "parameters": [
                {
                  "name": "e",
                  "type": {
                    "text": "any"
                  }
                }
              ]
            }
          ],
          "events": [
            {
              "description": "Captures the change event and emits the selected value and original event details.",
              "name": "on-radio-change"
            }
          ],
          "attributes": [
            {
              "name": "value",
              "type": {
                "text": "string"
              },
              "default": "''",
              "description": "Radio button value.",
              "fieldName": "value"
            }
          ],
          "superclass": {
            "name": "LitElement",
            "package": "lit"
          },
          "tagName": "kyn-radio-button",
          "customElement": true
        }
      ],
      "exports": [
        {
          "kind": "js",
          "name": "RadioButton",
          "declaration": {
            "name": "RadioButton",
            "module": "src/components/reusable/radioButton/radioButton.ts"
          }
        },
        {
          "kind": "custom-element-definition",
          "name": "kyn-radio-button",
          "declaration": {
            "name": "RadioButton",
            "module": "src/components/reusable/radioButton/radioButton.ts"
          }
        }
      ]
    },
    {
      "kind": "javascript-module",
      "path": "src/components/reusable/radioButton/radioButtonGroup.ts",
      "declarations": [
        {
          "kind": "class",
          "description": "Radio button group container.",
          "name": "RadioButtonGroup",
          "slots": [
            {
              "description": "Slot for individual radio buttons.",
              "name": "unnamed"
            },
            {
              "description": "Slot for label text.",
              "name": "label"
            }
          ],
          "members": [
            {
              "kind": "field",
              "name": "name",
              "type": {
                "text": "string"
              },
              "default": "''",
              "description": "Radio button input name attribute.",
              "attribute": "name"
            },
            {
              "kind": "field",
              "name": "value",
              "type": {
                "text": "string"
              },
              "default": "''",
              "description": "Radio button group selected value.",
              "attribute": "value"
            },
            {
              "kind": "field",
              "name": "required",
              "type": {
                "text": "boolean"
              },
              "default": "false",
              "description": "Makes the input required.",
              "attribute": "required"
            },
            {
              "kind": "field",
              "name": "disabled",
              "type": {
                "text": "boolean"
              },
              "default": "false",
              "description": "Radio button group disabled state.",
              "attribute": "disabled"
            },
            {
              "kind": "field",
              "name": "invalidText",
              "type": {
                "text": "string"
              },
              "default": "''",
              "description": "Radio button group invalid text.",
              "attribute": "invalidText"
            },
            {
              "kind": "method",
              "name": "_handleRadioChange",
              "privacy": "private",
              "parameters": [
                {
                  "name": "e",
                  "type": {
                    "text": "any"
                  }
                }
              ]
            },
            {
              "kind": "method",
              "name": "_handleFormdata",
              "privacy": "private",
              "parameters": [
                {
                  "name": "e",
                  "type": {
                    "text": "any"
                  }
                }
              ]
            }
          ],
          "events": [
            {
              "description": "Captures the change event and emits the selected value.",
              "name": "on-radio-group-change"
<<<<<<< HEAD
=======
            }
          ],
          "attributes": [
            {
              "name": "name",
              "type": {
                "text": "string"
              },
              "default": "''",
              "description": "Radio button input name attribute.",
              "fieldName": "name"
            },
            {
              "name": "value",
              "type": {
                "text": "string"
              },
              "default": "''",
              "description": "Radio button group selected value.",
              "fieldName": "value"
            },
            {
              "name": "required",
              "type": {
                "text": "boolean"
              },
              "default": "false",
              "description": "Makes the input required.",
              "fieldName": "required"
            },
            {
              "name": "disabled",
              "type": {
                "text": "boolean"
              },
              "default": "false",
              "description": "Radio button group disabled state.",
              "fieldName": "disabled"
            },
            {
              "name": "invalidText",
              "type": {
                "text": "string"
              },
              "default": "''",
              "description": "Radio button group invalid text.",
              "fieldName": "invalidText"
            }
          ],
          "superclass": {
            "name": "LitElement",
            "package": "lit"
          },
          "tagName": "kyn-radio-button-group",
          "customElement": true
        }
      ],
      "exports": [
        {
          "kind": "js",
          "name": "RadioButtonGroup",
          "declaration": {
            "name": "RadioButtonGroup",
            "module": "src/components/reusable/radioButton/radioButtonGroup.ts"
          }
        },
        {
          "kind": "custom-element-definition",
          "name": "kyn-radio-button-group",
          "declaration": {
            "name": "RadioButtonGroup",
            "module": "src/components/reusable/radioButton/radioButtonGroup.ts"
          }
        }
      ]
    },
    {
      "kind": "javascript-module",
      "path": "src/components/reusable/table/data-table.ts",
      "declarations": [
        {
          "kind": "class",
          "description": "`kyn-data-table` Web Component.\r\nThis component provides a table with sorting, pagination, and selection capabilities.\r\nIt is designed to be used with the `kyn-table-toolbar` and `kyn-table-container` components.",
          "name": "DataTable",
          "members": [
            {
              "kind": "field",
              "name": "rows",
              "type": {
                "text": "any[]"
              },
              "default": "[]",
              "description": "rows: Array of objects representing each row in the data table.",
              "attribute": "rows"
            },
            {
              "kind": "field",
              "name": "columns",
              "type": {
                "text": "ColumnDefinition[]"
              },
              "default": "[]",
              "description": "columns: Array of objects defining column properties such as\r\nfield name, sorting function, etc.",
              "attribute": "columns"
            },
            {
              "kind": "field",
              "name": "checkboxSelection",
              "type": {
                "text": "boolean"
              },
              "default": "false",
              "description": "checkboxSelection: Boolean indicating whether rows should be\r\nselectable using checkboxes.",
              "attribute": "checkboxSelection"
            },
            {
              "kind": "field",
              "name": "striped",
              "type": {
                "text": "boolean"
              },
              "default": "false",
              "description": "striped: Boolean indicating whether rows should have alternate\r\ncoloring.",
              "attribute": "striped"
            },
            {
              "kind": "field",
              "name": "selectedRows",
              "default": "new Set<number>()",
              "description": "selectedRows: Set of row ids that are currently selected.",
              "attribute": "selectedRows"
            },
            {
              "kind": "field",
              "name": "stickyHeader",
              "type": {
                "text": "boolean"
              },
              "default": "false",
              "description": "stickyHeader: Boolean indicating whether the table header\r\nshould be sticky.",
              "attribute": "stickyHeader"
            },
            {
              "kind": "field",
              "name": "dense",
              "type": {
                "text": "boolean"
              },
              "default": "false",
              "description": "dense: Boolean indicating whether the table should be displayed\r\nin dense mode.",
              "attribute": "dense"
            },
            {
              "kind": "field",
              "name": "paginationModel",
              "type": {
                "text": "object"
              },
              "default": "{\r\n    count: 0,\r\n    pageSize: 5,\r\n    pageNumber: 0,\r\n    pageSizeOptions: [5, 10],\r\n  }",
              "description": "paginationModel: Object holding pagination information such as\r\ncurrent page, page size, etc.",
              "attribute": "paginationModel"
            },
            {
              "kind": "field",
              "name": "hideItemsRange",
              "type": {
                "text": "boolean"
              },
              "default": "false",
              "description": "Option to hide the items range display.",
              "attribute": "hideItemsRange"
            },
            {
              "kind": "field",
              "name": "hidePageSizeDropdown",
              "type": {
                "text": "boolean"
              },
              "default": "false",
              "description": "Option to hide the page size dropdown.",
              "attribute": "hidePageSizeDropdown"
            },
            {
              "kind": "field",
              "name": "hideNavigationButtons",
              "type": {
                "text": "boolean"
              },
              "default": "false",
              "description": "Option to hide the navigation buttons.",
              "attribute": "hideNavigationButtons"
            },
            {
              "kind": "field",
              "name": "fixedLayout",
              "type": {
                "text": "boolean"
              },
              "default": "false",
              "description": "Determines if the table layout is fixed (true) or auto (false).",
              "attribute": "fixedLayout"
            },
            {
              "kind": "method",
              "name": "updateHeaderCheckbox",
              "description": "Updates the state of the header checkbox based on the number of\r\nselected rows."
            },
            {
              "kind": "method",
              "name": "handleRowSelectionChange",
              "parameters": [
                {
                  "name": "rowId",
                  "type": {
                    "text": "number"
                  }
                },
                {
                  "name": "isChecked",
                  "type": {
                    "text": "boolean"
                  }
                }
              ],
              "description": "Handles the change of selection state for a specific row."
            },
            {
              "kind": "method",
              "name": "toggleSelectionAll",
              "description": "Toggles the selection state of all rows in the table."
            },
            {
              "kind": "method",
              "name": "onPageSizeChange",
              "parameters": [
                {
                  "name": "event",
                  "type": {
                    "text": "CustomEvent"
                  }
                }
              ],
              "description": "Handles the change of page size in pagination."
            },
            {
              "kind": "method",
              "name": "onPageNumberChange",
              "parameters": [
                {
                  "name": "event",
                  "type": {
                    "text": "CustomEvent"
                  }
                }
              ],
              "description": "Handles the change of page number in pagination."
>>>>>>> fc0dedc5
            }
          ],
          "events": [
            {
<<<<<<< HEAD
              "name": "name",
=======
              "name": "on-selected-rows-changed",
>>>>>>> fc0dedc5
              "type": {
                "text": "CustomEvent"
              },
<<<<<<< HEAD
              "default": "''",
              "description": "Radio button input name attribute.",
              "fieldName": "name"
=======
              "description": "Dispatched when the selected rows change."
>>>>>>> fc0dedc5
            },
            {
              "name": "on-page-changed",
              "type": {
                "text": "CustomEvent"
              },
<<<<<<< HEAD
              "default": "''",
              "description": "Radio button group selected value.",
              "fieldName": "value"
            },
            {
              "name": "required",
=======
              "description": "Dispatched when the page number or page size changes."
            },
            {
              "description": "Dispatched when the sort order changes.",
              "name": "on-sort-changed"
            }
          ],
          "attributes": [
            {
              "name": "rows",
              "type": {
                "text": "any[]"
              },
              "default": "[]",
              "description": "rows: Array of objects representing each row in the data table.",
              "fieldName": "rows"
            },
            {
              "name": "columns",
              "type": {
                "text": "ColumnDefinition[]"
              },
              "default": "[]",
              "description": "columns: Array of objects defining column properties such as\r\nfield name, sorting function, etc.",
              "fieldName": "columns"
            },
            {
              "name": "checkboxSelection",
>>>>>>> fc0dedc5
              "type": {
                "text": "boolean"
              },
              "default": "false",
              "description": "checkboxSelection: Boolean indicating whether rows should be\r\nselectable using checkboxes.",
              "fieldName": "checkboxSelection"
            },
            {
              "name": "striped",
              "type": {
                "text": "boolean"
              },
              "default": "false",
<<<<<<< HEAD
              "description": "Radio button group disabled state.",
              "fieldName": "disabled"
=======
              "description": "striped: Boolean indicating whether rows should have alternate\r\ncoloring.",
              "fieldName": "striped"
>>>>>>> fc0dedc5
            },
            {
              "name": "selectedRows",
              "default": "new Set<number>()",
              "description": "selectedRows: Set of row ids that are currently selected.",
              "fieldName": "selectedRows"
            },
            {
              "name": "stickyHeader",
              "type": {
                "text": "boolean"
              },
<<<<<<< HEAD
              "default": "''",
              "description": "Radio button group invalid text.",
              "fieldName": "invalidText"
=======
              "default": "false",
              "description": "stickyHeader: Boolean indicating whether the table header\r\nshould be sticky.",
              "fieldName": "stickyHeader"
            },
            {
              "name": "dense",
              "type": {
                "text": "boolean"
              },
              "default": "false",
              "description": "dense: Boolean indicating whether the table should be displayed\r\nin dense mode.",
              "fieldName": "dense"
            },
            {
              "name": "paginationModel",
              "type": {
                "text": "object"
              },
              "default": "{\r\n    count: 0,\r\n    pageSize: 5,\r\n    pageNumber: 0,\r\n    pageSizeOptions: [5, 10],\r\n  }",
              "description": "paginationModel: Object holding pagination information such as\r\ncurrent page, page size, etc.",
              "fieldName": "paginationModel"
            },
            {
              "name": "hideItemsRange",
              "type": {
                "text": "boolean"
              },
              "default": "false",
              "description": "Option to hide the items range display.",
              "fieldName": "hideItemsRange"
            },
            {
              "name": "hidePageSizeDropdown",
              "type": {
                "text": "boolean"
              },
              "default": "false",
              "description": "Option to hide the page size dropdown.",
              "fieldName": "hidePageSizeDropdown"
            },
            {
              "name": "hideNavigationButtons",
              "type": {
                "text": "boolean"
              },
              "default": "false",
              "description": "Option to hide the navigation buttons.",
              "fieldName": "hideNavigationButtons"
            },
            {
              "name": "fixedLayout",
              "type": {
                "text": "boolean"
              },
              "default": "false",
              "description": "Determines if the table layout is fixed (true) or auto (false).",
              "fieldName": "fixedLayout"
>>>>>>> fc0dedc5
            }
          ],
          "superclass": {
            "name": "LitElement",
            "package": "lit"
          },
<<<<<<< HEAD
          "tagName": "kyn-radio-button-group",
=======
          "tagName": "kyn-data-table",
>>>>>>> fc0dedc5
          "customElement": true
        }
      ],
      "exports": [
        {
          "kind": "js",
<<<<<<< HEAD
          "name": "RadioButtonGroup",
          "declaration": {
            "name": "RadioButtonGroup",
            "module": "src/components/reusable/radioButton/radioButtonGroup.ts"
=======
          "name": "DataTable",
          "declaration": {
            "name": "DataTable",
            "module": "src/components/reusable/table/data-table.ts"
>>>>>>> fc0dedc5
          }
        },
        {
          "kind": "custom-element-definition",
<<<<<<< HEAD
          "name": "kyn-radio-button-group",
          "declaration": {
            "name": "RadioButtonGroup",
            "module": "src/components/reusable/radioButton/radioButtonGroup.ts"
=======
          "name": "kyn-data-table",
          "declaration": {
            "name": "DataTable",
            "module": "src/components/reusable/table/data-table.ts"
>>>>>>> fc0dedc5
          }
        }
      ]
    },
    {
      "kind": "javascript-module",
      "path": "src/components/reusable/table/defs.ts",
      "declarations": [],
      "exports": []
    },
    {
      "kind": "javascript-module",
      "path": "src/components/reusable/table/index.ts",
      "declarations": [],
      "exports": [
        {
          "kind": "js",
          "name": "Table",
          "declaration": {
            "name": "Table",
            "module": "./Table"
          }
        },
        {
          "kind": "js",
          "name": "TableCell",
          "declaration": {
            "name": "TableCell",
            "module": "./table-cell"
          }
        },
        {
          "kind": "js",
          "name": "TableRow",
          "declaration": {
            "name": "TableRow",
            "module": "./table-row"
          }
        },
        {
          "kind": "js",
          "name": "TableBody",
          "declaration": {
            "name": "TableBody",
            "module": "./table-body"
          }
        },
        {
          "kind": "js",
          "name": "TableHead",
          "declaration": {
            "name": "TableHead",
            "module": "./table-head"
          }
        },
        {
          "kind": "js",
          "name": "TableHeader",
          "declaration": {
            "name": "TableHeader",
            "module": "./table-header"
          }
        },
        {
          "kind": "js",
          "name": "TableFooter",
          "declaration": {
            "name": "TableFooter",
            "module": "./table-footer"
          }
        },
        {
          "kind": "js",
          "name": "TableToolbar",
          "declaration": {
            "name": "TableToolbar",
            "module": "./table-toolbar"
          }
        },
        {
          "kind": "js",
          "name": "TableContainer",
          "declaration": {
            "name": "TableContainer",
            "module": "./table-container"
          }
        },
        {
          "kind": "js",
          "name": "Pagination",
          "declaration": {
            "name": "Pagination",
            "module": "../pagination"
          }
        }
      ]
    },
    {
      "kind": "javascript-module",
      "path": "src/components/reusable/table/table-body.ts",
      "declarations": [
        {
          "kind": "class",
          "description": "`kyn-tbody` Web Component.\r\n\r\nRepresents the body section of Shidoka's design system tables. Designed to provide\r\na consistent look and feel, and can offer striped rows for enhanced readability.",
          "name": "TableBody",
          "slots": [
            {
<<<<<<< HEAD
              "kind": "field",
              "name": "checkboxSelection",
              "type": {
                "text": "boolean"
              },
              "default": "false",
              "description": "checkboxSelection: Boolean indicating whether rows should be\r\nselectable using checkboxes.",
              "attribute": "checkboxSelection"
            },
            {
              "kind": "field",
              "name": "striped",
              "type": {
                "text": "boolean"
              },
              "default": "false",
              "description": "striped: Boolean indicating whether rows should have alternate\r\ncoloring.",
              "attribute": "striped"
            },
            {
              "kind": "field",
              "name": "selectedRows",
              "default": "new Set<number>()",
              "description": "selectedRows: Set of row ids that are currently selected.",
              "attribute": "selectedRows"
            },
            {
              "kind": "field",
              "name": "stickyHeader",
              "type": {
                "text": "boolean"
              },
              "default": "false",
              "description": "stickyHeader: Boolean indicating whether the table header\r\nshould be sticky.",
              "attribute": "stickyHeader"
            },
            {
              "kind": "field",
              "name": "dense",
              "type": {
                "text": "boolean"
              },
              "default": "false",
              "description": "dense: Boolean indicating whether the table should be displayed\r\nin dense mode.",
              "attribute": "dense"
            },
            {
              "kind": "field",
              "name": "paginationModel",
              "type": {
                "text": "object"
              },
              "default": "{\r\n    count: 0,\r\n    pageSize: 5,\r\n    pageNumber: 0,\r\n    pageSizeOptions: [5, 10],\r\n  }",
              "description": "paginationModel: Object holding pagination information such as\r\ncurrent page, page size, etc.",
              "attribute": "paginationModel"
            },
            {
              "kind": "field",
              "name": "hideItemsRange",
              "type": {
                "text": "boolean"
              },
              "default": "false",
              "description": "Option to hide the items range display.",
              "attribute": "hideItemsRange"
            },
            {
              "kind": "field",
              "name": "hidePageSizeDropdown",
              "type": {
                "text": "boolean"
              },
              "default": "false",
              "description": "Option to hide the page size dropdown.",
              "attribute": "hidePageSizeDropdown"
            },
            {
              "kind": "field",
              "name": "hideNavigationButtons",
              "type": {
                "text": "boolean"
              },
              "default": "false",
              "description": "Option to hide the navigation buttons.",
              "attribute": "hideNavigationButtons"
            },
            {
              "kind": "field",
              "name": "fixedLayout",
              "type": {
                "text": "boolean"
              },
              "default": "false",
              "description": "Determines if the table layout is fixed (true) or auto (false).",
              "attribute": "fixedLayout"
            },
            {
              "kind": "method",
              "name": "updateHeaderCheckbox",
              "description": "Updates the state of the header checkbox based on the number of\r\nselected rows."
            },
            {
              "kind": "method",
              "name": "handleRowSelectionChange",
              "parameters": [
                {
                  "name": "rowId",
                  "type": {
                    "text": "number"
                  }
                },
                {
                  "name": "isChecked",
                  "type": {
                    "text": "boolean"
                  }
                }
              ],
              "description": "Handles the change of selection state for a specific row."
            },
            {
              "kind": "method",
              "name": "toggleSelectionAll",
              "description": "Toggles the selection state of all rows in the table."
            },
            {
              "kind": "method",
              "name": "onPageSizeChange",
              "parameters": [
                {
                  "name": "event",
                  "type": {
                    "text": "CustomEvent"
                  }
                }
              ],
              "description": "Handles the change of page size in pagination."
            },
            {
              "kind": "method",
              "name": "onPageNumberChange",
              "parameters": [
                {
                  "name": "event",
                  "type": {
                    "text": "CustomEvent"
                  }
                }
              ],
              "description": "Handles the change of page number in pagination."
            }
          ],
          "events": [
            {
              "name": "on-selected-rows-changed",
              "type": {
                "text": "CustomEvent"
              },
              "description": "Dispatched when the selected rows change."
            },
            {
              "name": "on-page-changed",
              "type": {
                "text": "CustomEvent"
              },
              "description": "Dispatched when the page number or page size changes."
            },
            {
              "description": "Dispatched when the sort order changes.",
              "name": "on-sort-changed"
            }
          ],
          "attributes": [
            {
              "name": "rows",
              "type": {
                "text": "any[]"
              },
              "default": "[]",
              "description": "rows: Array of objects representing each row in the data table.",
              "fieldName": "rows"
            },
            {
              "name": "columns",
              "type": {
                "text": "ColumnDefinition[]"
              },
              "default": "[]",
              "description": "columns: Array of objects defining column properties such as\r\nfield name, sorting function, etc.",
              "fieldName": "columns"
            },
            {
              "name": "checkboxSelection",
              "type": {
                "text": "boolean"
              },
              "default": "false",
              "description": "checkboxSelection: Boolean indicating whether rows should be\r\nselectable using checkboxes.",
              "fieldName": "checkboxSelection"
            },
=======
              "description": "The content slot for adding rows (`<kyn-tr>`) within the table body.",
              "name": "unnamed"
            }
          ],
          "members": [
>>>>>>> fc0dedc5
            {
              "name": "striped",
              "type": {
                "text": "boolean"
              },
              "default": "false",
<<<<<<< HEAD
              "description": "striped: Boolean indicating whether rows should have alternate\r\ncoloring.",
              "fieldName": "striped"
            },
            {
              "name": "selectedRows",
              "default": "new Set<number>()",
              "description": "selectedRows: Set of row ids that are currently selected.",
              "fieldName": "selectedRows"
            },
            {
              "name": "stickyHeader",
=======
              "description": "Determines if the rows in the table body should be striped.",
              "attribute": "striped",
              "reflects": true
            }
          ],
          "attributes": [
            {
              "name": "striped",
>>>>>>> fc0dedc5
              "type": {
                "text": "boolean"
              },
              "default": "false",
<<<<<<< HEAD
              "description": "stickyHeader: Boolean indicating whether the table header\r\nshould be sticky.",
              "fieldName": "stickyHeader"
            },
            {
=======
              "description": "Determines if the rows in the table body should be striped.",
              "fieldName": "striped"
            }
          ],
          "superclass": {
            "name": "LitElement",
            "package": "lit"
          },
          "tagName": "kyn-tbody",
          "customElement": true
        }
      ],
      "exports": [
        {
          "kind": "js",
          "name": "TableBody",
          "declaration": {
            "name": "TableBody",
            "module": "src/components/reusable/table/table-body.ts"
          }
        },
        {
          "kind": "custom-element-definition",
          "name": "kyn-tbody",
          "declaration": {
            "name": "TableBody",
            "module": "src/components/reusable/table/table-body.ts"
          }
        }
      ]
    },
    {
      "kind": "javascript-module",
      "path": "src/components/reusable/table/table-cell.ts",
      "declarations": [
        {
          "kind": "class",
          "description": "`kyn-td` Web Component.\r\n\r\nRepresents a table cell (data cell) within Shidoka's design system tables.\r\nAllows customization of alignment and can reflect the sort direction when\r\nused within sortable columns.",
          "name": "TableCell",
          "slots": [
            {
              "description": "The content slot for adding table data inside the cell.",
              "name": "unnamed"
            }
          ],
          "members": [
            {
              "kind": "field",
>>>>>>> fc0dedc5
              "name": "dense",
              "type": {
                "text": "boolean"
              },
              "default": "false",
<<<<<<< HEAD
              "description": "dense: Boolean indicating whether the table should be displayed\r\nin dense mode.",
              "fieldName": "dense"
            },
            {
              "name": "paginationModel",
=======
              "attribute": "dense"
            },
            {
              "kind": "field",
              "name": "align",
>>>>>>> fc0dedc5
              "type": {
                "text": "TABLE_CELL_ALIGN"
              },
<<<<<<< HEAD
              "default": "{\r\n    count: 0,\r\n    pageSize: 5,\r\n    pageNumber: 0,\r\n    pageSizeOptions: [5, 10],\r\n  }",
              "description": "paginationModel: Object holding pagination information such as\r\ncurrent page, page size, etc.",
              "fieldName": "paginationModel"
            },
            {
              "name": "hideItemsRange",
=======
              "description": "Determines the text alignment of the table cell's content.",
              "attribute": "align",
              "reflects": true
            },
            {
              "kind": "field",
              "name": "sortDirection",
>>>>>>> fc0dedc5
              "type": {
                "text": "SORT_DIRECTION"
              },
<<<<<<< HEAD
              "default": "false",
              "description": "Option to hide the items range display.",
              "fieldName": "hideItemsRange"
            },
            {
              "name": "hidePageSizeDropdown",
=======
              "description": "Reflects the sort direction when used within sortable columns.",
              "attribute": "sortDirection"
            },
            {
              "kind": "field",
              "name": "width",
>>>>>>> fc0dedc5
              "type": {
                "text": "string"
              },
<<<<<<< HEAD
              "default": "false",
              "description": "Option to hide the page size dropdown.",
              "fieldName": "hidePageSizeDropdown"
            },
            {
              "name": "hideNavigationButtons",
=======
              "default": "''",
              "description": "Sets a fixed width for the cell.\r\nAccepts standard CSS width values (e.g., '150px', '50%').",
              "attribute": "width"
            },
            {
              "kind": "field",
              "name": "maxWidth",
>>>>>>> fc0dedc5
              "type": {
                "text": "string"
              },
<<<<<<< HEAD
              "default": "false",
              "description": "Option to hide the navigation buttons.",
              "fieldName": "hideNavigationButtons"
            },
            {
              "name": "fixedLayout",
=======
              "default": "''",
              "description": "Sets a maximum width for the cell; contents exceeding this limit will be truncated with ellipsis.\r\nAccepts standard CSS width values (e.g., '150px', '50%').",
              "attribute": "maxWidth"
            },
            {
              "kind": "field",
              "name": "ellipsis",
>>>>>>> fc0dedc5
              "type": {
                "text": "boolean"
              },
              "default": "false",
<<<<<<< HEAD
              "description": "Determines if the table layout is fixed (true) or auto (false).",
              "fieldName": "fixedLayout"
            }
          ],
          "superclass": {
            "name": "LitElement",
            "package": "lit"
          },
          "tagName": "kyn-data-table",
          "customElement": true
        }
      ],
      "exports": [
        {
          "kind": "js",
          "name": "DataTable",
          "declaration": {
            "name": "DataTable",
            "module": "src/components/reusable/table/data-table.ts"
          }
        },
        {
          "kind": "custom-element-definition",
          "name": "kyn-data-table",
          "declaration": {
            "name": "DataTable",
            "module": "src/components/reusable/table/data-table.ts"
          }
        }
      ]
    },
    {
      "kind": "javascript-module",
      "path": "src/components/reusable/table/defs.ts",
      "declarations": [],
      "exports": []
    },
    {
      "kind": "javascript-module",
      "path": "src/components/reusable/table/index.ts",
      "declarations": [],
      "exports": [
        {
          "kind": "js",
          "name": "Table",
          "declaration": {
            "name": "Table",
            "module": "./Table"
          }
        },
        {
          "kind": "js",
          "name": "TableCell",
          "declaration": {
            "name": "TableCell",
            "module": "./table-cell"
          }
        },
        {
          "kind": "js",
          "name": "TableRow",
          "declaration": {
            "name": "TableRow",
            "module": "./table-row"
          }
        },
        {
          "kind": "js",
          "name": "TableBody",
          "declaration": {
            "name": "TableBody",
            "module": "./table-body"
          }
        },
        {
          "kind": "js",
          "name": "TableHead",
          "declaration": {
            "name": "TableHead",
            "module": "./table-head"
          }
        },
        {
          "kind": "js",
          "name": "TableHeader",
          "declaration": {
            "name": "TableHeader",
            "module": "./table-header"
          }
        },
        {
          "kind": "js",
          "name": "TableFooter",
          "declaration": {
            "name": "TableFooter",
            "module": "./table-footer"
          }
        },
        {
          "kind": "js",
          "name": "TableToolbar",
          "declaration": {
            "name": "TableToolbar",
            "module": "./table-toolbar"
          }
        },
        {
          "kind": "js",
          "name": "TableContainer",
          "declaration": {
            "name": "TableContainer",
            "module": "./table-container"
          }
        },
        {
          "kind": "js",
          "name": "Pagination",
          "declaration": {
            "name": "Pagination",
            "module": "../pagination"
          }
        }
      ]
    },
    {
      "kind": "javascript-module",
      "path": "src/components/reusable/table/table-body.ts",
      "declarations": [
        {
          "kind": "class",
          "description": "`kyn-tbody` Web Component.\r\n\r\nRepresents the body section of Shidoka's design system tables. Designed to provide\r\na consistent look and feel, and can offer striped rows for enhanced readability.",
          "name": "TableBody",
          "slots": [
            {
              "description": "The content slot for adding rows (`<kyn-tr>`) within the table body.",
              "name": "unnamed"
            }
          ],
          "members": [
            {
              "kind": "field",
              "name": "striped",
              "type": {
                "text": "boolean"
              },
              "default": "false",
              "description": "Determines if the rows in the table body should be striped.",
              "attribute": "striped",
              "reflects": true
            }
          ],
          "attributes": [
            {
              "name": "striped",
              "type": {
                "text": "boolean"
              },
              "default": "false",
              "description": "Determines if the rows in the table body should be striped.",
              "fieldName": "striped"
            }
          ],
          "superclass": {
            "name": "LitElement",
            "package": "lit"
          },
          "tagName": "kyn-tbody",
          "customElement": true
        }
      ],
      "exports": [
        {
          "kind": "js",
          "name": "TableBody",
          "declaration": {
            "name": "TableBody",
            "module": "src/components/reusable/table/table-body.ts"
          }
        },
        {
          "kind": "custom-element-definition",
          "name": "kyn-tbody",
          "declaration": {
            "name": "TableBody",
            "module": "src/components/reusable/table/table-body.ts"
          }
        }
      ]
    },
    {
      "kind": "javascript-module",
      "path": "src/components/reusable/table/table-cell.ts",
      "declarations": [
        {
          "kind": "class",
          "description": "`kyn-td` Web Component.\r\n\r\nRepresents a table cell (data cell) within Shidoka's design system tables.\r\nAllows customization of alignment and can reflect the sort direction when\r\nused within sortable columns.",
          "name": "TableCell",
          "slots": [
            {
              "description": "The content slot for adding table data inside the cell.",
              "name": "unnamed"
            }
          ],
          "members": [
            {
              "kind": "field",
              "name": "dense",
              "type": {
                "text": "boolean"
              },
              "default": "false",
              "attribute": "dense"
            },
            {
              "kind": "field",
              "name": "align",
              "type": {
                "text": "TABLE_CELL_ALIGN"
              },
              "description": "Determines the text alignment of the table cell's content.",
              "attribute": "align",
              "reflects": true
            },
            {
              "kind": "field",
              "name": "sortDirection",
              "type": {
                "text": "SORT_DIRECTION"
              },
              "description": "Reflects the sort direction when used within sortable columns.",
              "attribute": "sortDirection"
            },
            {
              "kind": "field",
              "name": "width",
              "type": {
                "text": "string"
              },
              "default": "''",
              "description": "Sets a fixed width for the cell.\r\nAccepts standard CSS width values (e.g., '150px', '50%').",
              "attribute": "width"
            },
            {
              "kind": "field",
              "name": "maxWidth",
              "type": {
                "text": "string"
              },
              "default": "''",
              "description": "Sets a maximum width for the cell; contents exceeding this limit will be truncated with ellipsis.\r\nAccepts standard CSS width values (e.g., '150px', '50%').",
              "attribute": "maxWidth"
            },
            {
              "kind": "field",
              "name": "ellipsis",
              "type": {
                "text": "boolean"
              },
              "default": "false",
=======
>>>>>>> fc0dedc5
              "description": "Truncates the cell's contents with ellipsis.",
              "attribute": "ellipsis"
            }
          ],
          "attributes": [
            {
              "name": "dense",
              "type": {
                "text": "boolean"
              },
              "default": "false",
              "fieldName": "dense"
            },
            {
              "name": "align",
              "type": {
                "text": "TABLE_CELL_ALIGN"
              },
              "description": "Determines the text alignment of the table cell's content.",
              "fieldName": "align"
            },
            {
              "name": "sortDirection",
              "type": {
                "text": "SORT_DIRECTION"
              },
              "description": "Reflects the sort direction when used within sortable columns.",
              "fieldName": "sortDirection"
            },
            {
              "name": "width",
              "type": {
                "text": "string"
              },
              "default": "''",
              "description": "Sets a fixed width for the cell.\r\nAccepts standard CSS width values (e.g., '150px', '50%').",
              "fieldName": "width"
            },
            {
              "name": "maxWidth",
              "type": {
                "text": "string"
              },
              "default": "''",
              "description": "Sets a maximum width for the cell; contents exceeding this limit will be truncated with ellipsis.\r\nAccepts standard CSS width values (e.g., '150px', '50%').",
              "fieldName": "maxWidth"
            },
            {
              "name": "ellipsis",
              "type": {
                "text": "boolean"
              },
              "default": "false",
              "description": "Truncates the cell's contents with ellipsis.",
              "fieldName": "ellipsis"
            }
          ],
          "superclass": {
            "name": "LitElement",
            "package": "lit"
          },
          "tagName": "kyn-td",
          "customElement": true
        }
      ],
      "exports": [
        {
          "kind": "js",
          "name": "TableCell",
          "declaration": {
            "name": "TableCell",
            "module": "src/components/reusable/table/table-cell.ts"
          }
        },
        {
          "kind": "custom-element-definition",
          "name": "kyn-td",
          "declaration": {
            "name": "TableCell",
            "module": "src/components/reusable/table/table-cell.ts"
          }
        }
      ]
    },
    {
      "kind": "javascript-module",
      "path": "src/components/reusable/table/table-container.ts",
      "declarations": [
        {
          "kind": "class",
          "description": "`kyn-table-container` Web Component.\r\n\r\nProvides a container for Shidoka's design system tables. It's designed to encapsulate\r\nand apply styles uniformly across the table elements.",
          "name": "TableContainer",
          "slots": [
            {
              "description": "The content slot for adding table and related elements.",
              "name": "unnamed"
            }
          ],
          "members": [],
          "superclass": {
            "name": "LitElement",
            "package": "lit"
          },
          "tagName": "kyn-table-container",
          "customElement": true
        }
      ],
      "exports": [
        {
          "kind": "js",
          "name": "TableContainer",
          "declaration": {
            "name": "TableContainer",
            "module": "src/components/reusable/table/table-container.ts"
          }
        },
        {
          "kind": "custom-element-definition",
          "name": "kyn-table-container",
          "declaration": {
            "name": "TableContainer",
            "module": "src/components/reusable/table/table-container.ts"
          }
        }
      ]
    },
    {
      "kind": "javascript-module",
      "path": "src/components/reusable/table/table-footer.ts",
      "declarations": [
        {
          "kind": "class",
          "description": "`kyn-tfoot` Web Component.\r\n\r\nRepresents a custom table footer (`<tfoot>`) for Shidoka's design system tables.\r\nDesigned to contain and style table footer rows (`<tr>`) and footer cells (`<td>`).",
          "name": "TableFooter",
          "slots": [
            {
              "description": "The content slot for adding table footer rows.",
              "name": ""
            }
          ],
          "members": [],
          "superclass": {
            "name": "LitElement",
            "package": "lit"
          },
          "tagName": "kyn-tfoot",
          "customElement": true
        }
      ],
      "exports": [
        {
          "kind": "js",
          "name": "TableFooter",
          "declaration": {
            "name": "TableFooter",
            "module": "src/components/reusable/table/table-footer.ts"
          }
        },
        {
          "kind": "custom-element-definition",
          "name": "kyn-tfoot",
          "declaration": {
            "name": "TableFooter",
            "module": "src/components/reusable/table/table-footer.ts"
          }
        }
      ]
    },
    {
      "kind": "javascript-module",
      "path": "src/components/reusable/table/table-head.ts",
      "declarations": [
        {
          "kind": "class",
          "description": "`kyn-thead` Web Component.\r\n\r\nRepresents a custom table head (`<thead>`) for Shidoka's design system tables.\r\nDesigned to contain and style table header rows (`<tr>`) and header cells (`<th>`).",
          "name": "TableHead",
          "slots": [
            {
              "description": "The content slot for adding table header rows (`<kyn-tr>`).",
              "name": "unnamed"
            }
          ],
          "members": [
            {
              "kind": "field",
              "name": "stickyHeader",
              "type": {
                "text": "boolean"
              },
              "default": "false",
              "attribute": "stickyHeader"
            },
            {
              "kind": "method",
              "name": "handleChildSort",
              "privacy": "private",
              "parameters": [
                {
                  "name": "e",
                  "type": {
                    "text": "CustomEvent"
                  }
                }
              ]
            }
          ],
          "attributes": [
            {
              "name": "stickyHeader",
              "type": {
                "text": "boolean"
              },
              "default": "false",
              "fieldName": "stickyHeader"
            }
          ],
          "superclass": {
            "name": "LitElement",
            "package": "lit"
          },
          "tagName": "kyn-thead",
          "customElement": true
        }
      ],
      "exports": [
        {
          "kind": "js",
          "name": "TableHead",
          "declaration": {
            "name": "TableHead",
            "module": "src/components/reusable/table/table-head.ts"
          }
        },
        {
          "kind": "custom-element-definition",
          "name": "kyn-thead",
          "declaration": {
            "name": "TableHead",
            "module": "src/components/reusable/table/table-head.ts"
          }
        }
      ]
    },
    {
      "kind": "javascript-module",
      "path": "src/components/reusable/table/table-header.ts",
      "declarations": [
        {
          "kind": "class",
          "description": "`kyn-th` Web Component.\r\n\r\nRepresents a custom table header cell (`<th>`) for Shidoka's design system tables.\r\nProvides sorting functionality when enabled and allows alignment customization.",
          "name": "TableHeader",
          "slots": [
            {
              "description": "The content slot for adding header text or content.",
              "name": "unnamed"
            }
          ],
          "members": [
            {
              "kind": "field",
              "name": "dense",
              "type": {
                "text": "boolean"
              },
              "default": "false",
              "attribute": "dense"
            },
            {
              "kind": "field",
              "name": "align",
              "type": {
                "text": "TABLE_CELL_ALIGN"
              },
              "description": "Specifies the alignment of the content within the table header.\r\nOptions: 'left', 'center', 'right'",
              "attribute": "align",
              "reflects": true
            },
            {
              "kind": "field",
              "name": "sortable",
              "type": {
                "text": "boolean"
              },
              "default": "false",
              "description": "Specifies if the column is sortable.\r\nIf set to true, an arrow icon will be displayed unpon hover,\r\nallowing the user to toggle sort directions.",
              "attribute": "sortable",
              "reflects": true
            },
            {
              "kind": "field",
              "name": "sortDirection",
              "type": {
                "text": "SORT_DIRECTION"
              },
              "description": "Specifies the direction of sorting applied to the column.",
              "attribute": "sortDirection",
              "reflects": true
            },
            {
              "kind": "field",
              "name": "headerLabel",
              "type": {
                "text": "string"
              },
              "default": "''",
              "description": "The textual content associated with this component.\r\nRepresents the primary content or label that will be displayed.",
              "attribute": "headerLabel"
            },
            {
              "kind": "field",
              "name": "sortKey",
              "type": {
                "text": "string"
              },
              "default": "''",
              "description": "The unique identifier representing this column header.\r\nUsed to distinguish between different sortable columns and\r\nto ensure that only one column is sorted at a time.",
              "attribute": "sortKey"
            },
            {
              "kind": "field",
              "name": "visiblyHidden",
              "type": {
                "text": "boolean"
              },
              "default": "false",
              "description": "Determines whether the content should be hidden from visual view but remain accessible\r\nto screen readers for accessibility purposes. When set to `true`, the content\r\nwill not be visibly shown, but its content can still be read by screen readers.\r\nThis is especially useful for providing additional context or information to\r\nassistive technologies without cluttering the visual UI.",
              "attribute": "visiblyHidden"
            },
            {
              "kind": "method",
              "name": "resetSort",
              "description": "Resets the sorting direction of the component to its default state.\r\nUseful for initializing or clearing any applied sorting on the element."
            },
            {
              "kind": "method",
              "name": "toggleSortDirection",
              "privacy": "private",
              "description": "Toggles the sort direction between ascending, descending, and default states.\r\nIt also dispatches an event to notify parent components of the sorting change."
            },
            {
              "kind": "method",
              "name": "getTextContent"
            }
          ],
          "events": [
            {
              "name": "on-sort-changed",
              "type": {
                "text": "CustomEvent"
              },
              "description": "Dispatched when the sort direction is changed."
            }
          ],
          "attributes": [
            {
              "name": "dense",
              "type": {
                "text": "boolean"
              },
              "default": "false",
              "fieldName": "dense"
            },
            {
              "name": "align",
              "type": {
                "text": "TABLE_CELL_ALIGN"
              },
              "description": "Specifies the alignment of the content within the table header.\r\nOptions: 'left', 'center', 'right'",
              "fieldName": "align"
            },
            {
              "name": "sortable",
              "type": {
                "text": "boolean"
              },
              "default": "false",
              "description": "Specifies if the column is sortable.\r\nIf set to true, an arrow icon will be displayed unpon hover,\r\nallowing the user to toggle sort directions.",
              "fieldName": "sortable"
            },
            {
              "name": "sortDirection",
              "type": {
                "text": "SORT_DIRECTION"
              },
              "description": "Specifies the direction of sorting applied to the column.",
              "fieldName": "sortDirection"
            },
            {
              "name": "headerLabel",
<<<<<<< HEAD
              "type": {
                "text": "string"
              },
              "default": "''",
              "description": "The textual content associated with this component.\r\nRepresents the primary content or label that will be displayed.",
              "fieldName": "headerLabel"
            },
            {
              "name": "sortKey",
              "type": {
                "text": "string"
              },
              "default": "''",
              "description": "The unique identifier representing this column header.\r\nUsed to distinguish between different sortable columns and\r\nto ensure that only one column is sorted at a time.",
              "fieldName": "sortKey"
            },
            {
              "name": "visiblyHidden",
              "type": {
                "text": "boolean"
              },
              "default": "false",
              "description": "Determines whether the content should be hidden from visual view but remain accessible\r\nto screen readers for accessibility purposes. When set to `true`, the content\r\nwill not be visibly shown, but its content can still be read by screen readers.\r\nThis is especially useful for providing additional context or information to\r\nassistive technologies without cluttering the visual UI.",
              "fieldName": "visiblyHidden"
            }
          ],
          "superclass": {
            "name": "LitElement",
            "package": "lit"
          },
          "tagName": "kyn-th",
          "customElement": true
        }
      ],
      "exports": [
        {
          "kind": "js",
          "name": "TableHeader",
          "declaration": {
            "name": "TableHeader",
            "module": "src/components/reusable/table/table-header.ts"
          }
        },
        {
          "kind": "custom-element-definition",
          "name": "kyn-th",
          "declaration": {
            "name": "TableHeader",
            "module": "src/components/reusable/table/table-header.ts"
          }
        }
      ]
    },
    {
      "kind": "javascript-module",
      "path": "src/components/reusable/table/table-row.ts",
      "declarations": [
        {
          "kind": "class",
          "description": "`kyn-tr` Web Component.\r\n\r\nRepresents a table row (`<tr>`) equivalent for custom tables created with Shidoka's design system.\r\nIt primarily acts as a container for individual table cells and behaves similarly to a native `<tr>` element.",
          "name": "TableRow",
          "slots": [
            {
              "description": "The content slot for adding table cells (`kyn-td` or other relevant cells).",
              "name": "unnamed"
            }
          ],
          "members": [
            {
              "kind": "field",
              "name": "selected",
              "type": {
                "text": "boolean"
              },
              "default": "false",
              "attribute": "selected",
              "reflects": true
            },
            {
              "kind": "field",
              "name": "clickable",
              "type": {
                "text": "boolean"
              },
              "default": "false",
              "attribute": "clickable",
              "reflects": true
            },
            {
              "kind": "field",
              "name": "expanded",
              "type": {
                "text": "boolean"
              },
              "default": "false",
              "attribute": "expanded",
              "reflects": true
            },
            {
              "kind": "method",
              "name": "handleClick"
            }
          ],
          "attributes": [
            {
              "name": "selected",
=======
>>>>>>> fc0dedc5
              "type": {
                "text": "boolean"
              },
<<<<<<< HEAD
              "default": "false",
              "fieldName": "selected"
            },
            {
              "name": "clickable",
=======
              "default": "''",
              "description": "The textual content associated with this component.\r\nRepresents the primary content or label that will be displayed.",
              "fieldName": "headerLabel"
            },
            {
              "name": "sortKey",
>>>>>>> fc0dedc5
              "type": {
                "text": "boolean"
              },
<<<<<<< HEAD
              "default": "false",
              "fieldName": "clickable"
            },
            {
              "name": "expanded",
=======
              "default": "''",
              "description": "The unique identifier representing this column header.\r\nUsed to distinguish between different sortable columns and\r\nto ensure that only one column is sorted at a time.",
              "fieldName": "sortKey"
            },
            {
              "name": "visiblyHidden",
>>>>>>> fc0dedc5
              "type": {
                "text": "boolean"
              },
              "default": "false",
<<<<<<< HEAD
              "fieldName": "expanded"
=======
              "description": "Determines whether the content should be hidden from visual view but remain accessible\r\nto screen readers for accessibility purposes. When set to `true`, the content\r\nwill not be visibly shown, but its content can still be read by screen readers.\r\nThis is especially useful for providing additional context or information to\r\nassistive technologies without cluttering the visual UI.",
              "fieldName": "visiblyHidden"
>>>>>>> fc0dedc5
            }
          ],
          "superclass": {
            "name": "LitElement",
            "package": "lit"
          },
<<<<<<< HEAD
          "tagName": "kyn-tr",
=======
          "tagName": "kyn-th",
>>>>>>> fc0dedc5
          "customElement": true
        }
      ],
      "exports": [
        {
          "kind": "js",
<<<<<<< HEAD
          "name": "TableRow",
          "declaration": {
            "name": "TableRow",
            "module": "src/components/reusable/table/table-row.ts"
=======
          "name": "TableHeader",
          "declaration": {
            "name": "TableHeader",
            "module": "src/components/reusable/table/table-header.ts"
>>>>>>> fc0dedc5
          }
        },
        {
          "kind": "custom-element-definition",
<<<<<<< HEAD
          "name": "kyn-tr",
          "declaration": {
            "name": "TableRow",
            "module": "src/components/reusable/table/table-row.ts"
=======
          "name": "kyn-th",
          "declaration": {
            "name": "TableHeader",
            "module": "src/components/reusable/table/table-header.ts"
>>>>>>> fc0dedc5
          }
        }
      ]
    },
    {
      "kind": "javascript-module",
<<<<<<< HEAD
      "path": "src/components/reusable/table/table-toolbar.ts",
      "declarations": [
        {
          "kind": "class",
          "description": "`kyn-table-toolbar` Web Component.\r\n\r\nThis component provides a toolbar for tables, primarily featuring a title and additional content.\r\nThe title is rendered prominently, while the slot can be used for controls, buttons, or other interactive elements.",
          "name": "TableToolbar",
          "slots": [
            {
              "description": "The primary content slot for controls, buttons, or other toolbar content.",
=======
      "path": "src/components/reusable/table/table-row.ts",
      "declarations": [
        {
          "kind": "class",
          "description": "`kyn-tr` Web Component.\r\n\r\nRepresents a table row (`<tr>`) equivalent for custom tables created with Shidoka's design system.\r\nIt primarily acts as a container for individual table cells and behaves similarly to a native `<tr>` element.",
          "name": "TableRow",
          "slots": [
            {
              "description": "The content slot for adding table cells (`kyn-td` or other relevant cells).",
>>>>>>> fc0dedc5
              "name": "unnamed"
            }
          ],
          "members": [
            {
              "kind": "field",
<<<<<<< HEAD
              "name": "tableTitle",
              "type": {
                "text": "string"
              },
              "default": "''",
              "description": "The title for the toolbar",
              "attribute": "tableTitle"
=======
              "name": "selected",
              "type": {
                "text": "boolean"
              },
              "default": "false",
              "attribute": "selected",
              "reflects": true
            },
            {
              "kind": "field",
              "name": "clickable",
              "type": {
                "text": "boolean"
              },
              "default": "false",
              "attribute": "clickable",
              "reflects": true
            },
            {
              "kind": "field",
              "name": "expanded",
              "type": {
                "text": "boolean"
              },
              "default": "false",
              "attribute": "expanded",
              "reflects": true
            },
            {
              "kind": "method",
              "name": "handleClick"
>>>>>>> fc0dedc5
            }
          ],
          "attributes": [
            {
<<<<<<< HEAD
              "name": "tableTitle",
              "type": {
                "text": "string"
              },
              "default": "''",
              "description": "The title for the toolbar",
              "fieldName": "tableTitle"
=======
              "name": "selected",
              "type": {
                "text": "boolean"
              },
              "default": "false",
              "fieldName": "selected"
            },
            {
              "name": "clickable",
              "type": {
                "text": "boolean"
              },
              "default": "false",
              "fieldName": "clickable"
            },
            {
              "name": "expanded",
              "type": {
                "text": "boolean"
              },
              "default": "false",
              "fieldName": "expanded"
>>>>>>> fc0dedc5
            }
          ],
          "superclass": {
            "name": "LitElement",
            "package": "lit"
          },
<<<<<<< HEAD
          "tagName": "kyn-table-toolbar",
=======
          "tagName": "kyn-tr",
>>>>>>> fc0dedc5
          "customElement": true
        }
      ],
      "exports": [
        {
          "kind": "js",
<<<<<<< HEAD
          "name": "TableToolbar",
          "declaration": {
            "name": "TableToolbar",
            "module": "src/components/reusable/table/table-toolbar.ts"
=======
          "name": "TableRow",
          "declaration": {
            "name": "TableRow",
            "module": "src/components/reusable/table/table-row.ts"
>>>>>>> fc0dedc5
          }
        },
        {
          "kind": "custom-element-definition",
<<<<<<< HEAD
          "name": "kyn-table-toolbar",
          "declaration": {
            "name": "TableToolbar",
            "module": "src/components/reusable/table/table-toolbar.ts"
=======
          "name": "kyn-tr",
          "declaration": {
            "name": "TableRow",
            "module": "src/components/reusable/table/table-row.ts"
>>>>>>> fc0dedc5
          }
        }
      ]
    },
    {
      "kind": "javascript-module",
<<<<<<< HEAD
      "path": "src/components/reusable/table/Table.ts",
      "declarations": [
        {
          "kind": "class",
          "description": "`kyn-table` Web Component.\r\n\r\nThis component provides a generic table structure with a slot to allow customization.\r\nYou can use this component to wrap around table rows and cells for a consistent style.",
          "name": "Table",
          "slots": [
            {
              "description": "The primary content slot for rows, headers, and cells.",
=======
      "path": "src/components/reusable/table/table-toolbar.ts",
      "declarations": [
        {
          "kind": "class",
          "description": "`kyn-table-toolbar` Web Component.\r\n\r\nThis component provides a toolbar for tables, primarily featuring a title and additional content.\r\nThe title is rendered prominently, while the slot can be used for controls, buttons, or other interactive elements.",
          "name": "TableToolbar",
          "slots": [
            {
              "description": "The primary content slot for controls, buttons, or other toolbar content.",
>>>>>>> fc0dedc5
              "name": "unnamed"
            }
          ],
          "members": [
            {
              "kind": "field",
<<<<<<< HEAD
              "name": "fixedLayout",
              "type": {
                "text": "boolean"
              },
              "default": "false",
              "description": "Determines if the table layout is fixed (true) or auto (false).",
              "attribute": "fixedLayout"
=======
              "name": "tableTitle",
              "type": {
                "text": "string"
              },
              "default": "''",
              "description": "The title for the toolbar",
              "attribute": "tableTitle"
>>>>>>> fc0dedc5
            }
          ],
          "attributes": [
            {
<<<<<<< HEAD
              "name": "fixedLayout",
=======
              "name": "tableTitle",
>>>>>>> fc0dedc5
              "type": {
                "text": "string"
              },
<<<<<<< HEAD
              "default": "false",
              "description": "Determines if the table layout is fixed (true) or auto (false).",
              "fieldName": "fixedLayout"
=======
              "default": "''",
              "description": "The title for the toolbar",
              "fieldName": "tableTitle"
>>>>>>> fc0dedc5
            }
          ],
          "superclass": {
            "name": "LitElement",
            "package": "lit"
          },
<<<<<<< HEAD
          "tagName": "kyn-table",
=======
          "tagName": "kyn-table-toolbar",
>>>>>>> fc0dedc5
          "customElement": true
        }
      ],
      "exports": [
        {
          "kind": "js",
<<<<<<< HEAD
          "name": "Table",
          "declaration": {
            "name": "Table",
            "module": "src/components/reusable/table/Table.ts"
=======
          "name": "TableToolbar",
          "declaration": {
            "name": "TableToolbar",
            "module": "src/components/reusable/table/table-toolbar.ts"
>>>>>>> fc0dedc5
          }
        },
        {
          "kind": "custom-element-definition",
<<<<<<< HEAD
          "name": "kyn-table",
          "declaration": {
            "name": "Table",
            "module": "src/components/reusable/table/Table.ts"
=======
          "name": "kyn-table-toolbar",
          "declaration": {
            "name": "TableToolbar",
            "module": "src/components/reusable/table/table-toolbar.ts"
>>>>>>> fc0dedc5
          }
        }
      ]
    },
    {
      "kind": "javascript-module",
<<<<<<< HEAD
      "path": "src/components/reusable/tabs/index.ts",
      "declarations": [],
      "exports": [
        {
          "kind": "js",
          "name": "Tabs",
          "declaration": {
            "name": "Tabs",
            "module": "./tabs"
          }
        },
        {
          "kind": "js",
          "name": "Tab",
          "declaration": {
            "name": "Tab",
            "module": "./tab"
          }
        },
        {
          "kind": "js",
          "name": "TabPanel",
          "declaration": {
            "name": "TabPanel",
            "module": "./tabPanel"
          }
        }
      ]
    },
    {
      "kind": "javascript-module",
      "path": "src/components/reusable/tabs/tab.ts",
      "declarations": [
        {
          "kind": "class",
          "description": "Tabs.",
          "name": "Tab",
          "slots": [
            {
              "description": "Slot for tab button text.",
=======
      "path": "src/components/reusable/table/Table.ts",
      "declarations": [
        {
          "kind": "class",
          "description": "`kyn-table` Web Component.\r\n\r\nThis component provides a generic table structure with a slot to allow customization.\r\nYou can use this component to wrap around table rows and cells for a consistent style.",
          "name": "Table",
          "slots": [
            {
              "description": "The primary content slot for rows, headers, and cells.",
>>>>>>> fc0dedc5
              "name": "unnamed"
            }
          ],
          "members": [
            {
              "kind": "field",
<<<<<<< HEAD
              "name": "id",
              "type": {
                "text": "string"
              },
              "default": "''",
              "description": "Tab ID, required.",
              "attribute": "id",
              "reflects": true
            },
            {
              "kind": "field",
              "name": "selected",
=======
              "name": "fixedLayout",
>>>>>>> fc0dedc5
              "type": {
                "text": "boolean"
              },
              "default": "false",
<<<<<<< HEAD
              "description": "Tab selected state. Must match Tab Panel visible state.",
              "attribute": "selected",
              "reflects": true
            },
            {
              "kind": "method",
              "name": "_handleClick",
              "privacy": "private",
              "parameters": [
                {
                  "name": "e",
                  "type": {
                    "text": "any"
                  },
                  "description": "The parameter \"e\" is an event object that represents the event that triggered the\r\nclick event handler."
                }
              ],
              "description": "Dispatches a custom event called 'tab-activated' with the original event and tabId as details,\r\nif the tab is not selected."
=======
              "description": "Determines if the table layout is fixed (true) or auto (false).",
              "attribute": "fixedLayout"
>>>>>>> fc0dedc5
            }
          ],
          "attributes": [
            {
<<<<<<< HEAD
              "name": "id",
              "type": {
                "text": "string"
              },
              "default": "''",
              "description": "Tab ID, required.",
              "fieldName": "id"
            },
            {
              "name": "selected",
=======
              "name": "fixedLayout",
>>>>>>> fc0dedc5
              "type": {
                "text": "boolean"
              },
              "default": "false",
<<<<<<< HEAD
              "description": "Tab selected state. Must match Tab Panel visible state.",
              "fieldName": "selected"
=======
              "description": "Determines if the table layout is fixed (true) or auto (false).",
              "fieldName": "fixedLayout"
>>>>>>> fc0dedc5
            }
          ],
          "superclass": {
            "name": "LitElement",
            "package": "lit"
          },
<<<<<<< HEAD
          "tagName": "kyn-tab",
=======
          "tagName": "kyn-table",
>>>>>>> fc0dedc5
          "customElement": true
        }
      ],
      "exports": [
        {
          "kind": "js",
<<<<<<< HEAD
          "name": "Tab",
          "declaration": {
            "name": "Tab",
            "module": "src/components/reusable/tabs/tab.ts"
=======
          "name": "Table",
          "declaration": {
            "name": "Table",
            "module": "src/components/reusable/table/Table.ts"
>>>>>>> fc0dedc5
          }
        },
        {
          "kind": "custom-element-definition",
<<<<<<< HEAD
          "name": "kyn-tab",
          "declaration": {
            "name": "Tab",
            "module": "src/components/reusable/tabs/tab.ts"
=======
          "name": "kyn-table",
          "declaration": {
            "name": "Table",
            "module": "src/components/reusable/table/Table.ts"
>>>>>>> fc0dedc5
          }
        }
      ]
    },
    {
      "kind": "javascript-module",
<<<<<<< HEAD
      "path": "src/components/reusable/tabs/tabPanel.ts",
      "declarations": [
        {
          "kind": "class",
          "description": "Tabs.",
          "name": "TabPanel",
          "slots": [
            {
              "description": "Slot for tab content.",
=======
      "path": "src/components/reusable/textArea/index.ts",
      "declarations": [],
      "exports": [
        {
          "kind": "js",
          "name": "TextArea",
          "declaration": {
            "name": "TextArea",
            "module": "./textArea"
          }
        }
      ]
    },
    {
      "kind": "javascript-module",
      "path": "src/components/reusable/textArea/textArea.ts",
      "declarations": [
        {
          "kind": "class",
          "description": "Text area.",
          "name": "TextArea",
          "slots": [
            {
              "description": "Slot for label text.",
>>>>>>> fc0dedc5
              "name": "unnamed"
            }
          ],
          "members": [
            {
              "kind": "field",
<<<<<<< HEAD
              "name": "tabId",
=======
              "name": "caption",
              "type": {
                "text": "string"
              },
              "default": "''",
              "description": "Optional text beneath the input.",
              "attribute": "caption"
            },
            {
              "kind": "field",
              "name": "value",
              "type": {
                "text": "string"
              },
              "default": "''",
              "description": "Input value.",
              "attribute": "value"
            },
            {
              "kind": "field",
              "name": "placeholder",
              "type": {
                "text": "string"
              },
              "default": "''",
              "description": "Input placeholder.",
              "attribute": "placeholder"
            },
            {
              "kind": "field",
              "name": "name",
              "type": {
                "text": "string"
              },
              "default": "''",
              "description": "Input name.",
              "attribute": "name"
            },
            {
              "kind": "field",
              "name": "required",
>>>>>>> fc0dedc5
              "type": {
                "text": "string"
              },
<<<<<<< HEAD
              "default": "''",
              "description": "Matching Tab ID, required.",
              "attribute": "tabId"
            },
            {
              "kind": "field",
              "name": "visible",
=======
              "default": "false",
              "description": "Makes the input required.",
              "attribute": "required"
            },
            {
              "kind": "field",
              "name": "disabled",
>>>>>>> fc0dedc5
              "type": {
                "text": "boolean"
              },
              "default": "false",
<<<<<<< HEAD
              "description": "Tab Panel visible state.  Must match Tab selected state.",
              "attribute": "visible",
              "reflects": true
            }
          ],
          "attributes": [
            {
              "name": "tabId",
              "type": {
                "text": "string"
              },
              "default": "''",
              "description": "Matching Tab ID, required.",
              "fieldName": "tabId"
            },
            {
              "name": "visible",
=======
              "description": "Input disabled state.",
              "attribute": "disabled"
            },
            {
              "kind": "field",
              "name": "invalidText",
              "type": {
                "text": "string"
              },
              "default": "''",
              "description": "Input invalid text.",
              "attribute": "invalidText"
            },
            {
              "kind": "field",
              "name": "maxLength",
              "type": {
                "text": "number"
              },
              "default": "null",
              "description": "Maximum number of characters.",
              "attribute": "maxLength"
            },
            {
              "kind": "field",
              "name": "minLength",
>>>>>>> fc0dedc5
              "type": {
                "text": "number"
              },
<<<<<<< HEAD
              "default": "false",
              "description": "Tab Panel visible state.  Must match Tab selected state.",
              "fieldName": "visible"
            }
          ],
          "superclass": {
            "name": "LitElement",
            "package": "lit"
          },
          "tagName": "kyn-tab-panel",
          "customElement": true
        }
      ],
      "exports": [
        {
          "kind": "js",
          "name": "TabPanel",
          "declaration": {
            "name": "TabPanel",
            "module": "src/components/reusable/tabs/tabPanel.ts"
          }
        },
        {
          "kind": "custom-element-definition",
          "name": "kyn-tab-panel",
          "declaration": {
            "name": "TabPanel",
            "module": "src/components/reusable/tabs/tabPanel.ts"
          }
        }
      ]
    },
    {
      "kind": "javascript-module",
      "path": "src/components/reusable/tabs/tabs.ts",
      "declarations": [
        {
          "kind": "class",
          "description": "Tabs.",
          "name": "Tabs",
          "slots": [
            {
              "description": "Slot for kyn-tab-panel components.",
              "name": "unnamed"
            },
            {
              "description": "Slot for kyn-tab components.",
              "name": "tabs"
=======
              "default": "null",
              "description": "Minimum number of characters.",
              "attribute": "minLength"
            },
            {
              "kind": "method",
              "name": "handleInput",
              "privacy": "private",
              "parameters": [
                {
                  "name": "e",
                  "type": {
                    "text": "any"
                  }
                }
              ]
            },
            {
              "kind": "method",
              "name": "_handleFormdata",
              "privacy": "private",
              "parameters": [
                {
                  "name": "e",
                  "type": {
                    "text": "any"
                  }
                }
              ]
            }
          ],
          "events": [
            {
              "description": "Captures the input event and emits the selected value and original event details.",
              "name": "on-input"
>>>>>>> fc0dedc5
            }
          ],
          "attributes": [
            {
<<<<<<< HEAD
              "kind": "field",
              "name": "contained",
              "type": {
                "text": "boolean"
              },
              "default": "false",
              "description": "Tab contained style type.",
              "attribute": "contained"
            },
            {
              "kind": "field",
              "name": "tabSize",
              "type": {
                "text": "string"
              },
              "default": "'md'",
              "description": "Size of the tab buttons. Icon sizes: 16px sm, 24px md, 32px lg.",
              "attribute": "tabSize"
            },
            {
              "kind": "field",
              "name": "vertical",
              "type": {
                "text": "boolean"
              },
              "default": "false",
              "description": "Vertical orientation.",
              "attribute": "vertical"
            },
            {
              "kind": "method",
              "name": "_handleSlotChangeTabs",
              "privacy": "private"
            },
            {
              "kind": "method",
              "name": "_updateChildren",
              "privacy": "private"
            },
            {
              "kind": "method",
              "name": "_handleChange",
              "privacy": "private",
              "parameters": [
                {
                  "name": "e",
                  "type": {
                    "text": "any"
                  },
                  "description": "The parameter \"e\" is an event object that contains information about the event\r\nthat triggered the handleChange function."
                }
              ],
              "description": "Updates children and emits a change event based on the provided\r\nevent details when a child kyn-tab is clicked."
            },
            {
              "kind": "method",
              "name": "_updateChildrenSelection",
              "privacy": "private",
              "parameters": [
                {
                  "name": "selectedTabId",
                  "type": {
                    "text": "string"
                  },
                  "description": "The selectedTabId parameter is a string that represents the ID of\r\nthe tab that is currently selected."
                }
              ],
              "description": "Updates the selected property of tabs and the visible property of tab panels based on\r\nthe selected tab ID."
            },
            {
              "kind": "method",
              "name": "_emitChangeEvent",
              "privacy": "private",
              "parameters": [
                {
                  "name": "origEvent",
                  "type": {
                    "text": "any"
                  },
                  "description": "The origEvent parameter is the original event object that triggered the\r\nchange event. It could be any type of event object, such as a click event or a keydown event."
                },
                {
                  "name": "selectedTabId",
                  "type": {
                    "text": "string"
                  },
                  "description": "The selectedTabId parameter is a string that represents the ID of\r\nthe selected tab."
                }
              ],
              "description": "Creates and dispatches a custom event called 'on-change' with the provided original event and\r\nselected tab ID as details."
            },
            {
              "kind": "method",
              "name": "_handleKeyboard",
              "privacy": "private",
              "parameters": [
                {
                  "name": "e",
                  "type": {
                    "text": "any"
                  },
                  "description": "The parameter `e` is an event object that represents the keyboard event. It\r\ncontains information about the keyboard event, such as the key code of the pressed key."
                }
              ],
              "description": "Handles keyboard events for navigating between tabs.",
              "return": {
                "type": {
                  "text": ""
                }
              }
            }
          ],
          "events": [
            {
              "description": "Emits the new selected Tab ID when switching tabs.",
              "name": "on-change"
            }
          ],
          "attributes": [
            {
              "name": "contained",
              "type": {
                "text": "boolean"
              },
              "default": "false",
              "description": "Tab contained style type.",
              "fieldName": "contained"
            },
            {
              "name": "tabSize",
              "type": {
                "text": "string"
              },
              "default": "'md'",
              "description": "Size of the tab buttons. Icon sizes: 16px sm, 24px md, 32px lg.",
              "fieldName": "tabSize"
            },
            {
              "name": "vertical",
=======
              "name": "caption",
              "type": {
                "text": "string"
              },
              "default": "''",
              "description": "Optional text beneath the input.",
              "fieldName": "caption"
            },
            {
              "name": "value",
>>>>>>> fc0dedc5
              "type": {
                "text": "boolean"
              },
<<<<<<< HEAD
              "default": "false",
              "description": "Vertical orientation.",
              "fieldName": "vertical"
            }
          ],
          "superclass": {
            "name": "LitElement",
            "package": "lit"
          },
          "tagName": "kyn-tabs",
          "customElement": true
        }
      ],
      "exports": [
        {
          "kind": "js",
          "name": "Tabs",
          "declaration": {
            "name": "Tabs",
            "module": "src/components/reusable/tabs/tabs.ts"
          }
        },
        {
          "kind": "custom-element-definition",
          "name": "kyn-tabs",
          "declaration": {
            "name": "Tabs",
            "module": "src/components/reusable/tabs/tabs.ts"
          }
        }
      ]
    },
    {
      "kind": "javascript-module",
      "path": "src/components/reusable/textArea/index.ts",
      "declarations": [],
      "exports": [
        {
          "kind": "js",
          "name": "TextArea",
          "declaration": {
            "name": "TextArea",
            "module": "./textArea"
          }
        }
      ]
    },
    {
      "kind": "javascript-module",
      "path": "src/components/reusable/textArea/textArea.ts",
      "declarations": [
        {
          "kind": "class",
          "description": "Text area.",
          "name": "TextArea",
          "slots": [
            {
              "description": "Slot for label text.",
              "name": "unnamed"
            }
          ],
          "members": [
            {
              "kind": "field",
              "name": "caption",
              "type": {
                "text": "string"
              },
              "default": "''",
              "description": "Optional text beneath the input.",
              "attribute": "caption"
            },
            {
              "kind": "field",
              "name": "value",
              "type": {
                "text": "string"
              },
              "default": "''",
              "description": "Input value.",
              "attribute": "value"
            },
            {
              "kind": "field",
              "name": "placeholder",
              "type": {
                "text": "string"
              },
              "default": "''",
              "description": "Input placeholder.",
              "attribute": "placeholder"
            },
            {
              "kind": "field",
=======
              "default": "''",
              "description": "Input value.",
              "fieldName": "value"
            },
            {
              "name": "placeholder",
              "type": {
                "text": "string"
              },
              "default": "''",
              "description": "Input placeholder.",
              "fieldName": "placeholder"
            },
            {
>>>>>>> fc0dedc5
              "name": "name",
              "type": {
                "text": "string"
              },
              "default": "''",
              "description": "Input name.",
<<<<<<< HEAD
              "attribute": "name"
            },
            {
              "kind": "field",
=======
              "fieldName": "name"
            },
            {
>>>>>>> fc0dedc5
              "name": "required",
              "type": {
                "text": "boolean"
              },
              "default": "false",
              "description": "Makes the input required.",
<<<<<<< HEAD
              "attribute": "required"
            },
            {
              "kind": "field",
              "name": "disabled",
              "type": {
                "text": "boolean"
              },
              "default": "false",
              "description": "Input disabled state.",
              "attribute": "disabled"
            },
            {
              "kind": "field",
              "name": "invalidText",
              "type": {
                "text": "string"
              },
              "default": "''",
              "description": "Input invalid text.",
              "attribute": "invalidText"
            },
            {
              "kind": "field",
              "name": "maxLength",
              "type": {
                "text": "number"
              },
              "default": "null",
              "description": "Maximum number of characters.",
              "attribute": "maxLength"
            },
            {
              "kind": "field",
              "name": "minLength",
              "type": {
                "text": "number"
              },
              "default": "null",
              "description": "Minimum number of characters.",
              "attribute": "minLength"
            },
            {
              "kind": "method",
              "name": "handleInput",
              "privacy": "private",
              "parameters": [
                {
                  "name": "e",
                  "type": {
                    "text": "any"
                  }
                }
              ]
            },
            {
              "kind": "method",
              "name": "_handleFormdata",
              "privacy": "private",
              "parameters": [
                {
                  "name": "e",
                  "type": {
                    "text": "any"
                  }
                }
              ]
            }
          ],
          "events": [
            {
              "description": "Captures the input event and emits the selected value and original event details.",
              "name": "on-input"
            }
          ],
          "attributes": [
            {
              "name": "caption",
              "type": {
                "text": "string"
              },
              "default": "''",
              "description": "Optional text beneath the input.",
              "fieldName": "caption"
            },
            {
              "name": "value",
              "type": {
                "text": "string"
              },
              "default": "''",
              "description": "Input value.",
              "fieldName": "value"
            },
            {
              "name": "placeholder",
              "type": {
                "text": "string"
              },
              "default": "''",
              "description": "Input placeholder.",
              "fieldName": "placeholder"
            },
            {
              "name": "name",
              "type": {
                "text": "string"
              },
              "default": "''",
              "description": "Input name.",
              "fieldName": "name"
            },
            {
              "name": "required",
=======
              "fieldName": "required"
            },
            {
              "name": "disabled",
>>>>>>> fc0dedc5
              "type": {
                "text": "boolean"
              },
              "default": "false",
<<<<<<< HEAD
              "description": "Makes the input required.",
              "fieldName": "required"
            },
            {
              "name": "disabled",
              "type": {
                "text": "boolean"
              },
              "default": "false",
=======
>>>>>>> fc0dedc5
              "description": "Input disabled state.",
              "fieldName": "disabled"
            },
            {
              "name": "invalidText",
              "type": {
                "text": "string"
              },
              "default": "''",
              "description": "Input invalid text.",
              "fieldName": "invalidText"
            },
            {
              "name": "maxLength",
              "type": {
                "text": "number"
              },
              "default": "null",
              "description": "Maximum number of characters.",
              "fieldName": "maxLength"
            },
            {
              "name": "minLength",
              "type": {
                "text": "number"
              },
              "default": "null",
              "description": "Minimum number of characters.",
              "fieldName": "minLength"
            }
          ],
          "superclass": {
            "name": "LitElement",
            "package": "lit"
          },
          "tagName": "kyn-text-area",
          "customElement": true
        }
      ],
      "exports": [
        {
          "kind": "js",
          "name": "TextArea",
          "declaration": {
            "name": "TextArea",
            "module": "src/components/reusable/textArea/textArea.ts"
          }
        },
        {
          "kind": "custom-element-definition",
          "name": "kyn-text-area",
          "declaration": {
            "name": "TextArea",
            "module": "src/components/reusable/textArea/textArea.ts"
          }
        }
      ]
    },
    {
      "kind": "javascript-module",
      "path": "src/components/reusable/textInput/index.ts",
      "declarations": [],
      "exports": [
        {
          "kind": "js",
          "name": "TextInput",
          "declaration": {
            "name": "TextInput",
            "module": "./textInput"
          }
        }
      ]
    },
    {
      "kind": "javascript-module",
      "path": "src/components/reusable/textInput/textInput.ts",
      "declarations": [
        {
          "kind": "class",
          "description": "Text input.",
          "name": "TextInput",
          "slots": [
            {
              "description": "Slot for label text.",
              "name": "unnamed"
            },
            {
              "description": "Slot for contextual icon.",
              "name": "icon"
            }
          ],
          "members": [
            {
              "kind": "field",
              "name": "type",
              "type": {
                "text": "string"
              },
              "default": "'text'",
              "description": "Input type, limited to options that are \"text like\".",
              "attribute": "type"
            },
            {
              "kind": "field",
              "name": "size",
              "type": {
                "text": "string"
              },
              "default": "'md'",
              "description": "Input size. \"sm\", \"md\", or \"lg\".",
              "attribute": "size"
            },
            {
              "kind": "field",
              "name": "caption",
              "type": {
                "text": "string"
              },
              "default": "''",
              "description": "Optional text beneath the input.",
              "attribute": "caption"
            },
            {
              "kind": "field",
              "name": "value",
              "type": {
                "text": "string"
              },
              "default": "''",
              "description": "Input value.",
              "attribute": "value"
            },
            {
              "kind": "field",
              "name": "placeholder",
              "type": {
                "text": "string"
              },
              "default": "''",
              "description": "Input placeholder.",
              "attribute": "placeholder"
            },
            {
              "kind": "field",
              "name": "name",
              "type": {
                "text": "string"
              },
              "default": "''",
              "description": "Input name.",
              "attribute": "name"
            },
            {
              "kind": "field",
              "name": "required",
              "type": {
                "text": "boolean"
              },
              "default": "false",
              "description": "Makes the input required.",
              "attribute": "required"
            },
            {
              "kind": "field",
              "name": "disabled",
              "type": {
                "text": "boolean"
              },
              "default": "false",
              "description": "Input disabled state.",
              "attribute": "disabled"
            },
            {
              "kind": "field",
              "name": "invalidText",
              "type": {
                "text": "string"
              },
              "default": "''",
              "description": "Input invalid text.",
              "attribute": "invalidText"
            },
            {
              "kind": "field",
              "name": "pattern",
              "type": {
                "text": "string"
              },
              "default": "null",
              "description": "RegEx pattern to validate.",
              "attribute": "pattern"
            },
            {
              "kind": "field",
              "name": "maxLength",
              "type": {
                "text": "number"
              },
              "default": "null",
              "description": "Maximum number of characters.",
              "attribute": "maxLength"
            },
            {
              "kind": "field",
              "name": "minLength",
              "type": {
                "text": "number"
              },
              "default": "null",
              "description": "Minimum number of characters.",
              "attribute": "minLength"
            },
            {
              "kind": "field",
              "name": "iconRight",
              "type": {
                "text": "boolean"
              },
              "default": "false",
              "description": "Place icon on the right.",
              "attribute": "iconRight"
            },
            {
              "kind": "method",
              "name": "_handleInput",
              "privacy": "private",
              "parameters": [
                {
                  "name": "e",
                  "type": {
                    "text": "any"
                  }
                }
              ]
            },
            {
              "kind": "method",
              "name": "_handleClear",
              "privacy": "private"
            },
            {
              "kind": "method",
              "name": "_emitValue",
              "privacy": "private",
              "parameters": [
                {
                  "name": "e",
                  "optional": true,
                  "type": {
                    "text": "any"
                  }
                }
              ]
            },
            {
              "kind": "method",
              "name": "determineIfSlotted",
              "privacy": "private"
            },
            {
              "kind": "method",
              "name": "_handleFormdata",
              "privacy": "private",
              "parameters": [
                {
                  "name": "e",
                  "type": {
                    "text": "any"
                  }
                }
              ]
            }
          ],
          "events": [
            {
              "description": "Captures the input event and emits the selected value and original event details.",
              "name": "on-input"
            }
          ],
          "attributes": [
            {
              "name": "type",
              "type": {
                "text": "string"
              },
              "default": "'text'",
              "description": "Input type, limited to options that are \"text like\".",
              "fieldName": "type"
            },
            {
              "name": "size",
              "type": {
                "text": "string"
              },
              "default": "'md'",
              "description": "Input size. \"sm\", \"md\", or \"lg\".",
              "fieldName": "size"
            },
            {
              "name": "caption",
              "type": {
                "text": "string"
              },
              "default": "''",
              "description": "Optional text beneath the input.",
              "fieldName": "caption"
            },
            {
              "name": "value",
              "type": {
                "text": "string"
              },
              "default": "''",
              "description": "Input value.",
              "fieldName": "value"
            },
            {
              "name": "placeholder",
              "type": {
                "text": "string"
              },
              "default": "''",
              "description": "Input placeholder.",
              "fieldName": "placeholder"
            },
            {
              "name": "name",
              "type": {
                "text": "string"
              },
              "default": "''",
              "description": "Input name.",
              "fieldName": "name"
            },
            {
              "name": "required",
              "type": {
                "text": "boolean"
              },
              "default": "false",
              "description": "Makes the input required.",
              "fieldName": "required"
            },
            {
              "name": "disabled",
              "type": {
                "text": "boolean"
              },
              "default": "false",
              "description": "Input disabled state.",
              "fieldName": "disabled"
            },
            {
              "name": "invalidText",
              "type": {
                "text": "string"
              },
              "default": "''",
              "description": "Input invalid text.",
              "fieldName": "invalidText"
            },
            {
              "name": "pattern",
              "type": {
                "text": "string"
              },
              "default": "null",
              "description": "RegEx pattern to validate.",
              "fieldName": "pattern"
            },
            {
              "name": "maxLength",
              "type": {
                "text": "number"
              },
              "default": "null",
              "description": "Maximum number of characters.",
              "fieldName": "maxLength"
            },
            {
              "name": "minLength",
              "type": {
                "text": "number"
              },
              "default": "null",
              "description": "Minimum number of characters.",
              "fieldName": "minLength"
            },
            {
              "name": "iconRight",
              "type": {
                "text": "boolean"
              },
              "default": "false",
              "description": "Place icon on the right.",
              "fieldName": "iconRight"
            }
          ],
          "superclass": {
            "name": "LitElement",
            "package": "lit"
          },
          "tagName": "kyn-text-input",
          "customElement": true
        }
      ],
      "exports": [
        {
          "kind": "js",
          "name": "TextInput",
          "declaration": {
            "name": "TextInput",
            "module": "src/components/reusable/textInput/textInput.ts"
          }
        },
        {
          "kind": "custom-element-definition",
          "name": "kyn-text-input",
          "declaration": {
            "name": "TextInput",
            "module": "src/components/reusable/textInput/textInput.ts"
          }
        }
      ]
    },
    {
      "kind": "javascript-module",
      "path": "src/components/reusable/timepicker/index.ts",
      "declarations": [],
      "exports": [
        {
          "kind": "js",
          "name": "TimePicker",
          "declaration": {
            "name": "TimePicker",
            "module": "./timepicker"
          }
        }
      ]
    },
    {
      "kind": "javascript-module",
      "path": "src/components/reusable/timepicker/timepicker.ts",
      "declarations": [
        {
          "kind": "class",
          "description": "Time picker.",
          "name": "TimePicker",
          "slots": [
            {
              "description": "Slot for label text.",
              "name": "unnamed"
            }
          ],
          "members": [
            {
              "kind": "field",
              "name": "size",
              "type": {
                "text": "string"
              },
              "default": "'md'",
              "description": "Input size. \"sm\", \"md\", or \"lg\".",
              "attribute": "size"
            },
            {
              "kind": "field",
              "name": "caption",
              "type": {
                "text": "string"
              },
              "default": "''",
              "description": "Optional text beneath the input.",
              "attribute": "caption"
            },
            {
              "kind": "field",
              "name": "value",
              "type": {
                "text": "string"
              },
              "default": "''",
              "description": "The value of the time input is always in 24-hour format that includes leading zeros: hh:mm,\r\nregardless of the input format, which is likely to be selected based on the user's locale (or by the user agent).\r\nIf the time includes seconds (by step attribute), the format is always hh:mm:ss",
              "attribute": "value"
            },
            {
              "kind": "field",
              "name": "name",
              "type": {
                "text": "string"
              },
              "default": "''",
              "description": "Time input name.",
              "attribute": "name"
            },
            {
              "kind": "field",
              "name": "required",
              "type": {
                "text": "boolean"
              },
              "default": "false",
              "description": "Makes the input required.",
              "attribute": "required"
            },
            {
              "kind": "field",
              "name": "disabled",
              "type": {
                "text": "boolean"
              },
              "default": "false",
              "description": "Input disabled state.",
              "attribute": "disabled"
            },
            {
              "kind": "field",
              "name": "invalidText",
              "type": {
                "text": "string"
              },
              "default": "''",
              "description": "Time input invalid text.",
              "attribute": "invalidText"
            },
            {
              "kind": "field",
              "name": "warnText",
              "type": {
                "text": "string"
              },
              "default": "''",
              "description": "Time input warn text.",
              "attribute": "warnText"
            },
            {
              "kind": "field",
              "name": "maxTime",
              "type": {
                "text": "string"
              },
              "default": "''",
              "description": "Maximum Time hh:mm format.",
              "attribute": "maxTime"
            },
            {
              "kind": "field",
              "name": "minTime",
              "type": {
                "text": "string"
              },
              "default": "''",
              "description": "Minimum Time in hh:mm format.",
              "attribute": "minTime"
            },
            {
              "kind": "field",
              "name": "step",
              "type": {
                "text": "string"
              },
              "default": "''",
              "description": "Specifies the granularity that the value must adhere to, or the special value any,\r\nIt takes value that equates to the number of seconds you want to increment by;\r\nthe default (60 sec.). If you specify a value of less than 60 sec., the time input will show a seconds input area alongside the hours and minutes",
              "attribute": "step"
            },
            {
              "kind": "method",
              "name": "handleInput",
              "privacy": "private",
              "parameters": [
                {
                  "name": "e",
                  "type": {
                    "text": "any"
                  }
                }
              ]
            },
            {
              "kind": "method",
              "name": "validateMinTime",
              "privacy": "private"
            },
            {
              "kind": "method",
              "name": "validateMaxTime",
              "privacy": "private"
            },
            {
              "kind": "method",
              "name": "timeToSeconds",
              "privacy": "private",
              "parameters": [
                {
                  "name": "timeString",
                  "type": {
                    "text": "String"
                  }
                }
              ]
            },
            {
              "kind": "method",
              "name": "_handleFormdata",
              "privacy": "private",
              "parameters": [
                {
                  "name": "e",
                  "type": {
                    "text": "any"
                  }
                }
              ]
            }
          ],
          "events": [
            {
              "description": "Captures the input event and emits the selected value and original event details.",
              "name": "on-input"
            }
          ],
          "attributes": [
            {
              "name": "size",
              "type": {
                "text": "string"
              },
              "default": "'md'",
              "description": "Input size. \"sm\", \"md\", or \"lg\".",
              "fieldName": "size"
            },
            {
              "name": "caption",
              "type": {
                "text": "string"
              },
              "default": "''",
              "description": "Optional text beneath the input.",
              "fieldName": "caption"
            },
            {
              "name": "value",
              "type": {
                "text": "string"
              },
              "default": "''",
              "description": "The value of the time input is always in 24-hour format that includes leading zeros: hh:mm,\r\nregardless of the input format, which is likely to be selected based on the user's locale (or by the user agent).\r\nIf the time includes seconds (by step attribute), the format is always hh:mm:ss",
              "fieldName": "value"
            },
            {
              "name": "name",
              "type": {
                "text": "string"
              },
              "default": "''",
              "description": "Time input name.",
              "fieldName": "name"
            },
            {
              "name": "required",
              "type": {
                "text": "boolean"
              },
              "default": "false",
              "description": "Makes the input required.",
              "fieldName": "required"
            },
            {
              "name": "disabled",
              "type": {
                "text": "boolean"
              },
              "default": "false",
              "description": "Input disabled state.",
              "fieldName": "disabled"
            },
            {
              "name": "invalidText",
              "type": {
                "text": "string"
              },
              "default": "''",
              "description": "Time input invalid text.",
              "fieldName": "invalidText"
            },
            {
              "name": "warnText",
              "type": {
                "text": "string"
              },
              "default": "''",
              "description": "Time input warn text.",
              "fieldName": "warnText"
            },
            {
              "name": "maxTime",
              "type": {
                "text": "string"
              },
              "default": "''",
              "description": "Maximum Time hh:mm format.",
              "fieldName": "maxTime"
            },
            {
              "name": "minTime",
              "type": {
                "text": "string"
              },
              "default": "''",
              "description": "Minimum Time in hh:mm format.",
              "fieldName": "minTime"
            },
            {
              "name": "step",
              "type": {
                "text": "string"
              },
              "default": "''",
              "description": "Specifies the granularity that the value must adhere to, or the special value any,\r\nIt takes value that equates to the number of seconds you want to increment by;\r\nthe default (60 sec.). If you specify a value of less than 60 sec., the time input will show a seconds input area alongside the hours and minutes",
              "fieldName": "step"
            }
          ],
          "superclass": {
            "name": "LitElement",
            "package": "lit"
          },
          "tagName": "kyn-time-picker",
          "customElement": true
        }
      ],
      "exports": [
        {
          "kind": "js",
          "name": "TimePicker",
          "declaration": {
            "name": "TimePicker",
            "module": "src/components/reusable/timepicker/timepicker.ts"
          }
        },
        {
          "kind": "custom-element-definition",
          "name": "kyn-time-picker",
          "declaration": {
            "name": "TimePicker",
            "module": "src/components/reusable/timepicker/timepicker.ts"
          }
        }
      ]
    },
    {
      "kind": "javascript-module",
      "path": "src/components/reusable/toggleButton/index.ts",
      "declarations": [],
      "exports": [
        {
          "kind": "js",
          "name": "ToggleButton",
          "declaration": {
            "name": "ToggleButton",
            "module": "./toggleButton"
          }
        }
      ]
    },
    {
      "kind": "javascript-module",
      "path": "src/components/reusable/toggleButton/toggleButton.ts",
      "declarations": [
        {
          "kind": "class",
          "description": "Toggle Button.",
          "name": "ToggleButton",
          "slots": [
            {
              "description": "Slot for label text.",
              "name": "unnamed"
            }
          ],
          "members": [
            {
              "kind": "field",
              "name": "name",
              "type": {
                "text": "string"
              },
              "default": "''",
              "description": "Input name.",
              "attribute": "name"
            },
            {
              "kind": "field",
              "name": "value",
              "type": {
                "text": "string"
              },
              "default": "''",
              "description": "Input value.",
              "attribute": "value"
            },
            {
              "kind": "field",
              "name": "checked",
              "type": {
                "text": "boolean"
              },
              "default": "false",
              "description": "Checkbox checked state.",
              "attribute": "checked"
            },
            {
              "kind": "field",
              "name": "checkedText",
              "type": {
                "text": "string"
              },
              "default": "'On'",
              "description": "Checked state text.",
              "attribute": "checkedText"
            },
            {
              "kind": "field",
              "name": "uncheckedText",
              "type": {
                "text": "string"
              },
              "default": "'Off'",
              "description": "Unchecked state text.",
              "attribute": "uncheckedText"
            },
            {
              "kind": "field",
              "name": "small",
              "type": {
                "text": "boolean"
              },
              "default": "false",
              "description": "Option to use small size.",
              "attribute": "small"
            },
            {
              "kind": "field",
              "name": "disabled",
              "type": {
                "text": "boolean"
              },
              "default": "false",
              "description": "Checkbox disabled state.",
              "attribute": "disabled"
            },
            {
              "kind": "method",
              "name": "handleChange",
              "privacy": "private",
              "parameters": [
                {
                  "name": "e",
                  "type": {
                    "text": "any"
                  }
                }
              ]
            },
            {
              "kind": "method",
              "name": "_handleFormdata",
              "privacy": "private",
              "parameters": [
                {
                  "name": "e",
                  "type": {
                    "text": "any"
                  }
                }
              ]
            }
          ],
          "events": [
            {
              "description": "Captures the change event and emits the selected value and original event details.",
              "name": "on-change"
            }
          ],
          "attributes": [
            {
              "name": "name",
              "type": {
                "text": "string"
              },
              "default": "''",
              "description": "Input name.",
              "fieldName": "name"
            },
            {
              "name": "value",
              "type": {
                "text": "string"
              },
              "default": "''",
              "description": "Input value.",
              "fieldName": "value"
            },
            {
              "name": "checked",
              "type": {
                "text": "boolean"
              },
              "default": "false",
              "description": "Checkbox checked state.",
              "fieldName": "checked"
            },
            {
              "name": "checkedText",
              "type": {
                "text": "string"
              },
              "default": "'On'",
              "description": "Checked state text.",
              "fieldName": "checkedText"
            },
            {
              "name": "uncheckedText",
              "type": {
                "text": "string"
              },
              "default": "'Off'",
              "description": "Unchecked state text.",
              "fieldName": "uncheckedText"
            },
            {
              "name": "small",
              "type": {
                "text": "boolean"
              },
              "default": "false",
              "description": "Option to use small size.",
              "fieldName": "small"
            },
            {
              "name": "disabled",
              "type": {
                "text": "boolean"
              },
              "default": "false",
              "description": "Checkbox disabled state.",
              "fieldName": "disabled"
            }
          ],
          "superclass": {
            "name": "LitElement",
            "package": "lit"
          },
          "tagName": "kyn-toggle-button",
          "customElement": true
        }
      ],
      "exports": [
        {
          "kind": "js",
          "name": "ToggleButton",
          "declaration": {
            "name": "ToggleButton",
            "module": "src/components/reusable/toggleButton/toggleButton.ts"
          }
        },
        {
          "kind": "custom-element-definition",
          "name": "kyn-toggle-button",
          "declaration": {
            "name": "ToggleButton",
            "module": "src/components/reusable/toggleButton/toggleButton.ts"
          }
        }
      ]
    },
    {
      "kind": "javascript-module",
      "path": "src/components/reusable/table/story-helpers/action-menu.ts",
      "declarations": [
        {
          "kind": "class",
          "description": "",
          "name": "ActionMenu",
          "members": [
            {
              "kind": "field",
              "name": "opened",
              "type": {
                "text": "boolean"
              },
              "default": "false",
              "attribute": "opened"
            },
            {
              "kind": "field",
              "name": "handleDelete",
              "attribute": "handleDelete"
            },
            {
              "kind": "field",
              "name": "itemId",
              "type": {
                "text": "number"
              },
              "default": "0",
              "attribute": "itemId"
            },
            {
              "kind": "method",
              "name": "toggleMenu"
            },
            {
              "kind": "field",
              "name": "deleteHandler"
            },
            {
              "kind": "field",
              "name": "actionHandler"
            },
            {
              "kind": "field",
              "name": "_handleToggle"
            }
          ],
          "attributes": [
            {
              "name": "opened",
              "type": {
                "text": "boolean"
              },
              "default": "false",
              "fieldName": "opened"
            },
            {
              "name": "handleDelete",
              "fieldName": "handleDelete"
            },
            {
              "name": "itemId",
              "type": {
                "text": "number"
              },
              "default": "0",
              "fieldName": "itemId"
            }
          ],
          "superclass": {
            "name": "LitElement",
            "package": "lit"
          },
          "tagName": "action-menu",
          "customElement": true
        }
      ],
      "exports": [
        {
          "kind": "js",
          "name": "ActionMenu",
          "declaration": {
            "name": "ActionMenu",
            "module": "src/components/reusable/table/story-helpers/action-menu.ts"
          }
        },
        {
          "kind": "custom-element-definition",
          "name": "action-menu",
          "declaration": {
            "name": "ActionMenu",
            "module": "src/components/reusable/table/story-helpers/action-menu.ts"
          }
        }
      ]
    },
    {
      "kind": "javascript-module",
      "path": "src/components/reusable/table/story-helpers/batch-actions.ts",
      "declarations": [
        {
          "kind": "class",
          "description": "",
          "name": "BatchActions",
          "members": [
            {
              "kind": "field",
              "name": "handleDelete",
              "attribute": "handleDelete"
            },
            {
              "kind": "field",
              "name": "opened",
              "type": {
                "text": "boolean"
              },
              "default": "false",
              "attribute": "opened",
              "reflects": true
            },
            {
              "kind": "field",
              "name": "handleClick"
            }
          ],
          "attributes": [
            {
              "name": "handleDelete",
              "fieldName": "handleDelete"
            },
            {
              "name": "opened",
              "type": {
                "text": "boolean"
              },
              "default": "false",
              "fieldName": "opened"
            }
          ],
          "superclass": {
            "name": "LitElement",
            "package": "lit"
          },
          "tagName": "batch-actions",
          "customElement": true
        }
      ],
      "exports": [
        {
          "kind": "js",
          "name": "BatchActions",
          "declaration": {
            "name": "BatchActions",
            "module": "src/components/reusable/table/story-helpers/batch-actions.ts"
          }
        },
        {
          "kind": "custom-element-definition",
          "name": "batch-actions",
          "declaration": {
            "name": "BatchActions",
            "module": "src/components/reusable/table/story-helpers/batch-actions.ts"
          }
        }
      ]
    }
  ]
}<|MERGE_RESOLUTION|>--- conflicted
+++ resolved
@@ -368,1797 +368,6 @@
           "declaration": {
             "name": "createOptionsArray",
             "module": "src/common/helpers/helpers.ts"
-          }
-        }
-      ]
-    },
-    {
-      "kind": "javascript-module",
-      "path": "src/components/global/footer/footer.ts",
-      "declarations": [
-        {
-          "kind": "class",
-          "description": "The global Footer component.",
-          "name": "Footer",
-          "slots": [
-            {
-              "description": "Default slot, for the footer-nav.",
-              "name": "unnamed"
-            },
-            {
-              "description": "Slot for the logo, will overwrite the default logo.",
-              "name": "logo"
-            },
-            {
-              "description": "Slot for the copyright text.",
-              "name": "copyright"
-            }
-          ],
-          "members": [
-            {
-              "kind": "field",
-              "name": "rootUrl",
-              "type": {
-                "text": "string"
-              },
-              "default": "'/'",
-              "description": "URL for the footer logo link. Should target the application home page.",
-              "attribute": "rootUrl"
-            },
-            {
-              "kind": "method",
-              "name": "handleRootLinkClick",
-              "privacy": "private",
-              "parameters": [
-                {
-                  "name": "e",
-                  "type": {
-                    "text": "Event"
-                  }
-                }
-              ]
-            }
-          ],
-          "events": [
-            {
-              "description": "Captures the logo link click event and emits the original event.",
-              "name": "on-root-link-click"
-            }
-          ],
-          "attributes": [
-            {
-              "name": "rootUrl",
-              "type": {
-                "text": "string"
-              },
-              "default": "'/'",
-              "description": "URL for the footer logo link. Should target the application home page.",
-              "fieldName": "rootUrl"
-            }
-          ],
-          "superclass": {
-            "name": "LitElement",
-            "package": "lit"
-          },
-          "tagName": "kyn-footer",
-          "customElement": true
-        }
-      ],
-      "exports": [
-        {
-          "kind": "js",
-          "name": "Footer",
-          "declaration": {
-            "name": "Footer",
-            "module": "src/components/global/footer/footer.ts"
-          }
-        },
-        {
-          "kind": "custom-element-definition",
-          "name": "kyn-footer",
-          "declaration": {
-            "name": "Footer",
-            "module": "src/components/global/footer/footer.ts"
-          }
-        }
-      ]
-    },
-    {
-      "kind": "javascript-module",
-      "path": "src/components/global/footer/footerLink.ts",
-      "declarations": [
-        {
-          "kind": "class",
-          "description": "Component for navigation links within the Footer.",
-          "name": "FooterNavLink",
-          "slots": [
-            {
-              "description": "Slot for link text/content.",
-              "name": "unnamed"
-            }
-          ],
-          "members": [
-            {
-              "kind": "field",
-              "name": "target",
-              "default": "'_self'",
-              "type": {
-                "text": "'_self'"
-              },
-              "description": "Defines a target attribute for where to load the URL. Possible options include \"_self\" (default), \"_blank\", \"_parent\", \"_top\"",
-              "attribute": "target"
-            },
-            {
-              "kind": "field",
-              "name": "rel",
-              "type": {
-                "text": "string"
-              },
-              "default": "''",
-              "description": "Defines a relationship between a linked resource and the document. An empty string (default) means no particular relationship",
-              "attribute": "rel"
-            },
-            {
-              "kind": "field",
-              "name": "href",
-              "type": {
-                "text": "string"
-              },
-              "default": "''",
-              "description": "Link url.",
-              "attribute": "href"
-            },
-            {
-              "kind": "method",
-              "name": "handleClick",
-              "privacy": "private",
-              "parameters": [
-                {
-                  "name": "e",
-                  "type": {
-                    "text": "Event"
-                  }
-                }
-              ]
-            }
-          ],
-          "events": [
-            {
-              "description": "Captures the click event and emits the original event details.",
-              "name": "on-click"
-            }
-          ],
-          "attributes": [
-            {
-              "name": "target",
-              "default": "'_self'",
-              "type": {
-                "text": "'_self'"
-              },
-              "description": "Defines a target attribute for where to load the URL. Possible options include \"_self\" (default), \"_blank\", \"_parent\", \"_top\"",
-              "fieldName": "target"
-            },
-            {
-              "name": "rel",
-              "type": {
-                "text": "string"
-              },
-              "default": "''",
-              "description": "Defines a relationship between a linked resource and the document. An empty string (default) means no particular relationship",
-              "fieldName": "rel"
-            },
-            {
-              "name": "href",
-              "type": {
-                "text": "string"
-              },
-              "default": "''",
-              "description": "Link url.",
-              "fieldName": "href"
-            }
-          ],
-          "superclass": {
-            "name": "LitElement",
-            "package": "lit"
-          },
-          "tagName": "kyn-footer-link",
-          "customElement": true
-        }
-      ],
-      "exports": [
-        {
-          "kind": "js",
-          "name": "FooterNavLink",
-          "declaration": {
-            "name": "FooterNavLink",
-            "module": "src/components/global/footer/footerLink.ts"
-          }
-        },
-        {
-          "kind": "custom-element-definition",
-          "name": "kyn-footer-link",
-          "declaration": {
-            "name": "FooterNavLink",
-            "module": "src/components/global/footer/footerLink.ts"
-          }
-        }
-      ]
-    },
-    {
-      "kind": "javascript-module",
-      "path": "src/components/global/footer/footerNav.ts",
-      "declarations": [
-        {
-          "kind": "class",
-          "description": "Container for footer navigation links.",
-          "name": "FooterNav",
-          "slots": [
-            {
-              "description": "Slot for footer links.",
-              "name": "unnamed"
-            }
-          ],
-          "members": [],
-          "superclass": {
-            "name": "LitElement",
-            "package": "lit"
-          },
-          "tagName": "kyn-footer-nav",
-          "customElement": true
-        }
-      ],
-      "exports": [
-        {
-          "kind": "js",
-          "name": "FooterNav",
-          "declaration": {
-            "name": "FooterNav",
-            "module": "src/components/global/footer/footerNav.ts"
-          }
-        },
-        {
-          "kind": "custom-element-definition",
-          "name": "kyn-footer-nav",
-          "declaration": {
-            "name": "FooterNav",
-            "module": "src/components/global/footer/footerNav.ts"
-          }
-        }
-      ]
-    },
-    {
-      "kind": "javascript-module",
-      "path": "src/components/global/footer/index.ts",
-      "declarations": [],
-      "exports": [
-        {
-          "kind": "js",
-          "name": "Footer",
-          "declaration": {
-            "name": "Footer",
-            "module": "./footer"
-          }
-        },
-        {
-          "kind": "js",
-          "name": "FooterNav",
-          "declaration": {
-            "name": "FooterNav",
-            "module": "./footerNav"
-          }
-        },
-        {
-          "kind": "js",
-          "name": "FooterNavLink",
-          "declaration": {
-            "name": "FooterNavLink",
-            "module": "./footerLink"
-          }
-        }
-      ]
-    },
-    {
-      "kind": "javascript-module",
-      "path": "src/components/global/header/header.ts",
-      "declarations": [
-        {
-          "kind": "class",
-          "description": "The global Header component.",
-          "name": "Header",
-          "slots": [
-            {
-              "description": "The default slot for all empty space right of the logo/title.",
-              "name": "unnamed"
-            },
-            {
-              "description": "Slot for the logo, will overwrite the default logo.",
-              "name": "logo"
-            },
-            {
-              "description": "Slot left of the logo, intended for a header panel.",
-              "name": "left"
-            }
-          ],
-          "members": [
-            {
-              "kind": "field",
-              "name": "rootUrl",
-              "type": {
-                "text": "string"
-              },
-              "default": "'/'",
-              "description": "URL for the header logo link. Should target the application home page.",
-              "attribute": "rootUrl"
-            },
-            {
-              "kind": "field",
-              "name": "appTitle",
-              "type": {
-                "text": "string"
-              },
-              "default": "''",
-              "description": "App title text next to logo.  Hidden on smaller screens.",
-              "attribute": "appTitle"
-            },
-            {
-              "kind": "field",
-              "name": "breakpoint",
-              "type": {
-                "text": "number"
-              },
-              "default": "672",
-              "description": "The breakpoint (in px) to convert the nav to a flyout menu for small screens.",
-              "attribute": "breakpoint"
-            },
-            {
-              "kind": "field",
-              "name": "divider",
-              "type": {
-                "text": "boolean"
-              },
-              "default": "false",
-              "description": "Adds a 1px shadow to the bottom of the header, for contrast with  white backgrounds.",
-              "attribute": "divider"
-            },
-            {
-              "kind": "method",
-              "name": "handleSlotChange",
-              "privacy": "private"
-            },
-            {
-              "kind": "method",
-              "name": "handleMenuClickOut",
-              "privacy": "private",
-              "parameters": [
-                {
-                  "name": "e",
-                  "type": {
-                    "text": "any"
-                  }
-                }
-              ]
-            },
-            {
-              "kind": "method",
-              "name": "testBreakpoint",
-              "privacy": "private"
-            },
-            {
-              "kind": "method",
-              "name": "handleRootLinkClick",
-              "privacy": "private",
-              "parameters": [
-                {
-                  "name": "e",
-                  "type": {
-                    "text": "Event"
-                  }
-                }
-              ]
-            },
-            {
-              "kind": "method",
-              "name": "toggleNavMenu",
-              "privacy": "private"
-            },
-            {
-              "kind": "method",
-              "name": "emitMenuToggle",
-              "privacy": "private"
-            }
-          ],
-          "events": [
-            {
-              "description": "Captures the menu toggle click event and emits the menu open state in the detail.",
-              "name": "on-menu-toggle"
-            },
-            {
-              "description": "Captures the logo link click event and emits the original event details.",
-              "name": "on-root-link-click"
-            }
-          ],
-          "attributes": [
-            {
-              "name": "rootUrl",
-              "type": {
-                "text": "string"
-              },
-              "default": "'/'",
-              "description": "URL for the header logo link. Should target the application home page.",
-              "fieldName": "rootUrl"
-            },
-            {
-              "name": "appTitle",
-              "type": {
-                "text": "string"
-              },
-              "default": "''",
-              "description": "App title text next to logo.  Hidden on smaller screens.",
-              "fieldName": "appTitle"
-            },
-            {
-              "name": "breakpoint",
-              "type": {
-                "text": "number"
-              },
-              "default": "672",
-              "description": "The breakpoint (in px) to convert the nav to a flyout menu for small screens.",
-              "fieldName": "breakpoint"
-            },
-            {
-              "name": "divider",
-              "type": {
-                "text": "boolean"
-              },
-              "default": "false",
-              "description": "Adds a 1px shadow to the bottom of the header, for contrast with  white backgrounds.",
-              "fieldName": "divider"
-            }
-          ],
-          "superclass": {
-            "name": "LitElement",
-            "package": "lit"
-          },
-          "tagName": "kyn-header",
-          "customElement": true
-        }
-      ],
-      "exports": [
-        {
-          "kind": "js",
-          "name": "Header",
-          "declaration": {
-            "name": "Header",
-            "module": "src/components/global/header/header.ts"
-          }
-        },
-        {
-          "kind": "custom-element-definition",
-          "name": "kyn-header",
-          "declaration": {
-            "name": "Header",
-            "module": "src/components/global/header/header.ts"
-          }
-        }
-      ]
-    },
-    {
-      "kind": "javascript-module",
-      "path": "src/components/global/header/headerAvatar.ts",
-      "declarations": [
-        {
-          "kind": "class",
-          "description": "User avatar.",
-          "name": "HeaderAvatar",
-          "members": [
-            {
-              "kind": "field",
-              "name": "initials",
-              "type": {
-                "text": "string"
-              },
-              "default": "''",
-              "description": "Two letters, first and last initial, to show in the user avatar circle.",
-              "attribute": "initials"
-            }
-          ],
-          "attributes": [
-            {
-              "name": "initials",
-              "type": {
-                "text": "string"
-              },
-              "default": "''",
-              "description": "Two letters, first and last initial, to show in the user avatar circle.",
-              "fieldName": "initials"
-            }
-          ],
-          "superclass": {
-            "name": "LitElement",
-            "package": "lit"
-          },
-          "tagName": "kyn-header-avatar",
-          "customElement": true
-        }
-      ],
-      "exports": [
-        {
-          "kind": "js",
-          "name": "HeaderAvatar",
-          "declaration": {
-            "name": "HeaderAvatar",
-            "module": "src/components/global/header/headerAvatar.ts"
-          }
-        },
-        {
-          "kind": "custom-element-definition",
-          "name": "kyn-header-avatar",
-          "declaration": {
-            "name": "HeaderAvatar",
-            "module": "src/components/global/header/headerAvatar.ts"
-          }
-        }
-      ]
-    },
-    {
-      "kind": "javascript-module",
-      "path": "src/components/global/header/headerFlyout.ts",
-      "declarations": [
-        {
-          "kind": "class",
-          "description": "Component for header flyout items.",
-          "name": "HeaderFlyout",
-          "slots": [
-            {
-              "description": "Slot for flyout menu content.",
-              "name": "unnamed"
-            },
-            {
-              "description": "Slot for button/toggle content.",
-              "name": "button"
-            }
-          ],
-          "members": [
-            {
-              "kind": "field",
-              "name": "open",
-              "type": {
-                "text": "boolean"
-              },
-              "default": "false",
-              "description": "Flyout open state.",
-              "attribute": "open"
-            },
-            {
-              "kind": "field",
-              "name": "anchorLeft",
-              "type": {
-                "text": "boolean"
-              },
-              "default": "false",
-              "description": "Anchor flyout menu to the left edge of the button instead of the right edge.",
-              "attribute": "anchorLeft"
-            },
-            {
-              "kind": "field",
-              "name": "hideArrow",
-              "type": {
-                "text": "boolean"
-              },
-              "default": "false",
-              "description": "Hides the arrow.",
-              "attribute": "hideArrow"
-            },
-            {
-              "kind": "field",
-              "name": "assistiveText",
-              "type": {
-                "text": "string"
-              },
-              "default": "''",
-              "description": "Button assistive text, title + aria-label.",
-              "attribute": "assistiveText"
-            },
-            {
-              "kind": "field",
-              "name": "href",
-              "type": {
-                "text": "string"
-              },
-              "default": "''",
-              "description": "Turns the button into a link.",
-              "attribute": "href"
-            },
-            {
-              "kind": "method",
-              "name": "handlePointerEnter",
-              "privacy": "private",
-              "parameters": [
-                {
-                  "name": "e",
-                  "type": {
-                    "text": "PointerEvent"
-                  }
-                }
-              ]
-            },
-            {
-              "kind": "method",
-              "name": "handlePointerLeave",
-              "privacy": "private",
-              "parameters": [
-                {
-                  "name": "e",
-                  "type": {
-                    "text": "PointerEvent"
-                  }
-                }
-              ]
-            },
-            {
-              "kind": "method",
-              "name": "handleClick",
-              "privacy": "private"
-            },
-            {
-              "kind": "method",
-              "name": "handleClickOut",
-              "privacy": "private",
-              "parameters": [
-                {
-                  "name": "e",
-                  "type": {
-                    "text": "Event"
-                  }
-                }
-              ]
-            },
-            {
-              "kind": "method",
-              "name": "testBreakpoint",
-              "privacy": "private"
-            }
-          ],
-          "attributes": [
-            {
-              "name": "open",
-              "type": {
-                "text": "boolean"
-              },
-              "default": "false",
-              "description": "Flyout open state.",
-              "fieldName": "open"
-            },
-            {
-              "name": "anchorLeft",
-              "type": {
-                "text": "boolean"
-              },
-              "default": "false",
-              "description": "Anchor flyout menu to the left edge of the button instead of the right edge.",
-              "fieldName": "anchorLeft"
-            },
-            {
-              "name": "hideArrow",
-              "type": {
-                "text": "boolean"
-              },
-              "default": "false",
-              "description": "Hides the arrow.",
-              "fieldName": "hideArrow"
-            },
-            {
-              "name": "assistiveText",
-              "type": {
-                "text": "string"
-              },
-              "default": "''",
-              "description": "Button assistive text, title + aria-label.",
-              "fieldName": "assistiveText"
-            },
-            {
-              "name": "href",
-              "type": {
-                "text": "string"
-              },
-              "default": "''",
-              "description": "Turns the button into a link.",
-              "fieldName": "href"
-            }
-          ],
-          "superclass": {
-            "name": "LitElement",
-            "package": "lit"
-          },
-          "tagName": "kyn-header-flyout",
-          "customElement": true
-        }
-      ],
-      "exports": [
-        {
-          "kind": "js",
-          "name": "HeaderFlyout",
-          "declaration": {
-            "name": "HeaderFlyout",
-            "module": "src/components/global/header/headerFlyout.ts"
-          }
-        },
-        {
-          "kind": "custom-element-definition",
-          "name": "kyn-header-flyout",
-          "declaration": {
-            "name": "HeaderFlyout",
-            "module": "src/components/global/header/headerFlyout.ts"
-          }
-        }
-      ]
-    },
-    {
-      "kind": "javascript-module",
-      "path": "src/components/global/header/headerFlyouts.ts",
-      "declarations": [
-        {
-          "kind": "class",
-          "description": "Container for header flyout items, aligns to the right, place last.",
-          "name": "HeaderFlyouts",
-          "slots": [
-            {
-              "description": "This element has a slot.",
-              "name": "unnamed"
-            }
-          ],
-          "members": [],
-          "superclass": {
-            "name": "LitElement",
-            "package": "lit"
-          },
-          "tagName": "kyn-header-flyouts",
-          "customElement": true
-        }
-      ],
-      "exports": [
-        {
-          "kind": "js",
-          "name": "HeaderFlyouts",
-          "declaration": {
-            "name": "HeaderFlyouts",
-            "module": "src/components/global/header/headerFlyouts.ts"
-          }
-        },
-        {
-          "kind": "custom-element-definition",
-          "name": "kyn-header-flyouts",
-          "declaration": {
-            "name": "HeaderFlyouts",
-            "module": "src/components/global/header/headerFlyouts.ts"
-          }
-        }
-      ]
-    },
-    {
-      "kind": "javascript-module",
-      "path": "src/components/global/header/headerLink.ts",
-      "declarations": [
-        {
-          "kind": "class",
-          "description": "Component for navigation links within the Header.",
-          "name": "HeaderLink",
-          "slots": [
-            {
-              "description": "Slot for link text/content.",
-              "name": "unnamed"
-            },
-            {
-              "description": "Slot for sublinks (up to two levels).",
-              "name": "links"
-            }
-          ],
-          "members": [
-            {
-              "kind": "field",
-              "name": "open",
-              "type": {
-                "text": "boolean"
-              },
-              "default": "false",
-              "description": "Link open state.",
-              "attribute": "open"
-            },
-            {
-              "kind": "field",
-              "name": "href",
-              "type": {
-                "text": "string"
-              },
-              "default": "''",
-              "description": "Link url.",
-              "attribute": "href"
-            },
-            {
-              "kind": "field",
-              "name": "target",
-              "default": "'_self'",
-              "type": {
-                "text": "'_self'"
-              },
-              "description": "Defines a target attribute for where to load the URL. Possible options include \"_self\" (default), \"_blank\", \"_parent\", \"_top\"",
-              "attribute": "target"
-            },
-            {
-              "kind": "field",
-              "name": "rel",
-              "type": {
-                "text": "string"
-              },
-              "default": "''",
-              "description": "Defines a relationship between a linked resource and the document. An empty string (default) means no particular relationship",
-              "attribute": "rel"
-            },
-            {
-              "kind": "field",
-              "name": "isActive",
-              "type": {
-                "text": "boolean"
-              },
-              "default": "false",
-              "description": "Link active state, for example when URL path matches link href.",
-              "attribute": "isActive"
-            },
-            {
-              "kind": "field",
-              "name": "divider",
-              "type": {
-                "text": "boolean"
-              },
-              "default": "false",
-              "description": "Adds a 1px shadow to the bottom of the link.",
-              "attribute": "divider"
-            },
-            {
-              "kind": "method",
-              "name": "handlePointerEnter",
-              "privacy": "private",
-              "parameters": [
-                {
-                  "name": "e",
-                  "type": {
-                    "text": "PointerEvent"
-                  }
-                }
-              ]
-            },
-            {
-              "kind": "method",
-              "name": "handlePointerLeave",
-              "privacy": "private",
-              "parameters": [
-                {
-                  "name": "e",
-                  "type": {
-                    "text": "PointerEvent"
-                  }
-                }
-              ]
-            },
-            {
-              "kind": "method",
-              "name": "handleClick",
-              "privacy": "private",
-              "parameters": [
-                {
-                  "name": "e",
-                  "type": {
-                    "text": "Event"
-                  }
-                }
-              ]
-            },
-            {
-              "kind": "method",
-              "name": "handleClickOut",
-              "privacy": "private",
-              "parameters": [
-                {
-                  "name": "e",
-                  "type": {
-                    "text": "Event"
-                  }
-                }
-              ]
-            },
-            {
-              "kind": "method",
-              "name": "determineIfSlotted",
-              "privacy": "private"
-            },
-            {
-              "kind": "method",
-              "name": "determineLevel",
-              "privacy": "private"
-            },
-            {
-              "kind": "method",
-              "name": "testBreakpoint",
-              "privacy": "private"
-            }
-          ],
-          "events": [
-            {
-              "description": "Captures the click event and emits the original event details.",
-              "name": "on-click"
-            }
-          ],
-          "attributes": [
-            {
-              "name": "open",
-              "type": {
-                "text": "boolean"
-              },
-              "default": "false",
-              "description": "Link open state.",
-              "fieldName": "open"
-            },
-            {
-              "name": "href",
-              "type": {
-                "text": "string"
-              },
-              "default": "''",
-              "description": "Link url.",
-              "fieldName": "href"
-            },
-            {
-              "name": "target",
-              "default": "'_self'",
-              "type": {
-                "text": "'_self'"
-              },
-              "description": "Defines a target attribute for where to load the URL. Possible options include \"_self\" (default), \"_blank\", \"_parent\", \"_top\"",
-              "fieldName": "target"
-            },
-            {
-              "name": "rel",
-              "type": {
-                "text": "string"
-              },
-              "default": "''",
-              "description": "Defines a relationship between a linked resource and the document. An empty string (default) means no particular relationship",
-              "fieldName": "rel"
-            },
-            {
-              "name": "isActive",
-              "type": {
-                "text": "boolean"
-              },
-              "default": "false",
-              "description": "Link active state, for example when URL path matches link href.",
-              "fieldName": "isActive"
-            },
-            {
-              "name": "divider",
-              "type": {
-                "text": "boolean"
-              },
-              "default": "false",
-              "description": "Adds a 1px shadow to the bottom of the link.",
-              "fieldName": "divider"
-            }
-          ],
-          "superclass": {
-            "name": "LitElement",
-            "package": "lit"
-          },
-          "tagName": "kyn-header-link",
-          "customElement": true
-        }
-      ],
-      "exports": [
-        {
-          "kind": "js",
-          "name": "HeaderLink",
-          "declaration": {
-            "name": "HeaderLink",
-            "module": "src/components/global/header/headerLink.ts"
-          }
-        },
-        {
-          "kind": "custom-element-definition",
-          "name": "kyn-header-link",
-          "declaration": {
-            "name": "HeaderLink",
-            "module": "src/components/global/header/headerLink.ts"
-          }
-        }
-      ]
-    },
-    {
-      "kind": "javascript-module",
-      "path": "src/components/global/header/headerNav.ts",
-      "declarations": [
-        {
-          "kind": "class",
-          "description": "Container for header navigation links.",
-          "name": "HeaderNav",
-          "slots": [
-            {
-              "description": "This element has a slot.",
-              "name": "unnamed"
-            }
-          ],
-          "members": [
-            {
-              "kind": "method",
-              "name": "testBreakpoint",
-              "privacy": "private"
-            }
-          ],
-          "superclass": {
-            "name": "LitElement",
-            "package": "lit"
-          },
-          "tagName": "kyn-header-nav",
-          "customElement": true
-        }
-      ],
-      "exports": [
-        {
-          "kind": "js",
-          "name": "HeaderNav",
-          "declaration": {
-            "name": "HeaderNav",
-            "module": "src/components/global/header/headerNav.ts"
-          }
-        },
-        {
-          "kind": "custom-element-definition",
-          "name": "kyn-header-nav",
-          "declaration": {
-            "name": "HeaderNav",
-            "module": "src/components/global/header/headerNav.ts"
-          }
-        }
-      ]
-    },
-    {
-      "kind": "javascript-module",
-      "path": "src/components/global/header/headerPanel.ts",
-      "declarations": [
-        {
-          "kind": "class",
-          "description": "Header fly-out panel.",
-          "name": "HeaderPanel",
-          "slots": [
-            {
-              "description": "Slot for panel content.",
-              "name": "unnamed"
-            },
-            {
-              "description": "Slot for button icon.",
-              "name": "button"
-            }
-          ],
-          "members": [
-            {
-              "kind": "field",
-              "name": "right",
-              "type": {
-                "text": "boolean"
-              },
-              "default": "false",
-              "description": "Panel extends from right instead of left.",
-              "attribute": "right"
-            },
-            {
-              "kind": "field",
-              "name": "open",
-              "type": {
-                "text": "boolean"
-              },
-              "default": "false",
-              "description": "Panel open state.",
-              "attribute": "open"
-            },
-            {
-              "kind": "field",
-              "name": "heading",
-              "type": {
-                "text": "string"
-              },
-              "default": "''",
-              "description": "Panel heading.",
-              "attribute": "heading"
-            },
-            {
-              "kind": "field",
-              "name": "openText",
-              "type": {
-                "text": "string"
-              },
-              "default": "'Open Panel'",
-              "description": "Open button assistive text.",
-              "attribute": "openText"
-            },
-            {
-              "kind": "field",
-              "name": "closeText",
-              "type": {
-                "text": "string"
-              },
-              "default": "'Close Panel'",
-              "description": "Close button assistive text.",
-              "attribute": "closeText"
-            },
-            {
-              "kind": "method",
-              "name": "togglePanel",
-              "privacy": "private"
-            },
-            {
-              "kind": "method",
-              "name": "handleClickOut",
-              "privacy": "private",
-              "parameters": [
-                {
-                  "name": "e",
-                  "type": {
-                    "text": "Event"
-                  }
-                }
-              ]
-            }
-          ],
-          "attributes": [
-            {
-              "name": "right",
-              "type": {
-                "text": "boolean"
-              },
-              "default": "false",
-              "description": "Panel extends from right instead of left.",
-              "fieldName": "right"
-            },
-            {
-              "name": "open",
-              "type": {
-                "text": "boolean"
-              },
-              "default": "false",
-              "description": "Panel open state.",
-              "fieldName": "open"
-            },
-            {
-              "name": "heading",
-              "type": {
-                "text": "string"
-              },
-              "default": "''",
-              "description": "Panel heading.",
-              "fieldName": "heading"
-            },
-            {
-              "name": "openText",
-              "type": {
-                "text": "string"
-              },
-              "default": "'Open Panel'",
-              "description": "Open button assistive text.",
-              "fieldName": "openText"
-            },
-            {
-              "name": "closeText",
-              "type": {
-                "text": "string"
-              },
-              "default": "'Close Panel'",
-              "description": "Close button assistive text.",
-              "fieldName": "closeText"
-            }
-          ],
-          "superclass": {
-            "name": "LitElement",
-            "package": "lit"
-          },
-          "tagName": "kyn-header-panel",
-          "customElement": true
-        }
-      ],
-      "exports": [
-        {
-          "kind": "js",
-          "name": "HeaderPanel",
-          "declaration": {
-            "name": "HeaderPanel",
-            "module": "src/components/global/header/headerPanel.ts"
-          }
-        },
-        {
-          "kind": "custom-element-definition",
-          "name": "kyn-header-panel",
-          "declaration": {
-            "name": "HeaderPanel",
-            "module": "src/components/global/header/headerPanel.ts"
-          }
-        }
-      ]
-    },
-    {
-      "kind": "javascript-module",
-      "path": "src/components/global/header/headerPanelLink.ts",
-      "declarations": [
-        {
-          "kind": "class",
-          "description": "Header fly-out panel link.",
-          "name": "HeaderPanelLink",
-          "slots": [
-            {
-              "description": "Slot for link text/content.",
-              "name": "unnamed"
-            }
-          ],
-          "members": [
-            {
-              "kind": "field",
-              "name": "href",
-              "type": {
-                "text": "string"
-              },
-              "default": "''",
-              "description": "Link url.",
-              "attribute": "href"
-            },
-            {
-              "kind": "field",
-              "name": "target",
-              "default": "'_self'",
-              "type": {
-                "text": "'_self'"
-              },
-              "description": "Defines a target attribute for where to load the URL. Possible options include \"_self\" (default), \"_blank\", \"_parent\", \"_top\"",
-              "attribute": "target"
-            },
-            {
-              "kind": "field",
-              "name": "rel",
-              "type": {
-                "text": "string"
-              },
-              "default": "''",
-              "description": "Defines a relationship between a linked resource and the document. An empty string (default) means no particular relationship",
-              "attribute": "rel"
-            },
-            {
-              "kind": "method",
-              "name": "handleClick",
-              "privacy": "private",
-              "parameters": [
-                {
-                  "name": "e",
-                  "type": {
-                    "text": "Event"
-                  }
-                }
-              ]
-            }
-          ],
-          "events": [
-            {
-              "description": "Captures the click event and emits the original event details.",
-              "name": "on-click"
-            }
-          ],
-          "attributes": [
-            {
-              "name": "href",
-              "type": {
-                "text": "string"
-              },
-              "default": "''",
-              "description": "Link url.",
-              "fieldName": "href"
-            },
-            {
-              "name": "target",
-              "default": "'_self'",
-              "type": {
-                "text": "'_self'"
-              },
-              "description": "Defines a target attribute for where to load the URL. Possible options include \"_self\" (default), \"_blank\", \"_parent\", \"_top\"",
-              "fieldName": "target"
-            },
-            {
-              "name": "rel",
-              "type": {
-                "text": "string"
-              },
-              "default": "''",
-              "description": "Defines a relationship between a linked resource and the document. An empty string (default) means no particular relationship",
-              "fieldName": "rel"
-            }
-          ],
-          "superclass": {
-            "name": "LitElement",
-            "package": "lit"
-          },
-          "tagName": "kyn-header-panel-link",
-          "customElement": true
-        }
-      ],
-      "exports": [
-        {
-          "kind": "js",
-          "name": "HeaderPanelLink",
-          "declaration": {
-            "name": "HeaderPanelLink",
-            "module": "src/components/global/header/headerPanelLink.ts"
-          }
-        },
-        {
-          "kind": "custom-element-definition",
-          "name": "kyn-header-panel-link",
-          "declaration": {
-            "name": "HeaderPanelLink",
-            "module": "src/components/global/header/headerPanelLink.ts"
-          }
-        }
-      ]
-    },
-    {
-      "kind": "javascript-module",
-      "path": "src/components/global/header/index.ts",
-      "declarations": [],
-      "exports": [
-        {
-          "kind": "js",
-          "name": "Header",
-          "declaration": {
-            "name": "Header",
-            "module": "./header"
-          }
-        },
-        {
-          "kind": "js",
-          "name": "HeaderNav",
-          "declaration": {
-            "name": "HeaderNav",
-            "module": "./headerNav"
-          }
-        },
-        {
-          "kind": "js",
-          "name": "HeaderLink",
-          "declaration": {
-            "name": "HeaderLink",
-            "module": "./headerLink"
-          }
-        },
-        {
-          "kind": "js",
-          "name": "HeaderFlyouts",
-          "declaration": {
-            "name": "HeaderFlyouts",
-            "module": "./headerFlyouts"
-          }
-        },
-        {
-          "kind": "js",
-          "name": "HeaderFlyout",
-          "declaration": {
-            "name": "HeaderFlyout",
-            "module": "./headerFlyout"
-          }
-        },
-        {
-          "kind": "js",
-          "name": "HeaderAvatar",
-          "declaration": {
-            "name": "HeaderAvatar",
-            "module": "./headerAvatar"
-          }
-        },
-        {
-          "kind": "js",
-          "name": "HeaderPanel",
-          "declaration": {
-            "name": "HeaderPanel",
-            "module": "./headerPanel"
-          }
-        },
-        {
-          "kind": "js",
-          "name": "HeaderPanelLink",
-          "declaration": {
-            "name": "HeaderPanelLink",
-            "module": "./headerPanelLink"
-          }
-        }
-      ]
-    },
-    {
-      "kind": "javascript-module",
-      "path": "src/components/global/localNav/index.ts",
-      "declarations": [],
-      "exports": [
-        {
-          "kind": "js",
-          "name": "LocalNav",
-          "declaration": {
-            "name": "LocalNav",
-            "module": "./localNav"
-          }
-        },
-        {
-          "kind": "js",
-          "name": "LocalNavLink",
-          "declaration": {
-            "name": "LocalNavLink",
-            "module": "./localNavLink"
-          }
-        }
-      ]
-    },
-    {
-      "kind": "javascript-module",
-      "path": "src/components/global/localNav/localNav.ts",
-      "declarations": [
-        {
-          "kind": "class",
-          "description": "The global Side Navigation component.",
-          "name": "LocalNav",
-          "slots": [
-            {
-              "description": "The default slot, for local nav links.",
-              "name": "unnamed"
-            }
-          ],
-          "members": [
-            {
-              "kind": "field",
-              "name": "pinned",
-              "type": {
-                "text": "boolean"
-              },
-              "default": "false",
-              "description": "Local nav pinned state.",
-              "attribute": "pinned"
-            },
-            {
-              "kind": "field",
-              "name": "pinText",
-              "type": {
-                "text": "string"
-              },
-              "default": "'Pin open'",
-              "description": "Pin open button assistive text.",
-              "attribute": "pinText"
-            },
-            {
-              "kind": "field",
-              "name": "unpinText",
-              "type": {
-                "text": "string"
-              },
-              "default": "'Unpin'",
-              "description": "Unpin button assistive text.",
-              "attribute": "unpinText"
-            },
-            {
-              "kind": "method",
-              "name": "onNavToggle",
-              "privacy": "private",
-              "parameters": [
-                {
-                  "name": "e",
-                  "type": {
-                    "text": "Event"
-                  }
-                }
-              ]
-            },
-            {
-              "kind": "method",
-              "name": "handleMouseenter",
-              "privacy": "private"
-            },
-            {
-              "kind": "method",
-              "name": "handleMouseleave",
-              "privacy": "private"
-            },
-            {
-              "kind": "method",
-              "name": "updateChildren",
-              "privacy": "private"
-            },
-            {
-              "kind": "method",
-              "name": "handleSlotChange",
-              "privacy": "private"
-            }
-          ],
-          "events": [
-            {
-              "description": "Captures the click event and emits the pinned state and original event details.",
-              "name": "on-toggle"
-            }
-          ],
-          "attributes": [
-            {
-              "name": "pinned",
-              "type": {
-                "text": "boolean"
-              },
-              "default": "false",
-              "description": "Local nav pinned state.",
-              "fieldName": "pinned"
-            },
-            {
-              "name": "pinText",
-              "type": {
-                "text": "string"
-              },
-              "default": "'Pin open'",
-              "description": "Pin open button assistive text.",
-              "fieldName": "pinText"
-            },
-            {
-              "name": "unpinText",
-              "type": {
-                "text": "string"
-              },
-              "default": "'Unpin'",
-              "description": "Unpin button assistive text.",
-              "fieldName": "unpinText"
-            }
-          ],
-          "superclass": {
-            "name": "LitElement",
-            "package": "lit"
-          },
-          "tagName": "kyn-local-nav",
-          "customElement": true
-        }
-      ],
-      "exports": [
-        {
-          "kind": "js",
-          "name": "LocalNav",
-          "declaration": {
-            "name": "LocalNav",
-            "module": "src/components/global/localNav/localNav.ts"
-          }
-        },
-        {
-          "kind": "custom-element-definition",
-          "name": "kyn-local-nav",
-          "declaration": {
-            "name": "LocalNav",
-            "module": "src/components/global/localNav/localNav.ts"
-          }
-        }
-      ]
-    },
-    {
-      "kind": "javascript-module",
-      "path": "src/components/global/localNav/localNavLink.ts",
-      "declarations": [
-        {
-          "kind": "class",
-          "description": "Link component for use in the global Side Navigation component.",
-          "name": "LocalNavLink",
-          "slots": [
-            {
-              "description": "The default slot, for the link text.",
-              "name": "unnamed"
-            },
-            {
-              "description": "Slot for an icon, level 1 links only.",
-              "name": "icon"
-            },
-            {
-              "description": "Slot for the next level of links, supports three levels.",
-              "name": "links"
-            }
-          ],
-          "members": [
-            {
-              "kind": "field",
-              "name": "href",
-              "type": {
-                "text": "string"
-              },
-              "default": "''",
-              "description": "Link url.",
-              "attribute": "href"
-            },
-            {
-              "kind": "field",
-              "name": "expanded",
-              "type": {
-                "text": "boolean"
-              },
-              "default": "false",
-              "description": "Expanded state.",
-              "attribute": "expanded"
-            },
-            {
-              "kind": "field",
-              "name": "active",
-              "type": {
-                "text": "boolean"
-              },
-              "default": "false",
-              "description": "Active state.",
-              "attribute": "active"
-            },
-            {
-              "kind": "field",
-              "name": "disabled",
-              "type": {
-                "text": "boolean"
-              },
-              "default": "false",
-              "description": "Disabled state.",
-              "attribute": "disabled"
-            },
-            {
-              "kind": "method",
-              "name": "_handleSlotChange",
-              "privacy": "private"
-            },
-            {
-              "kind": "method",
-              "name": "updateChildren",
-              "privacy": "private"
-            },
-            {
-              "kind": "method",
-              "name": "determineLevel",
-              "privacy": "private"
-            },
-            {
-              "kind": "method",
-              "name": "handleClick",
-              "privacy": "private",
-              "parameters": [
-                {
-                  "name": "e",
-                  "type": {
-                    "text": "Event"
-                  }
-                }
-              ]
-            }
-          ],
-          "events": [
-            {
-              "description": "Captures the click event and emits the original event, level, and if default was prevented.",
-              "name": "on-click"
-            }
-          ],
-          "attributes": [
-            {
-              "name": "href",
-              "type": {
-                "text": "string"
-              },
-              "default": "''",
-              "description": "Link url.",
-              "fieldName": "href"
-            },
-            {
-              "name": "expanded",
-              "type": {
-                "text": "boolean"
-              },
-              "default": "false",
-              "description": "Expanded state.",
-              "fieldName": "expanded"
-            },
-            {
-              "name": "active",
-              "type": {
-                "text": "boolean"
-              },
-              "default": "false",
-              "description": "Active state.",
-              "fieldName": "active"
-            },
-            {
-              "name": "disabled",
-              "type": {
-                "text": "boolean"
-              },
-              "default": "false",
-              "description": "Disabled state.",
-              "fieldName": "disabled"
-            }
-          ],
-          "superclass": {
-            "name": "LitElement",
-            "package": "lit"
-          },
-          "tagName": "kyn-local-nav-link",
-          "customElement": true
-        }
-      ],
-      "exports": [
-        {
-          "kind": "js",
-          "name": "LocalNavLink",
-          "declaration": {
-            "name": "LocalNavLink",
-            "module": "src/components/global/localNav/localNavLink.ts"
-          }
-        },
-        {
-          "kind": "custom-element-definition",
-          "name": "kyn-local-nav-link",
-          "declaration": {
-            "name": "LocalNavLink",
-            "module": "src/components/global/localNav/localNavLink.ts"
-          }
-        }
-      ]
-    },
-    {
-      "kind": "javascript-module",
-      "path": "src/components/global/uiShell/index.ts",
-      "declarations": [],
-      "exports": [
-        {
-          "kind": "js",
-          "name": "UiShell",
-          "declaration": {
-            "name": "UiShell",
-            "module": "./uiShell"
-          }
-        }
-      ]
-    },
-    {
-      "kind": "javascript-module",
-      "path": "src/components/global/uiShell/uiShell.ts",
-      "declarations": [
-        {
-          "kind": "class",
-          "description": "Container to help with positioning and padding of the global elements such as: adds padding for the fixed Header and Local Nav, adds main content gutters, and makes Footer sticky. This takes the onus off of the consuming app to configure these values.",
-          "name": "UiShell",
-          "slots": [
-            {
-              "description": "Slot for global elements.",
-              "name": "unnamed"
-            }
-          ],
-          "members": [
-            {
-              "kind": "method",
-              "name": "handleSlotChange",
-              "privacy": "private"
-            }
-          ],
-          "superclass": {
-            "name": "LitElement",
-            "package": "lit"
-          },
-          "tagName": "kyn-ui-shell",
-          "customElement": true
-        }
-      ],
-      "exports": [
-        {
-          "kind": "js",
-          "name": "UiShell",
-          "declaration": {
-            "name": "UiShell",
-            "module": "src/components/global/uiShell/uiShell.ts"
-          }
-        },
-        {
-          "kind": "custom-element-definition",
-          "name": "kyn-ui-shell",
-          "declaration": {
-            "name": "UiShell",
-            "module": "src/components/global/uiShell/uiShell.ts"
           }
         }
       ]
@@ -2655,6 +864,391 @@
     },
     {
       "kind": "javascript-module",
+      "path": "src/components/reusable/datePicker/datepicker.ts",
+      "declarations": [
+        {
+          "kind": "class",
+          "description": "Datepicker.",
+          "name": "DatePicker",
+          "slots": [
+            {
+              "description": "Slot for label text.",
+              "name": "unnamed"
+            }
+          ],
+          "members": [
+            {
+              "kind": "field",
+              "name": "size",
+              "type": {
+                "text": "string"
+              },
+              "default": "'md'",
+              "description": "Datepicker size. \"sm\", \"md\", or \"lg\".",
+              "attribute": "size"
+            },
+            {
+              "kind": "field",
+              "name": "caption",
+              "type": {
+                "text": "string"
+              },
+              "default": "''",
+              "description": "Optional text beneath the input.",
+              "attribute": "caption"
+            },
+            {
+              "kind": "field",
+              "name": "value",
+              "type": {
+                "text": "string"
+              },
+              "default": "''",
+              "description": "Datepicker value in YYYY-MM-DD or YYYY-MM-DDThh:mm format.",
+              "attribute": "value"
+            },
+            {
+              "kind": "field",
+              "name": "name",
+              "type": {
+                "text": "string"
+              },
+              "default": "''",
+              "description": "Datepicker name.",
+              "attribute": "name"
+            },
+            {
+              "kind": "field",
+              "name": "required",
+              "type": {
+                "text": "boolean"
+              },
+              "default": "false",
+              "description": "Makes the date required.",
+              "attribute": "required"
+            },
+            {
+              "kind": "field",
+              "name": "disabled",
+              "type": {
+                "text": "boolean"
+              },
+              "default": "false",
+              "description": "Date disabled state.",
+              "attribute": "disabled"
+            },
+            {
+              "kind": "field",
+              "name": "invalidText",
+              "type": {
+                "text": "string"
+              },
+              "default": "''",
+              "description": "Date invalid text.",
+              "attribute": "invalidText"
+            },
+            {
+              "kind": "field",
+              "name": "warnText",
+              "type": {
+                "text": "string"
+              },
+              "default": "''",
+              "description": "Date warning text",
+              "attribute": "warnText"
+            },
+            {
+              "kind": "field",
+              "name": "maxDate",
+              "type": {
+                "text": "string"
+              },
+              "default": "''",
+              "description": "Maximum date in YYYY-MM-DD or YYYY-MM-DDThh:mm format. If the value isn't a possible date string in the format, then the element has no maximum date value",
+              "attribute": "maxDate"
+            },
+            {
+              "kind": "field",
+              "name": "minDate",
+              "type": {
+                "text": "string"
+              },
+              "default": "''",
+              "description": "Mimimum date in YYYY-MM-DD or YYYY-MM-DDThh:mm format. If the value isn't a possible date string in the format, then the element has no minimum date value.",
+              "attribute": "minDate"
+            },
+            {
+              "kind": "field",
+              "name": "step",
+              "type": {
+                "text": "string"
+              },
+              "default": "''",
+              "description": "Specifies the granularity that the value must adhere to, or the special value any,\r\nFor date inputs, the value of step is given in days; and is treated as a number of milliseconds equal to 86,400,000 times the step value.\r\nThe default value of step is 1, indicating 1 day.",
+              "attribute": "step"
+            },
+            {
+              "kind": "field",
+              "name": "datePickerType",
+              "type": {
+                "text": "DATE_PICKER_TYPES"
+              },
+              "description": "Date picker types. Default 'single'",
+              "attribute": "datePickerType"
+            },
+            {
+              "kind": "method",
+              "name": "handleInput",
+              "privacy": "private",
+              "parameters": [
+                {
+                  "name": "e",
+                  "type": {
+                    "text": "any"
+                  }
+                }
+              ]
+            },
+            {
+              "kind": "method",
+              "name": "validateMinDate",
+              "privacy": "private",
+              "return": {
+                "type": {
+                  "text": "void"
+                }
+              }
+            },
+            {
+              "kind": "method",
+              "name": "validateMaxDate",
+              "privacy": "private",
+              "return": {
+                "type": {
+                  "text": "void"
+                }
+              }
+            },
+            {
+              "kind": "method",
+              "name": "_handleFormdata",
+              "privacy": "private",
+              "parameters": [
+                {
+                  "name": "e",
+                  "type": {
+                    "text": "any"
+                  }
+                }
+              ]
+            }
+          ],
+          "events": [
+            {
+              "description": "Captures the input event and emits the selected value and original event details.",
+              "name": "on-input"
+            }
+          ],
+          "attributes": [
+            {
+              "name": "size",
+              "type": {
+                "text": "string"
+              },
+              "default": "'md'",
+              "description": "Datepicker size. \"sm\", \"md\", or \"lg\".",
+              "fieldName": "size"
+            },
+            {
+              "name": "caption",
+              "type": {
+                "text": "string"
+              },
+              "default": "''",
+              "description": "Optional text beneath the input.",
+              "fieldName": "caption"
+            },
+            {
+              "name": "value",
+              "type": {
+                "text": "string"
+              },
+              "default": "''",
+              "description": "Datepicker value in YYYY-MM-DD or YYYY-MM-DDThh:mm format.",
+              "fieldName": "value"
+            },
+            {
+              "name": "name",
+              "type": {
+                "text": "string"
+              },
+              "default": "''",
+              "description": "Datepicker name.",
+              "fieldName": "name"
+            },
+            {
+              "name": "required",
+              "type": {
+                "text": "boolean"
+              },
+              "default": "false",
+              "description": "Makes the date required.",
+              "fieldName": "required"
+            },
+            {
+              "name": "disabled",
+              "type": {
+                "text": "boolean"
+              },
+              "default": "false",
+              "description": "Date disabled state.",
+              "fieldName": "disabled"
+            },
+            {
+              "name": "invalidText",
+              "type": {
+                "text": "string"
+              },
+              "default": "''",
+              "description": "Date invalid text.",
+              "fieldName": "invalidText"
+            },
+            {
+              "name": "warnText",
+              "type": {
+                "text": "string"
+              },
+              "default": "''",
+              "description": "Date warning text",
+              "fieldName": "warnText"
+            },
+            {
+              "name": "maxDate",
+              "type": {
+                "text": "string"
+              },
+              "default": "''",
+              "description": "Maximum date in YYYY-MM-DD or YYYY-MM-DDThh:mm format. If the value isn't a possible date string in the format, then the element has no maximum date value",
+              "fieldName": "maxDate"
+            },
+            {
+              "name": "minDate",
+              "type": {
+                "text": "string"
+              },
+              "default": "''",
+              "description": "Mimimum date in YYYY-MM-DD or YYYY-MM-DDThh:mm format. If the value isn't a possible date string in the format, then the element has no minimum date value.",
+              "fieldName": "minDate"
+            },
+            {
+              "name": "step",
+              "type": {
+                "text": "string"
+              },
+              "default": "''",
+              "description": "Specifies the granularity that the value must adhere to, or the special value any,\r\nFor date inputs, the value of step is given in days; and is treated as a number of milliseconds equal to 86,400,000 times the step value.\r\nThe default value of step is 1, indicating 1 day.",
+              "fieldName": "step"
+            },
+            {
+              "name": "datePickerType",
+              "type": {
+                "text": "DATE_PICKER_TYPES"
+              },
+              "description": "Date picker types. Default 'single'",
+              "fieldName": "datePickerType"
+            }
+          ],
+          "superclass": {
+            "name": "LitElement",
+            "package": "lit"
+          },
+          "tagName": "kyn-date-picker",
+          "customElement": true
+        }
+      ],
+      "exports": [
+        {
+          "kind": "js",
+          "name": "DatePicker",
+          "declaration": {
+            "name": "DatePicker",
+            "module": "src/components/reusable/datePicker/datepicker.ts"
+          }
+        },
+        {
+          "kind": "custom-element-definition",
+          "name": "kyn-date-picker",
+          "declaration": {
+            "name": "DatePicker",
+            "module": "src/components/reusable/datePicker/datepicker.ts"
+          }
+        }
+      ]
+    },
+    {
+      "kind": "javascript-module",
+      "path": "src/components/reusable/datePicker/defs.ts",
+      "declarations": [
+        {
+          "kind": "variable",
+          "name": "regexDateFormat",
+          "default": "/^\\d{4}-\\d{2}-\\d{2}$/"
+        },
+        {
+          "kind": "variable",
+          "name": "regexDateTimeFormat",
+          "default": "/^\\d{4}-\\d{2}-\\d{2}T\\d{2}:\\d{2}$/"
+        },
+        {
+          "kind": "variable",
+          "name": "regexDateTimeFormatSec",
+          "default": "/^\\d{4}-\\d{2}-\\d{2}T\\d{2}:\\d{2}:\\d{2}$/"
+        }
+      ],
+      "exports": [
+        {
+          "kind": "js",
+          "name": "regexDateFormat",
+          "declaration": {
+            "name": "regexDateFormat",
+            "module": "src/components/reusable/datePicker/defs.ts"
+          }
+        },
+        {
+          "kind": "js",
+          "name": "regexDateTimeFormat",
+          "declaration": {
+            "name": "regexDateTimeFormat",
+            "module": "src/components/reusable/datePicker/defs.ts"
+          }
+        },
+        {
+          "kind": "js",
+          "name": "regexDateTimeFormatSec",
+          "declaration": {
+            "name": "regexDateTimeFormatSec",
+            "module": "src/components/reusable/datePicker/defs.ts"
+          }
+        }
+      ]
+    },
+    {
+      "kind": "javascript-module",
+      "path": "src/components/reusable/datePicker/index.ts",
+      "declarations": [],
+      "exports": [
+        {
+          "kind": "js",
+          "name": "DatePicker",
+          "declaration": {
+            "name": "DatePicker",
+            "module": "./datepicker"
+          }
+        }
+      ]
+    },
+    {
+      "kind": "javascript-module",
       "path": "src/components/reusable/daterangepicker/daterangepicker.ts",
       "declarations": [
         {
@@ -3033,391 +1627,6 @@
           "declaration": {
             "name": "DateRangePicker",
             "module": "\"./daterangepicker\""
-          }
-        }
-      ]
-    },
-    {
-      "kind": "javascript-module",
-      "path": "src/components/reusable/datePicker/datepicker.ts",
-      "declarations": [
-        {
-          "kind": "class",
-          "description": "Datepicker.",
-          "name": "DatePicker",
-          "slots": [
-            {
-              "description": "Slot for label text.",
-              "name": "unnamed"
-            }
-          ],
-          "members": [
-            {
-              "kind": "field",
-              "name": "size",
-              "type": {
-                "text": "string"
-              },
-              "default": "'md'",
-              "description": "Datepicker size. \"sm\", \"md\", or \"lg\".",
-              "attribute": "size"
-            },
-            {
-              "kind": "field",
-              "name": "caption",
-              "type": {
-                "text": "string"
-              },
-              "default": "''",
-              "description": "Optional text beneath the input.",
-              "attribute": "caption"
-            },
-            {
-              "kind": "field",
-              "name": "value",
-              "type": {
-                "text": "string"
-              },
-              "default": "''",
-              "description": "Datepicker value in YYYY-MM-DD or YYYY-MM-DDThh:mm format.",
-              "attribute": "value"
-            },
-            {
-              "kind": "field",
-              "name": "name",
-              "type": {
-                "text": "string"
-              },
-              "default": "''",
-              "description": "Datepicker name.",
-              "attribute": "name"
-            },
-            {
-              "kind": "field",
-              "name": "required",
-              "type": {
-                "text": "boolean"
-              },
-              "default": "false",
-              "description": "Makes the date required.",
-              "attribute": "required"
-            },
-            {
-              "kind": "field",
-              "name": "disabled",
-              "type": {
-                "text": "boolean"
-              },
-              "default": "false",
-              "description": "Date disabled state.",
-              "attribute": "disabled"
-            },
-            {
-              "kind": "field",
-              "name": "invalidText",
-              "type": {
-                "text": "string"
-              },
-              "default": "''",
-              "description": "Date invalid text.",
-              "attribute": "invalidText"
-            },
-            {
-              "kind": "field",
-              "name": "warnText",
-              "type": {
-                "text": "string"
-              },
-              "default": "''",
-              "description": "Date warning text",
-              "attribute": "warnText"
-            },
-            {
-              "kind": "field",
-              "name": "maxDate",
-              "type": {
-                "text": "string"
-              },
-              "default": "''",
-              "description": "Maximum date in YYYY-MM-DD or YYYY-MM-DDThh:mm format. If the value isn't a possible date string in the format, then the element has no maximum date value",
-              "attribute": "maxDate"
-            },
-            {
-              "kind": "field",
-              "name": "minDate",
-              "type": {
-                "text": "string"
-              },
-              "default": "''",
-              "description": "Mimimum date in YYYY-MM-DD or YYYY-MM-DDThh:mm format. If the value isn't a possible date string in the format, then the element has no minimum date value.",
-              "attribute": "minDate"
-            },
-            {
-              "kind": "field",
-              "name": "step",
-              "type": {
-                "text": "string"
-              },
-              "default": "''",
-              "description": "Specifies the granularity that the value must adhere to, or the special value any,\r\nFor date inputs, the value of step is given in days; and is treated as a number of milliseconds equal to 86,400,000 times the step value.\r\nThe default value of step is 1, indicating 1 day.",
-              "attribute": "step"
-            },
-            {
-              "kind": "field",
-              "name": "datePickerType",
-              "type": {
-                "text": "DATE_PICKER_TYPES"
-              },
-              "description": "Date picker types. Default 'single'",
-              "attribute": "datePickerType"
-            },
-            {
-              "kind": "method",
-              "name": "handleInput",
-              "privacy": "private",
-              "parameters": [
-                {
-                  "name": "e",
-                  "type": {
-                    "text": "any"
-                  }
-                }
-              ]
-            },
-            {
-              "kind": "method",
-              "name": "validateMinDate",
-              "privacy": "private",
-              "return": {
-                "type": {
-                  "text": "void"
-                }
-              }
-            },
-            {
-              "kind": "method",
-              "name": "validateMaxDate",
-              "privacy": "private",
-              "return": {
-                "type": {
-                  "text": "void"
-                }
-              }
-            },
-            {
-              "kind": "method",
-              "name": "_handleFormdata",
-              "privacy": "private",
-              "parameters": [
-                {
-                  "name": "e",
-                  "type": {
-                    "text": "any"
-                  }
-                }
-              ]
-            }
-          ],
-          "events": [
-            {
-              "description": "Captures the input event and emits the selected value and original event details.",
-              "name": "on-input"
-            }
-          ],
-          "attributes": [
-            {
-              "name": "size",
-              "type": {
-                "text": "string"
-              },
-              "default": "'md'",
-              "description": "Datepicker size. \"sm\", \"md\", or \"lg\".",
-              "fieldName": "size"
-            },
-            {
-              "name": "caption",
-              "type": {
-                "text": "string"
-              },
-              "default": "''",
-              "description": "Optional text beneath the input.",
-              "fieldName": "caption"
-            },
-            {
-              "name": "value",
-              "type": {
-                "text": "string"
-              },
-              "default": "''",
-              "description": "Datepicker value in YYYY-MM-DD or YYYY-MM-DDThh:mm format.",
-              "fieldName": "value"
-            },
-            {
-              "name": "name",
-              "type": {
-                "text": "string"
-              },
-              "default": "''",
-              "description": "Datepicker name.",
-              "fieldName": "name"
-            },
-            {
-              "name": "required",
-              "type": {
-                "text": "boolean"
-              },
-              "default": "false",
-              "description": "Makes the date required.",
-              "fieldName": "required"
-            },
-            {
-              "name": "disabled",
-              "type": {
-                "text": "boolean"
-              },
-              "default": "false",
-              "description": "Date disabled state.",
-              "fieldName": "disabled"
-            },
-            {
-              "name": "invalidText",
-              "type": {
-                "text": "string"
-              },
-              "default": "''",
-              "description": "Date invalid text.",
-              "fieldName": "invalidText"
-            },
-            {
-              "name": "warnText",
-              "type": {
-                "text": "string"
-              },
-              "default": "''",
-              "description": "Date warning text",
-              "fieldName": "warnText"
-            },
-            {
-              "name": "maxDate",
-              "type": {
-                "text": "string"
-              },
-              "default": "''",
-              "description": "Maximum date in YYYY-MM-DD or YYYY-MM-DDThh:mm format. If the value isn't a possible date string in the format, then the element has no maximum date value",
-              "fieldName": "maxDate"
-            },
-            {
-              "name": "minDate",
-              "type": {
-                "text": "string"
-              },
-              "default": "''",
-              "description": "Mimimum date in YYYY-MM-DD or YYYY-MM-DDThh:mm format. If the value isn't a possible date string in the format, then the element has no minimum date value.",
-              "fieldName": "minDate"
-            },
-            {
-              "name": "step",
-              "type": {
-                "text": "string"
-              },
-              "default": "''",
-              "description": "Specifies the granularity that the value must adhere to, or the special value any,\r\nFor date inputs, the value of step is given in days; and is treated as a number of milliseconds equal to 86,400,000 times the step value.\r\nThe default value of step is 1, indicating 1 day.",
-              "fieldName": "step"
-            },
-            {
-              "name": "datePickerType",
-              "type": {
-                "text": "DATE_PICKER_TYPES"
-              },
-              "description": "Date picker types. Default 'single'",
-              "fieldName": "datePickerType"
-            }
-          ],
-          "superclass": {
-            "name": "LitElement",
-            "package": "lit"
-          },
-          "tagName": "kyn-date-picker",
-          "customElement": true
-        }
-      ],
-      "exports": [
-        {
-          "kind": "js",
-          "name": "DatePicker",
-          "declaration": {
-            "name": "DatePicker",
-            "module": "src/components/reusable/datePicker/datepicker.ts"
-          }
-        },
-        {
-          "kind": "custom-element-definition",
-          "name": "kyn-date-picker",
-          "declaration": {
-            "name": "DatePicker",
-            "module": "src/components/reusable/datePicker/datepicker.ts"
-          }
-        }
-      ]
-    },
-    {
-      "kind": "javascript-module",
-      "path": "src/components/reusable/datePicker/defs.ts",
-      "declarations": [
-        {
-          "kind": "variable",
-          "name": "regexDateFormat",
-          "default": "/^\\d{4}-\\d{2}-\\d{2}$/"
-        },
-        {
-          "kind": "variable",
-          "name": "regexDateTimeFormat",
-          "default": "/^\\d{4}-\\d{2}-\\d{2}T\\d{2}:\\d{2}$/"
-        },
-        {
-          "kind": "variable",
-          "name": "regexDateTimeFormatSec",
-          "default": "/^\\d{4}-\\d{2}-\\d{2}T\\d{2}:\\d{2}:\\d{2}$/"
-        }
-      ],
-      "exports": [
-        {
-          "kind": "js",
-          "name": "regexDateFormat",
-          "declaration": {
-            "name": "regexDateFormat",
-            "module": "src/components/reusable/datePicker/defs.ts"
-          }
-        },
-        {
-          "kind": "js",
-          "name": "regexDateTimeFormat",
-          "declaration": {
-            "name": "regexDateTimeFormat",
-            "module": "src/components/reusable/datePicker/defs.ts"
-          }
-        },
-        {
-          "kind": "js",
-          "name": "regexDateTimeFormatSec",
-          "declaration": {
-            "name": "regexDateTimeFormatSec",
-            "module": "src/components/reusable/datePicker/defs.ts"
-          }
-        }
-      ]
-    },
-    {
-      "kind": "javascript-module",
-      "path": "src/components/reusable/datePicker/index.ts",
-      "declarations": [],
-      "exports": [
-        {
-          "kind": "js",
-          "name": "DatePicker",
-          "declaration": {
-            "name": "DatePicker",
-            "module": "./datepicker"
           }
         }
       ]
@@ -4509,697 +2718,6 @@
     },
     {
       "kind": "javascript-module",
-      "path": "src/components/reusable/pagination/constants.ts",
-      "declarations": [
-        {
-          "kind": "variable",
-          "name": "SHOWING_TEXT",
-          "type": {
-            "text": "string"
-          },
-          "default": "'Showing'"
-        },
-        {
-          "kind": "variable",
-          "name": "OF_TEXT",
-          "type": {
-            "text": "string"
-          },
-          "default": "'of'"
-        },
-        {
-          "kind": "variable",
-          "name": "ITEMS_TEXT",
-          "type": {
-            "text": "string"
-          },
-          "default": "'items'"
-        },
-        {
-          "kind": "variable",
-          "name": "PAGES_TEXT",
-          "type": {
-            "text": "string"
-          },
-          "default": "'pages'"
-        },
-        {
-          "kind": "variable",
-          "name": "PAGE_SIZE_LABEL",
-          "type": {
-            "text": "string"
-          },
-          "default": "'Items Per Page:'"
-        },
-        {
-          "kind": "variable",
-          "name": "BREAKPOINT",
-          "type": {
-            "text": "number"
-          },
-          "default": "768"
-        }
-      ],
-      "exports": [
-        {
-          "kind": "js",
-          "name": "SHOWING_TEXT",
-          "declaration": {
-            "name": "SHOWING_TEXT",
-            "module": "src/components/reusable/pagination/constants.ts"
-          }
-        },
-        {
-          "kind": "js",
-          "name": "OF_TEXT",
-          "declaration": {
-            "name": "OF_TEXT",
-            "module": "src/components/reusable/pagination/constants.ts"
-          }
-        },
-        {
-          "kind": "js",
-          "name": "ITEMS_TEXT",
-          "declaration": {
-            "name": "ITEMS_TEXT",
-            "module": "src/components/reusable/pagination/constants.ts"
-          }
-        },
-        {
-          "kind": "js",
-          "name": "PAGES_TEXT",
-          "declaration": {
-            "name": "PAGES_TEXT",
-            "module": "src/components/reusable/pagination/constants.ts"
-          }
-        },
-        {
-          "kind": "js",
-          "name": "PAGE_SIZE_LABEL",
-          "declaration": {
-            "name": "PAGE_SIZE_LABEL",
-            "module": "src/components/reusable/pagination/constants.ts"
-          }
-        },
-        {
-          "kind": "js",
-          "name": "BREAKPOINT",
-          "declaration": {
-            "name": "BREAKPOINT",
-            "module": "src/components/reusable/pagination/constants.ts"
-          }
-        }
-      ]
-    },
-    {
-      "kind": "javascript-module",
-      "path": "src/components/reusable/pagination/index.ts",
-      "declarations": [],
-      "exports": [
-        {
-          "kind": "js",
-          "name": "Pagination",
-          "declaration": {
-            "name": "Pagination",
-            "module": "./Pagination"
-          }
-        },
-        {
-          "kind": "js",
-          "name": "PaginationItemsRange",
-          "declaration": {
-            "name": "PaginationItemsRange",
-            "module": "./pagination-items-range"
-          }
-        },
-        {
-          "kind": "js",
-          "name": "PaginationPageSizeDropdown",
-          "declaration": {
-            "name": "PaginationPageSizeDropdown",
-            "module": "./pagination-page-size-dropdown"
-          }
-        },
-        {
-          "kind": "js",
-          "name": "PaginationNavigationButtons",
-          "declaration": {
-            "name": "PaginationNavigationButtons",
-            "module": "./pagination-navigation-buttons"
-          }
-        }
-      ]
-    },
-    {
-      "kind": "javascript-module",
-      "path": "src/components/reusable/pagination/pagination-items-range.ts",
-      "declarations": [
-        {
-          "kind": "class",
-          "description": "`kyn-pagination-items-range` Web Component.\r\n\r\nThis component is responsible for displaying the range of items being displayed\r\nin the context of pagination. It shows which items (by number) are currently visible\r\nand the total number of items.",
-          "name": "PaginationItemsRange",
-          "members": [
-            {
-              "kind": "field",
-              "name": "count",
-              "type": {
-                "text": "number"
-              },
-              "default": "0",
-              "description": "Total number of items.",
-              "attribute": "count"
-            },
-            {
-              "kind": "field",
-              "name": "pageNumber",
-              "type": {
-                "text": "number"
-              },
-              "default": "1",
-              "description": "Current page number being displayed.",
-              "attribute": "pageNumber"
-            },
-            {
-              "kind": "field",
-              "name": "pageSize",
-              "type": {
-                "text": "number"
-              },
-              "default": "10",
-              "description": "Number of items displayed per page.",
-              "attribute": "pageSize"
-            },
-            {
-              "kind": "field",
-              "name": "itemsRangeText",
-              "type": {
-                "text": "string"
-              },
-              "privacy": "private"
-            }
-          ],
-          "attributes": [
-            {
-              "name": "count",
-              "type": {
-                "text": "number"
-              },
-              "default": "0",
-              "description": "Total number of items.",
-              "fieldName": "count"
-            },
-            {
-              "name": "pageNumber",
-              "type": {
-                "text": "number"
-              },
-              "default": "1",
-              "description": "Current page number being displayed.",
-              "fieldName": "pageNumber"
-            },
-            {
-              "name": "pageSize",
-              "type": {
-                "text": "number"
-              },
-              "default": "10",
-              "description": "Number of items displayed per page.",
-              "fieldName": "pageSize"
-            }
-          ],
-          "superclass": {
-            "name": "LitElement",
-            "package": "lit"
-          },
-          "tagName": "kyn-pagination-items-range",
-          "customElement": true
-        }
-      ],
-      "exports": [
-        {
-          "kind": "js",
-          "name": "PaginationItemsRange",
-          "declaration": {
-            "name": "PaginationItemsRange",
-            "module": "src/components/reusable/pagination/pagination-items-range.ts"
-          }
-        },
-        {
-          "kind": "custom-element-definition",
-          "name": "kyn-pagination-items-range",
-          "declaration": {
-            "name": "PaginationItemsRange",
-            "module": "src/components/reusable/pagination/pagination-items-range.ts"
-          }
-        }
-      ]
-    },
-    {
-      "kind": "javascript-module",
-      "path": "src/components/reusable/pagination/pagination-navigation-buttons.ts",
-      "declarations": [
-        {
-          "kind": "class",
-          "description": "`kyn-pagination-navigation-buttons` Web Component.\r\n\r\nThis component provides navigational controls for pagination.\r\nIt includes back and next buttons, along with displaying the current page and total pages.",
-          "name": "PaginationNavigationButtons",
-          "members": [
-            {
-              "kind": "field",
-              "name": "pageNumber",
-              "type": {
-                "text": "number"
-              },
-              "default": "0",
-              "attribute": "pageNumber",
-              "reflects": true
-            },
-            {
-              "kind": "field",
-              "name": "numberOfPages",
-              "type": {
-                "text": "number"
-              },
-              "default": "0",
-              "attribute": "numberOfPages",
-              "reflects": true
-            },
-            {
-              "kind": "field",
-              "name": "SMALLEST_PAGE_NUMBER",
-              "type": {
-                "text": "number"
-              },
-              "privacy": "private",
-              "default": "1"
-            },
-            {
-              "kind": "method",
-              "name": "handleButtonClick",
-              "privacy": "private",
-              "parameters": [
-                {
-                  "name": "next",
-                  "type": {
-                    "text": "boolean"
-                  },
-                  "description": "If true, will move to the next page, otherwise to the previous page"
-                }
-              ],
-              "description": "Handles the button click event, either moving to the next page or previous page"
-            }
-          ],
-          "events": [
-            {
-              "name": "on-page-number-change",
-              "type": {
-                "text": "CustomEvent"
-              },
-              "description": "Dispatched when the page number is changed."
-            }
-          ],
-          "attributes": [
-            {
-              "name": "pageNumber",
-              "type": {
-                "text": "number"
-              },
-              "default": "0",
-              "fieldName": "pageNumber"
-            },
-            {
-              "name": "numberOfPages",
-              "type": {
-                "text": "number"
-              },
-              "default": "0",
-              "fieldName": "numberOfPages"
-            }
-          ],
-          "superclass": {
-            "name": "LitElement",
-            "package": "lit"
-          },
-          "tagName": "kyn-pagination-navigation-buttons",
-          "customElement": true
-        }
-      ],
-      "exports": [
-        {
-          "kind": "js",
-          "name": "PaginationNavigationButtons",
-          "declaration": {
-            "name": "PaginationNavigationButtons",
-            "module": "src/components/reusable/pagination/pagination-navigation-buttons.ts"
-          }
-        },
-        {
-          "kind": "custom-element-definition",
-          "name": "kyn-pagination-navigation-buttons",
-          "declaration": {
-            "name": "PaginationNavigationButtons",
-            "module": "src/components/reusable/pagination/pagination-navigation-buttons.ts"
-          }
-        }
-      ]
-    },
-    {
-      "kind": "javascript-module",
-      "path": "src/components/reusable/pagination/pagination-page-size-dropdown.ts",
-      "declarations": [
-        {
-          "kind": "class",
-          "description": "`kyn-pagination-page-size-dropdown` Web Component.\r\n\r\nThis component provides a dropdown to select the page size for pagination.\r\nIt emits events when the selected page size changes.",
-          "name": "PaginationPageSizeDropdown",
-          "members": [
-            {
-              "kind": "field",
-              "name": "pageSize",
-              "type": {
-                "text": "number"
-              },
-              "default": "5",
-              "description": "Current page size.",
-              "attribute": "pageSize"
-            },
-            {
-              "kind": "field",
-              "name": "pageSizeLabel",
-              "default": "PAGE_SIZE_LABEL",
-              "description": "Label for the page size dropdown.",
-              "attribute": "pageSizeLabel"
-            },
-            {
-              "kind": "field",
-              "name": "pageSizeOptions",
-              "type": {
-                "text": "Array<number>"
-              },
-              "default": "[5, 10, 20, 30, 40, 50]",
-              "description": "Available options for the page size.",
-              "attribute": "pageSizeOptions"
-            },
-            {
-              "kind": "method",
-              "name": "handleChange",
-              "privacy": "private",
-              "parameters": [
-                {
-                  "name": "event",
-                  "type": {
-                    "text": "CustomEvent"
-                  },
-                  "description": "The dropdown change event."
-                }
-              ],
-              "description": "Handles the dropdown change event."
-            }
-          ],
-          "events": [
-            {
-              "name": "on-page-size-change",
-              "type": {
-                "text": "CustomEvent"
-              },
-              "description": "The event fired when the page size changes."
-            }
-          ],
-          "attributes": [
-            {
-              "name": "pageSize",
-              "type": {
-                "text": "number"
-              },
-              "default": "5",
-              "description": "Current page size.",
-              "fieldName": "pageSize"
-            },
-            {
-              "name": "pageSizeLabel",
-              "default": "PAGE_SIZE_LABEL",
-              "description": "Label for the page size dropdown.",
-              "resolveInitializer": {
-                "module": "/src/components/reusable/pagination/constants"
-              },
-              "fieldName": "pageSizeLabel"
-            },
-            {
-              "name": "pageSizeOptions",
-              "type": {
-                "text": "Array<number>"
-              },
-              "default": "[5, 10, 20, 30, 40, 50]",
-              "description": "Available options for the page size.",
-              "fieldName": "pageSizeOptions"
-            }
-          ],
-          "superclass": {
-            "name": "LitElement",
-            "package": "lit"
-          },
-          "tagName": "kyn-pagination-page-size-dropdown",
-          "customElement": true
-        }
-      ],
-      "exports": [
-        {
-          "kind": "js",
-          "name": "PaginationPageSizeDropdown",
-          "declaration": {
-            "name": "PaginationPageSizeDropdown",
-            "module": "src/components/reusable/pagination/pagination-page-size-dropdown.ts"
-          }
-        },
-        {
-          "kind": "custom-element-definition",
-          "name": "kyn-pagination-page-size-dropdown",
-          "declaration": {
-            "name": "PaginationPageSizeDropdown",
-            "module": "src/components/reusable/pagination/pagination-page-size-dropdown.ts"
-          }
-        }
-      ]
-    },
-    {
-      "kind": "javascript-module",
-      "path": "src/components/reusable/pagination/Pagination.ts",
-      "declarations": [
-        {
-          "kind": "class",
-          "description": "`kyn-pagination` Web Component.\r\n\r\nA component that provides pagination functionality, enabling the user to\r\nnavigate through large datasets by splitting them into discrete chunks.\r\nIntegrates with other utility components like items range display, page size dropdown,\r\nand navigation buttons.",
-          "name": "Pagination",
-          "members": [
-            {
-              "kind": "field",
-              "name": "count",
-              "type": {
-                "text": "number"
-              },
-              "default": "0",
-              "description": "Total number of items that need pagination.",
-              "attribute": "count"
-            },
-            {
-              "kind": "field",
-              "name": "pageNumber",
-              "type": {
-                "text": "number"
-              },
-              "default": "1",
-              "description": "Current active page number.",
-              "attribute": "pageNumber",
-              "reflects": true
-            },
-            {
-              "kind": "field",
-              "name": "pageSize",
-              "type": {
-                "text": "number"
-              },
-              "default": "5",
-              "description": "Number of items displayed per page.",
-              "attribute": "pageSize"
-            },
-            {
-              "kind": "field",
-              "name": "pageSizeOptions",
-              "type": {
-                "text": "number[]"
-              },
-              "default": "[5, 10, 20, 30, 40, 50, 100]",
-              "description": "Available options for the page size.",
-              "attribute": "pageSizeOptions"
-            },
-            {
-              "kind": "field",
-              "name": "pageSizeLabel",
-              "default": "PAGE_SIZE_LABEL",
-              "description": "Label for the page size dropdown.",
-              "attribute": "pageSizeLabel"
-            },
-            {
-              "kind": "field",
-              "name": "hideItemsRange",
-              "type": {
-                "text": "boolean"
-              },
-              "default": "false",
-              "description": "Option to hide the items range display.",
-              "attribute": "hideItemsRange"
-            },
-            {
-              "kind": "field",
-              "name": "hidePageSizeDropdown",
-              "type": {
-                "text": "boolean"
-              },
-              "default": "false",
-              "description": "Option to hide the page size dropdown.",
-              "attribute": "hidePageSizeDropdown"
-            },
-            {
-              "kind": "field",
-              "name": "hideNavigationButtons",
-              "type": {
-                "text": "boolean"
-              },
-              "default": "false",
-              "description": "Option to hide the navigation buttons.",
-              "attribute": "hideNavigationButtons"
-            },
-            {
-              "kind": "method",
-              "name": "handlePageSizeChange",
-              "privacy": "private",
-              "parameters": [
-                {
-                  "name": "e",
-                  "type": {
-                    "text": "CustomEvent"
-                  },
-                  "description": "The emitted custom event with the selected page size."
-                }
-              ],
-              "description": "Handler for the event when the page size is changed by the user.\r\nUpdates the `pageSize` and resets the `pageNumber` to 1."
-            },
-            {
-              "kind": "method",
-              "name": "handlePageNumberChange",
-              "privacy": "private",
-              "parameters": [
-                {
-                  "name": "e",
-                  "type": {
-                    "text": "CustomEvent"
-                  },
-                  "description": "The emitted custom event with the selected page number."
-                }
-              ],
-              "description": "Handler for the event when the page number is changed by the user.\r\nUpdates the `pageNumber`."
-            }
-          ],
-          "attributes": [
-            {
-              "name": "count",
-              "type": {
-                "text": "number"
-              },
-              "default": "0",
-              "description": "Total number of items that need pagination.",
-              "fieldName": "count"
-            },
-            {
-              "name": "pageNumber",
-              "type": {
-                "text": "number"
-              },
-              "default": "1",
-              "description": "Current active page number.",
-              "fieldName": "pageNumber"
-            },
-            {
-              "name": "pageSize",
-              "type": {
-                "text": "number"
-              },
-              "default": "5",
-              "description": "Number of items displayed per page.",
-              "fieldName": "pageSize"
-            },
-            {
-              "name": "pageSizeOptions",
-              "type": {
-                "text": "number[]"
-              },
-              "default": "[5, 10, 20, 30, 40, 50, 100]",
-              "description": "Available options for the page size.",
-              "fieldName": "pageSizeOptions"
-            },
-            {
-              "name": "pageSizeLabel",
-              "default": "PAGE_SIZE_LABEL",
-              "description": "Label for the page size dropdown.",
-              "resolveInitializer": {
-                "module": "/src/components/reusable/pagination/constants"
-              },
-              "fieldName": "pageSizeLabel"
-            },
-            {
-              "name": "hideItemsRange",
-              "type": {
-                "text": "boolean"
-              },
-              "default": "false",
-              "description": "Option to hide the items range display.",
-              "fieldName": "hideItemsRange"
-            },
-            {
-              "name": "hidePageSizeDropdown",
-              "type": {
-                "text": "boolean"
-              },
-              "default": "false",
-              "description": "Option to hide the page size dropdown.",
-              "fieldName": "hidePageSizeDropdown"
-            },
-            {
-              "name": "hideNavigationButtons",
-              "type": {
-                "text": "boolean"
-              },
-              "default": "false",
-              "description": "Option to hide the navigation buttons.",
-              "fieldName": "hideNavigationButtons"
-            }
-          ],
-          "superclass": {
-            "name": "LitElement",
-            "package": "lit"
-          },
-          "tagName": "kyn-pagination",
-          "customElement": true
-        }
-      ],
-      "exports": [
-        {
-          "kind": "js",
-          "name": "Pagination",
-          "declaration": {
-            "name": "Pagination",
-            "module": "src/components/reusable/pagination/Pagination.ts"
-          }
-        },
-        {
-          "kind": "custom-element-definition",
-          "name": "kyn-pagination",
-          "declaration": {
-            "name": "Pagination",
-            "module": "src/components/reusable/pagination/Pagination.ts"
-          }
-        }
-      ]
-    },
-    {
-      "kind": "javascript-module",
       "path": "src/components/reusable/radioButton/index.ts",
       "declarations": [],
       "exports": [
@@ -5404,8 +2922,6 @@
             {
               "description": "Captures the change event and emits the selected value.",
               "name": "on-radio-group-change"
-<<<<<<< HEAD
-=======
             }
           ],
           "attributes": [
@@ -5662,40 +3178,21 @@
                 }
               ],
               "description": "Handles the change of page number in pagination."
->>>>>>> fc0dedc5
             }
           ],
           "events": [
             {
-<<<<<<< HEAD
-              "name": "name",
-=======
               "name": "on-selected-rows-changed",
->>>>>>> fc0dedc5
               "type": {
                 "text": "CustomEvent"
               },
-<<<<<<< HEAD
-              "default": "''",
-              "description": "Radio button input name attribute.",
-              "fieldName": "name"
-=======
               "description": "Dispatched when the selected rows change."
->>>>>>> fc0dedc5
             },
             {
               "name": "on-page-changed",
               "type": {
                 "text": "CustomEvent"
               },
-<<<<<<< HEAD
-              "default": "''",
-              "description": "Radio button group selected value.",
-              "fieldName": "value"
-            },
-            {
-              "name": "required",
-=======
               "description": "Dispatched when the page number or page size changes."
             },
             {
@@ -5724,7 +3221,6 @@
             },
             {
               "name": "checkboxSelection",
->>>>>>> fc0dedc5
               "type": {
                 "text": "boolean"
               },
@@ -5738,13 +3234,8 @@
                 "text": "boolean"
               },
               "default": "false",
-<<<<<<< HEAD
-              "description": "Radio button group disabled state.",
-              "fieldName": "disabled"
-=======
               "description": "striped: Boolean indicating whether rows should have alternate\r\ncoloring.",
               "fieldName": "striped"
->>>>>>> fc0dedc5
             },
             {
               "name": "selectedRows",
@@ -5757,11 +3248,6 @@
               "type": {
                 "text": "boolean"
               },
-<<<<<<< HEAD
-              "default": "''",
-              "description": "Radio button group invalid text.",
-              "fieldName": "invalidText"
-=======
               "default": "false",
               "description": "stickyHeader: Boolean indicating whether the table header\r\nshould be sticky.",
               "fieldName": "stickyHeader"
@@ -5819,50 +3305,31 @@
               "default": "false",
               "description": "Determines if the table layout is fixed (true) or auto (false).",
               "fieldName": "fixedLayout"
->>>>>>> fc0dedc5
             }
           ],
           "superclass": {
             "name": "LitElement",
             "package": "lit"
           },
-<<<<<<< HEAD
-          "tagName": "kyn-radio-button-group",
-=======
           "tagName": "kyn-data-table",
->>>>>>> fc0dedc5
           "customElement": true
         }
       ],
       "exports": [
         {
           "kind": "js",
-<<<<<<< HEAD
-          "name": "RadioButtonGroup",
-          "declaration": {
-            "name": "RadioButtonGroup",
-            "module": "src/components/reusable/radioButton/radioButtonGroup.ts"
-=======
           "name": "DataTable",
           "declaration": {
             "name": "DataTable",
             "module": "src/components/reusable/table/data-table.ts"
->>>>>>> fc0dedc5
           }
         },
         {
           "kind": "custom-element-definition",
-<<<<<<< HEAD
-          "name": "kyn-radio-button-group",
-          "declaration": {
-            "name": "RadioButtonGroup",
-            "module": "src/components/reusable/radioButton/radioButtonGroup.ts"
-=======
           "name": "kyn-data-table",
           "declaration": {
             "name": "DataTable",
             "module": "src/components/reusable/table/data-table.ts"
->>>>>>> fc0dedc5
           }
         }
       ]
@@ -5970,233 +3437,18 @@
           "name": "TableBody",
           "slots": [
             {
-<<<<<<< HEAD
-              "kind": "field",
-              "name": "checkboxSelection",
-              "type": {
-                "text": "boolean"
-              },
-              "default": "false",
-              "description": "checkboxSelection: Boolean indicating whether rows should be\r\nselectable using checkboxes.",
-              "attribute": "checkboxSelection"
-            },
-            {
-              "kind": "field",
-              "name": "striped",
-              "type": {
-                "text": "boolean"
-              },
-              "default": "false",
-              "description": "striped: Boolean indicating whether rows should have alternate\r\ncoloring.",
-              "attribute": "striped"
-            },
-            {
-              "kind": "field",
-              "name": "selectedRows",
-              "default": "new Set<number>()",
-              "description": "selectedRows: Set of row ids that are currently selected.",
-              "attribute": "selectedRows"
-            },
-            {
-              "kind": "field",
-              "name": "stickyHeader",
-              "type": {
-                "text": "boolean"
-              },
-              "default": "false",
-              "description": "stickyHeader: Boolean indicating whether the table header\r\nshould be sticky.",
-              "attribute": "stickyHeader"
-            },
-            {
-              "kind": "field",
-              "name": "dense",
-              "type": {
-                "text": "boolean"
-              },
-              "default": "false",
-              "description": "dense: Boolean indicating whether the table should be displayed\r\nin dense mode.",
-              "attribute": "dense"
-            },
-            {
-              "kind": "field",
-              "name": "paginationModel",
-              "type": {
-                "text": "object"
-              },
-              "default": "{\r\n    count: 0,\r\n    pageSize: 5,\r\n    pageNumber: 0,\r\n    pageSizeOptions: [5, 10],\r\n  }",
-              "description": "paginationModel: Object holding pagination information such as\r\ncurrent page, page size, etc.",
-              "attribute": "paginationModel"
-            },
-            {
-              "kind": "field",
-              "name": "hideItemsRange",
-              "type": {
-                "text": "boolean"
-              },
-              "default": "false",
-              "description": "Option to hide the items range display.",
-              "attribute": "hideItemsRange"
-            },
-            {
-              "kind": "field",
-              "name": "hidePageSizeDropdown",
-              "type": {
-                "text": "boolean"
-              },
-              "default": "false",
-              "description": "Option to hide the page size dropdown.",
-              "attribute": "hidePageSizeDropdown"
-            },
-            {
-              "kind": "field",
-              "name": "hideNavigationButtons",
-              "type": {
-                "text": "boolean"
-              },
-              "default": "false",
-              "description": "Option to hide the navigation buttons.",
-              "attribute": "hideNavigationButtons"
-            },
-            {
-              "kind": "field",
-              "name": "fixedLayout",
-              "type": {
-                "text": "boolean"
-              },
-              "default": "false",
-              "description": "Determines if the table layout is fixed (true) or auto (false).",
-              "attribute": "fixedLayout"
-            },
-            {
-              "kind": "method",
-              "name": "updateHeaderCheckbox",
-              "description": "Updates the state of the header checkbox based on the number of\r\nselected rows."
-            },
-            {
-              "kind": "method",
-              "name": "handleRowSelectionChange",
-              "parameters": [
-                {
-                  "name": "rowId",
-                  "type": {
-                    "text": "number"
-                  }
-                },
-                {
-                  "name": "isChecked",
-                  "type": {
-                    "text": "boolean"
-                  }
-                }
-              ],
-              "description": "Handles the change of selection state for a specific row."
-            },
-            {
-              "kind": "method",
-              "name": "toggleSelectionAll",
-              "description": "Toggles the selection state of all rows in the table."
-            },
-            {
-              "kind": "method",
-              "name": "onPageSizeChange",
-              "parameters": [
-                {
-                  "name": "event",
-                  "type": {
-                    "text": "CustomEvent"
-                  }
-                }
-              ],
-              "description": "Handles the change of page size in pagination."
-            },
-            {
-              "kind": "method",
-              "name": "onPageNumberChange",
-              "parameters": [
-                {
-                  "name": "event",
-                  "type": {
-                    "text": "CustomEvent"
-                  }
-                }
-              ],
-              "description": "Handles the change of page number in pagination."
-            }
-          ],
-          "events": [
-            {
-              "name": "on-selected-rows-changed",
-              "type": {
-                "text": "CustomEvent"
-              },
-              "description": "Dispatched when the selected rows change."
-            },
-            {
-              "name": "on-page-changed",
-              "type": {
-                "text": "CustomEvent"
-              },
-              "description": "Dispatched when the page number or page size changes."
-            },
-            {
-              "description": "Dispatched when the sort order changes.",
-              "name": "on-sort-changed"
-            }
-          ],
-          "attributes": [
-            {
-              "name": "rows",
-              "type": {
-                "text": "any[]"
-              },
-              "default": "[]",
-              "description": "rows: Array of objects representing each row in the data table.",
-              "fieldName": "rows"
-            },
-            {
-              "name": "columns",
-              "type": {
-                "text": "ColumnDefinition[]"
-              },
-              "default": "[]",
-              "description": "columns: Array of objects defining column properties such as\r\nfield name, sorting function, etc.",
-              "fieldName": "columns"
-            },
-            {
-              "name": "checkboxSelection",
-              "type": {
-                "text": "boolean"
-              },
-              "default": "false",
-              "description": "checkboxSelection: Boolean indicating whether rows should be\r\nselectable using checkboxes.",
-              "fieldName": "checkboxSelection"
-            },
-=======
               "description": "The content slot for adding rows (`<kyn-tr>`) within the table body.",
               "name": "unnamed"
             }
           ],
           "members": [
->>>>>>> fc0dedc5
-            {
+            {
+              "kind": "field",
               "name": "striped",
               "type": {
                 "text": "boolean"
               },
               "default": "false",
-<<<<<<< HEAD
-              "description": "striped: Boolean indicating whether rows should have alternate\r\ncoloring.",
-              "fieldName": "striped"
-            },
-            {
-              "name": "selectedRows",
-              "default": "new Set<number>()",
-              "description": "selectedRows: Set of row ids that are currently selected.",
-              "fieldName": "selectedRows"
-            },
-            {
-              "name": "stickyHeader",
-=======
               "description": "Determines if the rows in the table body should be striped.",
               "attribute": "striped",
               "reflects": true
@@ -6205,17 +3457,10 @@
           "attributes": [
             {
               "name": "striped",
->>>>>>> fc0dedc5
-              "type": {
-                "text": "boolean"
-              },
-              "default": "false",
-<<<<<<< HEAD
-              "description": "stickyHeader: Boolean indicating whether the table header\r\nshould be sticky.",
-              "fieldName": "stickyHeader"
-            },
-            {
-=======
+              "type": {
+                "text": "boolean"
+              },
+              "default": "false",
               "description": "Determines if the rows in the table body should be striped.",
               "fieldName": "striped"
             }
@@ -6264,36 +3509,19 @@
           "members": [
             {
               "kind": "field",
->>>>>>> fc0dedc5
               "name": "dense",
               "type": {
                 "text": "boolean"
               },
               "default": "false",
-<<<<<<< HEAD
-              "description": "dense: Boolean indicating whether the table should be displayed\r\nin dense mode.",
-              "fieldName": "dense"
-            },
-            {
-              "name": "paginationModel",
-=======
               "attribute": "dense"
             },
             {
               "kind": "field",
               "name": "align",
->>>>>>> fc0dedc5
               "type": {
                 "text": "TABLE_CELL_ALIGN"
               },
-<<<<<<< HEAD
-              "default": "{\r\n    count: 0,\r\n    pageSize: 5,\r\n    pageNumber: 0,\r\n    pageSizeOptions: [5, 10],\r\n  }",
-              "description": "paginationModel: Object holding pagination information such as\r\ncurrent page, page size, etc.",
-              "fieldName": "paginationModel"
-            },
-            {
-              "name": "hideItemsRange",
-=======
               "description": "Determines the text alignment of the table cell's content.",
               "attribute": "align",
               "reflects": true
@@ -6301,36 +3529,18 @@
             {
               "kind": "field",
               "name": "sortDirection",
->>>>>>> fc0dedc5
               "type": {
                 "text": "SORT_DIRECTION"
               },
-<<<<<<< HEAD
-              "default": "false",
-              "description": "Option to hide the items range display.",
-              "fieldName": "hideItemsRange"
-            },
-            {
-              "name": "hidePageSizeDropdown",
-=======
               "description": "Reflects the sort direction when used within sortable columns.",
               "attribute": "sortDirection"
             },
             {
               "kind": "field",
               "name": "width",
->>>>>>> fc0dedc5
-              "type": {
-                "text": "string"
-              },
-<<<<<<< HEAD
-              "default": "false",
-              "description": "Option to hide the page size dropdown.",
-              "fieldName": "hidePageSizeDropdown"
-            },
-            {
-              "name": "hideNavigationButtons",
-=======
+              "type": {
+                "text": "string"
+              },
               "default": "''",
               "description": "Sets a fixed width for the cell.\r\nAccepts standard CSS width values (e.g., '150px', '50%').",
               "attribute": "width"
@@ -6338,18 +3548,9 @@
             {
               "kind": "field",
               "name": "maxWidth",
->>>>>>> fc0dedc5
-              "type": {
-                "text": "string"
-              },
-<<<<<<< HEAD
-              "default": "false",
-              "description": "Option to hide the navigation buttons.",
-              "fieldName": "hideNavigationButtons"
-            },
-            {
-              "name": "fixedLayout",
-=======
+              "type": {
+                "text": "string"
+              },
               "default": "''",
               "description": "Sets a maximum width for the cell; contents exceeding this limit will be truncated with ellipsis.\r\nAccepts standard CSS width values (e.g., '150px', '50%').",
               "attribute": "maxWidth"
@@ -6357,273 +3558,10 @@
             {
               "kind": "field",
               "name": "ellipsis",
->>>>>>> fc0dedc5
-              "type": {
-                "text": "boolean"
-              },
-              "default": "false",
-<<<<<<< HEAD
-              "description": "Determines if the table layout is fixed (true) or auto (false).",
-              "fieldName": "fixedLayout"
-            }
-          ],
-          "superclass": {
-            "name": "LitElement",
-            "package": "lit"
-          },
-          "tagName": "kyn-data-table",
-          "customElement": true
-        }
-      ],
-      "exports": [
-        {
-          "kind": "js",
-          "name": "DataTable",
-          "declaration": {
-            "name": "DataTable",
-            "module": "src/components/reusable/table/data-table.ts"
-          }
-        },
-        {
-          "kind": "custom-element-definition",
-          "name": "kyn-data-table",
-          "declaration": {
-            "name": "DataTable",
-            "module": "src/components/reusable/table/data-table.ts"
-          }
-        }
-      ]
-    },
-    {
-      "kind": "javascript-module",
-      "path": "src/components/reusable/table/defs.ts",
-      "declarations": [],
-      "exports": []
-    },
-    {
-      "kind": "javascript-module",
-      "path": "src/components/reusable/table/index.ts",
-      "declarations": [],
-      "exports": [
-        {
-          "kind": "js",
-          "name": "Table",
-          "declaration": {
-            "name": "Table",
-            "module": "./Table"
-          }
-        },
-        {
-          "kind": "js",
-          "name": "TableCell",
-          "declaration": {
-            "name": "TableCell",
-            "module": "./table-cell"
-          }
-        },
-        {
-          "kind": "js",
-          "name": "TableRow",
-          "declaration": {
-            "name": "TableRow",
-            "module": "./table-row"
-          }
-        },
-        {
-          "kind": "js",
-          "name": "TableBody",
-          "declaration": {
-            "name": "TableBody",
-            "module": "./table-body"
-          }
-        },
-        {
-          "kind": "js",
-          "name": "TableHead",
-          "declaration": {
-            "name": "TableHead",
-            "module": "./table-head"
-          }
-        },
-        {
-          "kind": "js",
-          "name": "TableHeader",
-          "declaration": {
-            "name": "TableHeader",
-            "module": "./table-header"
-          }
-        },
-        {
-          "kind": "js",
-          "name": "TableFooter",
-          "declaration": {
-            "name": "TableFooter",
-            "module": "./table-footer"
-          }
-        },
-        {
-          "kind": "js",
-          "name": "TableToolbar",
-          "declaration": {
-            "name": "TableToolbar",
-            "module": "./table-toolbar"
-          }
-        },
-        {
-          "kind": "js",
-          "name": "TableContainer",
-          "declaration": {
-            "name": "TableContainer",
-            "module": "./table-container"
-          }
-        },
-        {
-          "kind": "js",
-          "name": "Pagination",
-          "declaration": {
-            "name": "Pagination",
-            "module": "../pagination"
-          }
-        }
-      ]
-    },
-    {
-      "kind": "javascript-module",
-      "path": "src/components/reusable/table/table-body.ts",
-      "declarations": [
-        {
-          "kind": "class",
-          "description": "`kyn-tbody` Web Component.\r\n\r\nRepresents the body section of Shidoka's design system tables. Designed to provide\r\na consistent look and feel, and can offer striped rows for enhanced readability.",
-          "name": "TableBody",
-          "slots": [
-            {
-              "description": "The content slot for adding rows (`<kyn-tr>`) within the table body.",
-              "name": "unnamed"
-            }
-          ],
-          "members": [
-            {
-              "kind": "field",
-              "name": "striped",
-              "type": {
-                "text": "boolean"
-              },
-              "default": "false",
-              "description": "Determines if the rows in the table body should be striped.",
-              "attribute": "striped",
-              "reflects": true
-            }
-          ],
-          "attributes": [
-            {
-              "name": "striped",
-              "type": {
-                "text": "boolean"
-              },
-              "default": "false",
-              "description": "Determines if the rows in the table body should be striped.",
-              "fieldName": "striped"
-            }
-          ],
-          "superclass": {
-            "name": "LitElement",
-            "package": "lit"
-          },
-          "tagName": "kyn-tbody",
-          "customElement": true
-        }
-      ],
-      "exports": [
-        {
-          "kind": "js",
-          "name": "TableBody",
-          "declaration": {
-            "name": "TableBody",
-            "module": "src/components/reusable/table/table-body.ts"
-          }
-        },
-        {
-          "kind": "custom-element-definition",
-          "name": "kyn-tbody",
-          "declaration": {
-            "name": "TableBody",
-            "module": "src/components/reusable/table/table-body.ts"
-          }
-        }
-      ]
-    },
-    {
-      "kind": "javascript-module",
-      "path": "src/components/reusable/table/table-cell.ts",
-      "declarations": [
-        {
-          "kind": "class",
-          "description": "`kyn-td` Web Component.\r\n\r\nRepresents a table cell (data cell) within Shidoka's design system tables.\r\nAllows customization of alignment and can reflect the sort direction when\r\nused within sortable columns.",
-          "name": "TableCell",
-          "slots": [
-            {
-              "description": "The content slot for adding table data inside the cell.",
-              "name": "unnamed"
-            }
-          ],
-          "members": [
-            {
-              "kind": "field",
-              "name": "dense",
-              "type": {
-                "text": "boolean"
-              },
-              "default": "false",
-              "attribute": "dense"
-            },
-            {
-              "kind": "field",
-              "name": "align",
-              "type": {
-                "text": "TABLE_CELL_ALIGN"
-              },
-              "description": "Determines the text alignment of the table cell's content.",
-              "attribute": "align",
-              "reflects": true
-            },
-            {
-              "kind": "field",
-              "name": "sortDirection",
-              "type": {
-                "text": "SORT_DIRECTION"
-              },
-              "description": "Reflects the sort direction when used within sortable columns.",
-              "attribute": "sortDirection"
-            },
-            {
-              "kind": "field",
-              "name": "width",
-              "type": {
-                "text": "string"
-              },
-              "default": "''",
-              "description": "Sets a fixed width for the cell.\r\nAccepts standard CSS width values (e.g., '150px', '50%').",
-              "attribute": "width"
-            },
-            {
-              "kind": "field",
-              "name": "maxWidth",
-              "type": {
-                "text": "string"
-              },
-              "default": "''",
-              "description": "Sets a maximum width for the cell; contents exceeding this limit will be truncated with ellipsis.\r\nAccepts standard CSS width values (e.g., '150px', '50%').",
-              "attribute": "maxWidth"
-            },
-            {
-              "kind": "field",
-              "name": "ellipsis",
-              "type": {
-                "text": "boolean"
-              },
-              "default": "false",
-=======
->>>>>>> fc0dedc5
+              "type": {
+                "text": "boolean"
+              },
+              "default": "false",
               "description": "Truncates the cell's contents with ellipsis.",
               "attribute": "ellipsis"
             }
@@ -7013,7 +3951,6 @@
             },
             {
               "name": "headerLabel",
-<<<<<<< HEAD
               "type": {
                 "text": "string"
               },
@@ -7120,102 +4057,58 @@
           "attributes": [
             {
               "name": "selected",
-=======
->>>>>>> fc0dedc5
-              "type": {
-                "text": "boolean"
-              },
-<<<<<<< HEAD
+              "type": {
+                "text": "boolean"
+              },
               "default": "false",
               "fieldName": "selected"
             },
             {
               "name": "clickable",
-=======
-              "default": "''",
-              "description": "The textual content associated with this component.\r\nRepresents the primary content or label that will be displayed.",
-              "fieldName": "headerLabel"
-            },
-            {
-              "name": "sortKey",
->>>>>>> fc0dedc5
-              "type": {
-                "text": "boolean"
-              },
-<<<<<<< HEAD
+              "type": {
+                "text": "boolean"
+              },
               "default": "false",
               "fieldName": "clickable"
             },
             {
               "name": "expanded",
-=======
-              "default": "''",
-              "description": "The unique identifier representing this column header.\r\nUsed to distinguish between different sortable columns and\r\nto ensure that only one column is sorted at a time.",
-              "fieldName": "sortKey"
-            },
-            {
-              "name": "visiblyHidden",
->>>>>>> fc0dedc5
-              "type": {
-                "text": "boolean"
-              },
-              "default": "false",
-<<<<<<< HEAD
+              "type": {
+                "text": "boolean"
+              },
+              "default": "false",
               "fieldName": "expanded"
-=======
-              "description": "Determines whether the content should be hidden from visual view but remain accessible\r\nto screen readers for accessibility purposes. When set to `true`, the content\r\nwill not be visibly shown, but its content can still be read by screen readers.\r\nThis is especially useful for providing additional context or information to\r\nassistive technologies without cluttering the visual UI.",
-              "fieldName": "visiblyHidden"
->>>>>>> fc0dedc5
             }
           ],
           "superclass": {
             "name": "LitElement",
             "package": "lit"
           },
-<<<<<<< HEAD
           "tagName": "kyn-tr",
-=======
-          "tagName": "kyn-th",
->>>>>>> fc0dedc5
           "customElement": true
         }
       ],
       "exports": [
         {
           "kind": "js",
-<<<<<<< HEAD
           "name": "TableRow",
           "declaration": {
             "name": "TableRow",
             "module": "src/components/reusable/table/table-row.ts"
-=======
-          "name": "TableHeader",
-          "declaration": {
-            "name": "TableHeader",
-            "module": "src/components/reusable/table/table-header.ts"
->>>>>>> fc0dedc5
           }
         },
         {
           "kind": "custom-element-definition",
-<<<<<<< HEAD
           "name": "kyn-tr",
           "declaration": {
             "name": "TableRow",
             "module": "src/components/reusable/table/table-row.ts"
-=======
-          "name": "kyn-th",
-          "declaration": {
-            "name": "TableHeader",
-            "module": "src/components/reusable/table/table-header.ts"
->>>>>>> fc0dedc5
           }
         }
       ]
     },
     {
       "kind": "javascript-module",
-<<<<<<< HEAD
       "path": "src/components/reusable/table/table-toolbar.ts",
       "declarations": [
         {
@@ -7225,24 +4118,12 @@
           "slots": [
             {
               "description": "The primary content slot for controls, buttons, or other toolbar content.",
-=======
-      "path": "src/components/reusable/table/table-row.ts",
-      "declarations": [
-        {
-          "kind": "class",
-          "description": "`kyn-tr` Web Component.\r\n\r\nRepresents a table row (`<tr>`) equivalent for custom tables created with Shidoka's design system.\r\nIt primarily acts as a container for individual table cells and behaves similarly to a native `<tr>` element.",
-          "name": "TableRow",
-          "slots": [
-            {
-              "description": "The content slot for adding table cells (`kyn-td` or other relevant cells).",
->>>>>>> fc0dedc5
               "name": "unnamed"
             }
           ],
           "members": [
             {
               "kind": "field",
-<<<<<<< HEAD
               "name": "tableTitle",
               "type": {
                 "text": "string"
@@ -7250,44 +4131,10 @@
               "default": "''",
               "description": "The title for the toolbar",
               "attribute": "tableTitle"
-=======
-              "name": "selected",
-              "type": {
-                "text": "boolean"
-              },
-              "default": "false",
-              "attribute": "selected",
-              "reflects": true
-            },
-            {
-              "kind": "field",
-              "name": "clickable",
-              "type": {
-                "text": "boolean"
-              },
-              "default": "false",
-              "attribute": "clickable",
-              "reflects": true
-            },
-            {
-              "kind": "field",
-              "name": "expanded",
-              "type": {
-                "text": "boolean"
-              },
-              "default": "false",
-              "attribute": "expanded",
-              "reflects": true
-            },
-            {
-              "kind": "method",
-              "name": "handleClick"
->>>>>>> fc0dedc5
             }
           ],
           "attributes": [
             {
-<<<<<<< HEAD
               "name": "tableTitle",
               "type": {
                 "text": "string"
@@ -7295,80 +4142,37 @@
               "default": "''",
               "description": "The title for the toolbar",
               "fieldName": "tableTitle"
-=======
-              "name": "selected",
-              "type": {
-                "text": "boolean"
-              },
-              "default": "false",
-              "fieldName": "selected"
-            },
-            {
-              "name": "clickable",
-              "type": {
-                "text": "boolean"
-              },
-              "default": "false",
-              "fieldName": "clickable"
-            },
-            {
-              "name": "expanded",
-              "type": {
-                "text": "boolean"
-              },
-              "default": "false",
-              "fieldName": "expanded"
->>>>>>> fc0dedc5
             }
           ],
           "superclass": {
             "name": "LitElement",
             "package": "lit"
           },
-<<<<<<< HEAD
           "tagName": "kyn-table-toolbar",
-=======
-          "tagName": "kyn-tr",
->>>>>>> fc0dedc5
           "customElement": true
         }
       ],
       "exports": [
         {
           "kind": "js",
-<<<<<<< HEAD
           "name": "TableToolbar",
           "declaration": {
             "name": "TableToolbar",
             "module": "src/components/reusable/table/table-toolbar.ts"
-=======
-          "name": "TableRow",
-          "declaration": {
-            "name": "TableRow",
-            "module": "src/components/reusable/table/table-row.ts"
->>>>>>> fc0dedc5
           }
         },
         {
           "kind": "custom-element-definition",
-<<<<<<< HEAD
           "name": "kyn-table-toolbar",
           "declaration": {
             "name": "TableToolbar",
             "module": "src/components/reusable/table/table-toolbar.ts"
-=======
-          "name": "kyn-tr",
-          "declaration": {
-            "name": "TableRow",
-            "module": "src/components/reusable/table/table-row.ts"
->>>>>>> fc0dedc5
           }
         }
       ]
     },
     {
       "kind": "javascript-module",
-<<<<<<< HEAD
       "path": "src/components/reusable/table/Table.ts",
       "declarations": [
         {
@@ -7378,24 +4182,12 @@
           "slots": [
             {
               "description": "The primary content slot for rows, headers, and cells.",
-=======
-      "path": "src/components/reusable/table/table-toolbar.ts",
-      "declarations": [
-        {
-          "kind": "class",
-          "description": "`kyn-table-toolbar` Web Component.\r\n\r\nThis component provides a toolbar for tables, primarily featuring a title and additional content.\r\nThe title is rendered prominently, while the slot can be used for controls, buttons, or other interactive elements.",
-          "name": "TableToolbar",
-          "slots": [
-            {
-              "description": "The primary content slot for controls, buttons, or other toolbar content.",
->>>>>>> fc0dedc5
               "name": "unnamed"
             }
           ],
           "members": [
             {
               "kind": "field",
-<<<<<<< HEAD
               "name": "fixedLayout",
               "type": {
                 "text": "boolean"
@@ -7403,86 +4195,48 @@
               "default": "false",
               "description": "Determines if the table layout is fixed (true) or auto (false).",
               "attribute": "fixedLayout"
-=======
-              "name": "tableTitle",
-              "type": {
-                "text": "string"
-              },
-              "default": "''",
-              "description": "The title for the toolbar",
-              "attribute": "tableTitle"
->>>>>>> fc0dedc5
             }
           ],
           "attributes": [
             {
-<<<<<<< HEAD
               "name": "fixedLayout",
-=======
-              "name": "tableTitle",
->>>>>>> fc0dedc5
-              "type": {
-                "text": "string"
-              },
-<<<<<<< HEAD
+              "type": {
+                "text": "boolean"
+              },
               "default": "false",
               "description": "Determines if the table layout is fixed (true) or auto (false).",
               "fieldName": "fixedLayout"
-=======
-              "default": "''",
-              "description": "The title for the toolbar",
-              "fieldName": "tableTitle"
->>>>>>> fc0dedc5
             }
           ],
           "superclass": {
             "name": "LitElement",
             "package": "lit"
           },
-<<<<<<< HEAD
           "tagName": "kyn-table",
-=======
-          "tagName": "kyn-table-toolbar",
->>>>>>> fc0dedc5
           "customElement": true
         }
       ],
       "exports": [
         {
           "kind": "js",
-<<<<<<< HEAD
           "name": "Table",
           "declaration": {
             "name": "Table",
             "module": "src/components/reusable/table/Table.ts"
-=======
-          "name": "TableToolbar",
-          "declaration": {
-            "name": "TableToolbar",
-            "module": "src/components/reusable/table/table-toolbar.ts"
->>>>>>> fc0dedc5
           }
         },
         {
           "kind": "custom-element-definition",
-<<<<<<< HEAD
           "name": "kyn-table",
           "declaration": {
             "name": "Table",
             "module": "src/components/reusable/table/Table.ts"
-=======
-          "name": "kyn-table-toolbar",
-          "declaration": {
-            "name": "TableToolbar",
-            "module": "src/components/reusable/table/table-toolbar.ts"
->>>>>>> fc0dedc5
           }
         }
       ]
     },
     {
       "kind": "javascript-module",
-<<<<<<< HEAD
       "path": "src/components/reusable/tabs/index.ts",
       "declarations": [],
       "exports": [
@@ -7523,24 +4277,12 @@
           "slots": [
             {
               "description": "Slot for tab button text.",
-=======
-      "path": "src/components/reusable/table/Table.ts",
-      "declarations": [
-        {
-          "kind": "class",
-          "description": "`kyn-table` Web Component.\r\n\r\nThis component provides a generic table structure with a slot to allow customization.\r\nYou can use this component to wrap around table rows and cells for a consistent style.",
-          "name": "Table",
-          "slots": [
-            {
-              "description": "The primary content slot for rows, headers, and cells.",
->>>>>>> fc0dedc5
               "name": "unnamed"
             }
           ],
           "members": [
             {
               "kind": "field",
-<<<<<<< HEAD
               "name": "id",
               "type": {
                 "text": "string"
@@ -7553,14 +4295,10 @@
             {
               "kind": "field",
               "name": "selected",
-=======
-              "name": "fixedLayout",
->>>>>>> fc0dedc5
-              "type": {
-                "text": "boolean"
-              },
-              "default": "false",
-<<<<<<< HEAD
+              "type": {
+                "text": "boolean"
+              },
+              "default": "false",
               "description": "Tab selected state. Must match Tab Panel visible state.",
               "attribute": "selected",
               "reflects": true
@@ -7579,15 +4317,10 @@
                 }
               ],
               "description": "Dispatches a custom event called 'tab-activated' with the original event and tabId as details,\r\nif the tab is not selected."
-=======
-              "description": "Determines if the table layout is fixed (true) or auto (false).",
-              "attribute": "fixedLayout"
->>>>>>> fc0dedc5
             }
           ],
           "attributes": [
             {
-<<<<<<< HEAD
               "name": "id",
               "type": {
                 "text": "string"
@@ -7598,70 +4331,43 @@
             },
             {
               "name": "selected",
-=======
-              "name": "fixedLayout",
->>>>>>> fc0dedc5
-              "type": {
-                "text": "boolean"
-              },
-              "default": "false",
-<<<<<<< HEAD
+              "type": {
+                "text": "boolean"
+              },
+              "default": "false",
               "description": "Tab selected state. Must match Tab Panel visible state.",
               "fieldName": "selected"
-=======
-              "description": "Determines if the table layout is fixed (true) or auto (false).",
-              "fieldName": "fixedLayout"
->>>>>>> fc0dedc5
             }
           ],
           "superclass": {
             "name": "LitElement",
             "package": "lit"
           },
-<<<<<<< HEAD
           "tagName": "kyn-tab",
-=======
-          "tagName": "kyn-table",
->>>>>>> fc0dedc5
           "customElement": true
         }
       ],
       "exports": [
         {
           "kind": "js",
-<<<<<<< HEAD
           "name": "Tab",
           "declaration": {
             "name": "Tab",
             "module": "src/components/reusable/tabs/tab.ts"
-=======
-          "name": "Table",
-          "declaration": {
-            "name": "Table",
-            "module": "src/components/reusable/table/Table.ts"
->>>>>>> fc0dedc5
           }
         },
         {
           "kind": "custom-element-definition",
-<<<<<<< HEAD
           "name": "kyn-tab",
           "declaration": {
             "name": "Tab",
             "module": "src/components/reusable/tabs/tab.ts"
-=======
-          "name": "kyn-table",
-          "declaration": {
-            "name": "Table",
-            "module": "src/components/reusable/table/Table.ts"
->>>>>>> fc0dedc5
           }
         }
       ]
     },
     {
       "kind": "javascript-module",
-<<<<<<< HEAD
       "path": "src/components/reusable/tabs/tabPanel.ts",
       "declarations": [
         {
@@ -7671,87 +4377,16 @@
           "slots": [
             {
               "description": "Slot for tab content.",
-=======
-      "path": "src/components/reusable/textArea/index.ts",
-      "declarations": [],
-      "exports": [
-        {
-          "kind": "js",
-          "name": "TextArea",
-          "declaration": {
-            "name": "TextArea",
-            "module": "./textArea"
-          }
-        }
-      ]
-    },
-    {
-      "kind": "javascript-module",
-      "path": "src/components/reusable/textArea/textArea.ts",
-      "declarations": [
-        {
-          "kind": "class",
-          "description": "Text area.",
-          "name": "TextArea",
-          "slots": [
-            {
-              "description": "Slot for label text.",
->>>>>>> fc0dedc5
               "name": "unnamed"
             }
           ],
           "members": [
             {
               "kind": "field",
-<<<<<<< HEAD
               "name": "tabId",
-=======
-              "name": "caption",
-              "type": {
-                "text": "string"
-              },
-              "default": "''",
-              "description": "Optional text beneath the input.",
-              "attribute": "caption"
-            },
-            {
-              "kind": "field",
-              "name": "value",
-              "type": {
-                "text": "string"
-              },
-              "default": "''",
-              "description": "Input value.",
-              "attribute": "value"
-            },
-            {
-              "kind": "field",
-              "name": "placeholder",
-              "type": {
-                "text": "string"
-              },
-              "default": "''",
-              "description": "Input placeholder.",
-              "attribute": "placeholder"
-            },
-            {
-              "kind": "field",
-              "name": "name",
-              "type": {
-                "text": "string"
-              },
-              "default": "''",
-              "description": "Input name.",
-              "attribute": "name"
-            },
-            {
-              "kind": "field",
-              "name": "required",
->>>>>>> fc0dedc5
-              "type": {
-                "text": "string"
-              },
-<<<<<<< HEAD
+              "type": {
+                "text": "string"
+              },
               "default": "''",
               "description": "Matching Tab ID, required.",
               "attribute": "tabId"
@@ -7759,20 +4394,10 @@
             {
               "kind": "field",
               "name": "visible",
-=======
-              "default": "false",
-              "description": "Makes the input required.",
-              "attribute": "required"
-            },
-            {
-              "kind": "field",
-              "name": "disabled",
->>>>>>> fc0dedc5
-              "type": {
-                "text": "boolean"
-              },
-              "default": "false",
-<<<<<<< HEAD
+              "type": {
+                "text": "boolean"
+              },
+              "default": "false",
               "description": "Tab Panel visible state.  Must match Tab selected state.",
               "attribute": "visible",
               "reflects": true
@@ -7790,38 +4415,9 @@
             },
             {
               "name": "visible",
-=======
-              "description": "Input disabled state.",
-              "attribute": "disabled"
-            },
-            {
-              "kind": "field",
-              "name": "invalidText",
-              "type": {
-                "text": "string"
-              },
-              "default": "''",
-              "description": "Input invalid text.",
-              "attribute": "invalidText"
-            },
-            {
-              "kind": "field",
-              "name": "maxLength",
-              "type": {
-                "text": "number"
-              },
-              "default": "null",
-              "description": "Maximum number of characters.",
-              "attribute": "maxLength"
-            },
-            {
-              "kind": "field",
-              "name": "minLength",
->>>>>>> fc0dedc5
-              "type": {
-                "text": "number"
-              },
-<<<<<<< HEAD
+              "type": {
+                "text": "boolean"
+              },
               "default": "false",
               "description": "Tab Panel visible state.  Must match Tab selected state.",
               "fieldName": "visible"
@@ -7870,48 +4466,10 @@
             {
               "description": "Slot for kyn-tab components.",
               "name": "tabs"
-=======
-              "default": "null",
-              "description": "Minimum number of characters.",
-              "attribute": "minLength"
-            },
-            {
-              "kind": "method",
-              "name": "handleInput",
-              "privacy": "private",
-              "parameters": [
-                {
-                  "name": "e",
-                  "type": {
-                    "text": "any"
-                  }
-                }
-              ]
-            },
-            {
-              "kind": "method",
-              "name": "_handleFormdata",
-              "privacy": "private",
-              "parameters": [
-                {
-                  "name": "e",
-                  "type": {
-                    "text": "any"
-                  }
-                }
-              ]
-            }
-          ],
-          "events": [
-            {
-              "description": "Captures the input event and emits the selected value and original event details.",
-              "name": "on-input"
->>>>>>> fc0dedc5
-            }
-          ],
-          "attributes": [
-            {
-<<<<<<< HEAD
+            }
+          ],
+          "members": [
+            {
               "kind": "field",
               "name": "contained",
               "type": {
@@ -8051,22 +4609,9 @@
             },
             {
               "name": "vertical",
-=======
-              "name": "caption",
-              "type": {
-                "text": "string"
-              },
-              "default": "''",
-              "description": "Optional text beneath the input.",
-              "fieldName": "caption"
-            },
-            {
-              "name": "value",
->>>>>>> fc0dedc5
-              "type": {
-                "text": "boolean"
-              },
-<<<<<<< HEAD
+              "type": {
+                "text": "boolean"
+              },
               "default": "false",
               "description": "Vertical orientation.",
               "fieldName": "vertical"
@@ -8161,45 +4706,22 @@
             },
             {
               "kind": "field",
-=======
-              "default": "''",
-              "description": "Input value.",
-              "fieldName": "value"
-            },
-            {
-              "name": "placeholder",
-              "type": {
-                "text": "string"
-              },
-              "default": "''",
-              "description": "Input placeholder.",
-              "fieldName": "placeholder"
-            },
-            {
->>>>>>> fc0dedc5
               "name": "name",
               "type": {
                 "text": "string"
               },
               "default": "''",
               "description": "Input name.",
-<<<<<<< HEAD
               "attribute": "name"
             },
             {
               "kind": "field",
-=======
-              "fieldName": "name"
-            },
-            {
->>>>>>> fc0dedc5
               "name": "required",
               "type": {
                 "text": "boolean"
               },
               "default": "false",
               "description": "Makes the input required.",
-<<<<<<< HEAD
               "attribute": "required"
             },
             {
@@ -8314,17 +4836,10 @@
             },
             {
               "name": "required",
-=======
-              "fieldName": "required"
-            },
-            {
-              "name": "disabled",
->>>>>>> fc0dedc5
-              "type": {
-                "text": "boolean"
-              },
-              "default": "false",
-<<<<<<< HEAD
+              "type": {
+                "text": "boolean"
+              },
+              "default": "false",
               "description": "Makes the input required.",
               "fieldName": "required"
             },
@@ -8334,8 +4849,6 @@
                 "text": "boolean"
               },
               "default": "false",
-=======
->>>>>>> fc0dedc5
               "description": "Input disabled state.",
               "fieldName": "disabled"
             },
@@ -8390,6 +4903,697 @@
           "declaration": {
             "name": "TextArea",
             "module": "src/components/reusable/textArea/textArea.ts"
+          }
+        }
+      ]
+    },
+    {
+      "kind": "javascript-module",
+      "path": "src/components/reusable/pagination/constants.ts",
+      "declarations": [
+        {
+          "kind": "variable",
+          "name": "SHOWING_TEXT",
+          "type": {
+            "text": "string"
+          },
+          "default": "'Showing'"
+        },
+        {
+          "kind": "variable",
+          "name": "OF_TEXT",
+          "type": {
+            "text": "string"
+          },
+          "default": "'of'"
+        },
+        {
+          "kind": "variable",
+          "name": "ITEMS_TEXT",
+          "type": {
+            "text": "string"
+          },
+          "default": "'items'"
+        },
+        {
+          "kind": "variable",
+          "name": "PAGES_TEXT",
+          "type": {
+            "text": "string"
+          },
+          "default": "'pages'"
+        },
+        {
+          "kind": "variable",
+          "name": "PAGE_SIZE_LABEL",
+          "type": {
+            "text": "string"
+          },
+          "default": "'Items Per Page:'"
+        },
+        {
+          "kind": "variable",
+          "name": "BREAKPOINT",
+          "type": {
+            "text": "number"
+          },
+          "default": "768"
+        }
+      ],
+      "exports": [
+        {
+          "kind": "js",
+          "name": "SHOWING_TEXT",
+          "declaration": {
+            "name": "SHOWING_TEXT",
+            "module": "src/components/reusable/pagination/constants.ts"
+          }
+        },
+        {
+          "kind": "js",
+          "name": "OF_TEXT",
+          "declaration": {
+            "name": "OF_TEXT",
+            "module": "src/components/reusable/pagination/constants.ts"
+          }
+        },
+        {
+          "kind": "js",
+          "name": "ITEMS_TEXT",
+          "declaration": {
+            "name": "ITEMS_TEXT",
+            "module": "src/components/reusable/pagination/constants.ts"
+          }
+        },
+        {
+          "kind": "js",
+          "name": "PAGES_TEXT",
+          "declaration": {
+            "name": "PAGES_TEXT",
+            "module": "src/components/reusable/pagination/constants.ts"
+          }
+        },
+        {
+          "kind": "js",
+          "name": "PAGE_SIZE_LABEL",
+          "declaration": {
+            "name": "PAGE_SIZE_LABEL",
+            "module": "src/components/reusable/pagination/constants.ts"
+          }
+        },
+        {
+          "kind": "js",
+          "name": "BREAKPOINT",
+          "declaration": {
+            "name": "BREAKPOINT",
+            "module": "src/components/reusable/pagination/constants.ts"
+          }
+        }
+      ]
+    },
+    {
+      "kind": "javascript-module",
+      "path": "src/components/reusable/pagination/index.ts",
+      "declarations": [],
+      "exports": [
+        {
+          "kind": "js",
+          "name": "Pagination",
+          "declaration": {
+            "name": "Pagination",
+            "module": "./Pagination"
+          }
+        },
+        {
+          "kind": "js",
+          "name": "PaginationItemsRange",
+          "declaration": {
+            "name": "PaginationItemsRange",
+            "module": "./pagination-items-range"
+          }
+        },
+        {
+          "kind": "js",
+          "name": "PaginationPageSizeDropdown",
+          "declaration": {
+            "name": "PaginationPageSizeDropdown",
+            "module": "./pagination-page-size-dropdown"
+          }
+        },
+        {
+          "kind": "js",
+          "name": "PaginationNavigationButtons",
+          "declaration": {
+            "name": "PaginationNavigationButtons",
+            "module": "./pagination-navigation-buttons"
+          }
+        }
+      ]
+    },
+    {
+      "kind": "javascript-module",
+      "path": "src/components/reusable/pagination/pagination-items-range.ts",
+      "declarations": [
+        {
+          "kind": "class",
+          "description": "`kyn-pagination-items-range` Web Component.\r\n\r\nThis component is responsible for displaying the range of items being displayed\r\nin the context of pagination. It shows which items (by number) are currently visible\r\nand the total number of items.",
+          "name": "PaginationItemsRange",
+          "members": [
+            {
+              "kind": "field",
+              "name": "count",
+              "type": {
+                "text": "number"
+              },
+              "default": "0",
+              "description": "Total number of items.",
+              "attribute": "count"
+            },
+            {
+              "kind": "field",
+              "name": "pageNumber",
+              "type": {
+                "text": "number"
+              },
+              "default": "1",
+              "description": "Current page number being displayed.",
+              "attribute": "pageNumber"
+            },
+            {
+              "kind": "field",
+              "name": "pageSize",
+              "type": {
+                "text": "number"
+              },
+              "default": "10",
+              "description": "Number of items displayed per page.",
+              "attribute": "pageSize"
+            },
+            {
+              "kind": "field",
+              "name": "itemsRangeText",
+              "type": {
+                "text": "string"
+              },
+              "privacy": "private"
+            }
+          ],
+          "attributes": [
+            {
+              "name": "count",
+              "type": {
+                "text": "number"
+              },
+              "default": "0",
+              "description": "Total number of items.",
+              "fieldName": "count"
+            },
+            {
+              "name": "pageNumber",
+              "type": {
+                "text": "number"
+              },
+              "default": "1",
+              "description": "Current page number being displayed.",
+              "fieldName": "pageNumber"
+            },
+            {
+              "name": "pageSize",
+              "type": {
+                "text": "number"
+              },
+              "default": "10",
+              "description": "Number of items displayed per page.",
+              "fieldName": "pageSize"
+            }
+          ],
+          "superclass": {
+            "name": "LitElement",
+            "package": "lit"
+          },
+          "tagName": "kyn-pagination-items-range",
+          "customElement": true
+        }
+      ],
+      "exports": [
+        {
+          "kind": "js",
+          "name": "PaginationItemsRange",
+          "declaration": {
+            "name": "PaginationItemsRange",
+            "module": "src/components/reusable/pagination/pagination-items-range.ts"
+          }
+        },
+        {
+          "kind": "custom-element-definition",
+          "name": "kyn-pagination-items-range",
+          "declaration": {
+            "name": "PaginationItemsRange",
+            "module": "src/components/reusable/pagination/pagination-items-range.ts"
+          }
+        }
+      ]
+    },
+    {
+      "kind": "javascript-module",
+      "path": "src/components/reusable/pagination/pagination-navigation-buttons.ts",
+      "declarations": [
+        {
+          "kind": "class",
+          "description": "`kyn-pagination-navigation-buttons` Web Component.\r\n\r\nThis component provides navigational controls for pagination.\r\nIt includes back and next buttons, along with displaying the current page and total pages.",
+          "name": "PaginationNavigationButtons",
+          "members": [
+            {
+              "kind": "field",
+              "name": "pageNumber",
+              "type": {
+                "text": "number"
+              },
+              "default": "0",
+              "attribute": "pageNumber",
+              "reflects": true
+            },
+            {
+              "kind": "field",
+              "name": "numberOfPages",
+              "type": {
+                "text": "number"
+              },
+              "default": "0",
+              "attribute": "numberOfPages",
+              "reflects": true
+            },
+            {
+              "kind": "field",
+              "name": "SMALLEST_PAGE_NUMBER",
+              "type": {
+                "text": "number"
+              },
+              "privacy": "private",
+              "default": "1"
+            },
+            {
+              "kind": "method",
+              "name": "handleButtonClick",
+              "privacy": "private",
+              "parameters": [
+                {
+                  "name": "next",
+                  "type": {
+                    "text": "boolean"
+                  },
+                  "description": "If true, will move to the next page, otherwise to the previous page"
+                }
+              ],
+              "description": "Handles the button click event, either moving to the next page or previous page"
+            }
+          ],
+          "events": [
+            {
+              "name": "on-page-number-change",
+              "type": {
+                "text": "CustomEvent"
+              },
+              "description": "Dispatched when the page number is changed."
+            }
+          ],
+          "attributes": [
+            {
+              "name": "pageNumber",
+              "type": {
+                "text": "number"
+              },
+              "default": "0",
+              "fieldName": "pageNumber"
+            },
+            {
+              "name": "numberOfPages",
+              "type": {
+                "text": "number"
+              },
+              "default": "0",
+              "fieldName": "numberOfPages"
+            }
+          ],
+          "superclass": {
+            "name": "LitElement",
+            "package": "lit"
+          },
+          "tagName": "kyn-pagination-navigation-buttons",
+          "customElement": true
+        }
+      ],
+      "exports": [
+        {
+          "kind": "js",
+          "name": "PaginationNavigationButtons",
+          "declaration": {
+            "name": "PaginationNavigationButtons",
+            "module": "src/components/reusable/pagination/pagination-navigation-buttons.ts"
+          }
+        },
+        {
+          "kind": "custom-element-definition",
+          "name": "kyn-pagination-navigation-buttons",
+          "declaration": {
+            "name": "PaginationNavigationButtons",
+            "module": "src/components/reusable/pagination/pagination-navigation-buttons.ts"
+          }
+        }
+      ]
+    },
+    {
+      "kind": "javascript-module",
+      "path": "src/components/reusable/pagination/pagination-page-size-dropdown.ts",
+      "declarations": [
+        {
+          "kind": "class",
+          "description": "`kyn-pagination-page-size-dropdown` Web Component.\r\n\r\nThis component provides a dropdown to select the page size for pagination.\r\nIt emits events when the selected page size changes.",
+          "name": "PaginationPageSizeDropdown",
+          "members": [
+            {
+              "kind": "field",
+              "name": "pageSize",
+              "type": {
+                "text": "number"
+              },
+              "default": "5",
+              "description": "Current page size.",
+              "attribute": "pageSize"
+            },
+            {
+              "kind": "field",
+              "name": "pageSizeLabel",
+              "default": "PAGE_SIZE_LABEL",
+              "description": "Label for the page size dropdown.",
+              "attribute": "pageSizeLabel"
+            },
+            {
+              "kind": "field",
+              "name": "pageSizeOptions",
+              "type": {
+                "text": "Array<number>"
+              },
+              "default": "[5, 10, 20, 30, 40, 50]",
+              "description": "Available options for the page size.",
+              "attribute": "pageSizeOptions"
+            },
+            {
+              "kind": "method",
+              "name": "handleChange",
+              "privacy": "private",
+              "parameters": [
+                {
+                  "name": "event",
+                  "type": {
+                    "text": "CustomEvent"
+                  },
+                  "description": "The dropdown change event."
+                }
+              ],
+              "description": "Handles the dropdown change event."
+            }
+          ],
+          "events": [
+            {
+              "name": "on-page-size-change",
+              "type": {
+                "text": "CustomEvent"
+              },
+              "description": "The event fired when the page size changes."
+            }
+          ],
+          "attributes": [
+            {
+              "name": "pageSize",
+              "type": {
+                "text": "number"
+              },
+              "default": "5",
+              "description": "Current page size.",
+              "fieldName": "pageSize"
+            },
+            {
+              "name": "pageSizeLabel",
+              "default": "PAGE_SIZE_LABEL",
+              "description": "Label for the page size dropdown.",
+              "resolveInitializer": {
+                "module": "/src/components/reusable/pagination/constants"
+              },
+              "fieldName": "pageSizeLabel"
+            },
+            {
+              "name": "pageSizeOptions",
+              "type": {
+                "text": "Array<number>"
+              },
+              "default": "[5, 10, 20, 30, 40, 50]",
+              "description": "Available options for the page size.",
+              "fieldName": "pageSizeOptions"
+            }
+          ],
+          "superclass": {
+            "name": "LitElement",
+            "package": "lit"
+          },
+          "tagName": "kyn-pagination-page-size-dropdown",
+          "customElement": true
+        }
+      ],
+      "exports": [
+        {
+          "kind": "js",
+          "name": "PaginationPageSizeDropdown",
+          "declaration": {
+            "name": "PaginationPageSizeDropdown",
+            "module": "src/components/reusable/pagination/pagination-page-size-dropdown.ts"
+          }
+        },
+        {
+          "kind": "custom-element-definition",
+          "name": "kyn-pagination-page-size-dropdown",
+          "declaration": {
+            "name": "PaginationPageSizeDropdown",
+            "module": "src/components/reusable/pagination/pagination-page-size-dropdown.ts"
+          }
+        }
+      ]
+    },
+    {
+      "kind": "javascript-module",
+      "path": "src/components/reusable/pagination/Pagination.ts",
+      "declarations": [
+        {
+          "kind": "class",
+          "description": "`kyn-pagination` Web Component.\r\n\r\nA component that provides pagination functionality, enabling the user to\r\nnavigate through large datasets by splitting them into discrete chunks.\r\nIntegrates with other utility components like items range display, page size dropdown,\r\nand navigation buttons.",
+          "name": "Pagination",
+          "members": [
+            {
+              "kind": "field",
+              "name": "count",
+              "type": {
+                "text": "number"
+              },
+              "default": "0",
+              "description": "Total number of items that need pagination.",
+              "attribute": "count"
+            },
+            {
+              "kind": "field",
+              "name": "pageNumber",
+              "type": {
+                "text": "number"
+              },
+              "default": "1",
+              "description": "Current active page number.",
+              "attribute": "pageNumber",
+              "reflects": true
+            },
+            {
+              "kind": "field",
+              "name": "pageSize",
+              "type": {
+                "text": "number"
+              },
+              "default": "5",
+              "description": "Number of items displayed per page.",
+              "attribute": "pageSize"
+            },
+            {
+              "kind": "field",
+              "name": "pageSizeOptions",
+              "type": {
+                "text": "number[]"
+              },
+              "default": "[5, 10, 20, 30, 40, 50, 100]",
+              "description": "Available options for the page size.",
+              "attribute": "pageSizeOptions"
+            },
+            {
+              "kind": "field",
+              "name": "pageSizeLabel",
+              "default": "PAGE_SIZE_LABEL",
+              "description": "Label for the page size dropdown.",
+              "attribute": "pageSizeLabel"
+            },
+            {
+              "kind": "field",
+              "name": "hideItemsRange",
+              "type": {
+                "text": "boolean"
+              },
+              "default": "false",
+              "description": "Option to hide the items range display.",
+              "attribute": "hideItemsRange"
+            },
+            {
+              "kind": "field",
+              "name": "hidePageSizeDropdown",
+              "type": {
+                "text": "boolean"
+              },
+              "default": "false",
+              "description": "Option to hide the page size dropdown.",
+              "attribute": "hidePageSizeDropdown"
+            },
+            {
+              "kind": "field",
+              "name": "hideNavigationButtons",
+              "type": {
+                "text": "boolean"
+              },
+              "default": "false",
+              "description": "Option to hide the navigation buttons.",
+              "attribute": "hideNavigationButtons"
+            },
+            {
+              "kind": "method",
+              "name": "handlePageSizeChange",
+              "privacy": "private",
+              "parameters": [
+                {
+                  "name": "e",
+                  "type": {
+                    "text": "CustomEvent"
+                  },
+                  "description": "The emitted custom event with the selected page size."
+                }
+              ],
+              "description": "Handler for the event when the page size is changed by the user.\r\nUpdates the `pageSize` and resets the `pageNumber` to 1."
+            },
+            {
+              "kind": "method",
+              "name": "handlePageNumberChange",
+              "privacy": "private",
+              "parameters": [
+                {
+                  "name": "e",
+                  "type": {
+                    "text": "CustomEvent"
+                  },
+                  "description": "The emitted custom event with the selected page number."
+                }
+              ],
+              "description": "Handler for the event when the page number is changed by the user.\r\nUpdates the `pageNumber`."
+            }
+          ],
+          "attributes": [
+            {
+              "name": "count",
+              "type": {
+                "text": "number"
+              },
+              "default": "0",
+              "description": "Total number of items that need pagination.",
+              "fieldName": "count"
+            },
+            {
+              "name": "pageNumber",
+              "type": {
+                "text": "number"
+              },
+              "default": "1",
+              "description": "Current active page number.",
+              "fieldName": "pageNumber"
+            },
+            {
+              "name": "pageSize",
+              "type": {
+                "text": "number"
+              },
+              "default": "5",
+              "description": "Number of items displayed per page.",
+              "fieldName": "pageSize"
+            },
+            {
+              "name": "pageSizeOptions",
+              "type": {
+                "text": "number[]"
+              },
+              "default": "[5, 10, 20, 30, 40, 50, 100]",
+              "description": "Available options for the page size.",
+              "fieldName": "pageSizeOptions"
+            },
+            {
+              "name": "pageSizeLabel",
+              "default": "PAGE_SIZE_LABEL",
+              "description": "Label for the page size dropdown.",
+              "resolveInitializer": {
+                "module": "/src/components/reusable/pagination/constants"
+              },
+              "fieldName": "pageSizeLabel"
+            },
+            {
+              "name": "hideItemsRange",
+              "type": {
+                "text": "boolean"
+              },
+              "default": "false",
+              "description": "Option to hide the items range display.",
+              "fieldName": "hideItemsRange"
+            },
+            {
+              "name": "hidePageSizeDropdown",
+              "type": {
+                "text": "boolean"
+              },
+              "default": "false",
+              "description": "Option to hide the page size dropdown.",
+              "fieldName": "hidePageSizeDropdown"
+            },
+            {
+              "name": "hideNavigationButtons",
+              "type": {
+                "text": "boolean"
+              },
+              "default": "false",
+              "description": "Option to hide the navigation buttons.",
+              "fieldName": "hideNavigationButtons"
+            }
+          ],
+          "superclass": {
+            "name": "LitElement",
+            "package": "lit"
+          },
+          "tagName": "kyn-pagination",
+          "customElement": true
+        }
+      ],
+      "exports": [
+        {
+          "kind": "js",
+          "name": "Pagination",
+          "declaration": {
+            "name": "Pagination",
+            "module": "src/components/reusable/pagination/Pagination.ts"
+          }
+        },
+        {
+          "kind": "custom-element-definition",
+          "name": "kyn-pagination",
+          "declaration": {
+            "name": "Pagination",
+            "module": "src/components/reusable/pagination/Pagination.ts"
           }
         }
       ]
@@ -9312,6 +6516,1797 @@
     },
     {
       "kind": "javascript-module",
+      "path": "src/components/global/footer/footer.ts",
+      "declarations": [
+        {
+          "kind": "class",
+          "description": "The global Footer component.",
+          "name": "Footer",
+          "slots": [
+            {
+              "description": "Default slot, for the footer-nav.",
+              "name": "unnamed"
+            },
+            {
+              "description": "Slot for the logo, will overwrite the default logo.",
+              "name": "logo"
+            },
+            {
+              "description": "Slot for the copyright text.",
+              "name": "copyright"
+            }
+          ],
+          "members": [
+            {
+              "kind": "field",
+              "name": "rootUrl",
+              "type": {
+                "text": "string"
+              },
+              "default": "'/'",
+              "description": "URL for the footer logo link. Should target the application home page.",
+              "attribute": "rootUrl"
+            },
+            {
+              "kind": "method",
+              "name": "handleRootLinkClick",
+              "privacy": "private",
+              "parameters": [
+                {
+                  "name": "e",
+                  "type": {
+                    "text": "Event"
+                  }
+                }
+              ]
+            }
+          ],
+          "events": [
+            {
+              "description": "Captures the logo link click event and emits the original event.",
+              "name": "on-root-link-click"
+            }
+          ],
+          "attributes": [
+            {
+              "name": "rootUrl",
+              "type": {
+                "text": "string"
+              },
+              "default": "'/'",
+              "description": "URL for the footer logo link. Should target the application home page.",
+              "fieldName": "rootUrl"
+            }
+          ],
+          "superclass": {
+            "name": "LitElement",
+            "package": "lit"
+          },
+          "tagName": "kyn-footer",
+          "customElement": true
+        }
+      ],
+      "exports": [
+        {
+          "kind": "js",
+          "name": "Footer",
+          "declaration": {
+            "name": "Footer",
+            "module": "src/components/global/footer/footer.ts"
+          }
+        },
+        {
+          "kind": "custom-element-definition",
+          "name": "kyn-footer",
+          "declaration": {
+            "name": "Footer",
+            "module": "src/components/global/footer/footer.ts"
+          }
+        }
+      ]
+    },
+    {
+      "kind": "javascript-module",
+      "path": "src/components/global/footer/footerLink.ts",
+      "declarations": [
+        {
+          "kind": "class",
+          "description": "Component for navigation links within the Footer.",
+          "name": "FooterNavLink",
+          "slots": [
+            {
+              "description": "Slot for link text/content.",
+              "name": "unnamed"
+            }
+          ],
+          "members": [
+            {
+              "kind": "field",
+              "name": "target",
+              "default": "'_self'",
+              "type": {
+                "text": "'_self'"
+              },
+              "description": "Defines a target attribute for where to load the URL. Possible options include \"_self\" (default), \"_blank\", \"_parent\", \"_top\"",
+              "attribute": "target"
+            },
+            {
+              "kind": "field",
+              "name": "rel",
+              "type": {
+                "text": "string"
+              },
+              "default": "''",
+              "description": "Defines a relationship between a linked resource and the document. An empty string (default) means no particular relationship",
+              "attribute": "rel"
+            },
+            {
+              "kind": "field",
+              "name": "href",
+              "type": {
+                "text": "string"
+              },
+              "default": "''",
+              "description": "Link url.",
+              "attribute": "href"
+            },
+            {
+              "kind": "method",
+              "name": "handleClick",
+              "privacy": "private",
+              "parameters": [
+                {
+                  "name": "e",
+                  "type": {
+                    "text": "Event"
+                  }
+                }
+              ]
+            }
+          ],
+          "events": [
+            {
+              "description": "Captures the click event and emits the original event details.",
+              "name": "on-click"
+            }
+          ],
+          "attributes": [
+            {
+              "name": "target",
+              "default": "'_self'",
+              "type": {
+                "text": "'_self'"
+              },
+              "description": "Defines a target attribute for where to load the URL. Possible options include \"_self\" (default), \"_blank\", \"_parent\", \"_top\"",
+              "fieldName": "target"
+            },
+            {
+              "name": "rel",
+              "type": {
+                "text": "string"
+              },
+              "default": "''",
+              "description": "Defines a relationship between a linked resource and the document. An empty string (default) means no particular relationship",
+              "fieldName": "rel"
+            },
+            {
+              "name": "href",
+              "type": {
+                "text": "string"
+              },
+              "default": "''",
+              "description": "Link url.",
+              "fieldName": "href"
+            }
+          ],
+          "superclass": {
+            "name": "LitElement",
+            "package": "lit"
+          },
+          "tagName": "kyn-footer-link",
+          "customElement": true
+        }
+      ],
+      "exports": [
+        {
+          "kind": "js",
+          "name": "FooterNavLink",
+          "declaration": {
+            "name": "FooterNavLink",
+            "module": "src/components/global/footer/footerLink.ts"
+          }
+        },
+        {
+          "kind": "custom-element-definition",
+          "name": "kyn-footer-link",
+          "declaration": {
+            "name": "FooterNavLink",
+            "module": "src/components/global/footer/footerLink.ts"
+          }
+        }
+      ]
+    },
+    {
+      "kind": "javascript-module",
+      "path": "src/components/global/footer/footerNav.ts",
+      "declarations": [
+        {
+          "kind": "class",
+          "description": "Container for footer navigation links.",
+          "name": "FooterNav",
+          "slots": [
+            {
+              "description": "Slot for footer links.",
+              "name": "unnamed"
+            }
+          ],
+          "members": [],
+          "superclass": {
+            "name": "LitElement",
+            "package": "lit"
+          },
+          "tagName": "kyn-footer-nav",
+          "customElement": true
+        }
+      ],
+      "exports": [
+        {
+          "kind": "js",
+          "name": "FooterNav",
+          "declaration": {
+            "name": "FooterNav",
+            "module": "src/components/global/footer/footerNav.ts"
+          }
+        },
+        {
+          "kind": "custom-element-definition",
+          "name": "kyn-footer-nav",
+          "declaration": {
+            "name": "FooterNav",
+            "module": "src/components/global/footer/footerNav.ts"
+          }
+        }
+      ]
+    },
+    {
+      "kind": "javascript-module",
+      "path": "src/components/global/footer/index.ts",
+      "declarations": [],
+      "exports": [
+        {
+          "kind": "js",
+          "name": "Footer",
+          "declaration": {
+            "name": "Footer",
+            "module": "./footer"
+          }
+        },
+        {
+          "kind": "js",
+          "name": "FooterNav",
+          "declaration": {
+            "name": "FooterNav",
+            "module": "./footerNav"
+          }
+        },
+        {
+          "kind": "js",
+          "name": "FooterNavLink",
+          "declaration": {
+            "name": "FooterNavLink",
+            "module": "./footerLink"
+          }
+        }
+      ]
+    },
+    {
+      "kind": "javascript-module",
+      "path": "src/components/global/header/header.ts",
+      "declarations": [
+        {
+          "kind": "class",
+          "description": "The global Header component.",
+          "name": "Header",
+          "slots": [
+            {
+              "description": "The default slot for all empty space right of the logo/title.",
+              "name": "unnamed"
+            },
+            {
+              "description": "Slot for the logo, will overwrite the default logo.",
+              "name": "logo"
+            },
+            {
+              "description": "Slot left of the logo, intended for a header panel.",
+              "name": "left"
+            }
+          ],
+          "members": [
+            {
+              "kind": "field",
+              "name": "rootUrl",
+              "type": {
+                "text": "string"
+              },
+              "default": "'/'",
+              "description": "URL for the header logo link. Should target the application home page.",
+              "attribute": "rootUrl"
+            },
+            {
+              "kind": "field",
+              "name": "appTitle",
+              "type": {
+                "text": "string"
+              },
+              "default": "''",
+              "description": "App title text next to logo.  Hidden on smaller screens.",
+              "attribute": "appTitle"
+            },
+            {
+              "kind": "field",
+              "name": "breakpoint",
+              "type": {
+                "text": "number"
+              },
+              "default": "672",
+              "description": "The breakpoint (in px) to convert the nav to a flyout menu for small screens.",
+              "attribute": "breakpoint"
+            },
+            {
+              "kind": "field",
+              "name": "divider",
+              "type": {
+                "text": "boolean"
+              },
+              "default": "false",
+              "description": "Adds a 1px shadow to the bottom of the header, for contrast with  white backgrounds.",
+              "attribute": "divider"
+            },
+            {
+              "kind": "method",
+              "name": "handleSlotChange",
+              "privacy": "private"
+            },
+            {
+              "kind": "method",
+              "name": "handleMenuClickOut",
+              "privacy": "private",
+              "parameters": [
+                {
+                  "name": "e",
+                  "type": {
+                    "text": "any"
+                  }
+                }
+              ]
+            },
+            {
+              "kind": "method",
+              "name": "testBreakpoint",
+              "privacy": "private"
+            },
+            {
+              "kind": "method",
+              "name": "handleRootLinkClick",
+              "privacy": "private",
+              "parameters": [
+                {
+                  "name": "e",
+                  "type": {
+                    "text": "Event"
+                  }
+                }
+              ]
+            },
+            {
+              "kind": "method",
+              "name": "toggleNavMenu",
+              "privacy": "private"
+            },
+            {
+              "kind": "method",
+              "name": "emitMenuToggle",
+              "privacy": "private"
+            }
+          ],
+          "events": [
+            {
+              "description": "Captures the menu toggle click event and emits the menu open state in the detail.",
+              "name": "on-menu-toggle"
+            },
+            {
+              "description": "Captures the logo link click event and emits the original event details.",
+              "name": "on-root-link-click"
+            }
+          ],
+          "attributes": [
+            {
+              "name": "rootUrl",
+              "type": {
+                "text": "string"
+              },
+              "default": "'/'",
+              "description": "URL for the header logo link. Should target the application home page.",
+              "fieldName": "rootUrl"
+            },
+            {
+              "name": "appTitle",
+              "type": {
+                "text": "string"
+              },
+              "default": "''",
+              "description": "App title text next to logo.  Hidden on smaller screens.",
+              "fieldName": "appTitle"
+            },
+            {
+              "name": "breakpoint",
+              "type": {
+                "text": "number"
+              },
+              "default": "672",
+              "description": "The breakpoint (in px) to convert the nav to a flyout menu for small screens.",
+              "fieldName": "breakpoint"
+            },
+            {
+              "name": "divider",
+              "type": {
+                "text": "boolean"
+              },
+              "default": "false",
+              "description": "Adds a 1px shadow to the bottom of the header, for contrast with  white backgrounds.",
+              "fieldName": "divider"
+            }
+          ],
+          "superclass": {
+            "name": "LitElement",
+            "package": "lit"
+          },
+          "tagName": "kyn-header",
+          "customElement": true
+        }
+      ],
+      "exports": [
+        {
+          "kind": "js",
+          "name": "Header",
+          "declaration": {
+            "name": "Header",
+            "module": "src/components/global/header/header.ts"
+          }
+        },
+        {
+          "kind": "custom-element-definition",
+          "name": "kyn-header",
+          "declaration": {
+            "name": "Header",
+            "module": "src/components/global/header/header.ts"
+          }
+        }
+      ]
+    },
+    {
+      "kind": "javascript-module",
+      "path": "src/components/global/header/headerAvatar.ts",
+      "declarations": [
+        {
+          "kind": "class",
+          "description": "User avatar.",
+          "name": "HeaderAvatar",
+          "members": [
+            {
+              "kind": "field",
+              "name": "initials",
+              "type": {
+                "text": "string"
+              },
+              "default": "''",
+              "description": "Two letters, first and last initial, to show in the user avatar circle.",
+              "attribute": "initials"
+            }
+          ],
+          "attributes": [
+            {
+              "name": "initials",
+              "type": {
+                "text": "string"
+              },
+              "default": "''",
+              "description": "Two letters, first and last initial, to show in the user avatar circle.",
+              "fieldName": "initials"
+            }
+          ],
+          "superclass": {
+            "name": "LitElement",
+            "package": "lit"
+          },
+          "tagName": "kyn-header-avatar",
+          "customElement": true
+        }
+      ],
+      "exports": [
+        {
+          "kind": "js",
+          "name": "HeaderAvatar",
+          "declaration": {
+            "name": "HeaderAvatar",
+            "module": "src/components/global/header/headerAvatar.ts"
+          }
+        },
+        {
+          "kind": "custom-element-definition",
+          "name": "kyn-header-avatar",
+          "declaration": {
+            "name": "HeaderAvatar",
+            "module": "src/components/global/header/headerAvatar.ts"
+          }
+        }
+      ]
+    },
+    {
+      "kind": "javascript-module",
+      "path": "src/components/global/header/headerFlyout.ts",
+      "declarations": [
+        {
+          "kind": "class",
+          "description": "Component for header flyout items.",
+          "name": "HeaderFlyout",
+          "slots": [
+            {
+              "description": "Slot for flyout menu content.",
+              "name": "unnamed"
+            },
+            {
+              "description": "Slot for button/toggle content.",
+              "name": "button"
+            }
+          ],
+          "members": [
+            {
+              "kind": "field",
+              "name": "open",
+              "type": {
+                "text": "boolean"
+              },
+              "default": "false",
+              "description": "Flyout open state.",
+              "attribute": "open"
+            },
+            {
+              "kind": "field",
+              "name": "anchorLeft",
+              "type": {
+                "text": "boolean"
+              },
+              "default": "false",
+              "description": "Anchor flyout menu to the left edge of the button instead of the right edge.",
+              "attribute": "anchorLeft"
+            },
+            {
+              "kind": "field",
+              "name": "hideArrow",
+              "type": {
+                "text": "boolean"
+              },
+              "default": "false",
+              "description": "Hides the arrow.",
+              "attribute": "hideArrow"
+            },
+            {
+              "kind": "field",
+              "name": "assistiveText",
+              "type": {
+                "text": "string"
+              },
+              "default": "''",
+              "description": "Button assistive text, title + aria-label.",
+              "attribute": "assistiveText"
+            },
+            {
+              "kind": "field",
+              "name": "href",
+              "type": {
+                "text": "string"
+              },
+              "default": "''",
+              "description": "Turns the button into a link.",
+              "attribute": "href"
+            },
+            {
+              "kind": "method",
+              "name": "handlePointerEnter",
+              "privacy": "private",
+              "parameters": [
+                {
+                  "name": "e",
+                  "type": {
+                    "text": "PointerEvent"
+                  }
+                }
+              ]
+            },
+            {
+              "kind": "method",
+              "name": "handlePointerLeave",
+              "privacy": "private",
+              "parameters": [
+                {
+                  "name": "e",
+                  "type": {
+                    "text": "PointerEvent"
+                  }
+                }
+              ]
+            },
+            {
+              "kind": "method",
+              "name": "handleClick",
+              "privacy": "private"
+            },
+            {
+              "kind": "method",
+              "name": "handleClickOut",
+              "privacy": "private",
+              "parameters": [
+                {
+                  "name": "e",
+                  "type": {
+                    "text": "Event"
+                  }
+                }
+              ]
+            },
+            {
+              "kind": "method",
+              "name": "testBreakpoint",
+              "privacy": "private"
+            }
+          ],
+          "attributes": [
+            {
+              "name": "open",
+              "type": {
+                "text": "boolean"
+              },
+              "default": "false",
+              "description": "Flyout open state.",
+              "fieldName": "open"
+            },
+            {
+              "name": "anchorLeft",
+              "type": {
+                "text": "boolean"
+              },
+              "default": "false",
+              "description": "Anchor flyout menu to the left edge of the button instead of the right edge.",
+              "fieldName": "anchorLeft"
+            },
+            {
+              "name": "hideArrow",
+              "type": {
+                "text": "boolean"
+              },
+              "default": "false",
+              "description": "Hides the arrow.",
+              "fieldName": "hideArrow"
+            },
+            {
+              "name": "assistiveText",
+              "type": {
+                "text": "string"
+              },
+              "default": "''",
+              "description": "Button assistive text, title + aria-label.",
+              "fieldName": "assistiveText"
+            },
+            {
+              "name": "href",
+              "type": {
+                "text": "string"
+              },
+              "default": "''",
+              "description": "Turns the button into a link.",
+              "fieldName": "href"
+            }
+          ],
+          "superclass": {
+            "name": "LitElement",
+            "package": "lit"
+          },
+          "tagName": "kyn-header-flyout",
+          "customElement": true
+        }
+      ],
+      "exports": [
+        {
+          "kind": "js",
+          "name": "HeaderFlyout",
+          "declaration": {
+            "name": "HeaderFlyout",
+            "module": "src/components/global/header/headerFlyout.ts"
+          }
+        },
+        {
+          "kind": "custom-element-definition",
+          "name": "kyn-header-flyout",
+          "declaration": {
+            "name": "HeaderFlyout",
+            "module": "src/components/global/header/headerFlyout.ts"
+          }
+        }
+      ]
+    },
+    {
+      "kind": "javascript-module",
+      "path": "src/components/global/header/headerFlyouts.ts",
+      "declarations": [
+        {
+          "kind": "class",
+          "description": "Container for header flyout items, aligns to the right, place last.",
+          "name": "HeaderFlyouts",
+          "slots": [
+            {
+              "description": "This element has a slot.",
+              "name": "unnamed"
+            }
+          ],
+          "members": [],
+          "superclass": {
+            "name": "LitElement",
+            "package": "lit"
+          },
+          "tagName": "kyn-header-flyouts",
+          "customElement": true
+        }
+      ],
+      "exports": [
+        {
+          "kind": "js",
+          "name": "HeaderFlyouts",
+          "declaration": {
+            "name": "HeaderFlyouts",
+            "module": "src/components/global/header/headerFlyouts.ts"
+          }
+        },
+        {
+          "kind": "custom-element-definition",
+          "name": "kyn-header-flyouts",
+          "declaration": {
+            "name": "HeaderFlyouts",
+            "module": "src/components/global/header/headerFlyouts.ts"
+          }
+        }
+      ]
+    },
+    {
+      "kind": "javascript-module",
+      "path": "src/components/global/header/headerLink.ts",
+      "declarations": [
+        {
+          "kind": "class",
+          "description": "Component for navigation links within the Header.",
+          "name": "HeaderLink",
+          "slots": [
+            {
+              "description": "Slot for link text/content.",
+              "name": "unnamed"
+            },
+            {
+              "description": "Slot for sublinks (up to two levels).",
+              "name": "links"
+            }
+          ],
+          "members": [
+            {
+              "kind": "field",
+              "name": "open",
+              "type": {
+                "text": "boolean"
+              },
+              "default": "false",
+              "description": "Link open state.",
+              "attribute": "open"
+            },
+            {
+              "kind": "field",
+              "name": "href",
+              "type": {
+                "text": "string"
+              },
+              "default": "''",
+              "description": "Link url.",
+              "attribute": "href"
+            },
+            {
+              "kind": "field",
+              "name": "target",
+              "default": "'_self'",
+              "type": {
+                "text": "'_self'"
+              },
+              "description": "Defines a target attribute for where to load the URL. Possible options include \"_self\" (default), \"_blank\", \"_parent\", \"_top\"",
+              "attribute": "target"
+            },
+            {
+              "kind": "field",
+              "name": "rel",
+              "type": {
+                "text": "string"
+              },
+              "default": "''",
+              "description": "Defines a relationship between a linked resource and the document. An empty string (default) means no particular relationship",
+              "attribute": "rel"
+            },
+            {
+              "kind": "field",
+              "name": "isActive",
+              "type": {
+                "text": "boolean"
+              },
+              "default": "false",
+              "description": "Link active state, for example when URL path matches link href.",
+              "attribute": "isActive"
+            },
+            {
+              "kind": "field",
+              "name": "divider",
+              "type": {
+                "text": "boolean"
+              },
+              "default": "false",
+              "description": "Adds a 1px shadow to the bottom of the link.",
+              "attribute": "divider"
+            },
+            {
+              "kind": "method",
+              "name": "handlePointerEnter",
+              "privacy": "private",
+              "parameters": [
+                {
+                  "name": "e",
+                  "type": {
+                    "text": "PointerEvent"
+                  }
+                }
+              ]
+            },
+            {
+              "kind": "method",
+              "name": "handlePointerLeave",
+              "privacy": "private",
+              "parameters": [
+                {
+                  "name": "e",
+                  "type": {
+                    "text": "PointerEvent"
+                  }
+                }
+              ]
+            },
+            {
+              "kind": "method",
+              "name": "handleClick",
+              "privacy": "private",
+              "parameters": [
+                {
+                  "name": "e",
+                  "type": {
+                    "text": "Event"
+                  }
+                }
+              ]
+            },
+            {
+              "kind": "method",
+              "name": "handleClickOut",
+              "privacy": "private",
+              "parameters": [
+                {
+                  "name": "e",
+                  "type": {
+                    "text": "Event"
+                  }
+                }
+              ]
+            },
+            {
+              "kind": "method",
+              "name": "determineIfSlotted",
+              "privacy": "private"
+            },
+            {
+              "kind": "method",
+              "name": "determineLevel",
+              "privacy": "private"
+            },
+            {
+              "kind": "method",
+              "name": "testBreakpoint",
+              "privacy": "private"
+            }
+          ],
+          "events": [
+            {
+              "description": "Captures the click event and emits the original event details.",
+              "name": "on-click"
+            }
+          ],
+          "attributes": [
+            {
+              "name": "open",
+              "type": {
+                "text": "boolean"
+              },
+              "default": "false",
+              "description": "Link open state.",
+              "fieldName": "open"
+            },
+            {
+              "name": "href",
+              "type": {
+                "text": "string"
+              },
+              "default": "''",
+              "description": "Link url.",
+              "fieldName": "href"
+            },
+            {
+              "name": "target",
+              "default": "'_self'",
+              "type": {
+                "text": "'_self'"
+              },
+              "description": "Defines a target attribute for where to load the URL. Possible options include \"_self\" (default), \"_blank\", \"_parent\", \"_top\"",
+              "fieldName": "target"
+            },
+            {
+              "name": "rel",
+              "type": {
+                "text": "string"
+              },
+              "default": "''",
+              "description": "Defines a relationship between a linked resource and the document. An empty string (default) means no particular relationship",
+              "fieldName": "rel"
+            },
+            {
+              "name": "isActive",
+              "type": {
+                "text": "boolean"
+              },
+              "default": "false",
+              "description": "Link active state, for example when URL path matches link href.",
+              "fieldName": "isActive"
+            },
+            {
+              "name": "divider",
+              "type": {
+                "text": "boolean"
+              },
+              "default": "false",
+              "description": "Adds a 1px shadow to the bottom of the link.",
+              "fieldName": "divider"
+            }
+          ],
+          "superclass": {
+            "name": "LitElement",
+            "package": "lit"
+          },
+          "tagName": "kyn-header-link",
+          "customElement": true
+        }
+      ],
+      "exports": [
+        {
+          "kind": "js",
+          "name": "HeaderLink",
+          "declaration": {
+            "name": "HeaderLink",
+            "module": "src/components/global/header/headerLink.ts"
+          }
+        },
+        {
+          "kind": "custom-element-definition",
+          "name": "kyn-header-link",
+          "declaration": {
+            "name": "HeaderLink",
+            "module": "src/components/global/header/headerLink.ts"
+          }
+        }
+      ]
+    },
+    {
+      "kind": "javascript-module",
+      "path": "src/components/global/header/headerNav.ts",
+      "declarations": [
+        {
+          "kind": "class",
+          "description": "Container for header navigation links.",
+          "name": "HeaderNav",
+          "slots": [
+            {
+              "description": "This element has a slot.",
+              "name": "unnamed"
+            }
+          ],
+          "members": [
+            {
+              "kind": "method",
+              "name": "testBreakpoint",
+              "privacy": "private"
+            }
+          ],
+          "superclass": {
+            "name": "LitElement",
+            "package": "lit"
+          },
+          "tagName": "kyn-header-nav",
+          "customElement": true
+        }
+      ],
+      "exports": [
+        {
+          "kind": "js",
+          "name": "HeaderNav",
+          "declaration": {
+            "name": "HeaderNav",
+            "module": "src/components/global/header/headerNav.ts"
+          }
+        },
+        {
+          "kind": "custom-element-definition",
+          "name": "kyn-header-nav",
+          "declaration": {
+            "name": "HeaderNav",
+            "module": "src/components/global/header/headerNav.ts"
+          }
+        }
+      ]
+    },
+    {
+      "kind": "javascript-module",
+      "path": "src/components/global/header/headerPanel.ts",
+      "declarations": [
+        {
+          "kind": "class",
+          "description": "Header fly-out panel.",
+          "name": "HeaderPanel",
+          "slots": [
+            {
+              "description": "Slot for panel content.",
+              "name": "unnamed"
+            },
+            {
+              "description": "Slot for button icon.",
+              "name": "button"
+            }
+          ],
+          "members": [
+            {
+              "kind": "field",
+              "name": "right",
+              "type": {
+                "text": "boolean"
+              },
+              "default": "false",
+              "description": "Panel extends from right instead of left.",
+              "attribute": "right"
+            },
+            {
+              "kind": "field",
+              "name": "open",
+              "type": {
+                "text": "boolean"
+              },
+              "default": "false",
+              "description": "Panel open state.",
+              "attribute": "open"
+            },
+            {
+              "kind": "field",
+              "name": "heading",
+              "type": {
+                "text": "string"
+              },
+              "default": "''",
+              "description": "Panel heading.",
+              "attribute": "heading"
+            },
+            {
+              "kind": "field",
+              "name": "openText",
+              "type": {
+                "text": "string"
+              },
+              "default": "'Open Panel'",
+              "description": "Open button assistive text.",
+              "attribute": "openText"
+            },
+            {
+              "kind": "field",
+              "name": "closeText",
+              "type": {
+                "text": "string"
+              },
+              "default": "'Close Panel'",
+              "description": "Close button assistive text.",
+              "attribute": "closeText"
+            },
+            {
+              "kind": "method",
+              "name": "togglePanel",
+              "privacy": "private"
+            },
+            {
+              "kind": "method",
+              "name": "handleClickOut",
+              "privacy": "private",
+              "parameters": [
+                {
+                  "name": "e",
+                  "type": {
+                    "text": "Event"
+                  }
+                }
+              ]
+            }
+          ],
+          "attributes": [
+            {
+              "name": "right",
+              "type": {
+                "text": "boolean"
+              },
+              "default": "false",
+              "description": "Panel extends from right instead of left.",
+              "fieldName": "right"
+            },
+            {
+              "name": "open",
+              "type": {
+                "text": "boolean"
+              },
+              "default": "false",
+              "description": "Panel open state.",
+              "fieldName": "open"
+            },
+            {
+              "name": "heading",
+              "type": {
+                "text": "string"
+              },
+              "default": "''",
+              "description": "Panel heading.",
+              "fieldName": "heading"
+            },
+            {
+              "name": "openText",
+              "type": {
+                "text": "string"
+              },
+              "default": "'Open Panel'",
+              "description": "Open button assistive text.",
+              "fieldName": "openText"
+            },
+            {
+              "name": "closeText",
+              "type": {
+                "text": "string"
+              },
+              "default": "'Close Panel'",
+              "description": "Close button assistive text.",
+              "fieldName": "closeText"
+            }
+          ],
+          "superclass": {
+            "name": "LitElement",
+            "package": "lit"
+          },
+          "tagName": "kyn-header-panel",
+          "customElement": true
+        }
+      ],
+      "exports": [
+        {
+          "kind": "js",
+          "name": "HeaderPanel",
+          "declaration": {
+            "name": "HeaderPanel",
+            "module": "src/components/global/header/headerPanel.ts"
+          }
+        },
+        {
+          "kind": "custom-element-definition",
+          "name": "kyn-header-panel",
+          "declaration": {
+            "name": "HeaderPanel",
+            "module": "src/components/global/header/headerPanel.ts"
+          }
+        }
+      ]
+    },
+    {
+      "kind": "javascript-module",
+      "path": "src/components/global/header/headerPanelLink.ts",
+      "declarations": [
+        {
+          "kind": "class",
+          "description": "Header fly-out panel link.",
+          "name": "HeaderPanelLink",
+          "slots": [
+            {
+              "description": "Slot for link text/content.",
+              "name": "unnamed"
+            }
+          ],
+          "members": [
+            {
+              "kind": "field",
+              "name": "href",
+              "type": {
+                "text": "string"
+              },
+              "default": "''",
+              "description": "Link url.",
+              "attribute": "href"
+            },
+            {
+              "kind": "field",
+              "name": "target",
+              "default": "'_self'",
+              "type": {
+                "text": "'_self'"
+              },
+              "description": "Defines a target attribute for where to load the URL. Possible options include \"_self\" (default), \"_blank\", \"_parent\", \"_top\"",
+              "attribute": "target"
+            },
+            {
+              "kind": "field",
+              "name": "rel",
+              "type": {
+                "text": "string"
+              },
+              "default": "''",
+              "description": "Defines a relationship between a linked resource and the document. An empty string (default) means no particular relationship",
+              "attribute": "rel"
+            },
+            {
+              "kind": "method",
+              "name": "handleClick",
+              "privacy": "private",
+              "parameters": [
+                {
+                  "name": "e",
+                  "type": {
+                    "text": "Event"
+                  }
+                }
+              ]
+            }
+          ],
+          "events": [
+            {
+              "description": "Captures the click event and emits the original event details.",
+              "name": "on-click"
+            }
+          ],
+          "attributes": [
+            {
+              "name": "href",
+              "type": {
+                "text": "string"
+              },
+              "default": "''",
+              "description": "Link url.",
+              "fieldName": "href"
+            },
+            {
+              "name": "target",
+              "default": "'_self'",
+              "type": {
+                "text": "'_self'"
+              },
+              "description": "Defines a target attribute for where to load the URL. Possible options include \"_self\" (default), \"_blank\", \"_parent\", \"_top\"",
+              "fieldName": "target"
+            },
+            {
+              "name": "rel",
+              "type": {
+                "text": "string"
+              },
+              "default": "''",
+              "description": "Defines a relationship between a linked resource and the document. An empty string (default) means no particular relationship",
+              "fieldName": "rel"
+            }
+          ],
+          "superclass": {
+            "name": "LitElement",
+            "package": "lit"
+          },
+          "tagName": "kyn-header-panel-link",
+          "customElement": true
+        }
+      ],
+      "exports": [
+        {
+          "kind": "js",
+          "name": "HeaderPanelLink",
+          "declaration": {
+            "name": "HeaderPanelLink",
+            "module": "src/components/global/header/headerPanelLink.ts"
+          }
+        },
+        {
+          "kind": "custom-element-definition",
+          "name": "kyn-header-panel-link",
+          "declaration": {
+            "name": "HeaderPanelLink",
+            "module": "src/components/global/header/headerPanelLink.ts"
+          }
+        }
+      ]
+    },
+    {
+      "kind": "javascript-module",
+      "path": "src/components/global/header/index.ts",
+      "declarations": [],
+      "exports": [
+        {
+          "kind": "js",
+          "name": "Header",
+          "declaration": {
+            "name": "Header",
+            "module": "./header"
+          }
+        },
+        {
+          "kind": "js",
+          "name": "HeaderNav",
+          "declaration": {
+            "name": "HeaderNav",
+            "module": "./headerNav"
+          }
+        },
+        {
+          "kind": "js",
+          "name": "HeaderLink",
+          "declaration": {
+            "name": "HeaderLink",
+            "module": "./headerLink"
+          }
+        },
+        {
+          "kind": "js",
+          "name": "HeaderFlyouts",
+          "declaration": {
+            "name": "HeaderFlyouts",
+            "module": "./headerFlyouts"
+          }
+        },
+        {
+          "kind": "js",
+          "name": "HeaderFlyout",
+          "declaration": {
+            "name": "HeaderFlyout",
+            "module": "./headerFlyout"
+          }
+        },
+        {
+          "kind": "js",
+          "name": "HeaderAvatar",
+          "declaration": {
+            "name": "HeaderAvatar",
+            "module": "./headerAvatar"
+          }
+        },
+        {
+          "kind": "js",
+          "name": "HeaderPanel",
+          "declaration": {
+            "name": "HeaderPanel",
+            "module": "./headerPanel"
+          }
+        },
+        {
+          "kind": "js",
+          "name": "HeaderPanelLink",
+          "declaration": {
+            "name": "HeaderPanelLink",
+            "module": "./headerPanelLink"
+          }
+        }
+      ]
+    },
+    {
+      "kind": "javascript-module",
+      "path": "src/components/global/localNav/index.ts",
+      "declarations": [],
+      "exports": [
+        {
+          "kind": "js",
+          "name": "LocalNav",
+          "declaration": {
+            "name": "LocalNav",
+            "module": "./localNav"
+          }
+        },
+        {
+          "kind": "js",
+          "name": "LocalNavLink",
+          "declaration": {
+            "name": "LocalNavLink",
+            "module": "./localNavLink"
+          }
+        }
+      ]
+    },
+    {
+      "kind": "javascript-module",
+      "path": "src/components/global/localNav/localNav.ts",
+      "declarations": [
+        {
+          "kind": "class",
+          "description": "The global Side Navigation component.",
+          "name": "LocalNav",
+          "slots": [
+            {
+              "description": "The default slot, for local nav links.",
+              "name": "unnamed"
+            }
+          ],
+          "members": [
+            {
+              "kind": "field",
+              "name": "pinned",
+              "type": {
+                "text": "boolean"
+              },
+              "default": "false",
+              "description": "Local nav pinned state.",
+              "attribute": "pinned"
+            },
+            {
+              "kind": "field",
+              "name": "pinText",
+              "type": {
+                "text": "string"
+              },
+              "default": "'Pin open'",
+              "description": "Pin open button assistive text.",
+              "attribute": "pinText"
+            },
+            {
+              "kind": "field",
+              "name": "unpinText",
+              "type": {
+                "text": "string"
+              },
+              "default": "'Unpin'",
+              "description": "Unpin button assistive text.",
+              "attribute": "unpinText"
+            },
+            {
+              "kind": "method",
+              "name": "onNavToggle",
+              "privacy": "private",
+              "parameters": [
+                {
+                  "name": "e",
+                  "type": {
+                    "text": "Event"
+                  }
+                }
+              ]
+            },
+            {
+              "kind": "method",
+              "name": "handleMouseenter",
+              "privacy": "private"
+            },
+            {
+              "kind": "method",
+              "name": "handleMouseleave",
+              "privacy": "private"
+            },
+            {
+              "kind": "method",
+              "name": "updateChildren",
+              "privacy": "private"
+            },
+            {
+              "kind": "method",
+              "name": "handleSlotChange",
+              "privacy": "private"
+            }
+          ],
+          "events": [
+            {
+              "description": "Captures the click event and emits the pinned state and original event details.",
+              "name": "on-toggle"
+            }
+          ],
+          "attributes": [
+            {
+              "name": "pinned",
+              "type": {
+                "text": "boolean"
+              },
+              "default": "false",
+              "description": "Local nav pinned state.",
+              "fieldName": "pinned"
+            },
+            {
+              "name": "pinText",
+              "type": {
+                "text": "string"
+              },
+              "default": "'Pin open'",
+              "description": "Pin open button assistive text.",
+              "fieldName": "pinText"
+            },
+            {
+              "name": "unpinText",
+              "type": {
+                "text": "string"
+              },
+              "default": "'Unpin'",
+              "description": "Unpin button assistive text.",
+              "fieldName": "unpinText"
+            }
+          ],
+          "superclass": {
+            "name": "LitElement",
+            "package": "lit"
+          },
+          "tagName": "kyn-local-nav",
+          "customElement": true
+        }
+      ],
+      "exports": [
+        {
+          "kind": "js",
+          "name": "LocalNav",
+          "declaration": {
+            "name": "LocalNav",
+            "module": "src/components/global/localNav/localNav.ts"
+          }
+        },
+        {
+          "kind": "custom-element-definition",
+          "name": "kyn-local-nav",
+          "declaration": {
+            "name": "LocalNav",
+            "module": "src/components/global/localNav/localNav.ts"
+          }
+        }
+      ]
+    },
+    {
+      "kind": "javascript-module",
+      "path": "src/components/global/localNav/localNavLink.ts",
+      "declarations": [
+        {
+          "kind": "class",
+          "description": "Link component for use in the global Side Navigation component.",
+          "name": "LocalNavLink",
+          "slots": [
+            {
+              "description": "The default slot, for the link text.",
+              "name": "unnamed"
+            },
+            {
+              "description": "Slot for an icon, level 1 links only.",
+              "name": "icon"
+            },
+            {
+              "description": "Slot for the next level of links, supports three levels.",
+              "name": "links"
+            }
+          ],
+          "members": [
+            {
+              "kind": "field",
+              "name": "href",
+              "type": {
+                "text": "string"
+              },
+              "default": "''",
+              "description": "Link url.",
+              "attribute": "href"
+            },
+            {
+              "kind": "field",
+              "name": "expanded",
+              "type": {
+                "text": "boolean"
+              },
+              "default": "false",
+              "description": "Expanded state.",
+              "attribute": "expanded"
+            },
+            {
+              "kind": "field",
+              "name": "active",
+              "type": {
+                "text": "boolean"
+              },
+              "default": "false",
+              "description": "Active state.",
+              "attribute": "active"
+            },
+            {
+              "kind": "field",
+              "name": "disabled",
+              "type": {
+                "text": "boolean"
+              },
+              "default": "false",
+              "description": "Disabled state.",
+              "attribute": "disabled"
+            },
+            {
+              "kind": "method",
+              "name": "_handleSlotChange",
+              "privacy": "private"
+            },
+            {
+              "kind": "method",
+              "name": "updateChildren",
+              "privacy": "private"
+            },
+            {
+              "kind": "method",
+              "name": "determineLevel",
+              "privacy": "private"
+            },
+            {
+              "kind": "method",
+              "name": "handleClick",
+              "privacy": "private",
+              "parameters": [
+                {
+                  "name": "e",
+                  "type": {
+                    "text": "Event"
+                  }
+                }
+              ]
+            }
+          ],
+          "events": [
+            {
+              "description": "Captures the click event and emits the original event, level, and if default was prevented.",
+              "name": "on-click"
+            }
+          ],
+          "attributes": [
+            {
+              "name": "href",
+              "type": {
+                "text": "string"
+              },
+              "default": "''",
+              "description": "Link url.",
+              "fieldName": "href"
+            },
+            {
+              "name": "expanded",
+              "type": {
+                "text": "boolean"
+              },
+              "default": "false",
+              "description": "Expanded state.",
+              "fieldName": "expanded"
+            },
+            {
+              "name": "active",
+              "type": {
+                "text": "boolean"
+              },
+              "default": "false",
+              "description": "Active state.",
+              "fieldName": "active"
+            },
+            {
+              "name": "disabled",
+              "type": {
+                "text": "boolean"
+              },
+              "default": "false",
+              "description": "Disabled state.",
+              "fieldName": "disabled"
+            }
+          ],
+          "superclass": {
+            "name": "LitElement",
+            "package": "lit"
+          },
+          "tagName": "kyn-local-nav-link",
+          "customElement": true
+        }
+      ],
+      "exports": [
+        {
+          "kind": "js",
+          "name": "LocalNavLink",
+          "declaration": {
+            "name": "LocalNavLink",
+            "module": "src/components/global/localNav/localNavLink.ts"
+          }
+        },
+        {
+          "kind": "custom-element-definition",
+          "name": "kyn-local-nav-link",
+          "declaration": {
+            "name": "LocalNavLink",
+            "module": "src/components/global/localNav/localNavLink.ts"
+          }
+        }
+      ]
+    },
+    {
+      "kind": "javascript-module",
+      "path": "src/components/global/uiShell/index.ts",
+      "declarations": [],
+      "exports": [
+        {
+          "kind": "js",
+          "name": "UiShell",
+          "declaration": {
+            "name": "UiShell",
+            "module": "./uiShell"
+          }
+        }
+      ]
+    },
+    {
+      "kind": "javascript-module",
+      "path": "src/components/global/uiShell/uiShell.ts",
+      "declarations": [
+        {
+          "kind": "class",
+          "description": "Container to help with positioning and padding of the global elements such as: adds padding for the fixed Header and Local Nav, adds main content gutters, and makes Footer sticky. This takes the onus off of the consuming app to configure these values.",
+          "name": "UiShell",
+          "slots": [
+            {
+              "description": "Slot for global elements.",
+              "name": "unnamed"
+            }
+          ],
+          "members": [
+            {
+              "kind": "method",
+              "name": "handleSlotChange",
+              "privacy": "private"
+            }
+          ],
+          "superclass": {
+            "name": "LitElement",
+            "package": "lit"
+          },
+          "tagName": "kyn-ui-shell",
+          "customElement": true
+        }
+      ],
+      "exports": [
+        {
+          "kind": "js",
+          "name": "UiShell",
+          "declaration": {
+            "name": "UiShell",
+            "module": "src/components/global/uiShell/uiShell.ts"
+          }
+        },
+        {
+          "kind": "custom-element-definition",
+          "name": "kyn-ui-shell",
+          "declaration": {
+            "name": "UiShell",
+            "module": "src/components/global/uiShell/uiShell.ts"
+          }
+        }
+      ]
+    },
+    {
+      "kind": "javascript-module",
       "path": "src/components/reusable/table/story-helpers/action-menu.ts",
       "declarations": [
         {
