{
  "schemaVersion": "1.0.0",
  "readme": "",
  "modules": [
    {
      "kind": "javascript-module",
      "path": "src/index.ts",
      "declarations": [],
      "exports": [
        {
          "kind": "js",
          "name": "Header",
          "declaration": {
            "name": "Header",
            "module": "./components/global/header"
          }
        },
        {
          "kind": "js",
          "name": "HeaderNav",
          "declaration": {
            "name": "HeaderNav",
            "module": "./components/global/header"
          }
        },
        {
          "kind": "js",
          "name": "HeaderLink",
          "declaration": {
            "name": "HeaderLink",
            "module": "./components/global/header"
          }
        },
        {
          "kind": "js",
          "name": "HeaderCategory",
          "declaration": {
            "name": "HeaderCategory",
            "module": "./components/global/header"
          }
        },
        {
          "kind": "js",
          "name": "HeaderDivider",
          "declaration": {
            "name": "HeaderDivider",
            "module": "./components/global/header"
          }
        },
        {
          "kind": "js",
          "name": "HeaderFlyouts",
          "declaration": {
            "name": "HeaderFlyouts",
            "module": "./components/global/header"
          }
        },
        {
          "kind": "js",
          "name": "HeaderFlyout",
          "declaration": {
            "name": "HeaderFlyout",
            "module": "./components/global/header"
          }
        },
        {
          "kind": "js",
          "name": "HeaderUserProfile",
          "declaration": {
            "name": "HeaderUserProfile",
            "module": "./components/global/header"
          }
        },
        {
          "kind": "js",
          "name": "HeaderAvatar",
          "declaration": {
            "name": "HeaderAvatar",
            "module": "./components/global/header"
          }
        },
        {
          "kind": "js",
          "name": "HeaderPanel",
          "declaration": {
            "name": "HeaderPanel",
            "module": "./components/global/header"
          }
        },
        {
          "kind": "js",
          "name": "HeaderPanelLink",
          "declaration": {
            "name": "HeaderPanelLink",
            "module": "./components/global/header"
          }
        },
        {
          "kind": "js",
          "name": "HeaderNotificationPanel",
          "declaration": {
            "name": "HeaderNotificationPanel",
            "module": "./components/global/header"
          }
        },
        {
          "kind": "js",
          "name": "LocalNav",
          "declaration": {
            "name": "LocalNav",
            "module": "./components/global/localNav"
          }
        },
        {
          "kind": "js",
          "name": "LocalNavLink",
          "declaration": {
            "name": "LocalNavLink",
            "module": "./components/global/localNav"
          }
        },
        {
          "kind": "js",
          "name": "Footer",
          "declaration": {
            "name": "Footer",
            "module": "./components/global/footer"
          }
        },
        {
          "kind": "js",
          "name": "FooterNav",
          "declaration": {
            "name": "FooterNav",
            "module": "./components/global/footer"
          }
        },
        {
          "kind": "js",
          "name": "FooterNavLink",
          "declaration": {
            "name": "FooterNavLink",
            "module": "./components/global/footer"
          }
        },
        {
          "kind": "js",
          "name": "UiShell",
          "declaration": {
            "name": "UiShell",
            "module": "./components/global/uiShell"
          }
        },
        {
          "kind": "js",
          "name": "RadioButton",
          "declaration": {
            "name": "RadioButton",
            "module": "./components/reusable/radioButton"
          }
        },
        {
          "kind": "js",
          "name": "RadioButtonGroup",
          "declaration": {
            "name": "RadioButtonGroup",
            "module": "./components/reusable/radioButton"
          }
        },
        {
          "kind": "js",
          "name": "Checkbox",
          "declaration": {
            "name": "Checkbox",
            "module": "./components/reusable/checkbox"
          }
        },
        {
          "kind": "js",
          "name": "CheckboxGroup",
          "declaration": {
            "name": "CheckboxGroup",
            "module": "./components/reusable/checkbox"
          }
        },
        {
          "kind": "js",
          "name": "TextInput",
          "declaration": {
            "name": "TextInput",
            "module": "./components/reusable/textInput"
          }
        },
        {
          "kind": "js",
          "name": "TextArea",
          "declaration": {
            "name": "TextArea",
            "module": "./components/reusable/textArea"
          }
        },
        {
          "kind": "js",
          "name": "ToggleButton",
          "declaration": {
            "name": "ToggleButton",
            "module": "./components/reusable/toggleButton"
          }
        },
        {
          "kind": "js",
          "name": "TimePicker",
          "declaration": {
            "name": "TimePicker",
            "module": "./components/reusable/timepicker"
          }
        },
        {
          "kind": "js",
          "name": "Dropdown",
          "declaration": {
            "name": "Dropdown",
            "module": "./components/reusable/dropdown"
          }
        },
        {
          "kind": "js",
          "name": "DropdownOption",
          "declaration": {
            "name": "DropdownOption",
            "module": "./components/reusable/dropdown"
          }
        },
        {
          "kind": "js",
          "name": "DatePicker",
          "declaration": {
            "name": "DatePicker",
            "module": "./components/reusable/datePicker"
          }
        },
        {
          "kind": "js",
          "name": "DateRangePicker",
          "declaration": {
            "name": "DateRangePicker",
            "module": "./components/reusable/daterangepicker"
          }
        },
        {
          "kind": "js",
          "name": "Breadcrumbs",
          "declaration": {
            "name": "Breadcrumbs",
            "module": "./components/reusable/breadcrumbs"
          }
        },
        {
          "kind": "js",
          "name": "BreadcrumbItem",
          "declaration": {
            "name": "BreadcrumbItem",
            "module": "./components/reusable/breadcrumbs"
          }
        },
        {
          "kind": "js",
          "name": "Table",
          "declaration": {
            "name": "Table",
            "module": "./components/reusable/table"
          }
        },
        {
          "kind": "js",
          "name": "TableCell",
          "declaration": {
            "name": "TableCell",
            "module": "./components/reusable/table"
          }
        },
        {
          "kind": "js",
          "name": "TableRow",
          "declaration": {
            "name": "TableRow",
            "module": "./components/reusable/table"
          }
        },
        {
          "kind": "js",
          "name": "TableBody",
          "declaration": {
            "name": "TableBody",
            "module": "./components/reusable/table"
          }
        },
        {
          "kind": "js",
          "name": "TableHead",
          "declaration": {
            "name": "TableHead",
            "module": "./components/reusable/table"
          }
        },
        {
          "kind": "js",
          "name": "TableHeader",
          "declaration": {
            "name": "TableHeader",
            "module": "./components/reusable/table"
          }
        },
        {
          "kind": "js",
          "name": "TableFooter",
          "declaration": {
            "name": "TableFooter",
            "module": "./components/reusable/table"
          }
        },
        {
          "kind": "js",
          "name": "TableToolbar",
          "declaration": {
            "name": "TableToolbar",
            "module": "./components/reusable/table"
          }
        },
        {
          "kind": "js",
          "name": "TableContainer",
          "declaration": {
            "name": "TableContainer",
            "module": "./components/reusable/table"
          }
        },
        {
          "kind": "js",
          "name": "TableHeaderRow",
          "declaration": {
            "name": "TableHeaderRow",
            "module": "./components/reusable/table"
          }
        },
        {
          "kind": "js",
          "name": "Pagination",
          "declaration": {
            "name": "Pagination",
            "module": "./components/reusable/pagination"
          }
        },
        {
          "kind": "js",
          "name": "OverflowMenu",
          "declaration": {
            "name": "OverflowMenu",
            "module": "./components/reusable/overflowMenu"
          }
        },
        {
          "kind": "js",
          "name": "OverflowMenuItem",
          "declaration": {
            "name": "OverflowMenuItem",
            "module": "./components/reusable/overflowMenu"
          }
        },
        {
          "kind": "js",
          "name": "Tabs",
          "declaration": {
            "name": "Tabs",
            "module": "./components/reusable/tabs"
          }
        },
        {
          "kind": "js",
          "name": "Tab",
          "declaration": {
            "name": "Tab",
            "module": "./components/reusable/tabs"
          }
        },
        {
          "kind": "js",
          "name": "TabPanel",
          "declaration": {
            "name": "TabPanel",
            "module": "./components/reusable/tabs"
          }
        },
        {
          "kind": "js",
          "name": "Modal",
          "declaration": {
            "name": "Modal",
            "module": "./components/reusable/modal"
          }
        },
        {
          "kind": "js",
          "name": "Tooltip",
          "declaration": {
            "name": "Tooltip",
            "module": "./components/reusable/tooltip"
          }
        },
        {
          "kind": "js",
          "name": "Tag",
          "declaration": {
            "name": "Tag",
            "module": "./components/reusable/tag"
          }
        },
        {
          "kind": "js",
          "name": "TagGroup",
          "declaration": {
            "name": "TagGroup",
            "module": "./components/reusable/tag"
          }
        },
        {
          "kind": "js",
          "name": "GlobalFilter",
          "declaration": {
            "name": "GlobalFilter",
            "module": "./components/reusable/globalFilter"
          }
        },
        {
          "kind": "js",
          "name": "SideDrawer",
          "declaration": {
            "name": "SideDrawer",
            "module": "./components/reusable/sideDrawer"
          }
        },
        {
          "kind": "js",
          "name": "PageTitle",
          "declaration": {
            "name": "PageTitle",
            "module": "./components/reusable/pagetitle"
          }
        },
        {
          "kind": "js",
          "name": "Card",
          "declaration": {
            "name": "Card",
            "module": "./components/reusable/card"
          }
        },
        {
          "kind": "js",
          "name": "Notification",
          "declaration": {
            "name": "Notification",
            "module": "./components/reusable/notification"
          }
        },
        {
          "kind": "js",
          "name": "Widget",
          "declaration": {
            "name": "Widget",
            "module": "./components/reusable/widget"
          }
        },
        {
          "kind": "js",
          "name": "WidgetDragHandle",
          "declaration": {
            "name": "WidgetDragHandle",
            "module": "./components/reusable/widget"
          }
        }
      ]
    },
    {
      "kind": "javascript-module",
      "path": "src/common/helpers/helpers.ts",
      "declarations": [
        {
          "kind": "function",
          "name": "debounce",
          "parameters": [
            {
              "name": "fn",
              "type": {
                "text": "Function"
              }
            },
            {
              "name": "ms",
              "default": "100"
            }
          ]
        },
        {
          "kind": "function",
          "name": "stringToReactHtml",
          "parameters": [
            {
              "name": "string",
              "type": {
                "text": "String"
              }
            }
          ]
        },
        {
          "kind": "function",
          "name": "createOptionsArray",
          "parameters": [
            {
              "name": "options",
              "default": "{}",
              "type": {
                "text": "*"
              },
              "description": " imported enums object"
            }
          ],
          "description": "Convert an object to an array of only its values.\r\nUsed when importing enums in component stories for populating argType dropdowns."
        }
      ],
      "exports": [
        {
          "kind": "js",
          "name": "debounce",
          "declaration": {
            "name": "debounce",
            "module": "src/common/helpers/helpers.ts"
          }
        },
        {
          "kind": "js",
          "name": "stringToReactHtml",
          "declaration": {
            "name": "stringToReactHtml",
            "module": "src/common/helpers/helpers.ts"
          }
        },
        {
          "kind": "js",
          "name": "createOptionsArray",
          "declaration": {
            "name": "createOptionsArray",
            "module": "src/common/helpers/helpers.ts"
          }
        }
      ]
    },
    {
      "kind": "javascript-module",
      "path": "src/stories/sampleCardComponents/card.content.sample.ts",
      "declarations": [
        {
          "kind": "class",
          "description": "Sample Lit component to show containable items inside Card.",
          "name": "SampleCardStoryContentComponent",
          "members": [],
          "superclass": {
            "name": "LitElement",
            "package": "lit"
          },
          "tagName": "sample-card-story-content-component",
          "customElement": true
        }
      ],
      "exports": [
        {
          "kind": "js",
          "name": "SampleCardStoryContentComponent",
          "declaration": {
            "name": "SampleCardStoryContentComponent",
            "module": "src/stories/sampleCardComponents/card.content.sample.ts"
          }
        },
        {
          "kind": "custom-element-definition",
          "name": "sample-card-story-content-component",
          "declaration": {
            "name": "SampleCardStoryContentComponent",
            "module": "src/stories/sampleCardComponents/card.content.sample.ts"
          }
        }
      ]
    },
    {
      "kind": "javascript-module",
      "path": "src/stories/sampleCardComponents/card.sample.ts",
      "declarations": [
        {
          "kind": "class",
          "description": "Sample Lit component to show card pattern.",
          "name": "SampleCardStoryComponent",
          "members": [],
          "superclass": {
            "name": "LitElement",
            "package": "lit"
          },
          "tagName": "sample-card-story-component",
          "customElement": true
        }
      ],
      "exports": [
        {
          "kind": "js",
          "name": "SampleCardStoryComponent",
          "declaration": {
            "name": "SampleCardStoryComponent",
            "module": "src/stories/sampleCardComponents/card.sample.ts"
          }
        },
        {
          "kind": "custom-element-definition",
          "name": "sample-card-story-component",
          "declaration": {
            "name": "SampleCardStoryComponent",
            "module": "src/stories/sampleCardComponents/card.sample.ts"
          }
        }
      ]
    },
    {
      "kind": "javascript-module",
      "path": "src/components/global/footer/footer.ts",
      "declarations": [
        {
          "kind": "class",
          "description": "The global Footer component.",
          "name": "Footer",
          "slots": [
            {
              "description": "Default slot, for the footer-nav.",
              "name": "unnamed"
            },
            {
              "description": "Slot for the logo, will overwrite the default logo.",
              "name": "logo"
            },
            {
              "description": "Slot for the copyright text.",
              "name": "copyright"
            }
          ],
          "members": [
            {
              "kind": "field",
              "name": "rootUrl",
              "type": {
                "text": "string"
              },
              "default": "'/'",
              "description": "URL for the footer logo link. Should target the application home page.",
              "attribute": "rootUrl"
            },
            {
              "kind": "method",
              "name": "handleRootLinkClick",
              "privacy": "private",
              "parameters": [
                {
                  "name": "e",
                  "type": {
                    "text": "Event"
                  }
                }
              ]
            }
          ],
          "events": [
            {
              "description": "Captures the logo link click event and emits the original event.",
              "name": "on-root-link-click"
            }
          ],
          "attributes": [
            {
              "name": "rootUrl",
              "type": {
                "text": "string"
              },
              "default": "'/'",
              "description": "URL for the footer logo link. Should target the application home page.",
              "fieldName": "rootUrl"
            }
          ],
          "superclass": {
            "name": "LitElement",
            "package": "lit"
          },
          "tagName": "kyn-footer",
          "customElement": true
        }
      ],
      "exports": [
        {
          "kind": "js",
          "name": "Footer",
          "declaration": {
            "name": "Footer",
            "module": "src/components/global/footer/footer.ts"
          }
        },
        {
          "kind": "custom-element-definition",
          "name": "kyn-footer",
          "declaration": {
            "name": "Footer",
            "module": "src/components/global/footer/footer.ts"
          }
        }
      ]
    },
    {
      "kind": "javascript-module",
      "path": "src/components/global/footer/footerLink.ts",
      "declarations": [
        {
          "kind": "class",
          "description": "Component for navigation links within the Footer.",
          "name": "FooterNavLink",
          "slots": [
            {
              "description": "Slot for link text/content.",
              "name": "unnamed"
            }
          ],
          "members": [
            {
              "kind": "field",
              "name": "target",
              "default": "'_self'",
              "type": {
                "text": "'_self'"
              },
              "description": "Defines a target attribute for where to load the URL. Possible options include \"_self\" (default), \"_blank\", \"_parent\", \"_top\"",
              "attribute": "target"
            },
            {
              "kind": "field",
              "name": "rel",
              "type": {
                "text": "string"
              },
              "default": "''",
              "description": "Defines a relationship between a linked resource and the document. An empty string (default) means no particular relationship",
              "attribute": "rel"
            },
            {
              "kind": "field",
              "name": "href",
              "type": {
                "text": "string"
              },
              "default": "''",
              "description": "Link url.",
              "attribute": "href"
            },
            {
              "kind": "method",
              "name": "handleClick",
              "privacy": "private",
              "parameters": [
                {
                  "name": "e",
                  "type": {
                    "text": "Event"
                  }
                }
              ]
            }
          ],
          "events": [
            {
              "description": "Captures the click event and emits the original event details.",
              "name": "on-click"
            }
          ],
          "attributes": [
            {
              "name": "target",
              "default": "'_self'",
              "type": {
                "text": "'_self'"
              },
              "description": "Defines a target attribute for where to load the URL. Possible options include \"_self\" (default), \"_blank\", \"_parent\", \"_top\"",
              "fieldName": "target"
            },
            {
              "name": "rel",
              "type": {
                "text": "string"
              },
              "default": "''",
              "description": "Defines a relationship between a linked resource and the document. An empty string (default) means no particular relationship",
              "fieldName": "rel"
            },
            {
              "name": "href",
              "type": {
                "text": "string"
              },
              "default": "''",
              "description": "Link url.",
              "fieldName": "href"
            }
          ],
          "superclass": {
            "name": "LitElement",
            "package": "lit"
          },
          "tagName": "kyn-footer-link",
          "customElement": true
        }
      ],
      "exports": [
        {
          "kind": "js",
          "name": "FooterNavLink",
          "declaration": {
            "name": "FooterNavLink",
            "module": "src/components/global/footer/footerLink.ts"
          }
        },
        {
          "kind": "custom-element-definition",
          "name": "kyn-footer-link",
          "declaration": {
            "name": "FooterNavLink",
            "module": "src/components/global/footer/footerLink.ts"
          }
        }
      ]
    },
    {
      "kind": "javascript-module",
      "path": "src/components/global/footer/footerNav.ts",
      "declarations": [
        {
          "kind": "class",
          "description": "Container for footer navigation links.",
          "name": "FooterNav",
          "slots": [
            {
              "description": "Slot for footer links.",
              "name": "unnamed"
            }
          ],
          "members": [],
          "superclass": {
            "name": "LitElement",
            "package": "lit"
          },
          "tagName": "kyn-footer-nav",
          "customElement": true
        }
      ],
      "exports": [
        {
          "kind": "js",
          "name": "FooterNav",
          "declaration": {
            "name": "FooterNav",
            "module": "src/components/global/footer/footerNav.ts"
          }
        },
        {
          "kind": "custom-element-definition",
          "name": "kyn-footer-nav",
          "declaration": {
            "name": "FooterNav",
            "module": "src/components/global/footer/footerNav.ts"
          }
        }
      ]
    },
    {
      "kind": "javascript-module",
      "path": "src/components/global/footer/index.ts",
      "declarations": [],
      "exports": [
        {
          "kind": "js",
          "name": "Footer",
          "declaration": {
            "name": "Footer",
            "module": "./footer"
          }
        },
        {
          "kind": "js",
          "name": "FooterNav",
          "declaration": {
            "name": "FooterNav",
            "module": "./footerNav"
          }
        },
        {
          "kind": "js",
          "name": "FooterNavLink",
          "declaration": {
            "name": "FooterNavLink",
            "module": "./footerLink"
          }
        }
      ]
    },
    {
      "kind": "javascript-module",
      "path": "src/components/global/header/header.ts",
      "declarations": [
        {
          "kind": "class",
          "description": "The global Header component.",
          "name": "Header",
          "slots": [
            {
              "description": "The default slot for all empty space right of the logo/title.",
              "name": "unnamed"
            },
            {
              "description": "Slot for the logo, will overwrite the default logo.",
              "name": "logo"
            },
            {
              "description": "Slot left of the logo, intended for the header nav.",
              "name": "left"
            }
          ],
          "members": [
            {
              "kind": "field",
              "name": "rootUrl",
              "type": {
                "text": "string"
              },
              "default": "'/'",
              "description": "URL for the header logo link. Should target the application home page.",
              "attribute": "rootUrl"
            },
            {
              "kind": "field",
              "name": "appTitle",
              "type": {
                "text": "string"
              },
              "default": "''",
              "description": "App title text next to logo.  Hidden on smaller screens.",
              "attribute": "appTitle"
            },
            {
              "kind": "method",
              "name": "handleSlotChange",
              "privacy": "private"
            },
            {
              "kind": "method",
              "name": "handleRootLinkClick",
              "privacy": "private",
              "parameters": [
                {
                  "name": "e",
                  "type": {
                    "text": "Event"
                  }
                }
              ]
            },
            {
              "kind": "method",
              "name": "_handleNavToggle",
              "privacy": "private",
              "parameters": [
                {
                  "name": "e",
                  "type": {
                    "text": "any"
                  }
                }
              ]
            },
            {
              "kind": "method",
              "name": "_handleFlyoutsToggle",
              "privacy": "private",
              "parameters": [
                {
                  "name": "e",
                  "type": {
                    "text": "any"
                  }
                }
              ]
            }
          ],
          "events": [
            {
              "description": "Captures the menu toggle click event and emits the menu open state in the detail.",
              "name": "on-menu-toggle"
            },
            {
              "description": "Captures the logo link click event and emits the original event details.",
              "name": "on-root-link-click"
            }
          ],
          "attributes": [
            {
              "name": "rootUrl",
              "type": {
                "text": "string"
              },
              "default": "'/'",
              "description": "URL for the header logo link. Should target the application home page.",
              "fieldName": "rootUrl"
            },
            {
              "name": "appTitle",
              "type": {
                "text": "string"
              },
              "default": "''",
              "description": "App title text next to logo.  Hidden on smaller screens.",
              "fieldName": "appTitle"
            }
          ],
          "superclass": {
            "name": "LitElement",
            "package": "lit"
          },
          "tagName": "kyn-header",
          "customElement": true
        }
      ],
      "exports": [
        {
          "kind": "js",
          "name": "Header",
          "declaration": {
            "name": "Header",
            "module": "src/components/global/header/header.ts"
          }
        },
        {
          "kind": "custom-element-definition",
          "name": "kyn-header",
          "declaration": {
            "name": "Header",
            "module": "src/components/global/header/header.ts"
          }
        }
      ]
    },
    {
      "kind": "javascript-module",
      "path": "src/components/global/header/headerAvatar.ts",
      "declarations": [
        {
          "kind": "class",
          "description": "User avatar.",
          "name": "HeaderAvatar",
          "members": [
            {
              "kind": "field",
              "name": "initials",
              "type": {
                "text": "string"
              },
              "default": "''",
              "description": "Two letters, first and last initial, to show in the user avatar circle.",
              "attribute": "initials"
            }
          ],
          "attributes": [
            {
              "name": "initials",
              "type": {
                "text": "string"
              },
              "default": "''",
              "description": "Two letters, first and last initial, to show in the user avatar circle.",
              "fieldName": "initials"
            }
          ],
          "superclass": {
            "name": "LitElement",
            "package": "lit"
          },
          "tagName": "kyn-header-avatar",
          "customElement": true
        }
      ],
      "exports": [
        {
          "kind": "js",
          "name": "HeaderAvatar",
          "declaration": {
            "name": "HeaderAvatar",
            "module": "src/components/global/header/headerAvatar.ts"
          }
        },
        {
          "kind": "custom-element-definition",
          "name": "kyn-header-avatar",
          "declaration": {
            "name": "HeaderAvatar",
            "module": "src/components/global/header/headerAvatar.ts"
          }
        }
      ]
    },
    {
      "kind": "javascript-module",
      "path": "src/components/global/header/headerCategory.ts",
      "declarations": [
        {
          "kind": "class",
          "description": "Header link category",
          "name": "HeaderCategory",
          "slots": [
            {
              "description": "Slot for links.",
              "name": "unnamed"
            }
          ],
          "members": [
            {
              "kind": "field",
              "name": "heading",
              "type": {
                "text": "string"
              },
              "default": "''",
              "description": "Link url.",
              "attribute": "heading"
            }
          ],
          "attributes": [
            {
              "name": "heading",
              "type": {
                "text": "string"
              },
              "default": "''",
              "description": "Link url.",
              "fieldName": "heading"
            }
          ],
          "superclass": {
            "name": "LitElement",
            "package": "lit"
          },
          "tagName": "kyn-header-category",
          "customElement": true
        }
      ],
      "exports": [
        {
          "kind": "js",
          "name": "HeaderCategory",
          "declaration": {
            "name": "HeaderCategory",
            "module": "src/components/global/header/headerCategory.ts"
          }
        },
        {
          "kind": "custom-element-definition",
          "name": "kyn-header-category",
          "declaration": {
            "name": "HeaderCategory",
            "module": "src/components/global/header/headerCategory.ts"
          }
        }
      ]
    },
    {
      "kind": "javascript-module",
      "path": "src/components/global/header/headerDivider.ts",
      "declarations": [
        {
          "kind": "class",
          "description": "Header divider",
          "name": "HeaderDivider",
          "members": [],
          "superclass": {
            "name": "LitElement",
            "package": "lit"
          },
          "tagName": "kyn-header-divider",
          "customElement": true
        }
      ],
      "exports": [
        {
          "kind": "js",
          "name": "HeaderDivider",
          "declaration": {
            "name": "HeaderDivider",
            "module": "src/components/global/header/headerDivider.ts"
          }
        },
        {
          "kind": "custom-element-definition",
          "name": "kyn-header-divider",
          "declaration": {
            "name": "HeaderDivider",
            "module": "src/components/global/header/headerDivider.ts"
          }
        }
      ]
    },
    {
      "kind": "javascript-module",
      "path": "src/components/global/header/headerFlyout.ts",
      "declarations": [
        {
          "kind": "class",
          "description": "Component for header flyout items.",
          "name": "HeaderFlyout",
          "slots": [
            {
              "description": "Slot for flyout menu content.",
              "name": "unnamed"
<<<<<<< HEAD
            },
            {
              "description": "Slot for button/toggle content.",
              "name": "button"
            }
          ],
          "members": [
            {
              "kind": "field",
              "name": "open",
              "type": {
                "text": "boolean"
              },
              "default": "false",
              "description": "Flyout open state.",
              "attribute": "open"
            },
            {
              "kind": "field",
              "name": "anchorLeft",
=======
            },
            {
              "description": "Slot for button/toggle content.",
              "name": "button"
            }
          ],
          "members": [
            {
              "kind": "field",
              "name": "open",
>>>>>>> e4e4adce
              "type": {
                "text": "boolean"
              },
              "default": "false",
<<<<<<< HEAD
              "description": "Anchor flyout menu to the left edge of the button instead of the right edge.",
              "attribute": "anchorLeft"
            },
            {
              "kind": "field",
=======
              "description": "Flyout open state.",
              "attribute": "open"
            },
            {
              "kind": "field",
              "name": "anchorLeft",
              "type": {
                "text": "boolean"
              },
              "default": "false",
              "description": "Anchor flyout menu to the left edge of the button instead of the right edge.",
              "attribute": "anchorLeft"
            },
            {
              "kind": "field",
>>>>>>> e4e4adce
              "name": "hideArrow",
              "type": {
                "text": "boolean"
              },
              "default": "false",
              "description": "Hides the arrow.",
              "attribute": "hideArrow"
            },
            {
              "kind": "field",
              "name": "label",
              "type": {
                "text": "string"
              },
              "default": "''",
              "description": "Menu & button label.",
              "attribute": "label"
            },
            {
              "kind": "field",
              "name": "hideMenuLabel",
              "type": {
                "text": "boolean"
              },
              "default": "false",
              "description": "Hide the label at the top of the flyout menu.",
              "attribute": "hideMenuLabel"
            },
            {
              "kind": "field",
              "name": "hideButtonLabel",
              "type": {
                "text": "boolean"
              },
              "default": "false",
              "description": "Hide the label in the mobile button.",
              "attribute": "hideButtonLabel"
            },
            {
              "kind": "field",
              "name": "assistiveText",
              "type": {
                "text": "string"
              },
              "default": "''",
              "description": "DEPRECATED. Use `label` instead.\r\nButton assistive text, title + aria-label.",
              "attribute": "assistiveText"
            },
            {
              "kind": "field",
              "name": "href",
              "type": {
                "text": "string"
              },
              "default": "''",
              "description": "Turns the button into a link.",
              "attribute": "href"
            },
            {
              "kind": "field",
              "name": "backText",
              "type": {
                "text": "string"
              },
              "default": "'Back'",
              "description": "Text for mobile \"Back\" button.",
              "attribute": "backText"
            },
            {
              "kind": "method",
              "name": "_handleBack",
              "privacy": "private"
            },
            {
              "kind": "method",
              "name": "handlePointerEnter",
              "privacy": "private",
              "parameters": [
                {
                  "name": "e",
                  "type": {
                    "text": "PointerEvent"
                  }
                }
              ]
            },
            {
              "kind": "method",
              "name": "handlePointerLeave",
              "privacy": "private",
              "parameters": [
                {
                  "name": "e",
                  "type": {
                    "text": "PointerEvent"
                  }
                }
              ]
            },
            {
              "kind": "method",
              "name": "handleClick",
              "privacy": "private"
            },
            {
              "kind": "method",
              "name": "handleClickOut",
              "privacy": "private",
              "parameters": [
                {
                  "name": "e",
                  "type": {
                    "text": "Event"
                  }
                }
              ]
            }
          ],
          "attributes": [
            {
              "name": "open",
              "type": {
                "text": "boolean"
              },
              "default": "false",
              "description": "Flyout open state.",
              "fieldName": "open"
            },
            {
              "name": "anchorLeft",
              "type": {
                "text": "boolean"
              },
              "default": "false",
              "description": "Anchor flyout menu to the left edge of the button instead of the right edge.",
              "fieldName": "anchorLeft"
            },
            {
              "name": "hideArrow",
              "type": {
                "text": "boolean"
              },
              "default": "false",
              "description": "Hides the arrow.",
              "fieldName": "hideArrow"
            },
            {
              "name": "label",
              "type": {
                "text": "string"
              },
              "default": "''",
              "description": "Menu & button label.",
              "fieldName": "label"
            },
            {
              "name": "hideMenuLabel",
              "type": {
                "text": "boolean"
              },
              "default": "false",
              "description": "Hide the label at the top of the flyout menu.",
              "fieldName": "hideMenuLabel"
            },
            {
              "name": "hideButtonLabel",
              "type": {
                "text": "boolean"
              },
              "default": "false",
              "description": "Hide the label in the mobile button.",
              "fieldName": "hideButtonLabel"
            },
            {
              "name": "assistiveText",
              "type": {
                "text": "string"
              },
              "default": "''",
              "description": "DEPRECATED. Use `label` instead.\r\nButton assistive text, title + aria-label.",
              "fieldName": "assistiveText"
            },
            {
              "name": "href",
              "type": {
                "text": "string"
              },
              "default": "''",
              "description": "Turns the button into a link.",
              "fieldName": "href"
            },
            {
              "name": "backText",
              "type": {
                "text": "string"
              },
              "default": "'Back'",
              "description": "Text for mobile \"Back\" button.",
              "fieldName": "backText"
            }
          ],
          "superclass": {
            "name": "LitElement",
            "package": "lit"
          },
          "tagName": "kyn-header-flyout",
          "customElement": true
        }
      ],
      "exports": [
        {
          "kind": "js",
          "name": "HeaderFlyout",
          "declaration": {
            "name": "HeaderFlyout",
            "module": "src/components/global/header/headerFlyout.ts"
          }
        },
        {
          "kind": "custom-element-definition",
          "name": "kyn-header-flyout",
          "declaration": {
            "name": "HeaderFlyout",
            "module": "src/components/global/header/headerFlyout.ts"
          }
        }
      ]
    },
    {
      "kind": "javascript-module",
      "path": "src/components/global/header/headerFlyouts.ts",
      "declarations": [
        {
          "kind": "class",
          "description": "Container for header-flyout components.",
          "name": "HeaderFlyouts",
          "slots": [
            {
              "description": "Slot for header-flyout components.",
              "name": "unnamed"
            }
          ],
          "members": [
            {
              "kind": "field",
              "name": "open",
              "type": {
                "text": "boolean"
              },
              "default": "false",
              "attribute": "open"
            },
            {
              "kind": "method",
              "name": "_toggleOpen",
              "privacy": "private"
            },
            {
              "kind": "method",
              "name": "_handleClickOut",
              "privacy": "private",
              "parameters": [
                {
                  "name": "e",
                  "type": {
                    "text": "Event"
                  }
                }
              ]
            }
          ],
          "attributes": [
            {
              "name": "open",
              "type": {
                "text": "boolean"
              },
              "default": "false",
              "fieldName": "open"
            }
          ],
          "superclass": {
            "name": "LitElement",
            "package": "lit"
          },
          "tagName": "kyn-header-flyouts",
          "customElement": true
        }
      ],
      "exports": [
        {
          "kind": "js",
          "name": "HeaderFlyouts",
          "declaration": {
            "name": "HeaderFlyouts",
            "module": "src/components/global/header/headerFlyouts.ts"
          }
        },
        {
          "kind": "custom-element-definition",
          "name": "kyn-header-flyouts",
          "declaration": {
            "name": "HeaderFlyouts",
            "module": "src/components/global/header/headerFlyouts.ts"
          }
        }
      ]
    },
    {
      "kind": "javascript-module",
      "path": "src/components/global/header/headerLink.ts",
      "declarations": [
        {
          "kind": "class",
          "description": "Component for navigation links within the Header.",
          "name": "HeaderLink",
          "slots": [
            {
              "description": "Slot for link text/content.",
              "name": "unnamed"
            },
            {
              "description": "Slot for sublinks (up to two levels).",
              "name": "links"
            }
          ],
          "members": [
            {
              "kind": "field",
              "name": "open",
              "type": {
                "text": "boolean"
              },
              "default": "false",
              "description": "Link open state.",
              "attribute": "open"
            },
            {
              "kind": "field",
              "name": "href",
              "type": {
                "text": "string"
              },
              "default": "''",
              "description": "Link url.",
              "attribute": "href"
            },
            {
              "kind": "field",
              "name": "target",
              "default": "'_self'",
              "type": {
                "text": "'_self'"
              },
              "description": "Defines a target attribute for where to load the URL. Possible options include \"_self\" (default), \"_blank\", \"_parent\", \"_top\"",
              "attribute": "target"
            },
            {
              "kind": "field",
              "name": "rel",
              "type": {
                "text": "string"
              },
              "default": "''",
              "description": "Defines a relationship between a linked resource and the document. An empty string (default) means no particular relationship",
              "attribute": "rel"
            },
            {
              "kind": "field",
              "name": "isActive",
              "type": {
                "text": "boolean"
              },
              "default": "false",
              "description": "Link active state, for example when URL path matches link href.",
              "attribute": "isActive"
            },
            {
              "kind": "field",
              "name": "divider",
              "type": {
                "text": "boolean"
              },
              "default": "false",
              "description": "DEPRECATED. Adds a 1px shadow to the bottom of the link.",
              "attribute": "divider"
            },
            {
              "kind": "field",
              "name": "searchLabel",
              "type": {
                "text": "string"
              },
              "default": "'Search'",
              "description": "Label for sub-menu link search input, which is visible with > 5 sub-links.",
              "attribute": "searchLabel"
            },
            {
              "kind": "field",
              "name": "backText",
              "type": {
                "text": "string"
              },
              "default": "'Back'",
              "description": "Text for mobile \"Back\" button.",
              "attribute": "backText"
            },
            {
              "kind": "method",
              "name": "_handleSearch",
              "privacy": "private",
              "parameters": [
                {
                  "name": "e",
                  "type": {
                    "text": "any"
                  }
                }
              ]
            },
            {
              "kind": "method",
              "name": "_handleBack",
              "privacy": "private"
            },
            {
              "kind": "method",
              "name": "_handleLinksSlotChange",
              "privacy": "private"
            },
            {
              "kind": "method",
              "name": "handlePointerEnter",
              "privacy": "private",
              "parameters": [
                {
                  "name": "e",
                  "type": {
                    "text": "PointerEvent"
                  }
                }
              ]
            },
            {
              "kind": "method",
              "name": "handlePointerLeave",
              "privacy": "private",
              "parameters": [
                {
                  "name": "e",
                  "type": {
                    "text": "PointerEvent"
                  }
                }
              ]
            },
            {
              "kind": "method",
              "name": "handleClick",
              "privacy": "private",
              "parameters": [
                {
                  "name": "e",
                  "type": {
                    "text": "Event"
                  }
                }
              ]
            },
            {
              "kind": "method",
              "name": "handleClickOut",
              "privacy": "private",
              "parameters": [
                {
                  "name": "e",
                  "type": {
                    "text": "Event"
                  }
                }
              ]
            },
            {
              "kind": "method",
              "name": "determineLevel",
              "privacy": "private"
            },
            {
              "kind": "method",
              "name": "_positionMenu",
              "privacy": "private"
            }
          ],
          "events": [
            {
              "description": "Captures the click event and emits the original event details.",
              "name": "on-click"
            }
          ],
          "attributes": [
            {
              "name": "open",
              "type": {
                "text": "boolean"
              },
              "default": "false",
              "description": "Link open state.",
              "fieldName": "open"
            },
            {
              "name": "href",
              "type": {
                "text": "string"
              },
              "default": "''",
              "description": "Link url.",
              "fieldName": "href"
            },
            {
              "name": "target",
              "default": "'_self'",
              "type": {
                "text": "'_self'"
              },
              "description": "Defines a target attribute for where to load the URL. Possible options include \"_self\" (default), \"_blank\", \"_parent\", \"_top\"",
              "fieldName": "target"
            },
            {
              "name": "rel",
              "type": {
                "text": "string"
              },
              "default": "''",
              "description": "Defines a relationship between a linked resource and the document. An empty string (default) means no particular relationship",
              "fieldName": "rel"
            },
            {
              "name": "isActive",
              "type": {
                "text": "boolean"
              },
              "default": "false",
              "description": "Link active state, for example when URL path matches link href.",
              "fieldName": "isActive"
            },
            {
              "name": "divider",
              "type": {
                "text": "boolean"
              },
              "default": "false",
              "description": "DEPRECATED. Adds a 1px shadow to the bottom of the link.",
              "fieldName": "divider"
            },
            {
              "name": "searchLabel",
              "type": {
                "text": "string"
              },
              "default": "'Search'",
              "description": "Label for sub-menu link search input, which is visible with > 5 sub-links.",
              "fieldName": "searchLabel"
            },
            {
              "name": "backText",
              "type": {
                "text": "string"
              },
              "default": "'Back'",
              "description": "Text for mobile \"Back\" button.",
              "fieldName": "backText"
            }
          ],
          "superclass": {
            "name": "LitElement",
            "package": "lit"
          },
          "tagName": "kyn-header-link",
          "customElement": true
        }
      ],
      "exports": [
        {
          "kind": "js",
          "name": "HeaderLink",
          "declaration": {
            "name": "HeaderLink",
            "module": "src/components/global/header/headerLink.ts"
          }
        },
        {
          "kind": "custom-element-definition",
          "name": "kyn-header-link",
          "declaration": {
            "name": "HeaderLink",
            "module": "src/components/global/header/headerLink.ts"
          }
        }
      ]
    },
    {
      "kind": "javascript-module",
      "path": "src/components/global/header/headerNav.ts",
      "declarations": [
        {
          "kind": "class",
          "description": "Container for header navigation links.",
          "name": "HeaderNav",
          "slots": [
            {
              "description": "This element has a slot.",
              "name": "unnamed"
            }
          ],
          "members": [
            {
              "kind": "field",
              "name": "slot",
              "type": {
                "text": "string"
              },
              "default": "'left'",
              "description": "Force correct slot",
              "attribute": "slot",
              "reflects": true
            },
            {
              "kind": "method",
              "name": "_toggleMenuOpen",
              "privacy": "private"
            },
            {
              "kind": "method",
              "name": "_handleClickOut",
              "privacy": "private",
              "parameters": [
                {
                  "name": "e",
                  "type": {
                    "text": "Event"
                  }
                }
              ]
            },
            {
              "kind": "method",
              "name": "_handleOverlayClick",
              "privacy": "private"
            }
          ],
          "attributes": [
            {
              "name": "slot",
              "type": {
                "text": "string"
              },
              "default": "'left'",
              "description": "Force correct slot",
              "fieldName": "slot"
            }
          ],
          "superclass": {
            "name": "LitElement",
            "package": "lit"
          },
          "tagName": "kyn-header-nav",
          "customElement": true
        }
      ],
      "exports": [
        {
          "kind": "js",
          "name": "HeaderNav",
          "declaration": {
            "name": "HeaderNav",
            "module": "src/components/global/header/headerNav.ts"
          }
        },
        {
          "kind": "custom-element-definition",
          "name": "kyn-header-nav",
          "declaration": {
            "name": "HeaderNav",
            "module": "src/components/global/header/headerNav.ts"
          }
        }
      ]
    },
    {
      "kind": "javascript-module",
      "path": "src/components/global/header/headerNotificationPanel.ts",
      "declarations": [
        {
          "kind": "class",
          "description": "Component for notification panel within the Header.",
          "name": "HeaderNotificationPanel",
          "slots": [
            {
              "description": "Slot for panel menu",
              "name": "menu-slot"
            },
            {
              "description": "Slot for notification content.",
              "name": "unnamed"
            }
          ],
          "members": [
            {
              "kind": "field",
              "name": "panelTitle",
              "type": {
                "text": "string"
              },
              "default": "''",
              "description": "Notification panel Title.",
              "attribute": "panelTitle"
            },
            {
              "kind": "field",
              "name": "panelFooterBtnText",
              "type": {
                "text": "string"
              },
              "default": "''",
              "description": "Notification panel footer button text.",
              "attribute": "panelFooterBtnText"
            },
            {
              "kind": "field",
              "name": "hidePanelFooter",
              "type": {
                "text": "boolean"
              },
              "default": "false",
              "description": "Hide notification panel footer",
              "attribute": "hidePanelFooter"
            },
            {
              "kind": "method",
              "name": "_handlefooterBtnEvent",
              "privacy": "private",
              "parameters": [
                {
                  "name": "e",
                  "type": {
                    "text": "any"
                  }
                }
              ]
            }
          ],
          "events": [
            {
              "description": "Emits the panel footer button event.",
              "name": "on-footer-btn-click"
            }
          ],
          "attributes": [
            {
              "name": "panelTitle",
              "type": {
                "text": "string"
              },
              "default": "''",
              "description": "Notification panel Title.",
              "fieldName": "panelTitle"
            },
            {
              "name": "panelFooterBtnText",
              "type": {
                "text": "string"
              },
              "default": "''",
              "description": "Notification panel footer button text.",
              "fieldName": "panelFooterBtnText"
            },
            {
              "name": "hidePanelFooter",
              "type": {
                "text": "boolean"
              },
              "default": "false",
              "description": "Hide notification panel footer",
              "fieldName": "hidePanelFooter"
            }
          ],
          "superclass": {
            "name": "LitElement",
            "package": "lit"
          },
          "tagName": "kyn-header-notification-panel",
          "customElement": true
        }
      ],
      "exports": [
        {
          "kind": "js",
          "name": "HeaderNotificationPanel",
          "declaration": {
            "name": "HeaderNotificationPanel",
            "module": "src/components/global/header/headerNotificationPanel.ts"
          }
        },
        {
          "kind": "custom-element-definition",
          "name": "kyn-header-notification-panel",
          "declaration": {
            "name": "HeaderNotificationPanel",
            "module": "src/components/global/header/headerNotificationPanel.ts"
          }
        }
      ]
    },
    {
      "kind": "javascript-module",
      "path": "src/components/global/header/headerPanel.ts",
      "declarations": [
        {
          "kind": "class",
<<<<<<< HEAD
          "description": "Header fly-out panel.",
=======
          "description": "DEPRECATED. Header fly-out panel.",
>>>>>>> e4e4adce
          "name": "HeaderPanel",
          "slots": [
            {
              "description": "Slot for panel content.",
              "name": "unnamed"
            },
            {
              "description": "Slot for button icon.",
              "name": "button"
            }
          ],
          "members": [
            {
              "kind": "field",
              "name": "right",
              "type": {
                "text": "boolean"
              },
              "default": "false",
              "description": "Panel extends from right instead of left.",
              "attribute": "right"
            },
            {
              "kind": "field",
              "name": "open",
              "type": {
                "text": "boolean"
              },
              "default": "false",
              "description": "Panel open state.",
              "attribute": "open"
            },
            {
              "kind": "field",
              "name": "heading",
              "type": {
                "text": "string"
              },
              "default": "''",
              "description": "Panel heading.",
              "attribute": "heading"
            },
            {
              "kind": "field",
              "name": "openText",
              "type": {
                "text": "string"
              },
              "default": "'Open Panel'",
              "description": "Open button assistive text.",
              "attribute": "openText"
            },
            {
              "kind": "field",
              "name": "closeText",
              "type": {
                "text": "string"
              },
              "default": "'Close Panel'",
              "description": "Close button assistive text.",
              "attribute": "closeText"
            },
            {
              "kind": "method",
              "name": "togglePanel",
              "privacy": "private"
            },
            {
              "kind": "method",
              "name": "handleClickOut",
              "privacy": "private",
              "parameters": [
                {
                  "name": "e",
                  "type": {
                    "text": "Event"
                  }
                }
              ]
            }
          ],
          "attributes": [
            {
              "name": "right",
              "type": {
                "text": "boolean"
              },
              "default": "false",
              "description": "Panel extends from right instead of left.",
              "fieldName": "right"
            },
            {
              "name": "open",
              "type": {
                "text": "boolean"
              },
              "default": "false",
              "description": "Panel open state.",
              "fieldName": "open"
            },
            {
              "name": "heading",
              "type": {
                "text": "string"
              },
              "default": "''",
              "description": "Panel heading.",
              "fieldName": "heading"
            },
            {
              "name": "openText",
              "type": {
                "text": "string"
              },
              "default": "'Open Panel'",
              "description": "Open button assistive text.",
              "fieldName": "openText"
            },
            {
              "name": "closeText",
              "type": {
                "text": "string"
              },
              "default": "'Close Panel'",
              "description": "Close button assistive text.",
              "fieldName": "closeText"
            }
          ],
          "superclass": {
            "name": "LitElement",
            "package": "lit"
          },
          "tagName": "kyn-header-panel",
          "customElement": true
        }
      ],
      "exports": [
        {
          "kind": "js",
          "name": "HeaderPanel",
          "declaration": {
            "name": "HeaderPanel",
            "module": "src/components/global/header/headerPanel.ts"
          }
        },
        {
          "kind": "custom-element-definition",
          "name": "kyn-header-panel",
          "declaration": {
            "name": "HeaderPanel",
            "module": "src/components/global/header/headerPanel.ts"
          }
        }
      ]
    },
    {
      "kind": "javascript-module",
      "path": "src/components/global/header/headerPanelLink.ts",
      "declarations": [
        {
          "kind": "class",
          "description": "Header fly-out panel link.",
          "name": "HeaderPanelLink",
          "slots": [
            {
              "description": "Slot for link text/content.",
              "name": "unnamed"
            }
          ],
          "members": [
            {
              "kind": "field",
              "name": "href",
              "type": {
                "text": "string"
              },
              "default": "''",
              "description": "Link url.",
              "attribute": "href"
            },
            {
              "kind": "field",
              "name": "target",
              "default": "'_self'",
              "type": {
                "text": "'_self'"
              },
              "description": "Defines a target attribute for where to load the URL. Possible options include \"_self\" (default), \"_blank\", \"_parent\", \"_top\"",
              "attribute": "target"
            },
            {
              "kind": "field",
              "name": "rel",
              "type": {
                "text": "string"
              },
              "default": "''",
              "description": "Defines a relationship between a linked resource and the document. An empty string (default) means no particular relationship",
              "attribute": "rel"
            },
            {
              "kind": "method",
              "name": "handleClick",
              "privacy": "private",
              "parameters": [
                {
                  "name": "e",
                  "type": {
                    "text": "Event"
                  }
                }
              ]
            }
          ],
          "events": [
            {
              "description": "Captures the click event and emits the original event details.",
              "name": "on-click"
            }
          ],
          "attributes": [
            {
              "name": "href",
              "type": {
                "text": "string"
              },
              "default": "''",
              "description": "Link url.",
              "fieldName": "href"
            },
            {
              "name": "target",
              "default": "'_self'",
              "type": {
                "text": "'_self'"
              },
              "description": "Defines a target attribute for where to load the URL. Possible options include \"_self\" (default), \"_blank\", \"_parent\", \"_top\"",
              "fieldName": "target"
            },
            {
              "name": "rel",
              "type": {
                "text": "string"
              },
              "default": "''",
              "description": "Defines a relationship between a linked resource and the document. An empty string (default) means no particular relationship",
              "fieldName": "rel"
            }
          ],
          "superclass": {
            "name": "LitElement",
            "package": "lit"
          },
          "tagName": "kyn-header-panel-link",
          "customElement": true
        }
      ],
      "exports": [
        {
          "kind": "js",
          "name": "HeaderPanelLink",
          "declaration": {
            "name": "HeaderPanelLink",
            "module": "src/components/global/header/headerPanelLink.ts"
          }
        },
        {
          "kind": "custom-element-definition",
          "name": "kyn-header-panel-link",
          "declaration": {
            "name": "HeaderPanelLink",
            "module": "src/components/global/header/headerPanelLink.ts"
          }
        }
      ]
    },
    {
      "kind": "javascript-module",
      "path": "src/components/global/header/headerUserProfile.ts",
      "declarations": [
        {
          "kind": "class",
          "description": "Header user profile.",
          "name": "HeaderUserProfile",
          "slots": [
            {
              "description": "Slot for the profile picture img.",
              "name": "unnamed"
            }
          ],
          "members": [
            {
              "kind": "field",
              "name": "name",
              "type": {
                "text": "string"
              },
              "default": "''",
              "description": "The user's name.",
              "attribute": "name"
            },
            {
              "kind": "field",
              "name": "subtitle",
              "type": {
                "text": "string"
              },
              "default": "''",
              "description": "The user's job title, or subtext.",
              "attribute": "subtitle"
            },
            {
              "kind": "field",
              "name": "email",
              "type": {
                "text": "string"
              },
              "default": "''",
              "description": "The user's email address.",
              "attribute": "email"
            },
            {
              "kind": "field",
              "name": "profileLink",
              "type": {
                "text": "string"
              },
              "default": "''",
              "description": "View profile link URL.",
              "attribute": "profileLink"
            },
            {
              "kind": "field",
              "name": "profileLinkText",
              "type": {
                "text": "string"
              },
              "default": "'View Profile'",
              "description": "View Profile link text.",
              "attribute": "profileLinkText"
            },
            {
              "kind": "method",
              "name": "_handleProfileClick",
              "privacy": "private",
              "parameters": [
                {
                  "name": "e",
                  "type": {
                    "text": "any"
                  }
                }
              ]
            }
          ],
          "events": [
            {
              "description": "Captures the view profile link click event and emits the original event details.",
              "name": "on-profile-link-click"
            }
          ],
          "attributes": [
            {
              "name": "name",
              "type": {
                "text": "string"
              },
              "default": "''",
              "description": "The user's name.",
              "fieldName": "name"
            },
            {
              "name": "subtitle",
              "type": {
                "text": "string"
              },
              "default": "''",
              "description": "The user's job title, or subtext.",
              "fieldName": "subtitle"
            },
            {
              "name": "email",
              "type": {
                "text": "string"
              },
              "default": "''",
              "description": "The user's email address.",
              "fieldName": "email"
            },
            {
              "name": "profileLink",
              "type": {
                "text": "string"
              },
              "default": "''",
              "description": "View profile link URL.",
              "fieldName": "profileLink"
            },
            {
              "name": "profileLinkText",
              "type": {
                "text": "string"
              },
              "default": "'View Profile'",
              "description": "View Profile link text.",
              "fieldName": "profileLinkText"
            }
          ],
          "superclass": {
            "name": "LitElement",
            "package": "lit"
          },
          "tagName": "kyn-header-user-profile",
          "customElement": true
        }
      ],
      "exports": [
        {
          "kind": "js",
          "name": "HeaderUserProfile",
          "declaration": {
            "name": "HeaderUserProfile",
            "module": "src/components/global/header/headerUserProfile.ts"
          }
        },
        {
          "kind": "custom-element-definition",
          "name": "kyn-header-user-profile",
          "declaration": {
            "name": "HeaderUserProfile",
            "module": "src/components/global/header/headerUserProfile.ts"
          }
        }
      ]
    },
    {
      "kind": "javascript-module",
      "path": "src/components/global/header/index.ts",
      "declarations": [],
      "exports": [
        {
          "kind": "js",
          "name": "Header",
          "declaration": {
            "name": "Header",
            "module": "./header"
          }
        },
        {
          "kind": "js",
          "name": "HeaderNav",
          "declaration": {
            "name": "HeaderNav",
            "module": "./headerNav"
          }
        },
        {
          "kind": "js",
          "name": "HeaderLink",
          "declaration": {
            "name": "HeaderLink",
            "module": "./headerLink"
          }
        },
        {
          "kind": "js",
          "name": "HeaderCategory",
          "declaration": {
            "name": "HeaderCategory",
            "module": "./headerCategory"
          }
        },
        {
          "kind": "js",
          "name": "HeaderDivider",
          "declaration": {
            "name": "HeaderDivider",
            "module": "./headerDivider"
          }
        },
        {
          "kind": "js",
          "name": "HeaderFlyouts",
          "declaration": {
            "name": "HeaderFlyouts",
            "module": "./headerFlyouts"
          }
        },
        {
          "kind": "js",
          "name": "HeaderFlyout",
          "declaration": {
            "name": "HeaderFlyout",
            "module": "./headerFlyout"
          }
        },
        {
          "kind": "js",
          "name": "HeaderUserProfile",
          "declaration": {
            "name": "HeaderUserProfile",
            "module": "./headerUserProfile"
          }
        },
        {
          "kind": "js",
          "name": "HeaderAvatar",
          "declaration": {
            "name": "HeaderAvatar",
            "module": "./headerAvatar"
          }
        },
        {
          "kind": "js",
          "name": "HeaderPanel",
          "declaration": {
            "name": "HeaderPanel",
            "module": "./headerPanel"
          }
        },
        {
          "kind": "js",
          "name": "HeaderPanelLink",
          "declaration": {
            "name": "HeaderPanelLink",
            "module": "./headerPanelLink"
          }
        },
        {
          "kind": "js",
          "name": "HeaderNotificationPanel",
          "declaration": {
            "name": "HeaderNotificationPanel",
            "module": "./headerNotificationPanel"
          }
        }
      ]
    },
    {
      "kind": "javascript-module",
      "path": "src/components/global/localNav/index.ts",
      "declarations": [],
      "exports": [
        {
          "kind": "js",
          "name": "LocalNav",
          "declaration": {
            "name": "LocalNav",
            "module": "./localNav"
          }
        },
        {
          "kind": "js",
          "name": "LocalNavLink",
          "declaration": {
            "name": "LocalNavLink",
            "module": "./localNavLink"
          }
        }
      ]
    },
    {
      "kind": "javascript-module",
      "path": "src/components/global/localNav/localNav.ts",
      "declarations": [
        {
          "kind": "class",
          "description": "The global Side Navigation component.",
          "name": "LocalNav",
          "slots": [
            {
              "description": "The default slot, for local nav links.",
              "name": "unnamed"
            }
          ],
          "members": [
            {
              "kind": "field",
              "name": "textStrings",
              "type": {
                "text": "object"
              },
              "default": "{\r\n    toggleMenu: 'Toggle Menu',\r\n    collapse: 'Collapse',\r\n    menu: 'Menu',\r\n  }",
              "description": "Menu toggle button assistive text.",
              "attribute": "textStrings"
            },
            {
              "kind": "method",
              "name": "_handleNavToggle",
              "privacy": "private",
              "parameters": [
                {
                  "name": "e",
                  "type": {
                    "text": "Event"
                  }
                }
              ]
            },
            {
              "kind": "method",
              "name": "handlePointerEnter",
              "privacy": "private",
              "parameters": [
                {
                  "name": "e",
                  "type": {
                    "text": "PointerEvent"
                  }
                }
              ]
            },
            {
              "kind": "method",
              "name": "handlePointerLeave",
              "privacy": "private",
              "parameters": [
                {
                  "name": "e",
                  "type": {
                    "text": "PointerEvent"
                  }
                }
              ]
            },
            {
              "kind": "method",
              "name": "_updateChildren",
              "privacy": "private"
            },
            {
              "kind": "method",
              "name": "handleSlotChange",
              "privacy": "private"
            },
            {
              "kind": "method",
              "name": "_handleLinkActive",
              "privacy": "private",
              "parameters": [
                {
                  "name": "e",
                  "type": {
                    "text": "any"
                  }
                }
              ]
            },
            {
              "kind": "method",
              "name": "_handleClickOut",
              "privacy": "private",
              "parameters": [
                {
                  "name": "e",
                  "type": {
                    "text": "Event"
                  }
                }
              ]
            }
          ],
          "events": [
            {
              "description": "Captures the click event and emits the open state and original event details.",
              "name": "on-toggle"
            }
          ],
          "attributes": [
            {
              "name": "textStrings",
              "type": {
                "text": "object"
              },
              "default": "{\r\n    toggleMenu: 'Toggle Menu',\r\n    collapse: 'Collapse',\r\n    menu: 'Menu',\r\n  }",
              "description": "Menu toggle button assistive text.",
              "fieldName": "textStrings"
            }
          ],
          "superclass": {
            "name": "LitElement",
            "package": "lit"
          },
          "tagName": "kyn-local-nav",
          "customElement": true
        }
      ],
      "exports": [
        {
          "kind": "js",
          "name": "LocalNav",
          "declaration": {
            "name": "LocalNav",
            "module": "src/components/global/localNav/localNav.ts"
          }
        },
        {
          "kind": "custom-element-definition",
          "name": "kyn-local-nav",
          "declaration": {
            "name": "LocalNav",
            "module": "src/components/global/localNav/localNav.ts"
          }
        }
      ]
    },
    {
      "kind": "javascript-module",
      "path": "src/components/global/localNav/localNavLink.ts",
      "declarations": [
        {
          "kind": "class",
          "description": "Link component for use in the global Side Navigation component.",
          "name": "LocalNavLink",
          "slots": [
            {
              "description": "The default slot, for the link text.",
              "name": "unnamed"
            },
            {
              "description": "Slot for an icon. Use 16px size.",
              "name": "icon"
            },
            {
              "description": "Slot for the next level of links, supports three levels.",
              "name": "links"
            }
          ],
          "members": [
            {
              "kind": "field",
              "name": "href",
              "type": {
                "text": "string"
              },
              "default": "''",
              "description": "Link url.",
              "attribute": "href"
            },
            {
              "kind": "field",
              "name": "_expanded",
              "type": {
                "text": "boolean"
              },
              "default": "false",
              "description": "Expanded state."
            },
            {
              "kind": "field",
              "name": "active",
              "type": {
                "text": "boolean"
              },
              "default": "false",
              "description": "Active state.",
              "attribute": "active",
              "reflects": true
            },
            {
              "kind": "field",
              "name": "disabled",
              "type": {
                "text": "boolean"
              },
              "default": "false",
              "description": "Disabled state.",
              "attribute": "disabled"
            },
            {
              "kind": "field",
              "name": "backText",
              "type": {
                "text": "string"
              },
              "default": "'Back'",
              "description": "Text for mobile \"Back\" button.",
              "attribute": "backText"
            },
            {
              "kind": "method",
              "name": "_handleTextSlotChange",
              "privacy": "private"
            },
            {
              "kind": "method",
              "name": "_getSlotText",
              "privacy": "private"
            },
            {
              "kind": "method",
              "name": "_handleLinksSlotChange",
              "privacy": "private"
            },
            {
              "kind": "method",
              "name": "updateChildren",
              "privacy": "private"
            },
            {
              "kind": "method",
              "name": "determineLevel",
              "privacy": "private"
            },
            {
              "kind": "method",
              "name": "handlePointerEnter",
              "privacy": "private",
              "parameters": [
                {
                  "name": "e",
                  "type": {
                    "text": "PointerEvent"
                  }
                }
              ]
            },
            {
              "kind": "method",
              "name": "handlePointerLeave",
              "privacy": "private",
              "parameters": [
                {
                  "name": "e",
                  "type": {
                    "text": "PointerEvent"
                  }
                }
              ]
            },
            {
              "kind": "method",
              "name": "_positionMenu",
              "privacy": "private"
            },
            {
              "kind": "method",
              "name": "_handleBack",
              "privacy": "private"
            },
            {
              "kind": "method",
              "name": "handleClick",
              "privacy": "private",
              "parameters": [
                {
                  "name": "e",
                  "type": {
                    "text": "Event"
                  }
                }
              ]
            },
            {
              "kind": "method",
              "name": "_handleClickOut",
              "privacy": "private",
              "parameters": [
                {
                  "name": "e",
                  "type": {
                    "text": "Event"
                  }
                }
              ]
            }
          ],
          "events": [
            {
              "description": "Captures the click event and emits the original event, level, and if default was prevented.",
              "name": "on-click"
            }
          ],
          "attributes": [
            {
              "name": "href",
              "type": {
                "text": "string"
              },
              "default": "''",
              "description": "Link url.",
              "fieldName": "href"
            },
            {
              "name": "active",
              "type": {
                "text": "boolean"
              },
              "default": "false",
              "description": "Active state.",
              "fieldName": "active"
            },
            {
              "name": "disabled",
              "type": {
                "text": "boolean"
              },
              "default": "false",
              "description": "Disabled state.",
              "fieldName": "disabled"
            },
            {
              "name": "backText",
              "type": {
                "text": "string"
              },
              "default": "'Back'",
              "description": "Text for mobile \"Back\" button.",
              "fieldName": "backText"
            }
          ],
          "superclass": {
            "name": "LitElement",
            "package": "lit"
          },
          "tagName": "kyn-local-nav-link",
          "customElement": true
        }
      ],
      "exports": [
        {
          "kind": "js",
          "name": "LocalNavLink",
          "declaration": {
            "name": "LocalNavLink",
            "module": "src/components/global/localNav/localNavLink.ts"
          }
        },
        {
          "kind": "custom-element-definition",
          "name": "kyn-local-nav-link",
          "declaration": {
            "name": "LocalNavLink",
            "module": "src/components/global/localNav/localNavLink.ts"
          }
        }
      ]
    },
    {
      "kind": "javascript-module",
      "path": "src/components/global/uiShell/index.ts",
      "declarations": [],
      "exports": [
        {
          "kind": "js",
          "name": "UiShell",
          "declaration": {
            "name": "UiShell",
            "module": "./uiShell"
          }
        }
      ]
    },
    {
      "kind": "javascript-module",
      "path": "src/components/global/uiShell/uiShell.ts",
      "declarations": [
        {
          "kind": "class",
          "description": "Container to help with positioning and padding of the global elements such as: adds padding for the fixed Header and Local Nav, adds main content gutters, and makes Footer sticky. This takes the onus off of the consuming app to configure these values.",
          "name": "UiShell",
          "slots": [
            {
              "description": "Slot for global elements.",
              "name": "unnamed"
            }
          ],
          "members": [
            {
              "kind": "method",
              "name": "handleSlotChange",
              "privacy": "private"
            }
          ],
          "superclass": {
            "name": "LitElement",
            "package": "lit"
          },
          "tagName": "kyn-ui-shell",
          "customElement": true
        }
      ],
      "exports": [
        {
          "kind": "js",
          "name": "UiShell",
          "declaration": {
            "name": "UiShell",
            "module": "src/components/global/uiShell/uiShell.ts"
          }
        },
        {
          "kind": "custom-element-definition",
          "name": "kyn-ui-shell",
          "declaration": {
            "name": "UiShell",
            "module": "src/components/global/uiShell/uiShell.ts"
          }
        }
      ]
    },
    {
      "kind": "javascript-module",
      "path": "src/components/reusable/breadcrumbs/breadcrumbItem.ts",
      "declarations": [
        {
          "kind": "class",
          "description": "Breadcrumb Item",
          "name": "BreadcrumbItem",
          "slots": [
            {
              "description": "Slot for the content of the breadcrumb item, usually the label or text.",
              "name": "unnamed"
            }
          ],
          "members": [
            {
              "kind": "field",
              "name": "href",
              "type": {
                "text": "string"
              },
              "default": "''",
              "attribute": "href"
            }
          ],
          "attributes": [
            {
              "name": "href",
              "type": {
                "text": "string"
              },
              "default": "''",
              "fieldName": "href"
            }
          ],
          "superclass": {
            "name": "LitElement",
            "package": "lit"
          },
          "tagName": "kyn-breadcrumb-item",
          "customElement": true
        }
      ],
      "exports": [
        {
          "kind": "js",
          "name": "BreadcrumbItem",
          "declaration": {
            "name": "BreadcrumbItem",
            "module": "src/components/reusable/breadcrumbs/breadcrumbItem.ts"
          }
        },
        {
          "kind": "custom-element-definition",
          "name": "kyn-breadcrumb-item",
          "declaration": {
            "name": "BreadcrumbItem",
            "module": "src/components/reusable/breadcrumbs/breadcrumbItem.ts"
          }
        }
      ]
    },
    {
      "kind": "javascript-module",
      "path": "src/components/reusable/breadcrumbs/breadcrumbs.ts",
      "declarations": [
        {
          "kind": "class",
          "description": "Breadcrumbs Component.",
          "name": "Breadcrumbs",
          "slots": [
            {
              "description": "Slot for inserting breadcrumb items, typically kyn-breadcrumb-items indicating the navigation path.",
              "name": "unnamed"
            }
          ],
          "members": [],
          "superclass": {
            "name": "LitElement",
            "package": "lit"
          },
          "tagName": "kyn-breadcrumbs",
          "customElement": true
        }
      ],
      "exports": [
        {
          "kind": "js",
          "name": "Breadcrumbs",
          "declaration": {
            "name": "Breadcrumbs",
            "module": "src/components/reusable/breadcrumbs/breadcrumbs.ts"
          }
        },
        {
          "kind": "custom-element-definition",
          "name": "kyn-breadcrumbs",
          "declaration": {
            "name": "Breadcrumbs",
            "module": "src/components/reusable/breadcrumbs/breadcrumbs.ts"
          }
        }
      ]
    },
    {
      "kind": "javascript-module",
      "path": "src/components/reusable/breadcrumbs/index.ts",
      "declarations": [],
      "exports": [
        {
          "kind": "js",
          "name": "BreadcrumbItem",
          "declaration": {
            "name": "BreadcrumbItem",
            "module": "./breadcrumbItem"
          }
        },
        {
          "kind": "js",
          "name": "Breadcrumbs",
          "declaration": {
            "name": "Breadcrumbs",
            "module": "./breadcrumbs"
          }
        }
      ]
    },
    {
      "kind": "javascript-module",
      "path": "src/components/reusable/card/card.content.sample.ts",
      "declarations": [
        {
          "kind": "class",
          "description": "Sample Lit component to show containable items inside Card.",
          "name": "SampleCardContentComponent",
          "members": [],
          "superclass": {
            "name": "LitElement",
            "package": "lit"
          },
          "tagName": "sample-card-content-component",
          "customElement": true
        }
      ],
      "exports": [
        {
          "kind": "js",
          "name": "SampleCardContentComponent",
          "declaration": {
            "name": "SampleCardContentComponent",
            "module": "src/components/reusable/card/card.content.sample.ts"
          }
        },
        {
          "kind": "custom-element-definition",
          "name": "sample-card-content-component",
          "declaration": {
            "name": "SampleCardContentComponent",
            "module": "src/components/reusable/card/card.content.sample.ts"
          }
        }
      ]
    },
    {
      "kind": "javascript-module",
      "path": "src/components/reusable/card/card.sample.ts",
      "declarations": [
        {
          "kind": "class",
          "description": "Sample Lit component to show card pattern.",
          "name": "SampleCardComponent",
          "members": [],
          "superclass": {
            "name": "LitElement",
            "package": "lit"
          },
          "tagName": "sample-card-component",
          "customElement": true
        }
      ],
      "exports": [
        {
          "kind": "js",
          "name": "SampleCardComponent",
          "declaration": {
            "name": "SampleCardComponent",
            "module": "src/components/reusable/card/card.sample.ts"
          }
        },
        {
          "kind": "custom-element-definition",
          "name": "sample-card-component",
          "declaration": {
            "name": "SampleCardComponent",
            "module": "src/components/reusable/card/card.sample.ts"
          }
        }
      ]
    },
    {
      "kind": "javascript-module",
      "path": "src/components/reusable/card/card.ts",
      "declarations": [
        {
          "kind": "class",
          "description": "DEPRECATED. `kyn-card` Web Component.\r\nThis is deprecated and moved to Foundation.",
          "name": "Card",
          "slots": [
<<<<<<< HEAD
            {
              "description": "Slot for card contents.",
=======
            {
              "description": "Slot for card contents.",
              "name": "unnamed"
            }
          ],
          "members": [
            {
              "kind": "field",
              "name": "type",
              "type": {
                "text": "string"
              },
              "default": "'normal'",
              "description": "Card Type. `'normal'` & `'clickable'`",
              "attribute": "type"
            },
            {
              "kind": "field",
              "name": "href",
              "type": {
                "text": "string"
              },
              "default": "''",
              "description": "Card link url for clickable cards.",
              "attribute": "href"
            },
            {
              "kind": "field",
              "name": "rel",
              "type": {
                "text": "string"
              },
              "default": "''",
              "description": "Use for Card type `'clickable'`. Defines a relationship between a linked resource and the document. An empty string (default) means no particular relationship.",
              "attribute": "rel"
            },
            {
              "kind": "field",
              "name": "target",
              "type": {
                "text": "string"
              },
              "default": "'_self'",
              "description": "Defines a target attribute for where to load the URL in case of clickable card. Possible options include \"_self\" (deafult), \"_blank\", \"_parent\", \"_top\"",
              "attribute": "target"
            },
            {
              "kind": "field",
              "name": "hideBorder",
              "type": {
                "text": "boolean"
              },
              "default": "false",
              "description": "Hide card border. Useful when clickable card use inside `<kyn-notification>` component.",
              "attribute": "hideBorder"
            },
            {
              "kind": "method",
              "name": "handleClick",
              "privacy": "private",
              "parameters": [
                {
                  "name": "e",
                  "type": {
                    "text": "Event"
                  }
                }
              ]
            }
          ],
          "events": [
            {
              "description": "Captures the click event of clickable card and emits the original event details. Use `e.stopPropogation()` / `e.preventDefault()` for any internal clickable elements when card type is `'clickable'` to stop bubbling / prevent event.",
              "name": "on-card-click"
            }
          ],
          "attributes": [
            {
              "name": "type",
              "type": {
                "text": "string"
              },
              "default": "'normal'",
              "description": "Card Type. `'normal'` & `'clickable'`",
              "fieldName": "type"
            },
            {
              "name": "href",
              "type": {
                "text": "string"
              },
              "default": "''",
              "description": "Card link url for clickable cards.",
              "fieldName": "href"
            },
            {
              "name": "rel",
              "type": {
                "text": "string"
              },
              "default": "''",
              "description": "Use for Card type `'clickable'`. Defines a relationship between a linked resource and the document. An empty string (default) means no particular relationship.",
              "fieldName": "rel"
            },
            {
              "name": "target",
              "type": {
                "text": "string"
              },
              "default": "'_self'",
              "description": "Defines a target attribute for where to load the URL in case of clickable card. Possible options include \"_self\" (deafult), \"_blank\", \"_parent\", \"_top\"",
              "fieldName": "target"
            },
            {
              "name": "hideBorder",
              "type": {
                "text": "boolean"
              },
              "default": "false",
              "description": "Hide card border. Useful when clickable card use inside `<kyn-notification>` component.",
              "fieldName": "hideBorder"
            }
          ],
          "superclass": {
            "name": "LitElement",
            "package": "lit"
          },
          "tagName": "kyn-card",
          "customElement": true
        }
      ],
      "exports": [
        {
          "kind": "js",
          "name": "Card",
          "declaration": {
            "name": "Card",
            "module": "src/components/reusable/card/card.ts"
          }
        },
        {
          "kind": "custom-element-definition",
          "name": "kyn-card",
          "declaration": {
            "name": "Card",
            "module": "src/components/reusable/card/card.ts"
          }
        }
      ]
    },
    {
      "kind": "javascript-module",
      "path": "src/components/reusable/card/index.ts",
      "declarations": [],
      "exports": [
        {
          "kind": "js",
          "name": "Card",
          "declaration": {
            "name": "Card",
            "module": "./card"
          }
        }
      ]
    },
    {
      "kind": "javascript-module",
      "path": "src/components/reusable/datePicker/datepicker.ts",
      "declarations": [
        {
          "kind": "class",
          "description": "Datepicker.",
          "name": "DatePicker",
          "cssParts": [
            {
              "description": "Styles the label.",
              "name": "label"
            }
          ],
          "slots": [
            {
              "description": "Slot for label text.",
>>>>>>> e4e4adce
              "name": "unnamed"
            }
          ],
          "members": [
<<<<<<< HEAD
            {
              "kind": "field",
              "name": "type",
              "type": {
                "text": "string"
              },
              "default": "'normal'",
              "description": "Card Type. `'normal'` & `'clickable'`",
              "attribute": "type"
            },
            {
              "kind": "field",
              "name": "href",
=======
            {
              "kind": "field",
              "name": "size",
              "type": {
                "text": "string"
              },
              "default": "'md'",
              "description": "Datepicker size. \"sm\", \"md\", or \"lg\".",
              "attribute": "size"
            },
            {
              "kind": "field",
              "name": "caption",
              "type": {
                "text": "string"
              },
              "default": "''",
              "description": "Optional text beneath the input.",
              "attribute": "caption"
            },
            {
              "kind": "field",
              "name": "value",
              "type": {
                "text": "string"
              },
              "default": "''",
              "description": "Datepicker value in YYYY-MM-DD or YYYY-MM-DDThh:mm format.",
              "attribute": "value"
            },
            {
              "kind": "field",
              "name": "name",
              "type": {
                "text": "string"
              },
              "default": "''",
              "description": "Datepicker name.",
              "attribute": "name"
            },
            {
              "kind": "field",
              "name": "required",
              "type": {
                "text": "boolean"
              },
              "default": "false",
              "description": "Makes the date required.",
              "attribute": "required"
            },
            {
              "kind": "field",
              "name": "disabled",
              "type": {
                "text": "boolean"
              },
              "default": "false",
              "description": "Date disabled state.",
              "attribute": "disabled"
            },
            {
              "kind": "field",
              "name": "invalidText",
              "type": {
                "text": "string"
              },
              "default": "''",
              "description": "Date invalid text.",
              "attribute": "invalidText"
            },
            {
              "kind": "field",
              "name": "warnText",
              "type": {
                "text": "string"
              },
              "default": "''",
              "description": "Date warning text",
              "attribute": "warnText"
            },
            {
              "kind": "field",
              "name": "maxDate",
              "type": {
                "text": "string"
              },
              "description": "Maximum date in YYYY-MM-DD or YYYY-MM-DDThh:mm format. If the value isn't a possible date string in the format, then the element has no maximum date value",
              "attribute": "maxDate"
            },
            {
              "kind": "field",
              "name": "minDate",
              "type": {
                "text": "string"
              },
              "description": "Mimimum date in YYYY-MM-DD or YYYY-MM-DDThh:mm format. If the value isn't a possible date string in the format, then the element has no minimum date value.",
              "attribute": "minDate"
            },
            {
              "kind": "field",
              "name": "step",
              "type": {
                "text": "string"
              },
              "description": "Specifies the granularity that the value must adhere to, or the special value any,\r\nFor date inputs, the value of step is given in days; and is treated as a number of milliseconds equal to 86,400,000 times the step value.\r\nThe default value of step is 1, indicating 1 day.",
              "attribute": "step"
            },
            {
              "kind": "field",
              "name": "datePickerType",
>>>>>>> e4e4adce
              "type": {
                "text": "DATE_PICKER_TYPES"
              },
<<<<<<< HEAD
              "default": "''",
              "description": "Card link url for clickable cards.",
              "attribute": "href"
            },
            {
              "kind": "field",
              "name": "rel",
=======
              "description": "Date picker types. Default 'single'",
              "attribute": "datePickerType"
            },
            {
              "kind": "method",
              "name": "handleInput",
              "privacy": "private",
              "parameters": [
                {
                  "name": "e",
                  "type": {
                    "text": "any"
                  }
                }
              ]
            },
            {
              "kind": "method",
              "name": "_validate",
              "privacy": "private",
              "parameters": [
                {
                  "name": "interacted",
                  "type": {
                    "text": "Boolean"
                  }
                },
                {
                  "name": "report",
                  "type": {
                    "text": "Boolean"
                  }
                }
              ]
            },
            {
              "kind": "method",
              "name": "_handleFormdata",
              "privacy": "private",
              "parameters": [
                {
                  "name": "e",
                  "type": {
                    "text": "any"
                  }
                }
              ]
            },
            {
              "kind": "method",
              "name": "_handleInvalid",
              "privacy": "private"
            }
          ],
          "events": [
            {
              "description": "Captures the input event and emits the selected value and original event details.",
              "name": "on-input"
            }
          ],
          "attributes": [
            {
              "name": "size",
              "type": {
                "text": "string"
              },
              "default": "'md'",
              "description": "Datepicker size. \"sm\", \"md\", or \"lg\".",
              "fieldName": "size"
            },
            {
              "name": "caption",
              "type": {
                "text": "string"
              },
              "default": "''",
              "description": "Optional text beneath the input.",
              "fieldName": "caption"
            },
            {
              "name": "value",
              "type": {
                "text": "string"
              },
              "default": "''",
              "description": "Datepicker value in YYYY-MM-DD or YYYY-MM-DDThh:mm format.",
              "fieldName": "value"
            },
            {
              "name": "name",
              "type": {
                "text": "string"
              },
              "default": "''",
              "description": "Datepicker name.",
              "fieldName": "name"
            },
            {
              "name": "required",
              "type": {
                "text": "boolean"
              },
              "default": "false",
              "description": "Makes the date required.",
              "fieldName": "required"
            },
            {
              "name": "disabled",
              "type": {
                "text": "boolean"
              },
              "default": "false",
              "description": "Date disabled state.",
              "fieldName": "disabled"
            },
            {
              "name": "invalidText",
              "type": {
                "text": "string"
              },
              "default": "''",
              "description": "Date invalid text.",
              "fieldName": "invalidText"
            },
            {
              "name": "warnText",
              "type": {
                "text": "string"
              },
              "default": "''",
              "description": "Date warning text",
              "fieldName": "warnText"
            },
            {
              "name": "maxDate",
              "type": {
                "text": "string"
              },
              "description": "Maximum date in YYYY-MM-DD or YYYY-MM-DDThh:mm format. If the value isn't a possible date string in the format, then the element has no maximum date value",
              "fieldName": "maxDate"
            },
            {
              "name": "minDate",
              "type": {
                "text": "string"
              },
              "description": "Mimimum date in YYYY-MM-DD or YYYY-MM-DDThh:mm format. If the value isn't a possible date string in the format, then the element has no minimum date value.",
              "fieldName": "minDate"
            },
            {
              "name": "step",
              "type": {
                "text": "string"
              },
              "description": "Specifies the granularity that the value must adhere to, or the special value any,\r\nFor date inputs, the value of step is given in days; and is treated as a number of milliseconds equal to 86,400,000 times the step value.\r\nThe default value of step is 1, indicating 1 day.",
              "fieldName": "step"
            },
            {
              "name": "datePickerType",
              "type": {
                "text": "DATE_PICKER_TYPES"
              },
              "description": "Date picker types. Default 'single'",
              "fieldName": "datePickerType"
            }
          ],
          "superclass": {
            "name": "LitElement",
            "package": "lit"
          },
          "tagName": "kyn-date-picker",
          "customElement": true
        }
      ],
      "exports": [
        {
          "kind": "js",
          "name": "DatePicker",
          "declaration": {
            "name": "DatePicker",
            "module": "src/components/reusable/datePicker/datepicker.ts"
          }
        },
        {
          "kind": "custom-element-definition",
          "name": "kyn-date-picker",
          "declaration": {
            "name": "DatePicker",
            "module": "src/components/reusable/datePicker/datepicker.ts"
          }
        }
      ]
    },
    {
      "kind": "javascript-module",
      "path": "src/components/reusable/datePicker/defs.ts",
      "declarations": [
        {
          "kind": "variable",
          "name": "regexDateFormat",
          "default": "/^\\d{4}-\\d{2}-\\d{2}$/"
        },
        {
          "kind": "variable",
          "name": "regexDateTimeFormat",
          "default": "/^\\d{4}-\\d{2}-\\d{2}T\\d{2}:\\d{2}$/"
        },
        {
          "kind": "variable",
          "name": "regexDateTimeFormatSec",
          "default": "/^\\d{4}-\\d{2}-\\d{2}T\\d{2}:\\d{2}:\\d{2}$/"
        }
      ],
      "exports": [
        {
          "kind": "js",
          "name": "regexDateFormat",
          "declaration": {
            "name": "regexDateFormat",
            "module": "src/components/reusable/datePicker/defs.ts"
          }
        },
        {
          "kind": "js",
          "name": "regexDateTimeFormat",
          "declaration": {
            "name": "regexDateTimeFormat",
            "module": "src/components/reusable/datePicker/defs.ts"
          }
        },
        {
          "kind": "js",
          "name": "regexDateTimeFormatSec",
          "declaration": {
            "name": "regexDateTimeFormatSec",
            "module": "src/components/reusable/datePicker/defs.ts"
          }
        }
      ]
    },
    {
      "kind": "javascript-module",
      "path": "src/components/reusable/datePicker/index.ts",
      "declarations": [],
      "exports": [
        {
          "kind": "js",
          "name": "DatePicker",
          "declaration": {
            "name": "DatePicker",
            "module": "./datepicker"
          }
        }
      ]
    },
    {
      "kind": "javascript-module",
      "path": "src/components/reusable/checkbox/checkbox.ts",
      "declarations": [
        {
          "kind": "class",
          "description": "Checkbox.",
          "name": "Checkbox",
          "slots": [
            {
              "description": "Slot for label text.",
              "name": "unnamed"
            }
          ],
          "members": [
            {
              "kind": "field",
              "name": "value",
              "type": {
                "text": "string"
              },
              "default": "''",
              "description": "Checkbox value.",
              "attribute": "value"
            },
            {
              "kind": "field",
              "name": "disabled",
              "type": {
                "text": "boolean"
              },
              "default": "false",
              "description": "Checkbox disabled state, inherited from the parent group.",
              "attribute": "disabled"
            },
            {
              "kind": "field",
              "name": "visiblyHidden",
              "type": {
                "text": "boolean"
              },
              "default": "false",
              "description": "Determines whether the label should be hidden from visual view but remain accessible\r\nto screen readers for accessibility purposes.",
              "attribute": "visiblyHidden"
            },
            {
              "kind": "field",
              "name": "indeterminate",
              "type": {
                "text": "boolean"
              },
              "default": "false",
              "description": "Determines whether the checkbox is in an indeterminate state.",
              "attribute": "indeterminate"
            },
            {
              "kind": "method",
              "name": "handleChange",
              "privacy": "private",
              "parameters": [
                {
                  "name": "e",
                  "type": {
                    "text": "any"
                  }
                }
              ]
            }
          ],
          "events": [
            {
              "description": "Captures the change event and emits the selected value and original event details.",
              "name": "on-checkbox-change"
            }
          ],
          "attributes": [
            {
              "name": "value",
>>>>>>> e4e4adce
              "type": {
                "text": "string"
              },
              "default": "''",
<<<<<<< HEAD
              "description": "Use for Card type `'clickable'`. Defines a relationship between a linked resource and the document. An empty string (default) means no particular relationship.",
              "attribute": "rel"
            },
            {
              "kind": "field",
              "name": "target",
              "type": {
                "text": "string"
              },
              "default": "'_self'",
              "description": "Defines a target attribute for where to load the URL in case of clickable card. Possible options include \"_self\" (deafult), \"_blank\", \"_parent\", \"_top\"",
              "attribute": "target"
            },
            {
              "kind": "field",
              "name": "hideBorder",
              "type": {
                "text": "boolean"
              },
              "default": "false",
              "description": "Hide card border. Useful when clickable card use inside `<kyn-notification>` component.",
              "attribute": "hideBorder"
            },
            {
              "kind": "method",
              "name": "handleClick",
              "privacy": "private",
              "parameters": [
                {
                  "name": "e",
                  "type": {
                    "text": "Event"
                  }
                }
              ]
            }
          ],
          "events": [
            {
              "description": "Captures the click event of clickable card and emits the original event details. Use `e.stopPropogation()` / `e.preventDefault()` for any internal clickable elements when card type is `'clickable'` to stop bubbling / prevent event.",
              "name": "on-card-click"
            }
          ],
          "attributes": [
            {
              "name": "type",
              "type": {
                "text": "string"
              },
              "default": "'normal'",
              "description": "Card Type. `'normal'` & `'clickable'`",
              "fieldName": "type"
            },
            {
              "name": "href",
=======
              "description": "Checkbox value.",
              "fieldName": "value"
            },
            {
              "name": "disabled",
              "type": {
                "text": "boolean"
              },
              "default": "false",
              "description": "Checkbox disabled state, inherited from the parent group.",
              "fieldName": "disabled"
            },
            {
              "name": "visiblyHidden",
>>>>>>> e4e4adce
              "type": {
                "text": "string"
              },
<<<<<<< HEAD
              "default": "''",
              "description": "Card link url for clickable cards.",
              "fieldName": "href"
            },
            {
              "name": "rel",
=======
              "default": "false",
              "description": "Determines whether the label should be hidden from visual view but remain accessible\r\nto screen readers for accessibility purposes.",
              "fieldName": "visiblyHidden"
            },
            {
              "name": "indeterminate",
>>>>>>> e4e4adce
              "type": {
                "text": "string"
              },
<<<<<<< HEAD
              "default": "''",
              "description": "Use for Card type `'clickable'`. Defines a relationship between a linked resource and the document. An empty string (default) means no particular relationship.",
              "fieldName": "rel"
            },
            {
              "name": "target",
              "type": {
                "text": "string"
              },
              "default": "'_self'",
              "description": "Defines a target attribute for where to load the URL in case of clickable card. Possible options include \"_self\" (deafult), \"_blank\", \"_parent\", \"_top\"",
              "fieldName": "target"
            },
            {
              "name": "hideBorder",
              "type": {
                "text": "boolean"
              },
              "default": "false",
              "description": "Hide card border. Useful when clickable card use inside `<kyn-notification>` component.",
              "fieldName": "hideBorder"
=======
              "default": "false",
              "description": "Determines whether the checkbox is in an indeterminate state.",
              "fieldName": "indeterminate"
>>>>>>> e4e4adce
            }
          ],
          "superclass": {
            "name": "LitElement",
            "package": "lit"
          },
<<<<<<< HEAD
          "tagName": "kyn-card",
=======
          "tagName": "kyn-checkbox",
>>>>>>> e4e4adce
          "customElement": true
        }
      ],
      "exports": [
        {
          "kind": "js",
<<<<<<< HEAD
          "name": "Card",
          "declaration": {
            "name": "Card",
            "module": "src/components/reusable/card/card.ts"
=======
          "name": "Checkbox",
          "declaration": {
            "name": "Checkbox",
            "module": "src/components/reusable/checkbox/checkbox.ts"
>>>>>>> e4e4adce
          }
        },
        {
          "kind": "custom-element-definition",
<<<<<<< HEAD
          "name": "kyn-card",
          "declaration": {
            "name": "Card",
            "module": "src/components/reusable/card/card.ts"
          }
        }
      ]
    },
    {
      "kind": "javascript-module",
      "path": "src/components/reusable/card/index.ts",
      "declarations": [],
      "exports": [
        {
          "kind": "js",
          "name": "Card",
          "declaration": {
            "name": "Card",
            "module": "./card"
=======
          "name": "kyn-checkbox",
          "declaration": {
            "name": "Checkbox",
            "module": "src/components/reusable/checkbox/checkbox.ts"
>>>>>>> e4e4adce
          }
        }
      ]
    },
    {
      "kind": "javascript-module",
      "path": "src/components/reusable/checkbox/checkboxGroup.ts",
      "declarations": [
        {
          "kind": "class",
          "description": "Checkbox group container.",
          "name": "CheckboxGroup",
          "cssParts": [
            {
              "description": "Styles the label/legend.",
              "name": "label"
            }
          ],
          "slots": [
            {
              "description": "Slot for individual checkboxes.",
              "name": "unnamed"
            },
            {
              "description": "Slot for label text.",
              "name": "label"
            }
          ],
          "members": [
            {
              "kind": "field",
              "name": "name",
              "type": {
                "text": "string"
              },
              "default": "''",
              "description": "Checkbox input name attribute.",
              "attribute": "name"
            },
            {
              "kind": "field",
              "name": "value",
              "type": {
                "text": "Array<any>"
              },
              "default": "[]",
              "description": "Checkbox group selected values.",
              "attribute": "value"
            },
            {
              "kind": "field",
              "name": "required",
              "type": {
                "text": "boolean"
              },
              "default": "false",
              "description": "Makes a single selection required.",
              "attribute": "required"
            },
            {
              "kind": "field",
              "name": "disabled",
              "type": {
                "text": "boolean"
              },
              "default": "false",
              "description": "Checkbox group disabled state.",
              "attribute": "disabled"
            },
            {
              "kind": "field",
              "name": "horizontal",
              "type": {
                "text": "boolean"
              },
              "default": "false",
              "description": "Checkbox group horizontal style.",
              "attribute": "horizontal"
            },
            {
              "kind": "field",
              "name": "selectAll",
              "type": {
                "text": "boolean"
              },
              "default": "false",
              "description": "Adds a \"Select All\" checkbox to the top of the group.",
              "attribute": "selectAll"
            },
            {
              "kind": "field",
              "name": "hideLegend",
              "type": {
                "text": "boolean"
              },
              "default": "false",
              "description": "Hide the group legend/label visually.",
              "attribute": "hideLegend"
            },
            {
              "kind": "field",
              "name": "filterable",
              "type": {
                "text": "boolean"
              },
              "default": "false",
              "description": "Adds a search input to enable filtering of checkboxes.",
              "attribute": "filterable"
            },
            {
              "kind": "field",
              "name": "limitCheckboxes",
              "type": {
                "text": "boolean"
              },
              "default": "false",
              "description": "Limits visible checkboxes (4) behind a \"Show all\" button.",
              "attribute": "limitCheckboxes"
            },
            {
              "kind": "field",
              "name": "textStrings",
              "type": {
                "text": "object"
              },
              "default": "{\r\n    selectAll: 'Select all',\r\n    showMore: 'Show more',\r\n    showLess: 'Show less',\r\n  }",
              "description": "Text string customization.",
              "attribute": "textStrings"
            },
            {
              "kind": "field",
              "name": "invalidText",
              "type": {
                "text": "string"
              },
<<<<<<< HEAD
              "description": "Specifies the granularity that the value must adhere to, or the special value any,\r\nFor date inputs, the value of step is given in days; and is treated as a number of milliseconds equal to 86,400,000 times the step value.\r\nThe default value of step is 1, indicating 1 day.",
              "attribute": "step"
=======
              "default": "''",
              "description": "Checkbox group invalid text.",
              "attribute": "invalidText"
>>>>>>> e4e4adce
            },
            {
              "kind": "method",
              "name": "_validate",
              "privacy": "private",
              "parameters": [
                {
                  "name": "interacted",
                  "type": {
                    "text": "Boolean"
                  }
                },
                {
                  "name": "report",
                  "type": {
                    "text": "Boolean"
                  }
                }
              ]
            },
            {
              "kind": "method",
              "name": "_handleCheckboxChange",
              "privacy": "private",
              "parameters": [
                {
                  "name": "e",
                  "type": {
                    "text": "any"
                  }
                }
              ]
            },
            {
              "kind": "method",
              "name": "_emitChangeEvent",
              "privacy": "private"
            },
            {
              "kind": "method",
              "name": "_handleFormdata",
              "privacy": "private",
              "parameters": [
                {
                  "name": "e",
                  "type": {
                    "text": "any"
                  }
                }
              ]
            },
            {
              "kind": "method",
              "name": "_handleFilter",
              "privacy": "private",
              "parameters": [
                {
                  "name": "e",
                  "type": {
                    "text": "any"
                  }
                }
              ]
            },
            {
              "kind": "method",
              "name": "_toggleRevealed",
              "privacy": "private",
              "parameters": [
                {
                  "name": "revealed",
                  "type": {
                    "text": "boolean"
                  }
                }
              ]
            },
            {
              "kind": "method",
              "name": "_handleSlotChange",
              "privacy": "private"
            },
            {
              "kind": "method",
              "name": "_handleInvalid",
              "privacy": "private"
            }
          ],
          "events": [
            {
              "description": "Captures the change event and emits the selected values.",
              "name": "on-checkbox-group-change"
            },
            {
              "description": "Captures the search input event and emits the search term.",
              "name": "on-search"
            },
            {
              "description": "Captures the show more/less click and emits the expanded state.",
              "name": "on-limit-toggle"
            }
          ],
          "attributes": [
            {
              "name": "name",
              "type": {
                "text": "string"
              },
              "default": "''",
              "description": "Checkbox input name attribute.",
              "fieldName": "name"
            },
            {
              "name": "value",
              "type": {
                "text": "Array<any>"
              },
              "default": "[]",
              "description": "Checkbox group selected values.",
              "fieldName": "value"
            },
            {
              "name": "required",
              "type": {
                "text": "boolean"
              },
              "default": "false",
              "description": "Makes a single selection required.",
              "fieldName": "required"
            },
            {
              "name": "disabled",
              "type": {
                "text": "boolean"
              },
              "default": "false",
              "description": "Checkbox group disabled state.",
              "fieldName": "disabled"
            },
            {
              "name": "horizontal",
              "type": {
                "text": "boolean"
              },
              "default": "false",
              "description": "Checkbox group horizontal style.",
              "fieldName": "horizontal"
            },
            {
              "name": "selectAll",
              "type": {
                "text": "boolean"
              },
              "default": "false",
              "description": "Adds a \"Select All\" checkbox to the top of the group.",
              "fieldName": "selectAll"
            },
            {
              "name": "hideLegend",
              "type": {
                "text": "boolean"
              },
              "default": "false",
              "description": "Hide the group legend/label visually.",
              "fieldName": "hideLegend"
            },
            {
              "name": "filterable",
              "type": {
                "text": "boolean"
              },
              "default": "false",
              "description": "Adds a search input to enable filtering of checkboxes.",
              "fieldName": "filterable"
            },
            {
              "name": "limitCheckboxes",
              "type": {
                "text": "boolean"
              },
<<<<<<< HEAD
              "description": "Specifies the granularity that the value must adhere to, or the special value any,\r\nFor date inputs, the value of step is given in days; and is treated as a number of milliseconds equal to 86,400,000 times the step value.\r\nThe default value of step is 1, indicating 1 day.",
              "fieldName": "step"
=======
              "default": "false",
              "description": "Limits visible checkboxes (4) behind a \"Show all\" button.",
              "fieldName": "limitCheckboxes"
>>>>>>> e4e4adce
            },
            {
              "name": "textStrings",
              "type": {
                "text": "object"
              },
              "default": "{\r\n    selectAll: 'Select all',\r\n    showMore: 'Show more',\r\n    showLess: 'Show less',\r\n  }",
              "description": "Text string customization.",
              "fieldName": "textStrings"
            },
            {
              "name": "invalidText",
              "type": {
                "text": "string"
              },
              "default": "''",
              "description": "Checkbox group invalid text.",
              "fieldName": "invalidText"
            }
          ],
          "superclass": {
            "name": "LitElement",
            "package": "lit"
          },
          "tagName": "kyn-checkbox-group",
          "customElement": true
        }
      ],
      "exports": [
        {
          "kind": "js",
          "name": "CheckboxGroup",
          "declaration": {
            "name": "CheckboxGroup",
            "module": "src/components/reusable/checkbox/checkboxGroup.ts"
          }
        },
        {
          "kind": "custom-element-definition",
          "name": "kyn-checkbox-group",
          "declaration": {
            "name": "CheckboxGroup",
            "module": "src/components/reusable/checkbox/checkboxGroup.ts"
          }
        }
      ]
    },
    {
      "kind": "javascript-module",
      "path": "src/components/reusable/checkbox/index.ts",
      "declarations": [],
      "exports": [
        {
          "kind": "js",
          "name": "Checkbox",
          "declaration": {
            "name": "Checkbox",
            "module": "./checkbox"
          }
        },
        {
          "kind": "js",
          "name": "CheckboxGroup",
          "declaration": {
            "name": "CheckboxGroup",
            "module": "./checkboxGroup"
          }
        }
      ]
    },
    {
      "kind": "javascript-module",
      "path": "src/components/reusable/checkbox/checkbox.ts",
      "declarations": [
        {
          "kind": "class",
          "description": "Checkbox.",
          "name": "Checkbox",
          "slots": [
            {
              "description": "Slot for label text.",
              "name": "unnamed"
            }
          ],
          "members": [
            {
              "kind": "field",
              "name": "value",
              "type": {
                "text": "string"
              },
              "default": "''",
              "description": "Checkbox value.",
              "attribute": "value"
            },
            {
              "kind": "field",
              "name": "disabled",
              "type": {
                "text": "boolean"
              },
              "default": "false",
              "description": "Checkbox disabled state, inherited from the parent group.",
              "attribute": "disabled"
            },
            {
              "kind": "field",
              "name": "visiblyHidden",
              "type": {
                "text": "boolean"
              },
              "default": "false",
              "description": "Determines whether the label should be hidden from visual view but remain accessible\r\nto screen readers for accessibility purposes.",
              "attribute": "visiblyHidden"
            },
            {
              "kind": "field",
              "name": "indeterminate",
              "type": {
                "text": "boolean"
              },
              "default": "false",
              "description": "Determines whether the checkbox is in an indeterminate state.",
              "attribute": "indeterminate"
            },
            {
              "kind": "method",
              "name": "handleChange",
              "privacy": "private",
              "parameters": [
                {
                  "name": "e",
                  "type": {
                    "text": "any"
                  }
                }
              ]
            }
          ],
          "events": [
            {
              "description": "Captures the change event and emits the selected value and original event details.",
              "name": "on-checkbox-change"
            }
          ],
          "attributes": [
            {
              "name": "value",
              "type": {
                "text": "string"
              },
              "default": "''",
              "description": "Checkbox value.",
              "fieldName": "value"
            },
            {
              "name": "disabled",
              "type": {
                "text": "boolean"
              },
              "default": "false",
              "description": "Checkbox disabled state, inherited from the parent group.",
              "fieldName": "disabled"
            },
            {
              "name": "visiblyHidden",
              "type": {
                "text": "boolean"
              },
              "default": "false",
              "description": "Determines whether the label should be hidden from visual view but remain accessible\r\nto screen readers for accessibility purposes.",
              "fieldName": "visiblyHidden"
            },
            {
              "name": "indeterminate",
              "type": {
                "text": "boolean"
              },
              "default": "false",
              "description": "Determines whether the checkbox is in an indeterminate state.",
              "fieldName": "indeterminate"
            }
          ],
          "superclass": {
            "name": "LitElement",
            "package": "lit"
          },
          "tagName": "kyn-checkbox",
          "customElement": true
        }
      ],
      "exports": [
        {
          "kind": "js",
          "name": "Checkbox",
          "declaration": {
            "name": "Checkbox",
            "module": "src/components/reusable/checkbox/checkbox.ts"
          }
        },
        {
          "kind": "custom-element-definition",
          "name": "kyn-checkbox",
          "declaration": {
            "name": "Checkbox",
            "module": "src/components/reusable/checkbox/checkbox.ts"
          }
        }
      ]
    },
    {
      "kind": "javascript-module",
      "path": "src/components/reusable/checkbox/checkboxGroup.ts",
      "declarations": [
        {
          "kind": "class",
          "description": "Checkbox group container.",
          "name": "CheckboxGroup",
          "cssParts": [
            {
              "description": "Styles the label/legend.",
              "name": "label"
            }
          ],
          "slots": [
            {
              "description": "Slot for individual checkboxes.",
              "name": "unnamed"
            },
            {
              "description": "Slot for label text.",
              "name": "label"
            }
          ],
          "members": [
            {
              "kind": "field",
              "name": "name",
              "type": {
                "text": "string"
              },
              "default": "''",
              "description": "Checkbox input name attribute.",
              "attribute": "name"
            },
            {
              "kind": "field",
              "name": "value",
              "type": {
                "text": "Array<any>"
              },
              "default": "[]",
              "description": "Checkbox group selected values.",
              "attribute": "value"
            },
            {
              "kind": "field",
              "name": "required",
              "type": {
                "text": "boolean"
              },
              "default": "false",
              "description": "Makes a single selection required.",
              "attribute": "required"
            },
            {
              "kind": "field",
              "name": "disabled",
              "type": {
                "text": "boolean"
              },
              "default": "false",
              "description": "Checkbox group disabled state.",
              "attribute": "disabled"
            },
            {
              "kind": "field",
              "name": "horizontal",
              "type": {
                "text": "boolean"
              },
              "default": "false",
              "description": "Checkbox group horizontal style.",
              "attribute": "horizontal"
            },
            {
              "kind": "field",
              "name": "selectAll",
              "type": {
                "text": "boolean"
              },
              "default": "false",
              "description": "Adds a \"Select All\" checkbox to the top of the group.",
              "attribute": "selectAll"
            },
            {
              "kind": "field",
              "name": "hideLegend",
              "type": {
                "text": "boolean"
              },
              "default": "false",
              "description": "Hide the group legend/label visually.",
              "attribute": "hideLegend"
            },
            {
              "kind": "field",
              "name": "filterable",
              "type": {
                "text": "boolean"
              },
              "default": "false",
              "description": "Adds a search input to enable filtering of checkboxes.",
              "attribute": "filterable"
            },
            {
              "kind": "field",
              "name": "limitCheckboxes",
              "type": {
                "text": "boolean"
              },
              "default": "false",
              "description": "Limits visible checkboxes (4) behind a \"Show all\" button.",
              "attribute": "limitCheckboxes"
            },
            {
              "kind": "field",
              "name": "textStrings",
              "type": {
                "text": "object"
              },
              "default": "{\r\n    selectAll: 'Select all',\r\n    showMore: 'Show more',\r\n    showLess: 'Show less',\r\n  }",
              "description": "Text string customization.",
              "attribute": "textStrings"
            },
            {
              "kind": "field",
              "name": "invalidText",
              "type": {
                "text": "string"
              },
<<<<<<< HEAD
              "default": "''",
              "description": "Checkbox group invalid text.",
              "attribute": "invalidText"
=======
              "description": "Specifies the granularity that the value must adhere to, or the special value any,\r\nFor date inputs, the value of step is given in days; and is treated as a number of milliseconds equal to 86,400,000 times the step value.\r\nThe default value of step is 1, indicating 1 day.",
              "attribute": "step"
>>>>>>> e4e4adce
            },
            {
              "kind": "method",
              "name": "_validate",
              "privacy": "private",
              "parameters": [
                {
                  "name": "interacted",
                  "type": {
                    "text": "Boolean"
                  }
                },
                {
                  "name": "report",
                  "type": {
                    "text": "Boolean"
                  }
                }
              ]
            },
            {
              "kind": "method",
              "name": "_handleCheckboxChange",
              "privacy": "private",
              "parameters": [
                {
                  "name": "e",
                  "type": {
                    "text": "any"
                  }
                }
              ]
            },
            {
              "kind": "method",
              "name": "_emitChangeEvent",
              "privacy": "private"
            },
            {
              "kind": "method",
              "name": "_handleFormdata",
              "privacy": "private",
              "parameters": [
                {
                  "name": "e",
                  "type": {
                    "text": "any"
                  }
                }
              ]
            },
            {
              "kind": "method",
              "name": "_handleFilter",
              "privacy": "private",
              "parameters": [
                {
                  "name": "e",
                  "type": {
                    "text": "any"
                  }
                }
              ]
            },
            {
              "kind": "method",
              "name": "_toggleRevealed",
              "privacy": "private",
              "parameters": [
                {
                  "name": "revealed",
                  "type": {
                    "text": "boolean"
                  }
                }
              ]
            },
            {
              "kind": "method",
              "name": "_handleSlotChange",
              "privacy": "private"
            },
            {
              "kind": "method",
              "name": "_handleInvalid",
              "privacy": "private"
            }
          ],
          "events": [
            {
              "description": "Captures the change event and emits the selected values.",
              "name": "on-checkbox-group-change"
            },
            {
              "description": "Captures the search input event and emits the search term.",
              "name": "on-search"
            },
            {
              "description": "Captures the show more/less click and emits the expanded state.",
              "name": "on-limit-toggle"
            }
          ],
          "attributes": [
            {
              "name": "name",
              "type": {
                "text": "string"
              },
              "default": "''",
              "description": "Checkbox input name attribute.",
              "fieldName": "name"
            },
            {
              "name": "value",
              "type": {
                "text": "Array<any>"
              },
              "default": "[]",
              "description": "Checkbox group selected values.",
              "fieldName": "value"
            },
            {
              "name": "required",
              "type": {
                "text": "boolean"
              },
              "default": "false",
              "description": "Makes a single selection required.",
              "fieldName": "required"
            },
            {
              "name": "disabled",
              "type": {
                "text": "boolean"
              },
              "default": "false",
              "description": "Checkbox group disabled state.",
              "fieldName": "disabled"
            },
            {
              "name": "horizontal",
              "type": {
                "text": "boolean"
              },
              "default": "false",
              "description": "Checkbox group horizontal style.",
              "fieldName": "horizontal"
            },
            {
              "name": "selectAll",
              "type": {
                "text": "boolean"
              },
              "default": "false",
              "description": "Adds a \"Select All\" checkbox to the top of the group.",
              "fieldName": "selectAll"
            },
            {
              "name": "hideLegend",
              "type": {
                "text": "boolean"
              },
              "default": "false",
              "description": "Hide the group legend/label visually.",
              "fieldName": "hideLegend"
            },
            {
              "name": "filterable",
              "type": {
                "text": "boolean"
              },
              "default": "false",
              "description": "Adds a search input to enable filtering of checkboxes.",
              "fieldName": "filterable"
            },
            {
              "name": "limitCheckboxes",
              "type": {
                "text": "boolean"
              },
              "default": "false",
              "description": "Limits visible checkboxes (4) behind a \"Show all\" button.",
              "fieldName": "limitCheckboxes"
            },
            {
              "name": "textStrings",
              "type": {
                "text": "object"
              },
              "default": "{\r\n    selectAll: 'Select all',\r\n    showMore: 'Show more',\r\n    showLess: 'Show less',\r\n  }",
              "description": "Text string customization.",
              "fieldName": "textStrings"
            },
            {
              "name": "invalidText",
              "type": {
                "text": "string"
              },
<<<<<<< HEAD
              "default": "''",
              "description": "Checkbox group invalid text.",
              "fieldName": "invalidText"
=======
              "description": "Specifies the granularity that the value must adhere to, or the special value any,\r\nFor date inputs, the value of step is given in days; and is treated as a number of milliseconds equal to 86,400,000 times the step value.\r\nThe default value of step is 1, indicating 1 day.",
              "fieldName": "step"
>>>>>>> e4e4adce
            }
          ],
          "superclass": {
            "name": "LitElement",
            "package": "lit"
          },
          "tagName": "kyn-checkbox-group",
          "customElement": true
        }
      ],
      "exports": [
        {
          "kind": "js",
          "name": "CheckboxGroup",
          "declaration": {
            "name": "CheckboxGroup",
            "module": "src/components/reusable/checkbox/checkboxGroup.ts"
          }
        },
        {
          "kind": "custom-element-definition",
          "name": "kyn-checkbox-group",
          "declaration": {
            "name": "CheckboxGroup",
            "module": "src/components/reusable/checkbox/checkboxGroup.ts"
          }
        }
      ]
    },
    {
      "kind": "javascript-module",
      "path": "src/components/reusable/checkbox/index.ts",
      "declarations": [],
      "exports": [
        {
          "kind": "js",
          "name": "Checkbox",
          "declaration": {
            "name": "Checkbox",
            "module": "./checkbox"
          }
        },
        {
          "kind": "js",
          "name": "CheckboxGroup",
          "declaration": {
            "name": "CheckboxGroup",
            "module": "./checkboxGroup"
          }
        }
      ]
    },
    {
      "kind": "javascript-module",
      "path": "src/components/reusable/dropdown/dropdown.ts",
      "declarations": [
        {
          "kind": "class",
          "description": "Dropdown, single select.",
          "name": "Dropdown",
          "cssParts": [
            {
              "description": "Styles the label.",
              "name": "label"
            }
          ],
          "slots": [
            {
              "description": "Slot for dropdown options.",
              "name": "unnamed"
            },
            {
              "description": "Slot for input label.",
              "name": "label"
            }
          ],
          "members": [
            {
              "kind": "field",
              "name": "size",
              "type": {
                "text": "string"
              },
              "default": "'md'",
              "description": "Dropdown size/height. \"sm\", \"md\", or \"lg\".",
              "attribute": "size"
            },
            {
              "kind": "field",
              "name": "inline",
              "type": {
                "text": "boolean"
              },
              "default": "false",
              "description": "Dropdown inline style type.",
              "attribute": "inline"
            },
            {
              "kind": "field",
              "name": "caption",
              "type": {
                "text": "string"
              },
              "default": "''",
              "description": "Optional text beneath the input.",
              "attribute": "caption"
            },
            {
              "kind": "field",
              "name": "placeholder",
              "type": {
                "text": "string"
              },
              "default": "''",
              "description": "Dropdown placeholder.",
              "attribute": "placeholder"
            },
            {
              "kind": "field",
              "name": "name",
              "type": {
                "text": "string"
              },
              "default": "''",
              "description": "Dropdown name.",
              "attribute": "name"
            },
            {
              "kind": "field",
              "name": "open",
              "type": {
                "text": "boolean"
              },
              "default": "false",
              "description": "Listbox/drawer open state.",
              "attribute": "open"
            },
            {
              "kind": "field",
              "name": "searchable",
              "type": {
                "text": "boolean"
              },
              "default": "false",
              "description": "Makes the dropdown searchable.",
              "attribute": "searchable"
            },
            {
              "kind": "field",
              "name": "multiple",
              "type": {
                "text": "boolean"
              },
              "default": "false",
              "description": "Enabled multi-select functionality.",
              "attribute": "multiple"
            },
            {
              "kind": "field",
              "name": "required",
              "type": {
                "text": "boolean"
              },
              "default": "false",
              "description": "Makes the dropdown required.",
              "attribute": "required"
            },
            {
              "kind": "field",
              "name": "disabled",
              "type": {
                "text": "boolean"
              },
              "default": "false",
              "description": "Dropdown disabled state.",
              "attribute": "disabled"
            },
            {
              "kind": "field",
              "name": "invalidText",
              "type": {
                "text": "string"
              },
              "default": "''",
              "description": "Dropdown invalid text.",
              "attribute": "invalidText"
            },
            {
              "kind": "field",
              "name": "hideTags",
              "type": {
                "text": "boolean"
              },
              "default": "false",
              "description": "Hide the tags below multi-select.",
              "attribute": "hideTags"
            },
            {
              "kind": "field",
              "name": "selectAll",
              "type": {
                "text": "boolean"
              },
              "default": "false",
              "description": "Adds a \"Select all\" option to the top of a multi-select dropdown.",
              "attribute": "selectAll"
            },
            {
              "kind": "field",
              "name": "selectAllText",
              "type": {
                "text": "string"
              },
              "default": "'Select all'",
              "description": "\"Select all\" text customization.",
              "attribute": "selectAllText"
            },
            {
              "kind": "method",
              "name": "handleSlotChange",
              "privacy": "private"
            },
            {
              "kind": "method",
              "name": "resetSelection",
              "privacy": "public",
              "description": "Retrieves the selected values from the list of child options and sets value property."
            },
            {
              "kind": "method",
              "name": "handleClick",
              "privacy": "private"
            },
            {
              "kind": "method",
              "name": "handleButtonKeydown",
              "privacy": "private",
              "parameters": [
                {
                  "name": "e",
                  "type": {
                    "text": "any"
                  }
                }
              ]
            },
            {
              "kind": "method",
              "name": "handleListKeydown",
              "privacy": "private",
              "parameters": [
                {
                  "name": "e",
                  "type": {
                    "text": "any"
                  }
                }
              ]
            },
            {
              "kind": "method",
              "name": "handleListBlur",
              "privacy": "private",
              "parameters": [
                {
                  "name": "e",
                  "type": {
                    "text": "any"
                  }
                }
              ]
            },
            {
              "kind": "method",
              "name": "handleKeyboard",
              "privacy": "private",
              "parameters": [
                {
                  "name": "e",
                  "type": {
                    "text": "any"
                  }
                },
                {
                  "name": "keyCode",
                  "type": {
                    "text": "number"
                  }
                },
                {
                  "name": "target",
                  "type": {
                    "text": "string"
                  }
                }
              ]
            },
            {
              "kind": "method",
              "name": "handleClearMultiple",
              "privacy": "private",
              "parameters": [
                {
                  "name": "e",
                  "type": {
                    "text": "any"
                  }
                }
              ]
            },
            {
              "kind": "method",
              "name": "handleTagClear",
              "privacy": "private",
              "parameters": [
                {
                  "name": "value",
                  "type": {
                    "text": "string"
                  }
                }
              ]
            },
            {
              "kind": "method",
              "name": "handleClear",
              "privacy": "private",
              "parameters": [
                {
                  "name": "e",
                  "type": {
                    "text": "any"
                  }
                }
              ]
            },
            {
              "kind": "method",
              "name": "handleSearchClick",
              "privacy": "private",
              "parameters": [
                {
                  "name": "e",
                  "type": {
                    "text": "any"
                  }
                }
              ]
            },
            {
              "kind": "method",
              "name": "handleButtonBlur",
              "privacy": "private",
              "parameters": [
                {
                  "name": "e",
                  "type": {
                    "text": "any"
                  }
                }
              ]
            },
            {
              "kind": "method",
              "name": "handleSearchBlur",
              "privacy": "private",
              "parameters": [
                {
                  "name": "e",
                  "type": {
                    "text": "any"
                  }
                }
              ]
            },
            {
              "kind": "method",
              "name": "handleSearchKeydown",
              "privacy": "private",
              "parameters": [
                {
                  "name": "e",
                  "type": {
                    "text": "any"
                  }
                }
              ]
            },
            {
              "kind": "method",
              "name": "handleSearchInput",
              "privacy": "private",
              "parameters": [
                {
                  "name": "e",
                  "type": {
                    "text": "any"
                  }
                }
              ]
            },
            {
              "kind": "method",
              "name": "_updateSelectedOptions",
              "privacy": "private"
            },
            {
              "kind": "method",
              "name": "_handleClick",
              "privacy": "private",
              "parameters": [
                {
                  "name": "e",
                  "type": {
                    "text": "any"
                  }
                }
              ]
            },
            {
              "kind": "method",
              "name": "_handleBlur",
              "privacy": "private",
              "parameters": [
                {
                  "name": "e",
                  "type": {
                    "text": "any"
                  }
                }
              ]
            },
            {
              "kind": "method",
              "name": "_handleFormdata",
              "privacy": "private",
              "parameters": [
                {
                  "name": "e",
                  "type": {
                    "text": "any"
                  }
                }
              ]
            },
            {
              "kind": "method",
              "name": "_handleInvalid",
              "privacy": "private"
            },
            {
              "kind": "method",
              "name": "updateValue",
              "privacy": "private",
              "parameters": [
                {
                  "name": "value",
                  "type": {
                    "text": "string"
                  }
                },
                {
                  "name": "selected",
                  "default": "false"
                }
              ]
            },
            {
              "kind": "method",
              "name": "_validate",
              "privacy": "private",
              "parameters": [
                {
                  "name": "interacted",
                  "type": {
                    "text": "Boolean"
                  }
                },
                {
                  "name": "report",
                  "type": {
                    "text": "Boolean"
                  }
                }
              ]
            },
            {
              "kind": "method",
              "name": "emitValue",
              "privacy": "private"
            },
            {
              "kind": "method",
              "name": "_emitSearch",
              "privacy": "private"
            },
            {
              "kind": "method",
              "name": "_updateChildren",
              "privacy": "private"
            }
          ],
          "events": [
            {
              "description": "Captures the input event and emits the selected value and original event details.",
              "name": "on-change"
            },
            {
              "description": "Capture the search input event and emits the search text.",
              "name": "on-search"
            }
          ],
          "attributes": [
            {
              "name": "size",
              "type": {
                "text": "string"
              },
              "default": "'md'",
              "description": "Dropdown size/height. \"sm\", \"md\", or \"lg\".",
              "fieldName": "size"
            },
            {
              "name": "inline",
              "type": {
                "text": "boolean"
              },
              "default": "false",
              "description": "Dropdown inline style type.",
              "fieldName": "inline"
            },
            {
              "name": "caption",
              "type": {
                "text": "string"
              },
              "default": "''",
              "description": "Optional text beneath the input.",
              "fieldName": "caption"
            },
            {
              "name": "placeholder",
              "type": {
                "text": "string"
              },
              "default": "''",
              "description": "Dropdown placeholder.",
              "fieldName": "placeholder"
            },
            {
              "name": "name",
              "type": {
                "text": "string"
              },
              "default": "''",
              "description": "Dropdown name.",
              "fieldName": "name"
            },
            {
              "name": "open",
              "type": {
                "text": "boolean"
              },
              "default": "false",
              "description": "Listbox/drawer open state.",
              "fieldName": "open"
            },
            {
              "name": "searchable",
              "type": {
                "text": "boolean"
              },
              "default": "false",
              "description": "Makes the dropdown searchable.",
              "fieldName": "searchable"
            },
            {
              "name": "multiple",
              "type": {
                "text": "boolean"
              },
              "default": "false",
              "description": "Enabled multi-select functionality.",
              "fieldName": "multiple"
            },
            {
              "name": "required",
              "type": {
                "text": "boolean"
              },
              "default": "false",
              "description": "Makes the dropdown required.",
              "fieldName": "required"
            },
            {
              "name": "disabled",
              "type": {
                "text": "boolean"
              },
              "default": "false",
              "description": "Dropdown disabled state.",
              "fieldName": "disabled"
            },
            {
              "name": "invalidText",
              "type": {
                "text": "string"
              },
              "default": "''",
              "description": "Dropdown invalid text.",
              "fieldName": "invalidText"
            },
            {
              "name": "hideTags",
              "type": {
                "text": "boolean"
              },
              "default": "false",
              "description": "Hide the tags below multi-select.",
              "fieldName": "hideTags"
            },
            {
              "name": "selectAll",
              "type": {
                "text": "boolean"
              },
              "default": "false",
              "description": "Adds a \"Select all\" option to the top of a multi-select dropdown.",
              "fieldName": "selectAll"
            },
            {
              "name": "selectAllText",
              "type": {
                "text": "string"
              },
              "default": "'Select all'",
              "description": "\"Select all\" text customization.",
              "fieldName": "selectAllText"
            }
          ],
          "superclass": {
            "name": "LitElement",
            "package": "lit"
          },
          "tagName": "kyn-dropdown",
          "customElement": true
        }
      ],
      "exports": [
        {
          "kind": "js",
          "name": "Dropdown",
          "declaration": {
            "name": "Dropdown",
            "module": "src/components/reusable/dropdown/dropdown.ts"
          }
        },
        {
          "kind": "custom-element-definition",
          "name": "kyn-dropdown",
          "declaration": {
            "name": "Dropdown",
            "module": "src/components/reusable/dropdown/dropdown.ts"
          }
        }
      ]
    },
    {
      "kind": "javascript-module",
      "path": "src/components/reusable/dropdown/dropdownOption.ts",
      "declarations": [
        {
          "kind": "class",
          "description": "Dropdown option.",
          "name": "DropdownOption",
          "slots": [
            {
              "description": "Slot for option text.",
              "name": "unnamed"
            }
          ],
          "members": [
            {
              "kind": "field",
              "name": "value",
              "type": {
                "text": "string"
              },
              "default": "''",
              "description": "Option value.",
              "attribute": "value"
            },
            {
              "kind": "field",
              "name": "selected",
              "type": {
                "text": "boolean"
              },
              "default": "false",
              "description": "Option selected state.",
              "attribute": "selected",
              "reflects": true
            },
            {
              "kind": "field",
              "name": "disabled",
              "type": {
                "text": "boolean"
              },
              "default": "false",
              "description": "Option disabled state.",
              "attribute": "disabled"
            },
            {
              "kind": "field",
              "name": "indeterminate",
              "type": {
                "text": "boolean"
              },
              "default": "false",
              "description": "Determines whether the checkbox is in an indeterminate state.",
              "attribute": "indeterminate",
              "reflects": true
            },
            {
              "kind": "method",
              "name": "handleSlotChange",
              "privacy": "private",
              "parameters": [
                {
                  "name": "e",
                  "type": {
                    "text": "any"
                  }
                }
              ]
            },
            {
              "kind": "method",
              "name": "handleClick",
              "privacy": "private",
              "parameters": [
                {
                  "name": "e",
                  "type": {
                    "text": "Event"
                  }
                }
              ]
            },
            {
              "kind": "method",
              "name": "handleBlur",
              "privacy": "private",
              "parameters": [
                {
                  "name": "e",
                  "type": {
                    "text": "any"
                  }
                }
              ]
            }
          ],
          "events": [
            {
              "description": "Emits the option details to the parent dropdown.",
              "name": "on-click"
            }
          ],
          "attributes": [
            {
              "name": "value",
              "type": {
                "text": "string"
              },
              "default": "''",
              "description": "Option value.",
              "fieldName": "value"
            },
            {
              "name": "selected",
              "type": {
                "text": "boolean"
              },
              "default": "false",
              "description": "Option selected state.",
              "fieldName": "selected"
            },
            {
              "name": "disabled",
              "type": {
                "text": "boolean"
              },
              "default": "false",
              "description": "Option disabled state.",
              "fieldName": "disabled"
            },
            {
              "name": "indeterminate",
              "type": {
                "text": "boolean"
              },
              "default": "false",
              "description": "Determines whether the checkbox is in an indeterminate state.",
              "fieldName": "indeterminate"
            }
          ],
          "superclass": {
            "name": "LitElement",
            "package": "lit"
          },
          "tagName": "kyn-dropdown-option",
          "customElement": true
        }
      ],
      "exports": [
        {
          "kind": "js",
          "name": "DropdownOption",
          "declaration": {
            "name": "DropdownOption",
            "module": "src/components/reusable/dropdown/dropdownOption.ts"
          }
        },
        {
          "kind": "custom-element-definition",
          "name": "kyn-dropdown-option",
          "declaration": {
            "name": "DropdownOption",
            "module": "src/components/reusable/dropdown/dropdownOption.ts"
          }
        }
      ]
    },
    {
      "kind": "javascript-module",
      "path": "src/components/reusable/dropdown/index.ts",
      "declarations": [],
      "exports": [
        {
          "kind": "js",
          "name": "Dropdown",
          "declaration": {
            "name": "Dropdown",
            "module": "./dropdown"
          }
        },
        {
          "kind": "js",
          "name": "DropdownOption",
          "declaration": {
            "name": "DropdownOption",
            "module": "./dropdownOption"
          }
        }
      ]
    },
    {
      "kind": "javascript-module",
      "path": "src/components/reusable/daterangepicker/daterangepicker.ts",
      "declarations": [
        {
          "kind": "class",
          "description": "Date-Range picker",
          "name": "DateRangePicker",
          "cssParts": [
            {
              "description": "Styles the label.",
              "name": "label"
            }
          ],
          "slots": [
            {
              "description": "Slot for label text.",
              "name": "unnamed"
            }
          ],
          "members": [
            {
              "kind": "field",
              "name": "caption",
              "type": {
                "text": "string"
              },
              "default": "''",
              "description": "Optional text beneath the input.",
              "attribute": "caption"
            },
            {
              "kind": "field",
              "name": "size",
              "type": {
                "text": "string"
              },
              "default": "'md'",
              "description": "Datepicker size. \"sm\", \"md\", or \"lg\".",
              "attribute": "size"
            },
            {
              "kind": "field",
              "name": "startDate",
              "type": {
                "text": "string"
              },
              "default": "''",
              "description": "Datepicker Start date in YYYY-MM-DD format.",
              "attribute": "startDate"
            },
            {
              "kind": "field",
              "name": "endDate",
              "type": {
                "text": "string"
              },
              "default": "''",
              "description": "Datepicker End date in YYYY-MM-DD format.",
              "attribute": "endDate"
            },
            {
              "kind": "field",
              "name": "name",
              "type": {
                "text": "string"
              },
              "default": "''",
              "description": "Datepicker name. Required prop. as there could many fields into single form",
              "attribute": "name"
            },
            {
              "kind": "field",
              "name": "required",
              "type": {
                "text": "boolean"
              },
              "default": "false",
              "description": "Makes the date required.",
              "attribute": "required"
            },
            {
              "kind": "field",
              "name": "disabled",
              "type": {
                "text": "boolean"
              },
              "default": "false",
              "description": "Date disabled state.",
              "attribute": "disabled"
            },
            {
              "kind": "field",
              "name": "invalidText",
              "type": {
                "text": "string"
              },
<<<<<<< HEAD
              "default": "''",
              "description": "Date invalid text.",
              "attribute": "invalidText"
=======
              "default": "[\r\n    {\r\n      value: 'Red',\r\n      text: 'Red',\r\n    },\r\n    {\r\n      value: 'Blue',\r\n      text: 'Blue',\r\n    },\r\n    {\r\n      value: 'Yellow',\r\n      text: 'Yellow',\r\n    },\r\n    {\r\n      value: 'Green',\r\n      text: 'Green',\r\n    },\r\n    {\r\n      value: 'Purple',\r\n      text: 'Purple',\r\n    },\r\n    {\r\n      value: 'Orange',\r\n      text: 'Orange',\r\n    },\r\n  ]",
              "description": "Array of sample checkbox filter options.",
              "attribute": "checkboxOptions"
>>>>>>> e4e4adce
            },
            {
              "kind": "field",
              "name": "warnText",
              "type": {
                "text": "string"
              },
<<<<<<< HEAD
              "default": "''",
              "description": "Date warning text",
              "attribute": "warnText"
=======
              "default": "[\r\n    'Red',\r\n    'Blue',\r\n    'Yellow',\r\n    'Green',\r\n    'Purple',\r\n    'Orange',\r\n  ]",
              "attribute": "chartLabels"
>>>>>>> e4e4adce
            },
            {
              "kind": "field",
              "name": "maxDate",
              "type": {
                "text": "string"
              },
              "description": "Maximum date in YYYY-MM-DD format. If the value isn't a possible date string in the format, then the element has no maximum date value.",
              "attribute": "maxDate"
            },
            {
              "kind": "field",
              "name": "minDate",
              "type": {
                "text": "string"
              },
<<<<<<< HEAD
              "description": "Mimimum date in YYYY-MM-DD format. If the value isn't a possible date string in the format, then the element has no minimum date value.",
              "attribute": "minDate"
=======
              "default": "[\r\n    {\r\n      label: 'Dataset 1',\r\n      data: [12, 19, 3, 5, 2, 3],\r\n    },\r\n    {\r\n      label: 'Dataset 2',\r\n      data: [8, 15, 7, 9, 6, 13],\r\n    },\r\n  ]",
              "attribute": "chartDatasets"
>>>>>>> e4e4adce
            },
            {
              "kind": "field",
              "name": "step",
              "type": {
                "text": "string"
              },
<<<<<<< HEAD
              "description": "Specifies the granularity that the value must adhere to, or the special value any,\r\nFor date inputs, the value of step is given in days; and is treated as a number of milliseconds equal to 86,400,000 times the step value.\r\nThe default value of step is 1, indicating 1 day.",
              "attribute": "step"
=======
              "default": "{\r\n    scales: {\r\n      x: {\r\n        title: {\r\n          text: 'Color',\r\n        },\r\n      },\r\n      y: {\r\n        title: {\r\n          text: 'Votes',\r\n        },\r\n      },\r\n    },\r\n  }",
              "attribute": "chartOptions"
>>>>>>> e4e4adce
            },
            {
              "kind": "method",
              "name": "handleStartDate",
              "privacy": "private",
              "parameters": [
                {
                  "name": "e",
                  "type": {
                    "text": "any"
                  }
                }
              ]
            },
            {
              "kind": "method",
              "name": "handleEndDate",
              "privacy": "private",
              "parameters": [
                {
                  "name": "e",
                  "type": {
                    "text": "any"
                  }
                }
              ]
            },
            {
              "kind": "method",
              "name": "_validate",
              "privacy": "private",
              "parameters": [
                {
                  "name": "interacted",
                  "type": {
                    "text": "Boolean"
                  }
                },
                {
                  "name": "report",
                  "type": {
                    "text": "Boolean"
                  }
                }
              ]
            },
            {
              "kind": "method",
              "name": "_emitValue",
              "privacy": "private",
              "parameters": [
                {
                  "name": "e",
                  "type": {
                    "text": "any"
                  }
                }
              ]
            },
            {
              "kind": "method",
              "name": "_handleFormdata",
              "privacy": "private",
              "parameters": [
                {
                  "name": "e",
                  "type": {
                    "text": "any"
                  }
                }
              ]
            },
            {
              "kind": "method",
              "name": "_handleInvalid",
              "privacy": "private"
            }
          ],
          "events": [
            {
              "description": "Captures the input event and emits the selected values and original event details. (Only if startDate <= endDate)",
              "name": "on-input"
            }
          ],
          "attributes": [
            {
              "name": "caption",
              "type": {
                "text": "string"
              },
<<<<<<< HEAD
              "default": "''",
              "description": "Optional text beneath the input.",
              "fieldName": "caption"
=======
              "default": "[\r\n    {\r\n      value: 'Red',\r\n      text: 'Red',\r\n    },\r\n    {\r\n      value: 'Blue',\r\n      text: 'Blue',\r\n    },\r\n    {\r\n      value: 'Yellow',\r\n      text: 'Yellow',\r\n    },\r\n    {\r\n      value: 'Green',\r\n      text: 'Green',\r\n    },\r\n    {\r\n      value: 'Purple',\r\n      text: 'Purple',\r\n    },\r\n    {\r\n      value: 'Orange',\r\n      text: 'Orange',\r\n    },\r\n  ]",
              "description": "Array of sample checkbox filter options.",
              "fieldName": "checkboxOptions"
>>>>>>> e4e4adce
            },
            {
              "name": "size",
              "type": {
                "text": "string"
              },
<<<<<<< HEAD
              "default": "'md'",
              "description": "Datepicker size. \"sm\", \"md\", or \"lg\".",
              "fieldName": "size"
=======
              "default": "[\r\n    'Red',\r\n    'Blue',\r\n    'Yellow',\r\n    'Green',\r\n    'Purple',\r\n    'Orange',\r\n  ]",
              "fieldName": "chartLabels"
>>>>>>> e4e4adce
            },
            {
              "name": "startDate",
              "type": {
                "text": "string"
              },
              "default": "''",
              "description": "Datepicker Start date in YYYY-MM-DD format.",
              "fieldName": "startDate"
            },
            {
              "name": "endDate",
              "type": {
                "text": "string"
              },
<<<<<<< HEAD
              "default": "''",
              "description": "Datepicker End date in YYYY-MM-DD format.",
              "fieldName": "endDate"
=======
              "default": "[\r\n    {\r\n      label: 'Dataset 1',\r\n      data: [12, 19, 3, 5, 2, 3],\r\n    },\r\n    {\r\n      label: 'Dataset 2',\r\n      data: [8, 15, 7, 9, 6, 13],\r\n    },\r\n  ]",
              "fieldName": "chartDatasets"
>>>>>>> e4e4adce
            },
            {
              "name": "name",
              "type": {
                "text": "string"
              },
<<<<<<< HEAD
              "default": "''",
              "description": "Datepicker name. Required prop. as there could many fields into single form",
              "fieldName": "name"
            },
            {
              "name": "required",
              "type": {
                "text": "boolean"
              },
              "default": "false",
              "description": "Makes the date required.",
              "fieldName": "required"
            },
            {
              "name": "disabled",
              "type": {
                "text": "boolean"
              },
              "default": "false",
              "description": "Date disabled state.",
              "fieldName": "disabled"
            },
            {
              "name": "invalidText",
              "type": {
                "text": "string"
              },
              "default": "''",
              "description": "Date invalid text.",
              "fieldName": "invalidText"
            },
            {
              "name": "warnText",
              "type": {
                "text": "string"
              },
              "default": "''",
              "description": "Date warning text",
              "fieldName": "warnText"
            },
            {
              "name": "maxDate",
              "type": {
                "text": "string"
              },
              "description": "Maximum date in YYYY-MM-DD format. If the value isn't a possible date string in the format, then the element has no maximum date value.",
              "fieldName": "maxDate"
            },
            {
              "name": "minDate",
              "type": {
                "text": "string"
              },
              "description": "Mimimum date in YYYY-MM-DD format. If the value isn't a possible date string in the format, then the element has no minimum date value.",
              "fieldName": "minDate"
            },
            {
              "name": "step",
              "type": {
                "text": "string"
              },
              "description": "Specifies the granularity that the value must adhere to, or the special value any,\r\nFor date inputs, the value of step is given in days; and is treated as a number of milliseconds equal to 86,400,000 times the step value.\r\nThe default value of step is 1, indicating 1 day.",
              "fieldName": "step"
=======
              "default": "{\r\n    scales: {\r\n      x: {\r\n        title: {\r\n          text: 'Color',\r\n        },\r\n      },\r\n      y: {\r\n        title: {\r\n          text: 'Votes',\r\n        },\r\n      },\r\n    },\r\n  }",
              "fieldName": "chartOptions"
>>>>>>> e4e4adce
            }
          ],
          "superclass": {
            "name": "LitElement",
            "package": "lit"
          },
          "tagName": "kyn-date-range-picker",
          "customElement": true
        }
      ],
      "exports": [
        {
          "kind": "js",
          "name": "DateRangePicker",
          "declaration": {
            "name": "DateRangePicker",
            "module": "src/components/reusable/daterangepicker/daterangepicker.ts"
          }
        },
        {
          "kind": "custom-element-definition",
          "name": "kyn-date-range-picker",
          "declaration": {
            "name": "DateRangePicker",
            "module": "src/components/reusable/daterangepicker/daterangepicker.ts"
          }
        }
      ]
    },
    {
      "kind": "javascript-module",
      "path": "src/components/reusable/daterangepicker/index.ts",
      "declarations": [],
      "exports": [
        {
          "kind": "js",
          "name": "DateRangePicker",
          "declaration": {
            "name": "DateRangePicker",
            "module": "\"./daterangepicker\""
          }
        }
      ]
    },
    {
      "kind": "javascript-module",
      "path": "src/components/reusable/globalFilter/globalFilter.chart.sample.ts",
      "declarations": [
        {
          "kind": "class",
          "description": "Sample Lit component to show global filter pattern applied to a Chart.",
          "name": "SampleFilterChartComponent",
          "members": [
            {
              "kind": "field",
              "name": "checkboxOptions",
              "type": {
                "text": "Array<any>"
              },
<<<<<<< HEAD
              "default": "[\r\n    {\r\n      value: 'Red',\r\n      text: 'Red',\r\n    },\r\n    {\r\n      value: 'Blue',\r\n      text: 'Blue',\r\n    },\r\n    {\r\n      value: 'Yellow',\r\n      text: 'Yellow',\r\n    },\r\n    {\r\n      value: 'Green',\r\n      text: 'Green',\r\n    },\r\n    {\r\n      value: 'Purple',\r\n      text: 'Purple',\r\n    },\r\n    {\r\n      value: 'Orange',\r\n      text: 'Orange',\r\n    },\r\n  ]",
=======
              "default": "[\r\n    {\r\n      value: '1',\r\n      text: 'Option 1',\r\n    },\r\n    {\r\n      value: '2',\r\n      text: 'Option 2',\r\n    },\r\n    {\r\n      value: '3',\r\n      text: 'Option 3',\r\n    },\r\n    {\r\n      value: '4',\r\n      text: 'Option 4',\r\n    },\r\n    {\r\n      value: '5',\r\n      text: 'Option 5',\r\n    },\r\n    {\r\n      value: '6',\r\n      text: 'Option 6',\r\n    },\r\n  ]",
>>>>>>> e4e4adce
              "description": "Array of sample checkbox filter options.",
              "attribute": "checkboxOptions"
            },
            {
              "kind": "field",
              "name": "chartLabels",
              "type": {
                "text": "Array<string>"
              },
              "default": "[\r\n    'Red',\r\n    'Blue',\r\n    'Yellow',\r\n    'Green',\r\n    'Purple',\r\n    'Orange',\r\n  ]",
              "attribute": "chartLabels"
            },
            {
              "kind": "field",
              "name": "filteredChartLabels",
              "type": {
                "text": "Array<string>"
              },
              "default": "[]",
              "attribute": "filteredChartLabels"
            },
            {
              "kind": "field",
              "name": "chartDatasets",
              "type": {
                "text": "Array<any>"
              },
              "default": "[\r\n    {\r\n      label: 'Dataset 1',\r\n      data: [12, 19, 3, 5, 2, 3],\r\n    },\r\n    {\r\n      label: 'Dataset 2',\r\n      data: [8, 15, 7, 9, 6, 13],\r\n    },\r\n  ]",
              "attribute": "chartDatasets"
            },
            {
              "kind": "field",
              "name": "chartOptions",
              "type": {
                "text": "object"
              },
              "default": "{\r\n    scales: {\r\n      x: {\r\n        title: {\r\n          text: 'Color',\r\n        },\r\n      },\r\n      y: {\r\n        title: {\r\n          text: 'Votes',\r\n        },\r\n      },\r\n    },\r\n  }",
              "attribute": "chartOptions"
            },
            {
              "kind": "method",
              "name": "_handleSearch",
              "privacy": "private",
              "parameters": [
                {
                  "name": "e",
                  "type": {
                    "text": "any"
                  }
                }
              ]
            },
            {
              "kind": "method",
              "name": "_handleCheckboxes",
              "privacy": "private",
              "parameters": [
                {
                  "name": "e",
                  "type": {
                    "text": "any"
                  }
                }
              ]
            },
            {
              "kind": "method",
              "name": "_handleModalClose",
              "privacy": "private",
              "parameters": [
                {
                  "name": "e",
                  "type": {
                    "text": "any"
                  }
                }
              ]
            },
            {
              "kind": "method",
              "name": "_handleTagClick",
              "privacy": "private",
              "parameters": [
                {
                  "name": "e",
                  "type": {
                    "text": "any"
                  }
                },
                {
                  "name": "option",
                  "type": {
                    "text": "any"
                  }
                }
              ]
            },
            {
              "kind": "method",
              "name": "_handleClearTags",
              "privacy": "private",
              "parameters": [
                {
                  "name": "e",
                  "type": {
                    "text": "any"
                  }
                }
              ]
            },
            {
              "kind": "method",
              "name": "_filter",
              "privacy": "private",
              "parameters": [
                {
                  "name": "query",
                  "type": {
                    "text": "string"
                  }
                }
              ]
            }
          ],
          "attributes": [
            {
              "name": "checkboxOptions",
              "type": {
                "text": "Array<any>"
              },
<<<<<<< HEAD
              "default": "[\r\n    {\r\n      value: 'Red',\r\n      text: 'Red',\r\n    },\r\n    {\r\n      value: 'Blue',\r\n      text: 'Blue',\r\n    },\r\n    {\r\n      value: 'Yellow',\r\n      text: 'Yellow',\r\n    },\r\n    {\r\n      value: 'Green',\r\n      text: 'Green',\r\n    },\r\n    {\r\n      value: 'Purple',\r\n      text: 'Purple',\r\n    },\r\n    {\r\n      value: 'Orange',\r\n      text: 'Orange',\r\n    },\r\n  ]",
=======
              "default": "[\r\n    {\r\n      value: '1',\r\n      text: 'Option 1',\r\n    },\r\n    {\r\n      value: '2',\r\n      text: 'Option 2',\r\n    },\r\n    {\r\n      value: '3',\r\n      text: 'Option 3',\r\n    },\r\n    {\r\n      value: '4',\r\n      text: 'Option 4',\r\n    },\r\n    {\r\n      value: '5',\r\n      text: 'Option 5',\r\n    },\r\n    {\r\n      value: '6',\r\n      text: 'Option 6',\r\n    },\r\n  ]",
>>>>>>> e4e4adce
              "description": "Array of sample checkbox filter options.",
              "fieldName": "checkboxOptions"
            },
            {
              "name": "chartLabels",
              "type": {
                "text": "Array<string>"
              },
              "default": "[\r\n    'Red',\r\n    'Blue',\r\n    'Yellow',\r\n    'Green',\r\n    'Purple',\r\n    'Orange',\r\n  ]",
              "fieldName": "chartLabels"
            },
            {
              "name": "filteredChartLabels",
              "type": {
                "text": "Array<string>"
              },
              "default": "[]",
              "fieldName": "filteredChartLabels"
            },
            {
              "name": "chartDatasets",
              "type": {
                "text": "Array<any>"
              },
              "default": "[\r\n    {\r\n      label: 'Dataset 1',\r\n      data: [12, 19, 3, 5, 2, 3],\r\n    },\r\n    {\r\n      label: 'Dataset 2',\r\n      data: [8, 15, 7, 9, 6, 13],\r\n    },\r\n  ]",
              "fieldName": "chartDatasets"
            },
            {
              "name": "chartOptions",
              "type": {
                "text": "object"
              },
              "default": "{\r\n    scales: {\r\n      x: {\r\n        title: {\r\n          text: 'Color',\r\n        },\r\n      },\r\n      y: {\r\n        title: {\r\n          text: 'Votes',\r\n        },\r\n      },\r\n    },\r\n  }",
              "fieldName": "chartOptions"
            }
          ],
          "superclass": {
            "name": "LitElement",
            "package": "lit"
          },
          "tagName": "sample-filter-chart-component",
          "customElement": true
        }
      ],
      "exports": [
        {
          "kind": "js",
          "name": "SampleFilterChartComponent",
          "declaration": {
            "name": "SampleFilterChartComponent",
            "module": "src/components/reusable/globalFilter/globalFilter.chart.sample.ts"
          }
        },
        {
          "kind": "custom-element-definition",
          "name": "sample-filter-chart-component",
          "declaration": {
            "name": "SampleFilterChartComponent",
            "module": "src/components/reusable/globalFilter/globalFilter.chart.sample.ts"
          }
        }
      ]
    },
    {
      "kind": "javascript-module",
      "path": "src/components/reusable/globalFilter/globalFilter.sample.ts",
      "declarations": [
        {
          "kind": "class",
          "description": "Sample Lit component to show global filter pattern.",
          "name": "SampleFilterComponent",
          "members": [
            {
              "kind": "field",
              "name": "checkboxOptions",
              "type": {
                "text": "Array<any>"
              },
<<<<<<< HEAD
              "default": "[\r\n    {\r\n      value: '1',\r\n      text: 'Option 1',\r\n    },\r\n    {\r\n      value: '2',\r\n      text: 'Option 2',\r\n    },\r\n    {\r\n      value: '3',\r\n      text: 'Option 3',\r\n    },\r\n    {\r\n      value: '4',\r\n      text: 'Option 4',\r\n    },\r\n    {\r\n      value: '5',\r\n      text: 'Option 5',\r\n    },\r\n    {\r\n      value: '6',\r\n      text: 'Option 6',\r\n    },\r\n  ]",
              "description": "Array of sample checkbox filter options.",
              "attribute": "checkboxOptions"
=======
              "default": "[\r\n    {\r\n      value: 'Stark',\r\n      text: 'Stark',\r\n    },\r\n    {\r\n      value: 'Lannister',\r\n      text: 'Lannister',\r\n    },\r\n    {\r\n      value: 'Targaryen',\r\n      text: 'Targaryen',\r\n    },\r\n  ]",
              "description": "Array of sample checkbox filter options."
            },
            {
              "kind": "field",
              "name": "houses",
              "type": {
                "text": "Array<string>"
              },
              "default": "['Stark', 'Lannister', 'Targaryen']"
            },
            {
              "kind": "field",
              "name": "filteredHouses",
              "type": {
                "text": "Array<string>"
              },
              "default": "[]"
            },
            {
              "kind": "field",
              "name": "characters",
              "type": {
                "text": "array"
              },
              "privacy": "private",
              "default": "[\r\n    { name: 'Jon Snow', age: 23, house: 'Stark' },\r\n    { name: 'Daenerys Targaryen', age: 22, house: 'Targaryen' },\r\n    { name: 'Tyrion Lannister', age: 39, house: 'Lannister' },\r\n    { name: 'Cersei Lannister', age: 42, house: 'Lannister' },\r\n    { name: 'Arya Stark', age: 18, house: 'Stark' },\r\n    { name: 'Sansa Stark', age: 20, house: 'Stark' },\r\n    { name: 'Bran Stark', age: 17, house: 'Stark' },\r\n    { name: 'Jaime Lannister', age: 44, house: 'Lannister' },\r\n  ]"
            },
            {
              "kind": "field",
              "name": "characters_backup",
              "type": {
                "text": "array"
              },
              "privacy": "private",
              "default": "[\r\n    { name: 'Jon Snow', age: 23, house: 'Stark' },\r\n    { name: 'Daenerys Targaryen', age: 22, house: 'Targaryen' },\r\n    { name: 'Tyrion Lannister', age: 39, house: 'Lannister' },\r\n    { name: 'Cersei Lannister', age: 42, house: 'Lannister' },\r\n    { name: 'Arya Stark', age: 18, house: 'Stark' },\r\n    { name: 'Sansa Stark', age: 20, house: 'Stark' },\r\n    { name: 'Bran Stark', age: 17, house: 'Stark' },\r\n    { name: 'Jaime Lannister', age: 44, house: 'Lannister' },\r\n  ]"
            },
            {
              "kind": "field",
              "name": "selectedRows",
              "type": {
                "text": "array"
              },
              "default": "[]"
            },
            {
              "kind": "field",
              "name": "opened",
              "type": {
                "text": "boolean"
              },
              "default": "false"
            },
            {
              "kind": "method",
              "name": "toggleMenu",
              "privacy": "private"
            },
            {
              "kind": "field",
              "name": "textInput",
              "type": {
                "text": "any"
              },
              "privacy": "private"
>>>>>>> e4e4adce
            },
            {
              "kind": "method",
              "name": "_handleSearch",
              "privacy": "private",
              "parameters": [
                {
                  "name": "e",
                  "type": {
                    "text": "any"
                  }
                }
              ]
            },
            {
              "kind": "method",
              "name": "_handleCheckboxes",
              "privacy": "private",
              "parameters": [
                {
                  "name": "e",
                  "type": {
                    "text": "any"
                  }
                }
              ]
            },
            {
              "kind": "method",
              "name": "_handleModalClose",
              "privacy": "private",
              "parameters": [
                {
                  "name": "e",
                  "type": {
                    "text": "any"
                  }
                }
              ]
            },
            {
              "kind": "method",
              "name": "_handleTagClick",
              "privacy": "private",
              "parameters": [
                {
                  "name": "e",
                  "type": {
                    "text": "any"
                  }
                },
                {
                  "name": "option",
                  "type": {
                    "text": "any"
                  }
                }
              ]
            },
            {
              "kind": "method",
              "name": "_handleClearTags",
              "privacy": "private",
              "parameters": [
                {
                  "name": "e",
                  "type": {
                    "text": "any"
                  }
                }
              ]
            },
            {
              "kind": "method",
              "name": "_handleCustomAction",
              "privacy": "private",
              "parameters": [
                {
                  "name": "e",
                  "type": {
                    "text": "any"
                  }
                }
              ]
            },
            {
              "kind": "method",
              "name": "_handleOverflowClick",
              "privacy": "private",
              "parameters": [
                {
                  "name": "e",
                  "type": {
                    "text": "any"
                  }
                }
              ]
            }
          ],
          "attributes": [
            {
              "name": "checkboxOptions",
              "type": {
                "text": "Array<any>"
              },
              "default": "[\r\n    {\r\n      value: '1',\r\n      text: 'Option 1',\r\n    },\r\n    {\r\n      value: '2',\r\n      text: 'Option 2',\r\n    },\r\n    {\r\n      value: '3',\r\n      text: 'Option 3',\r\n    },\r\n    {\r\n      value: '4',\r\n      text: 'Option 4',\r\n    },\r\n    {\r\n      value: '5',\r\n      text: 'Option 5',\r\n    },\r\n    {\r\n      value: '6',\r\n      text: 'Option 6',\r\n    },\r\n  ]",
              "description": "Array of sample checkbox filter options.",
              "fieldName": "checkboxOptions"
            }
          ],
          "superclass": {
            "name": "LitElement",
            "package": "lit"
          },
<<<<<<< HEAD
          "tagName": "sample-filter-component",
=======
          "tagName": "sample-filter-table-component",
          "customElement": true
        }
      ],
      "exports": [
        {
          "kind": "js",
          "name": "SampleFilterTableComponent",
          "declaration": {
            "name": "SampleFilterTableComponent",
            "module": "src/components/reusable/globalFilter/globalFilter.table.sample.ts"
          }
        },
        {
          "kind": "custom-element-definition",
          "name": "sample-filter-table-component",
          "declaration": {
            "name": "SampleFilterTableComponent",
            "module": "src/components/reusable/globalFilter/globalFilter.table.sample.ts"
          }
        }
      ]
    },
    {
      "kind": "javascript-module",
      "path": "src/components/reusable/globalFilter/globalFilter.ts",
      "declarations": [
        {
          "kind": "class",
          "description": "Global Filter bar.",
          "name": "GlobalFilter",
          "slots": [
            {
              "description": "Left slot, intended for search input and modal.",
              "name": "unnamed"
            },
            {
              "description": "Right slot, intended for action buttons and overflow menu.",
              "name": "actions"
            },
            {
              "description": "Slot below the filter bar, for tag group.",
              "name": "tags"
            }
          ],
          "members": [],
          "superclass": {
            "name": "LitElement",
            "package": "lit"
          },
          "tagName": "kyn-global-filter",
>>>>>>> e4e4adce
          "customElement": true
        }
      ],
      "exports": [
        {
          "kind": "js",
          "name": "SampleFilterComponent",
          "declaration": {
            "name": "SampleFilterComponent",
            "module": "src/components/reusable/globalFilter/globalFilter.sample.ts"
          }
        },
        {
          "kind": "custom-element-definition",
          "name": "sample-filter-component",
          "declaration": {
            "name": "SampleFilterComponent",
            "module": "src/components/reusable/globalFilter/globalFilter.sample.ts"
          }
        }
      ]
    },
    {
      "kind": "javascript-module",
      "path": "src/components/reusable/globalFilter/globalFilter.table.sample.ts",
      "declarations": [
        {
          "kind": "class",
          "description": "Sample Lit component to show global filter pattern applied to a Chart.",
          "name": "SampleFilterTableComponent",
          "members": [
            {
              "kind": "field",
              "name": "checkboxOptions",
              "type": {
                "text": "Array<any>"
              },
              "default": "[\r\n    {\r\n      value: 'Stark',\r\n      text: 'Stark',\r\n    },\r\n    {\r\n      value: 'Lannister',\r\n      text: 'Lannister',\r\n    },\r\n    {\r\n      value: 'Targaryen',\r\n      text: 'Targaryen',\r\n    },\r\n  ]",
              "description": "Array of sample checkbox filter options."
            },
            {
              "kind": "field",
              "name": "houses",
              "type": {
                "text": "Array<string>"
              },
              "default": "['Stark', 'Lannister', 'Targaryen']"
            },
            {
              "kind": "field",
              "name": "filteredHouses",
              "type": {
                "text": "Array<string>"
              },
              "default": "[]"
            },
            {
              "kind": "field",
              "name": "characters",
              "type": {
                "text": "array"
              },
              "privacy": "private",
              "default": "[\r\n    { name: 'Jon Snow', age: 23, house: 'Stark' },\r\n    { name: 'Daenerys Targaryen', age: 22, house: 'Targaryen' },\r\n    { name: 'Tyrion Lannister', age: 39, house: 'Lannister' },\r\n    { name: 'Cersei Lannister', age: 42, house: 'Lannister' },\r\n    { name: 'Arya Stark', age: 18, house: 'Stark' },\r\n    { name: 'Sansa Stark', age: 20, house: 'Stark' },\r\n    { name: 'Bran Stark', age: 17, house: 'Stark' },\r\n    { name: 'Jaime Lannister', age: 44, house: 'Lannister' },\r\n  ]"
            },
            {
              "kind": "field",
              "name": "characters_backup",
              "type": {
                "text": "array"
              },
              "privacy": "private",
              "default": "[\r\n    { name: 'Jon Snow', age: 23, house: 'Stark' },\r\n    { name: 'Daenerys Targaryen', age: 22, house: 'Targaryen' },\r\n    { name: 'Tyrion Lannister', age: 39, house: 'Lannister' },\r\n    { name: 'Cersei Lannister', age: 42, house: 'Lannister' },\r\n    { name: 'Arya Stark', age: 18, house: 'Stark' },\r\n    { name: 'Sansa Stark', age: 20, house: 'Stark' },\r\n    { name: 'Bran Stark', age: 17, house: 'Stark' },\r\n    { name: 'Jaime Lannister', age: 44, house: 'Lannister' },\r\n  ]"
            },
            {
              "kind": "field",
              "name": "selectedRows",
              "type": {
                "text": "array"
              },
              "default": "[]"
            },
            {
              "kind": "field",
              "name": "opened",
              "type": {
                "text": "boolean"
              },
<<<<<<< HEAD
              "default": "false"
            },
            {
              "kind": "method",
              "name": "toggleMenu",
              "privacy": "private"
=======
              "default": "{\r\n    success: 'Success',\r\n    warning: 'Warning',\r\n    info: 'Info',\r\n    error: 'Error',\r\n  }",
              "description": "Customizable text strings.",
              "attribute": "textStrings"
>>>>>>> e4e4adce
            },
            {
              "kind": "field",
              "name": "textInput",
              "type": {
                "text": "any"
              },
              "privacy": "private"
            },
            {
              "kind": "method",
              "name": "_handleSearch",
              "privacy": "private",
              "parameters": [
                {
                  "name": "e",
                  "type": {
                    "text": "any"
                  }
                }
              ]
            },
            {
              "kind": "method",
              "name": "_handleCheckboxes",
              "privacy": "private",
              "parameters": [
                {
                  "name": "e",
                  "type": {
                    "text": "any"
                  }
                }
              ]
            },
            {
              "kind": "method",
              "name": "_handleModalClose",
              "privacy": "private",
              "parameters": [
                {
                  "name": "e",
                  "type": {
                    "text": "any"
                  }
                }
              ]
            },
            {
              "kind": "method",
              "name": "_handleTagClick",
              "privacy": "private",
              "parameters": [
                {
                  "name": "e",
                  "type": {
                    "text": "any"
                  }
                },
                {
                  "name": "option",
                  "type": {
                    "text": "any"
                  }
                }
              ]
            },
            {
              "kind": "method",
              "name": "_handleClearTags",
              "privacy": "private",
              "parameters": [
                {
                  "name": "e",
                  "type": {
                    "text": "any"
                  }
                }
              ]
            },
            {
              "kind": "method",
              "name": "_filter",
              "privacy": "private",
              "parameters": [
                {
                  "name": "query",
                  "type": {
                    "text": "string"
                  }
                }
              ]
            },
            {
              "kind": "method",
              "name": "_handleOverflowClick",
              "privacy": "private",
              "parameters": [
                {
                  "name": "e",
                  "type": {
                    "text": "any"
                  }
                }
              ]
            },
            {
              "kind": "method",
              "name": "_deleteSelectedRows",
              "privacy": "private"
            },
            {
<<<<<<< HEAD
              "kind": "method",
              "name": "_handleSelectedRowsChange",
              "privacy": "private",
              "parameters": [
                {
                  "name": "e",
                  "type": {
                    "text": "CustomEvent"
                  }
                }
              ]
            },
            {
              "kind": "method",
              "name": "_handleCustomAction",
              "privacy": "private",
              "parameters": [
                {
                  "name": "e",
                  "type": {
                    "text": "any"
                  }
                }
              ]
            }
          ],
          "superclass": {
            "name": "LitElement",
            "package": "lit"
          },
          "tagName": "sample-filter-table-component",
          "customElement": true
        }
      ],
      "exports": [
        {
          "kind": "js",
          "name": "SampleFilterTableComponent",
          "declaration": {
            "name": "SampleFilterTableComponent",
            "module": "src/components/reusable/globalFilter/globalFilter.table.sample.ts"
          }
        },
        {
          "kind": "custom-element-definition",
          "name": "sample-filter-table-component",
          "declaration": {
            "name": "SampleFilterTableComponent",
            "module": "src/components/reusable/globalFilter/globalFilter.table.sample.ts"
          }
        }
      ]
    },
    {
      "kind": "javascript-module",
      "path": "src/components/reusable/globalFilter/globalFilter.ts",
      "declarations": [
        {
          "kind": "class",
          "description": "Global Filter bar.",
          "name": "GlobalFilter",
          "members": [],
          "superclass": {
            "name": "LitElement",
            "package": "lit"
          },
          "tagName": "kyn-global-filter",
          "customElement": true
        }
      ],
      "exports": [
        {
          "kind": "js",
          "name": "GlobalFilter",
          "declaration": {
            "name": "GlobalFilter",
            "module": "src/components/reusable/globalFilter/globalFilter.ts"
          }
        },
        {
          "kind": "custom-element-definition",
          "name": "kyn-global-filter",
          "declaration": {
            "name": "GlobalFilter",
            "module": "src/components/reusable/globalFilter/globalFilter.ts"
          }
        }
      ]
    },
    {
      "kind": "javascript-module",
      "path": "src/components/reusable/globalFilter/index.ts",
      "declarations": [],
      "exports": [
        {
          "kind": "js",
          "name": "GlobalFilter",
          "declaration": {
            "name": "GlobalFilter",
            "module": "./globalFilter"
          }
        }
      ]
    },
    {
      "kind": "javascript-module",
      "path": "src/components/reusable/modal/index.ts",
      "declarations": [],
      "exports": [
        {
          "kind": "js",
          "name": "Modal",
          "declaration": {
            "name": "Modal",
            "module": "./modal"
          }
        }
      ]
    },
    {
      "kind": "javascript-module",
      "path": "src/components/reusable/modal/modal.ts",
      "declarations": [
        {
          "kind": "class",
          "description": "Modal.",
          "name": "Modal",
          "slots": [
            {
              "description": "Slot for modal body content.",
              "name": "unnamed"
            },
            {
              "description": "Slot for the anchor button content.",
              "name": "anchor"
            }
          ],
          "members": [
            {
              "kind": "field",
              "name": "open",
              "type": {
                "text": "boolean"
              },
              "default": "false",
              "description": "Modal open state.",
              "attribute": "open"
            },
            {
              "kind": "field",
              "name": "size",
              "type": {
                "text": "string"
              },
              "default": "'auto'",
              "description": "Modal size. `'auto'`, `'md'`, or `'lg'`.",
              "attribute": "size"
            },
            {
              "kind": "field",
              "name": "titleText",
              "type": {
                "text": "string"
              },
              "default": "''",
              "description": "Title/heading text, required.",
              "attribute": "titleText"
            },
            {
              "kind": "field",
              "name": "labelText",
              "type": {
                "text": "string"
              },
              "default": "''",
              "description": "Label text, optional.",
              "attribute": "labelText"
            },
            {
              "kind": "field",
              "name": "okText",
              "type": {
                "text": "string"
              },
              "default": "'OK'",
              "description": "OK button text.",
              "attribute": "okText"
            },
            {
              "kind": "field",
              "name": "cancelText",
              "type": {
                "text": "string"
              },
              "default": "'Cancel'",
              "description": "Cancel button text.",
              "attribute": "cancelText"
            },
            {
              "kind": "field",
              "name": "destructive",
              "type": {
                "text": "boolean"
              },
              "default": "false",
              "description": "Changes the primary button styles to indicate the action is destructive.",
              "attribute": "destructive"
            },
            {
              "kind": "field",
              "name": "okDisabled",
              "type": {
                "text": "boolean"
              },
              "default": "false",
              "description": "Disables the primary button.",
              "attribute": "okDisabled"
            },
            {
              "kind": "field",
              "name": "hideFooter",
              "type": {
                "text": "boolean"
              },
              "default": "false",
              "description": "Hides the footer/action buttons to create a passive modal.",
              "attribute": "hideFooter"
            },
            {
              "kind": "field",
              "name": "beforeClose",
              "type": {
                "text": "Function"
              },
              "description": "Function to execute before the modal can close. Useful for running checks or validations before closing. Exposes `returnValue` (`'ok'` or `'cancel'`). Must return `true` or `false`."
            },
            {
              "kind": "method",
              "name": "_openModal",
              "privacy": "private"
            },
            {
              "kind": "method",
              "name": "_closeModal",
              "privacy": "private",
              "parameters": [
                {
                  "name": "e",
                  "type": {
                    "text": "Event"
                  }
                },
                {
                  "name": "returnValue",
                  "type": {
                    "text": "string"
                  }
                }
              ]
            },
            {
              "kind": "method",
              "name": "_emitCloseEvent",
              "privacy": "private",
              "parameters": [
                {
                  "name": "e",
                  "type": {
                    "text": "Event"
                  }
                }
              ]
            }
          ],
          "events": [
            {
              "description": "Emits the modal close event with `returnValue` (`'ok'` or `'cancel'`).",
              "name": "on-close"
            }
          ],
          "attributes": [
            {
              "name": "open",
              "type": {
                "text": "boolean"
              },
              "default": "false",
              "description": "Modal open state.",
              "fieldName": "open"
            },
            {
              "name": "size",
              "type": {
                "text": "string"
              },
              "default": "'auto'",
              "description": "Modal size. `'auto'`, `'md'`, or `'lg'`.",
              "fieldName": "size"
            },
            {
              "name": "titleText",
              "type": {
                "text": "string"
              },
              "default": "''",
              "description": "Title/heading text, required.",
              "fieldName": "titleText"
            },
            {
              "name": "labelText",
              "type": {
                "text": "string"
              },
              "default": "''",
              "description": "Label text, optional.",
              "fieldName": "labelText"
            },
            {
              "name": "okText",
              "type": {
                "text": "string"
              },
              "default": "'OK'",
              "description": "OK button text.",
              "fieldName": "okText"
            },
            {
              "name": "cancelText",
              "type": {
                "text": "string"
              },
              "default": "'Cancel'",
              "description": "Cancel button text.",
              "fieldName": "cancelText"
            },
            {
              "name": "destructive",
              "type": {
                "text": "boolean"
              },
              "default": "false",
              "description": "Changes the primary button styles to indicate the action is destructive.",
              "fieldName": "destructive"
            },
            {
              "name": "okDisabled",
=======
              "name": "textStrings",
              "type": {
                "text": "any"
              },
              "default": "{\r\n    success: 'Success',\r\n    warning: 'Warning',\r\n    info: 'Info',\r\n    error: 'Error',\r\n  }",
              "description": "Customizable text strings.",
              "fieldName": "textStrings"
            },
            {
              "name": "unRead",
>>>>>>> e4e4adce
              "type": {
                "text": "boolean"
              },
              "default": "false",
<<<<<<< HEAD
              "description": "Disables the primary button.",
              "fieldName": "okDisabled"
            },
            {
              "name": "hideFooter",
              "type": {
                "text": "boolean"
              },
              "default": "false",
              "description": "Hides the footer/action buttons to create a passive modal.",
              "fieldName": "hideFooter"
=======
              "description": "Set notification mark read prop. Required `type: 'clickable'`.",
              "fieldName": "unRead"
>>>>>>> e4e4adce
            }
          ],
          "superclass": {
            "name": "LitElement",
            "package": "lit"
          },
<<<<<<< HEAD
          "tagName": "kyn-modal",
=======
          "tagName": "kyn-notification",
>>>>>>> e4e4adce
          "customElement": true
        }
      ],
      "exports": [
        {
          "kind": "js",
<<<<<<< HEAD
          "name": "Modal",
          "declaration": {
            "name": "Modal",
            "module": "src/components/reusable/modal/modal.ts"
=======
          "name": "Notification",
          "declaration": {
            "name": "Notification",
            "module": "src/components/reusable/notification/notification.ts"
>>>>>>> e4e4adce
          }
        },
        {
          "kind": "custom-element-definition",
<<<<<<< HEAD
          "name": "kyn-modal",
          "declaration": {
            "name": "Modal",
            "module": "src/components/reusable/modal/modal.ts"
=======
          "name": "kyn-notification",
          "declaration": {
            "name": "Notification",
            "module": "src/components/reusable/notification/notification.ts"
>>>>>>> e4e4adce
          }
        }
      ]
    },
    {
      "kind": "javascript-module",
<<<<<<< HEAD
      "path": "src/components/reusable/notification/index.ts",
=======
      "path": "src/components/reusable/pagetitle/index.ts",
>>>>>>> e4e4adce
      "declarations": [],
      "exports": [
        {
          "kind": "js",
<<<<<<< HEAD
          "name": "Notification",
          "declaration": {
            "name": "Notification",
            "module": "./notification"
=======
          "name": "PageTitle",
          "declaration": {
            "name": "PageTitle",
            "module": "./pageTitle"
>>>>>>> e4e4adce
          }
        }
      ]
    },
    {
      "kind": "javascript-module",
<<<<<<< HEAD
      "path": "src/components/reusable/notification/notification.ts",
      "declarations": [
        {
          "kind": "class",
          "description": "Notification component.",
          "name": "Notification",
          "slots": [
            {
              "description": "Slot for notification message body.",
              "name": "unnamed"
            },
            {
              "description": "Slot for menu.",
              "name": "actions"
=======
      "path": "src/components/reusable/pagetitle/pageTitle.ts",
      "declarations": [
        {
          "kind": "class",
          "description": "Page Title",
          "name": "PageTitle",
          "slots": [
            {
              "description": "Slot for icon. Use size 56 * 56 as per UX guidelines.",
              "name": "icon"
>>>>>>> e4e4adce
            }
          ],
          "members": [
            {
              "kind": "field",
<<<<<<< HEAD
              "name": "notificationTitle",
              "type": {
                "text": "string"
              },
              "default": "''",
              "description": "Notification Title (Required).",
              "attribute": "notificationTitle"
            },
            {
              "kind": "field",
              "name": "notificationSubtitle",
              "type": {
                "text": "string"
              },
              "default": "''",
              "description": "Notification subtitle.(optional)",
              "attribute": "notificationSubtitle"
            },
            {
              "kind": "field",
              "name": "timeStamp",
              "type": {
                "text": "string"
              },
              "default": "''",
              "description": "Timestamp of notification.",
              "attribute": "timeStamp"
            },
            {
              "kind": "field",
              "name": "href",
=======
              "name": "headLine",
>>>>>>> e4e4adce
              "type": {
                "text": "string"
              },
              "default": "''",
<<<<<<< HEAD
              "description": "Card href link",
              "attribute": "href"
            },
            {
              "kind": "field",
              "name": "tagStatus",
              "type": {
                "text": "string"
              },
              "default": "'default'",
              "description": "Notification status tag type. `'default'`, `'info'`, `'warning'`, `'success'` & `'error'`",
              "attribute": "tagStatus"
            },
            {
              "kind": "field",
              "name": "type",
              "type": {
                "text": "string"
              },
              "default": "'normal'",
              "description": "Notification type. `'normal'` and `'clickable'`. clickable type can be use inside notification panel",
              "attribute": "type"
            },
            {
              "kind": "field",
              "name": "textStrings",
              "type": {
                "text": "any"
              },
              "default": "{\r\n    success: 'Success',\r\n    warning: 'Warning',\r\n    info: 'Info',\r\n    error: 'Error',\r\n  }",
              "description": "Customizable text strings.",
              "attribute": "textStrings"
            },
            {
              "kind": "field",
              "name": "unRead",
=======
              "description": "Headline text.",
              "attribute": "headLine"
            },
            {
              "kind": "field",
              "name": "pageTitle",
              "type": {
                "text": "string"
              },
              "default": "''",
              "description": "Page title text (required).",
              "attribute": "pageTitle"
            },
            {
              "kind": "field",
              "name": "subTitle",
>>>>>>> e4e4adce
              "type": {
                "text": "string"
              },
<<<<<<< HEAD
              "default": "false",
              "description": "Set notification mark read prop. Required `type: 'clickable'`.",
              "attribute": "unRead",
              "reflects": true
            },
            {
              "kind": "method",
              "name": "renderInnerUI",
              "privacy": "private"
            },
            {
              "kind": "method",
              "name": "_handleCardClick",
              "privacy": "private",
              "parameters": [
                {
                  "name": "e",
                  "type": {
                    "text": "any"
                  }
                }
              ]
            }
          ],
          "events": [
            {
              "description": "Emit event for clickable notification.",
              "name": "on-notification-click"
=======
              "default": "''",
              "description": "Page subtitle text.",
              "attribute": "subTitle"
            },
            {
              "kind": "field",
              "name": "type",
              "type": {
                "text": "string"
              },
              "default": "'primary'",
              "description": "Type of page title `'primary'` & `'secondary'`.",
              "attribute": "type"
>>>>>>> e4e4adce
            }
          ],
          "attributes": [
            {
<<<<<<< HEAD
              "name": "notificationTitle",
              "type": {
                "text": "string"
              },
              "default": "''",
              "description": "Notification Title (Required).",
              "fieldName": "notificationTitle"
            },
            {
              "name": "notificationSubtitle",
              "type": {
                "text": "string"
              },
              "default": "''",
              "description": "Notification subtitle.(optional)",
              "fieldName": "notificationSubtitle"
            },
            {
              "name": "timeStamp",
              "type": {
                "text": "string"
              },
              "default": "''",
              "description": "Timestamp of notification.",
              "fieldName": "timeStamp"
            },
            {
              "name": "href",
=======
              "name": "headLine",
>>>>>>> e4e4adce
              "type": {
                "text": "string"
              },
              "default": "''",
<<<<<<< HEAD
              "description": "Card href link",
              "fieldName": "href"
            },
            {
              "name": "tagStatus",
              "type": {
                "text": "string"
              },
              "default": "'default'",
              "description": "Notification status tag type. `'default'`, `'info'`, `'warning'`, `'success'` & `'error'`",
              "fieldName": "tagStatus"
            },
            {
              "name": "type",
              "type": {
                "text": "string"
              },
              "default": "'normal'",
              "description": "Notification type. `'normal'` and `'clickable'`. clickable type can be use inside notification panel",
              "fieldName": "type"
            },
            {
              "name": "textStrings",
              "type": {
                "text": "any"
              },
              "default": "{\r\n    success: 'Success',\r\n    warning: 'Warning',\r\n    info: 'Info',\r\n    error: 'Error',\r\n  }",
              "description": "Customizable text strings.",
              "fieldName": "textStrings"
            },
            {
              "name": "unRead",
=======
              "description": "Headline text.",
              "fieldName": "headLine"
            },
            {
              "name": "pageTitle",
              "type": {
                "text": "string"
              },
              "default": "''",
              "description": "Page title text (required).",
              "fieldName": "pageTitle"
            },
            {
              "name": "subTitle",
>>>>>>> e4e4adce
              "type": {
                "text": "string"
              },
<<<<<<< HEAD
              "default": "false",
              "description": "Set notification mark read prop. Required `type: 'clickable'`.",
              "fieldName": "unRead"
=======
              "default": "''",
              "description": "Page subtitle text.",
              "fieldName": "subTitle"
            },
            {
              "name": "type",
              "type": {
                "text": "string"
              },
              "default": "'primary'",
              "description": "Type of page title `'primary'` & `'secondary'`.",
              "fieldName": "type"
>>>>>>> e4e4adce
            }
          ],
          "superclass": {
            "name": "LitElement",
            "package": "lit"
          },
<<<<<<< HEAD
          "tagName": "kyn-notification",
=======
          "tagName": "kyn-page-title",
>>>>>>> e4e4adce
          "customElement": true
        }
      ],
      "exports": [
        {
          "kind": "js",
<<<<<<< HEAD
          "name": "Notification",
          "declaration": {
            "name": "Notification",
            "module": "src/components/reusable/notification/notification.ts"
=======
          "name": "PageTitle",
          "declaration": {
            "name": "PageTitle",
            "module": "src/components/reusable/pagetitle/pageTitle.ts"
>>>>>>> e4e4adce
          }
        },
        {
          "kind": "custom-element-definition",
<<<<<<< HEAD
          "name": "kyn-notification",
          "declaration": {
            "name": "Notification",
            "module": "src/components/reusable/notification/notification.ts"
=======
          "name": "kyn-page-title",
          "declaration": {
            "name": "PageTitle",
            "module": "src/components/reusable/pagetitle/pageTitle.ts"
>>>>>>> e4e4adce
          }
        }
      ]
    },
    {
      "kind": "javascript-module",
      "path": "src/components/reusable/overflowMenu/index.ts",
      "declarations": [],
      "exports": [
        {
          "kind": "js",
          "name": "OverflowMenu",
          "declaration": {
            "name": "OverflowMenu",
            "module": "./overflowMenu"
          }
        },
        {
          "kind": "js",
          "name": "OverflowMenuItem",
          "declaration": {
            "name": "OverflowMenuItem",
            "module": "./overflowMenuItem"
          }
        }
      ]
    },
    {
      "kind": "javascript-module",
      "path": "src/components/reusable/overflowMenu/overflowMenu.ts",
      "declarations": [
        {
          "kind": "class",
          "description": "Overflow Menu.",
          "name": "OverflowMenu",
          "slots": [
            {
              "description": "Slot for overflow menu items.",
              "name": "unnamed"
            }
          ],
          "members": [
            {
              "kind": "field",
              "name": "open",
              "type": {
                "text": "boolean"
              },
              "default": "false",
              "description": "Menu open state.",
              "attribute": "open"
            },
            {
              "kind": "field",
              "name": "anchorRight",
              "type": {
                "text": "boolean"
              },
              "default": "false",
              "description": "Anchors the menu to the right of the button.",
              "attribute": "anchorRight"
            },
            {
              "kind": "field",
              "name": "verticalDots",
              "type": {
                "text": "boolean"
              },
              "default": "false",
              "description": "3 dots vertical orientation.",
              "attribute": "verticalDots"
            },
            {
              "kind": "field",
              "name": "fixed",
              "type": {
                "text": "boolean"
              },
              "default": "false",
              "description": "Use fixed instead of absolute position. Useful when placed within elements with overflow scroll.",
              "attribute": "fixed"
            },
            {
              "kind": "field",
              "name": "assistiveText",
              "type": {
                "text": "string"
              },
              "default": "'Toggle Menu'",
              "description": "Button assistive text..",
              "attribute": "assistiveText"
            },
            {
              "kind": "field",
              "name": "_btnEl",
              "type": {
                "text": "any"
              }
            },
            {
              "kind": "field",
              "name": "_menuEl",
              "type": {
                "text": "any"
              }
            },
            {
              "kind": "method",
              "name": "_emitToggleEvent",
              "privacy": "private"
            },
            {
              "kind": "method",
              "name": "toggleMenu",
              "privacy": "private"
            },
            {
              "kind": "method",
              "name": "_positionMenu",
              "privacy": "private"
            },
            {
              "kind": "method",
              "name": "handleSlotChange",
              "privacy": "private"
            },
            {
              "kind": "method",
              "name": "handleClickOut",
              "privacy": "private",
              "parameters": [
                {
                  "name": "e",
                  "type": {
                    "text": "Event"
                  }
                }
              ]
            }
          ],
          "events": [
            {
              "description": "Capture the open/close event and emits the new state.",
              "name": "on-toggle"
            }
          ],
          "attributes": [
            {
              "name": "open",
              "type": {
                "text": "boolean"
              },
              "default": "false",
              "description": "Menu open state.",
              "fieldName": "open"
            },
            {
              "name": "anchorRight",
              "type": {
                "text": "boolean"
              },
              "default": "false",
              "description": "Anchors the menu to the right of the button.",
              "fieldName": "anchorRight"
            },
            {
              "name": "verticalDots",
              "type": {
                "text": "boolean"
              },
              "default": "false",
              "description": "3 dots vertical orientation.",
              "fieldName": "verticalDots"
            },
            {
              "name": "fixed",
              "type": {
                "text": "boolean"
              },
              "default": "false",
              "description": "Use fixed instead of absolute position. Useful when placed within elements with overflow scroll.",
              "fieldName": "fixed"
            },
            {
              "name": "assistiveText",
              "type": {
                "text": "string"
              },
              "default": "'Toggle Menu'",
              "description": "Button assistive text..",
              "fieldName": "assistiveText"
            }
          ],
          "superclass": {
            "name": "LitElement",
            "package": "lit"
          },
          "tagName": "kyn-overflow-menu",
          "customElement": true
        }
      ],
      "exports": [
        {
          "kind": "js",
          "name": "OverflowMenu",
          "declaration": {
            "name": "OverflowMenu",
            "module": "src/components/reusable/overflowMenu/overflowMenu.ts"
          }
        },
        {
          "kind": "custom-element-definition",
          "name": "kyn-overflow-menu",
          "declaration": {
            "name": "OverflowMenu",
            "module": "src/components/reusable/overflowMenu/overflowMenu.ts"
          }
        }
      ]
    },
    {
      "kind": "javascript-module",
<<<<<<< HEAD
      "path": "src/components/reusable/overflowMenu/index.ts",
      "declarations": [],
      "exports": [
        {
          "kind": "js",
          "name": "OverflowMenu",
          "declaration": {
            "name": "OverflowMenu",
            "module": "./overflowMenu"
          }
        },
        {
          "kind": "js",
          "name": "OverflowMenuItem",
          "declaration": {
            "name": "OverflowMenuItem",
            "module": "./overflowMenuItem"
          }
        }
      ]
    },
    {
      "kind": "javascript-module",
      "path": "src/components/reusable/overflowMenu/overflowMenu.ts",
=======
      "path": "src/components/reusable/overflowMenu/overflowMenuItem.ts",
>>>>>>> e4e4adce
      "declarations": [
        {
          "kind": "class",
          "description": "Overflow Menu.",
<<<<<<< HEAD
          "name": "OverflowMenu",
          "slots": [
            {
              "description": "Slot for overflow menu items.",
=======
          "name": "OverflowMenuItem",
          "slots": [
            {
              "description": "Slot for item text.",
>>>>>>> e4e4adce
              "name": "unnamed"
            }
          ],
          "members": [
<<<<<<< HEAD
            {
              "kind": "field",
              "name": "open",
              "type": {
                "text": "boolean"
              },
              "default": "false",
              "description": "Menu open state.",
              "attribute": "open"
            },
            {
              "kind": "field",
              "name": "anchorRight",
              "type": {
                "text": "boolean"
              },
              "default": "false",
              "description": "Anchors the menu to the right of the button.",
              "attribute": "anchorRight"
            },
            {
              "kind": "field",
              "name": "verticalDots",
              "type": {
                "text": "boolean"
              },
              "default": "false",
              "description": "3 dots vertical orientation.",
              "attribute": "verticalDots"
            },
            {
              "kind": "field",
              "name": "fixed",
              "type": {
                "text": "boolean"
              },
              "default": "false",
              "description": "Use fixed instead of absolute position. Useful when placed within elements with overflow scroll.",
              "attribute": "fixed"
            },
            {
              "kind": "field",
              "name": "assistiveText",
              "type": {
                "text": "string"
              },
              "default": "'Toggle Menu'",
              "description": "Button assistive text..",
              "attribute": "assistiveText"
            },
            {
              "kind": "field",
              "name": "_btnEl",
              "type": {
                "text": "any"
              }
            },
            {
              "kind": "field",
              "name": "_menuEl",
              "type": {
                "text": "any"
              }
            },
            {
              "kind": "method",
              "name": "_emitToggleEvent",
              "privacy": "private"
            },
            {
              "kind": "method",
              "name": "toggleMenu",
              "privacy": "private"
            },
            {
              "kind": "method",
              "name": "_positionMenu",
              "privacy": "private"
            },
            {
              "kind": "method",
              "name": "handleSlotChange",
              "privacy": "private"
            },
            {
              "kind": "method",
              "name": "handleClickOut",
=======
            {
              "kind": "field",
              "name": "href",
              "type": {
                "text": "string"
              },
              "default": "''",
              "description": "Makes the item a link.",
              "attribute": "href"
            },
            {
              "kind": "field",
              "name": "destructive",
              "type": {
                "text": "boolean"
              },
              "default": "false",
              "description": "Adds destructive styles.",
              "attribute": "destructive"
            },
            {
              "kind": "field",
              "name": "disabled",
              "type": {
                "text": "boolean"
              },
              "default": "false",
              "description": "Item disabled state.",
              "attribute": "disabled"
            },
            {
              "kind": "method",
              "name": "handleClick",
>>>>>>> e4e4adce
              "privacy": "private",
              "parameters": [
                {
                  "name": "e",
                  "type": {
                    "text": "Event"
                  }
                }
              ]
            }
          ],
          "events": [
            {
<<<<<<< HEAD
              "description": "Capture the open/close event and emits the new state.",
              "name": "on-toggle"
=======
              "description": "Captures the click event and emits the original event details.",
              "name": "on-click"
>>>>>>> e4e4adce
            }
          ],
          "attributes": [
            {
<<<<<<< HEAD
              "name": "open",
              "type": {
                "text": "boolean"
              },
              "default": "false",
              "description": "Menu open state.",
              "fieldName": "open"
            },
            {
              "name": "anchorRight",
              "type": {
                "text": "boolean"
              },
              "default": "false",
              "description": "Anchors the menu to the right of the button.",
              "fieldName": "anchorRight"
            },
            {
              "name": "verticalDots",
              "type": {
                "text": "boolean"
              },
              "default": "false",
              "description": "3 dots vertical orientation.",
              "fieldName": "verticalDots"
            },
            {
              "name": "fixed",
              "type": {
                "text": "boolean"
              },
              "default": "false",
              "description": "Use fixed instead of absolute position. Useful when placed within elements with overflow scroll.",
              "fieldName": "fixed"
            },
            {
              "name": "assistiveText",
              "type": {
                "text": "string"
              },
              "default": "'Toggle Menu'",
              "description": "Button assistive text..",
              "fieldName": "assistiveText"
            }
          ],
          "superclass": {
            "name": "LitElement",
            "package": "lit"
          },
          "tagName": "kyn-overflow-menu",
          "customElement": true
        }
      ],
      "exports": [
        {
          "kind": "js",
          "name": "OverflowMenu",
          "declaration": {
            "name": "OverflowMenu",
            "module": "src/components/reusable/overflowMenu/overflowMenu.ts"
          }
        },
        {
          "kind": "custom-element-definition",
          "name": "kyn-overflow-menu",
          "declaration": {
            "name": "OverflowMenu",
            "module": "src/components/reusable/overflowMenu/overflowMenu.ts"
          }
        }
      ]
    },
    {
      "kind": "javascript-module",
      "path": "src/components/reusable/overflowMenu/overflowMenuItem.ts",
      "declarations": [
        {
          "kind": "class",
          "description": "Overflow Menu.",
          "name": "OverflowMenuItem",
          "slots": [
            {
              "description": "Slot for item text.",
              "name": "unnamed"
            }
          ],
          "members": [
            {
              "kind": "field",
              "name": "href",
              "type": {
                "text": "string"
              },
              "default": "''",
              "description": "Makes the item a link.",
              "attribute": "href"
            },
            {
              "kind": "field",
              "name": "destructive",
              "type": {
                "text": "boolean"
              },
              "default": "false",
              "description": "Adds destructive styles.",
              "attribute": "destructive"
            },
            {
              "kind": "field",
              "name": "disabled",
              "type": {
                "text": "boolean"
              },
              "default": "false",
              "description": "Item disabled state.",
              "attribute": "disabled"
            },
            {
              "kind": "method",
              "name": "handleClick",
              "privacy": "private",
              "parameters": [
                {
                  "name": "e",
                  "type": {
                    "text": "Event"
                  }
                }
              ]
            }
          ],
          "events": [
            {
              "description": "Captures the click event and emits the original event details.",
              "name": "on-click"
            }
          ],
          "attributes": [
            {
=======
>>>>>>> e4e4adce
              "name": "href",
              "type": {
                "text": "string"
              },
              "default": "''",
              "description": "Makes the item a link.",
              "fieldName": "href"
            },
            {
              "name": "destructive",
              "type": {
                "text": "boolean"
              },
              "default": "false",
              "description": "Adds destructive styles.",
              "fieldName": "destructive"
            },
            {
              "name": "disabled",
              "type": {
                "text": "boolean"
              },
              "default": "false",
              "description": "Item disabled state.",
              "fieldName": "disabled"
            }
          ],
          "superclass": {
            "name": "LitElement",
            "package": "lit"
          },
          "tagName": "kyn-overflow-menu-item",
          "customElement": true
        }
      ],
      "exports": [
        {
          "kind": "js",
          "name": "OverflowMenuItem",
          "declaration": {
            "name": "OverflowMenuItem",
            "module": "src/components/reusable/overflowMenu/overflowMenuItem.ts"
          }
        },
        {
          "kind": "custom-element-definition",
          "name": "kyn-overflow-menu-item",
          "declaration": {
            "name": "OverflowMenuItem",
            "module": "src/components/reusable/overflowMenu/overflowMenuItem.ts"
          }
        }
      ]
    },
    {
      "kind": "javascript-module",
      "path": "src/components/reusable/pagination/constants.ts",
      "declarations": [
        {
          "kind": "variable",
          "name": "SHOWING_TEXT",
          "type": {
            "text": "string"
          },
          "default": "'Showing'"
        },
        {
          "kind": "variable",
          "name": "OF_TEXT",
          "type": {
            "text": "string"
          },
          "default": "'of'"
        },
        {
          "kind": "variable",
          "name": "ITEMS_TEXT",
          "type": {
            "text": "string"
          },
          "default": "'items'"
        },
        {
          "kind": "variable",
          "name": "PAGES_TEXT",
          "type": {
            "text": "string"
          },
          "default": "'pages'"
        },
        {
          "kind": "variable",
          "name": "PAGE_SIZE_LABEL",
          "type": {
            "text": "string"
          },
          "default": "'Items Per Page:'"
        },
        {
          "kind": "variable",
          "name": "BREAKPOINT",
          "type": {
            "text": "number"
          },
          "default": "768"
        }
      ],
      "exports": [
        {
          "kind": "js",
          "name": "SHOWING_TEXT",
          "declaration": {
            "name": "SHOWING_TEXT",
            "module": "src/components/reusable/pagination/constants.ts"
          }
        },
        {
          "kind": "js",
          "name": "OF_TEXT",
          "declaration": {
            "name": "OF_TEXT",
            "module": "src/components/reusable/pagination/constants.ts"
          }
        },
        {
          "kind": "js",
          "name": "ITEMS_TEXT",
          "declaration": {
            "name": "ITEMS_TEXT",
            "module": "src/components/reusable/pagination/constants.ts"
          }
        },
        {
          "kind": "js",
          "name": "PAGES_TEXT",
          "declaration": {
            "name": "PAGES_TEXT",
            "module": "src/components/reusable/pagination/constants.ts"
          }
        },
        {
          "kind": "js",
          "name": "PAGE_SIZE_LABEL",
          "declaration": {
            "name": "PAGE_SIZE_LABEL",
            "module": "src/components/reusable/pagination/constants.ts"
          }
        },
        {
          "kind": "js",
          "name": "BREAKPOINT",
          "declaration": {
            "name": "BREAKPOINT",
            "module": "src/components/reusable/pagination/constants.ts"
          }
        }
      ]
    },
    {
      "kind": "javascript-module",
      "path": "src/components/reusable/pagination/index.ts",
      "declarations": [],
      "exports": [
        {
          "kind": "js",
          "name": "Pagination",
          "declaration": {
            "name": "Pagination",
            "module": "./Pagination"
          }
        },
        {
          "kind": "js",
          "name": "PaginationItemsRange",
          "declaration": {
            "name": "PaginationItemsRange",
            "module": "./pagination-items-range"
          }
        },
        {
          "kind": "js",
          "name": "PaginationPageSizeDropdown",
          "declaration": {
            "name": "PaginationPageSizeDropdown",
            "module": "./pagination-page-size-dropdown"
          }
        },
        {
          "kind": "js",
          "name": "PaginationNavigationButtons",
          "declaration": {
            "name": "PaginationNavigationButtons",
            "module": "./pagination-navigation-buttons"
          }
        }
      ]
    },
    {
      "kind": "javascript-module",
      "path": "src/components/reusable/pagination/pagination-items-range.ts",
      "declarations": [
        {
          "kind": "class",
          "description": "`kyn-pagination-items-range` Web Component.\r\n\r\nThis component is responsible for displaying the range of items being displayed\r\nin the context of pagination. It shows which items (by number) are currently visible\r\nand the total number of items.",
          "name": "PaginationItemsRange",
          "members": [
            {
              "kind": "field",
              "name": "count",
              "type": {
                "text": "number"
              },
              "default": "0",
              "description": "Total number of items.",
              "attribute": "count"
            },
            {
              "kind": "field",
              "name": "pageNumber",
              "type": {
                "text": "number"
              },
              "default": "0",
              "description": "Current page number being displayed.",
              "attribute": "pageNumber"
            },
            {
              "kind": "field",
              "name": "pageSize",
              "type": {
                "text": "number"
              },
              "default": "5",
              "description": "Number of items displayed per page.",
              "attribute": "pageSize"
            },
            {
              "kind": "field",
              "name": "itemsRangeText",
              "type": {
                "text": "string"
              },
              "privacy": "private",
              "readonly": true
            }
          ],
          "attributes": [
            {
              "name": "count",
              "type": {
                "text": "number"
              },
              "default": "0",
              "description": "Total number of items.",
              "fieldName": "count"
            },
            {
              "name": "pageNumber",
              "type": {
                "text": "number"
              },
              "default": "0",
              "description": "Current page number being displayed.",
              "fieldName": "pageNumber"
            },
            {
              "name": "pageSize",
              "type": {
                "text": "number"
              },
              "default": "5",
              "description": "Number of items displayed per page.",
              "fieldName": "pageSize"
            }
          ],
          "superclass": {
            "name": "LitElement",
            "package": "lit"
          },
          "tagName": "kyn-pagination-items-range",
          "customElement": true
        }
      ],
      "exports": [
        {
          "kind": "js",
          "name": "PaginationItemsRange",
          "declaration": {
            "name": "PaginationItemsRange",
            "module": "src/components/reusable/pagination/pagination-items-range.ts"
          }
        },
        {
          "kind": "custom-element-definition",
          "name": "kyn-pagination-items-range",
          "declaration": {
            "name": "PaginationItemsRange",
            "module": "src/components/reusable/pagination/pagination-items-range.ts"
          }
        }
      ]
    },
    {
      "kind": "javascript-module",
      "path": "src/components/reusable/pagination/pagination-navigation-buttons.ts",
      "declarations": [
        {
          "kind": "class",
          "description": "`kyn-pagination-navigation-buttons` Web Component.\r\n\r\nThis component provides navigational controls for pagination.\r\nIt includes back and next buttons, along with displaying the current page and total pages.",
          "name": "PaginationNavigationButtons",
          "members": [
            {
              "kind": "field",
              "name": "pageNumber",
              "type": {
                "text": "number"
              },
              "default": "0",
              "attribute": "pageNumber",
              "reflects": true
            },
            {
              "kind": "field",
              "name": "numberOfPages",
              "type": {
                "text": "number"
              },
              "default": "0",
              "attribute": "numberOfPages",
              "reflects": true
            },
            {
              "kind": "field",
              "name": "SMALLEST_PAGE_NUMBER",
              "type": {
                "text": "number"
              },
              "privacy": "private",
              "readonly": true,
              "default": "1"
            },
            {
              "kind": "method",
              "name": "handleButtonClick",
              "privacy": "private",
              "parameters": [
                {
                  "name": "next",
                  "type": {
                    "text": "boolean"
                  },
                  "description": "If true, will move to the next page, otherwise to the previous page"
                }
              ],
              "description": "Handles the button click event, either moving to the next page or previous page"
            }
          ],
          "events": [
            {
              "name": "on-page-number-change",
              "type": {
                "text": "CustomEvent"
              },
              "description": "Dispatched when the page number is changed."
            }
          ],
          "attributes": [
            {
              "name": "pageNumber",
              "type": {
                "text": "number"
              },
              "default": "0",
              "fieldName": "pageNumber"
            },
            {
              "name": "numberOfPages",
              "type": {
                "text": "number"
              },
              "default": "0",
              "fieldName": "numberOfPages"
            }
          ],
          "superclass": {
            "name": "LitElement",
            "package": "lit"
          },
          "tagName": "kyn-pagination-navigation-buttons",
          "customElement": true
        }
      ],
      "exports": [
        {
          "kind": "js",
          "name": "PaginationNavigationButtons",
          "declaration": {
            "name": "PaginationNavigationButtons",
            "module": "src/components/reusable/pagination/pagination-navigation-buttons.ts"
          }
        },
        {
          "kind": "custom-element-definition",
          "name": "kyn-pagination-navigation-buttons",
          "declaration": {
            "name": "PaginationNavigationButtons",
            "module": "src/components/reusable/pagination/pagination-navigation-buttons.ts"
          }
        }
      ]
    },
    {
      "kind": "javascript-module",
      "path": "src/components/reusable/pagination/pagination-page-size-dropdown.ts",
      "declarations": [
        {
          "kind": "class",
          "description": "`kyn-pagination-page-size-dropdown` Web Component.\r\n\r\nThis component provides a dropdown to select the page size for pagination.\r\nIt emits events when the selected page size changes.",
          "name": "PaginationPageSizeDropdown",
          "members": [
            {
              "kind": "field",
              "name": "pageSize",
              "type": {
                "text": "number"
              },
              "default": "5",
              "description": "Current page size.",
              "attribute": "pageSize"
            },
            {
              "kind": "field",
              "name": "pageSizeLabel",
              "default": "PAGE_SIZE_LABEL",
              "description": "Label for the page size dropdown.",
              "attribute": "pageSizeLabel"
            },
            {
              "kind": "field",
              "name": "pageSizeOptions",
              "type": {
                "text": "Array<number>"
              },
              "default": "[5, 10, 20, 30, 40, 50]",
              "description": "Available options for the page size.",
              "attribute": "pageSizeOptions"
            },
            {
              "kind": "method",
              "name": "handleChange",
              "privacy": "private",
              "parameters": [
                {
                  "name": "event",
                  "type": {
                    "text": "CustomEvent"
                  },
                  "description": "The dropdown change event."
                }
              ],
              "description": "Handles the dropdown change event."
            }
          ],
          "events": [
            {
              "name": "on-page-size-change",
              "type": {
                "text": "CustomEvent"
              },
              "description": "The event fired when the page size changes."
            }
          ],
          "attributes": [
            {
              "name": "pageSize",
              "type": {
                "text": "number"
              },
              "default": "5",
              "description": "Current page size.",
              "fieldName": "pageSize"
            },
            {
              "name": "pageSizeLabel",
              "default": "PAGE_SIZE_LABEL",
              "description": "Label for the page size dropdown.",
              "fieldName": "pageSizeLabel"
            },
            {
              "name": "pageSizeOptions",
              "type": {
                "text": "Array<number>"
              },
              "default": "[5, 10, 20, 30, 40, 50]",
              "description": "Available options for the page size.",
              "fieldName": "pageSizeOptions"
            }
          ],
          "superclass": {
            "name": "LitElement",
            "package": "lit"
          },
          "tagName": "kyn-pagination-page-size-dropdown",
          "customElement": true
        }
      ],
      "exports": [
        {
          "kind": "js",
          "name": "PaginationPageSizeDropdown",
          "declaration": {
            "name": "PaginationPageSizeDropdown",
            "module": "src/components/reusable/pagination/pagination-page-size-dropdown.ts"
          }
        },
        {
          "kind": "custom-element-definition",
          "name": "kyn-pagination-page-size-dropdown",
          "declaration": {
            "name": "PaginationPageSizeDropdown",
            "module": "src/components/reusable/pagination/pagination-page-size-dropdown.ts"
          }
        }
      ]
    },
    {
      "kind": "javascript-module",
      "path": "src/components/reusable/pagination/Pagination.ts",
      "declarations": [
        {
          "kind": "class",
          "description": "`kyn-pagination` Web Component.\r\n\r\nA component that provides pagination functionality, enabling the user to\r\nnavigate through large datasets by splitting them into discrete chunks.\r\nIntegrates with other utility components like items range display, page size dropdown,\r\nand navigation buttons.",
          "name": "Pagination",
          "members": [
            {
              "kind": "field",
              "name": "count",
              "type": {
                "text": "number"
              },
              "default": "0",
              "description": "Total number of items that need pagination.",
              "attribute": "count"
            },
            {
              "kind": "field",
              "name": "pageNumber",
              "type": {
                "text": "number"
              },
              "default": "1",
              "description": "Current active page number.",
              "attribute": "pageNumber",
              "reflects": true
            },
            {
              "kind": "field",
              "name": "pageSize",
              "type": {
                "text": "number"
              },
              "default": "5",
              "description": "Number of items displayed per page.",
              "attribute": "pageSize"
            },
            {
              "kind": "field",
              "name": "pageSizeOptions",
              "type": {
                "text": "number[]"
              },
              "default": "[5, 10, 20, 30, 40, 50, 100]",
              "description": "Available options for the page size.",
              "attribute": "pageSizeOptions"
            },
            {
              "kind": "field",
              "name": "pageSizeLabel",
              "default": "PAGE_SIZE_LABEL",
              "description": "Label for the page size dropdown.",
              "attribute": "pageSizeLabel"
            },
            {
              "kind": "field",
              "name": "hideItemsRange",
              "type": {
                "text": "boolean"
              },
              "default": "false",
              "description": "Option to hide the items range display.",
              "attribute": "hideItemsRange"
            },
            {
              "kind": "field",
              "name": "hidePageSizeDropdown",
              "type": {
                "text": "boolean"
              },
              "default": "false",
              "description": "Option to hide the page size dropdown.",
              "attribute": "hidePageSizeDropdown"
            },
            {
              "kind": "field",
              "name": "hideNavigationButtons",
              "type": {
                "text": "boolean"
              },
              "default": "false",
              "description": "Option to hide the navigation buttons.",
              "attribute": "hideNavigationButtons"
            },
            {
              "kind": "method",
              "name": "handlePageSizeChange",
              "privacy": "private",
              "parameters": [
                {
                  "name": "e",
                  "type": {
                    "text": "CustomEvent"
                  },
                  "description": "The emitted custom event with the selected page size."
                }
              ],
              "description": "Handler for the event when the page size is changed by the user.\r\nUpdates the `pageSize` and resets the `pageNumber` to 1."
            },
            {
              "kind": "method",
              "name": "handlePageNumberChange",
              "privacy": "private",
              "parameters": [
                {
                  "name": "e",
                  "type": {
                    "text": "CustomEvent"
                  },
                  "description": "The emitted custom event with the selected page number."
                }
              ],
              "description": "Handler for the event when the page number is changed by the user.\r\nUpdates the `pageNumber`."
            }
          ],
          "events": [
            {
              "description": "Dispatched when the page size changes.",
              "name": "on-page-size-change"
            },
            {
              "description": "Dispatched when the currently active page changes.",
              "name": "on-page-number-change"
            }
          ],
          "attributes": [
            {
              "name": "count",
              "type": {
                "text": "number"
              },
              "default": "0",
              "description": "Total number of items that need pagination.",
              "fieldName": "count"
            },
            {
              "name": "pageNumber",
              "type": {
                "text": "number"
              },
              "default": "1",
              "description": "Current active page number.",
              "fieldName": "pageNumber"
            },
            {
              "name": "pageSize",
              "type": {
                "text": "number"
              },
              "default": "5",
              "description": "Number of items displayed per page.",
              "fieldName": "pageSize"
            },
            {
              "name": "pageSizeOptions",
              "type": {
                "text": "number[]"
              },
              "default": "[5, 10, 20, 30, 40, 50, 100]",
              "description": "Available options for the page size.",
              "fieldName": "pageSizeOptions"
            },
            {
              "name": "pageSizeLabel",
              "default": "PAGE_SIZE_LABEL",
              "description": "Label for the page size dropdown.",
              "fieldName": "pageSizeLabel"
            },
            {
              "name": "hideItemsRange",
              "type": {
                "text": "boolean"
              },
              "default": "false",
              "description": "Option to hide the items range display.",
              "fieldName": "hideItemsRange"
            },
            {
              "name": "hidePageSizeDropdown",
              "type": {
                "text": "boolean"
              },
              "default": "false",
              "description": "Option to hide the page size dropdown.",
              "fieldName": "hidePageSizeDropdown"
            },
            {
              "name": "hideNavigationButtons",
              "type": {
                "text": "boolean"
              },
              "default": "false",
              "description": "Option to hide the navigation buttons.",
              "fieldName": "hideNavigationButtons"
            }
          ],
          "superclass": {
            "name": "LitElement",
            "package": "lit"
          },
          "tagName": "kyn-pagination",
          "customElement": true
        }
      ],
      "exports": [
        {
          "kind": "js",
          "name": "Pagination",
          "declaration": {
            "name": "Pagination",
            "module": "src/components/reusable/pagination/Pagination.ts"
          }
        },
        {
          "kind": "custom-element-definition",
          "name": "kyn-pagination",
          "declaration": {
            "name": "Pagination",
            "module": "src/components/reusable/pagination/Pagination.ts"
          }
        }
      ]
    },
    {
      "kind": "javascript-module",
      "path": "src/components/reusable/pagination/Pagination.ts",
      "declarations": [
        {
          "kind": "class",
          "description": "`kyn-pagination` Web Component.\r\n\r\nA component that provides pagination functionality, enabling the user to\r\nnavigate through large datasets by splitting them into discrete chunks.\r\nIntegrates with other utility components like items range display, page size dropdown,\r\nand navigation buttons.",
          "name": "Pagination",
          "members": [
            {
              "kind": "field",
              "name": "count",
              "type": {
                "text": "number"
              },
              "default": "0",
              "description": "Total number of items that need pagination.",
              "attribute": "count"
            },
            {
              "kind": "field",
              "name": "pageNumber",
              "type": {
                "text": "number"
              },
              "default": "1",
              "description": "Current active page number.",
              "attribute": "pageNumber",
              "reflects": true
            },
            {
              "kind": "field",
              "name": "pageSize",
              "type": {
                "text": "number"
              },
              "default": "5",
              "description": "Number of items displayed per page.",
              "attribute": "pageSize"
            },
            {
              "kind": "field",
              "name": "pageSizeOptions",
              "type": {
                "text": "number[]"
              },
              "default": "[5, 10, 20, 30, 40, 50, 100]",
              "description": "Available options for the page size.",
              "attribute": "pageSizeOptions"
            },
            {
              "kind": "field",
              "name": "pageSizeLabel",
              "default": "PAGE_SIZE_LABEL",
              "description": "Label for the page size dropdown.",
              "attribute": "pageSizeLabel"
            },
            {
              "kind": "field",
              "name": "hideItemsRange",
              "type": {
                "text": "boolean"
              },
              "default": "false",
              "description": "Option to hide the items range display.",
              "attribute": "hideItemsRange"
            },
            {
              "kind": "field",
              "name": "hidePageSizeDropdown",
              "type": {
                "text": "boolean"
              },
              "default": "false",
              "description": "Option to hide the page size dropdown.",
              "attribute": "hidePageSizeDropdown"
            },
            {
              "kind": "field",
              "name": "hideNavigationButtons",
              "type": {
                "text": "boolean"
              },
              "default": "false",
              "description": "Option to hide the navigation buttons.",
              "attribute": "hideNavigationButtons"
            },
            {
              "kind": "method",
              "name": "handlePageSizeChange",
              "privacy": "private",
              "parameters": [
                {
                  "name": "e",
                  "type": {
                    "text": "CustomEvent"
                  },
                  "description": "The emitted custom event with the selected page size."
                }
              ],
              "description": "Handler for the event when the page size is changed by the user.\r\nUpdates the `pageSize` and resets the `pageNumber` to 1."
            },
            {
              "kind": "method",
              "name": "handlePageNumberChange",
              "privacy": "private",
              "parameters": [
                {
                  "name": "e",
                  "type": {
                    "text": "CustomEvent"
                  },
                  "description": "The emitted custom event with the selected page number."
                }
              ],
              "description": "Handler for the event when the page number is changed by the user.\r\nUpdates the `pageNumber`."
            }
          ],
          "events": [
            {
              "description": "Dispatched when the page size changes.",
              "name": "on-page-size-change"
            },
            {
              "description": "Dispatched when the currently active page changes.",
              "name": "on-page-number-change"
            }
          ],
          "attributes": [
            {
              "name": "count",
              "type": {
                "text": "number"
              },
              "default": "0",
              "description": "Total number of items that need pagination.",
              "fieldName": "count"
            },
            {
              "name": "pageNumber",
              "type": {
                "text": "number"
              },
              "default": "1",
              "description": "Current active page number.",
              "fieldName": "pageNumber"
            },
            {
              "name": "pageSize",
              "type": {
                "text": "number"
              },
              "default": "5",
              "description": "Number of items displayed per page.",
              "fieldName": "pageSize"
            },
            {
              "name": "pageSizeOptions",
              "type": {
                "text": "number[]"
              },
              "default": "[5, 10, 20, 30, 40, 50, 100]",
              "description": "Available options for the page size.",
              "fieldName": "pageSizeOptions"
            },
            {
              "name": "pageSizeLabel",
              "default": "PAGE_SIZE_LABEL",
              "description": "Label for the page size dropdown.",
              "fieldName": "pageSizeLabel"
            },
            {
              "name": "hideItemsRange",
              "type": {
                "text": "boolean"
              },
              "default": "false",
              "description": "Option to hide the items range display.",
              "fieldName": "hideItemsRange"
            },
            {
              "name": "hidePageSizeDropdown",
              "type": {
                "text": "boolean"
              },
              "default": "false",
              "description": "Option to hide the page size dropdown.",
              "fieldName": "hidePageSizeDropdown"
            },
            {
              "name": "hideNavigationButtons",
              "type": {
                "text": "boolean"
              },
              "default": "false",
              "description": "Option to hide the navigation buttons.",
              "fieldName": "hideNavigationButtons"
            }
          ],
          "superclass": {
            "name": "LitElement",
            "package": "lit"
          },
          "tagName": "kyn-pagination",
          "customElement": true
        }
      ],
      "exports": [
        {
          "kind": "js",
          "name": "Pagination",
          "declaration": {
            "name": "Pagination",
            "module": "src/components/reusable/pagination/Pagination.ts"
          }
        },
        {
          "kind": "custom-element-definition",
          "name": "kyn-pagination",
          "declaration": {
            "name": "Pagination",
            "module": "src/components/reusable/pagination/Pagination.ts"
          }
        }
      ]
    },
    {
      "kind": "javascript-module",
      "path": "src/components/reusable/radioButton/index.ts",
      "declarations": [],
      "exports": [
        {
          "kind": "js",
          "name": "RadioButton",
          "declaration": {
            "name": "RadioButton",
            "module": "./radioButton"
          }
        },
        {
          "kind": "js",
          "name": "RadioButtonGroup",
          "declaration": {
            "name": "RadioButtonGroup",
            "module": "./radioButtonGroup"
          }
        }
      ]
    },
    {
      "kind": "javascript-module",
      "path": "src/components/reusable/radioButton/radioButton.ts",
      "declarations": [
        {
          "kind": "class",
          "description": "Radio button.",
          "name": "RadioButton",
          "slots": [
            {
              "description": "Slot for label text.",
              "name": "unnamed"
            }
          ],
          "members": [
            {
              "kind": "field",
              "name": "value",
              "type": {
                "text": "string"
              },
              "default": "''",
              "description": "Radio button value.",
              "attribute": "value"
            },
            {
              "kind": "field",
              "name": "disabled",
              "type": {
                "text": "boolean"
              },
              "default": "false",
              "description": "Radio button disabled state, inherited from the parent group.",
              "attribute": "disabled"
            },
            {
              "kind": "method",
              "name": "handleChange",
              "privacy": "private",
              "parameters": [
                {
                  "name": "e",
                  "type": {
                    "text": "any"
                  }
                }
              ]
            }
          ],
          "events": [
            {
              "description": "Captures the change event and emits the selected value and original event details.",
              "name": "on-radio-change"
            }
          ],
          "attributes": [
            {
              "name": "value",
              "type": {
                "text": "string"
              },
              "default": "''",
              "description": "Radio button value.",
              "fieldName": "value"
            },
            {
              "name": "disabled",
              "type": {
                "text": "boolean"
              },
              "default": "false",
              "description": "Radio button disabled state, inherited from the parent group.",
              "fieldName": "disabled"
            }
          ],
          "superclass": {
            "name": "LitElement",
            "package": "lit"
          },
          "tagName": "kyn-radio-button",
          "customElement": true
        }
      ],
      "exports": [
        {
          "kind": "js",
          "name": "RadioButton",
          "declaration": {
            "name": "RadioButton",
            "module": "src/components/reusable/radioButton/radioButton.ts"
          }
        },
        {
          "kind": "custom-element-definition",
          "name": "kyn-radio-button",
          "declaration": {
            "name": "RadioButton",
            "module": "src/components/reusable/radioButton/radioButton.ts"
          }
        }
      ]
    },
    {
      "kind": "javascript-module",
      "path": "src/components/reusable/radioButton/radioButtonGroup.ts",
      "declarations": [
        {
          "kind": "class",
          "description": "Radio button group container.",
          "name": "RadioButtonGroup",
          "cssParts": [
            {
              "description": "Styles the label.",
              "name": "label"
            }
          ],
          "slots": [
            {
              "description": "Slot for individual radio buttons.",
              "name": "unnamed"
            },
            {
              "description": "Slot for label text.",
              "name": "label"
            }
          ],
          "members": [
            {
              "kind": "field",
              "name": "name",
              "type": {
                "text": "string"
              },
              "default": "''",
              "description": "Radio button input name attribute.",
              "attribute": "name"
            },
            {
              "kind": "field",
              "name": "value",
              "type": {
                "text": "string"
              },
              "default": "''",
              "description": "Radio button group selected value.",
              "attribute": "value"
            },
            {
              "kind": "field",
              "name": "required",
              "type": {
                "text": "boolean"
              },
              "default": "false",
              "description": "Makes the input required.",
              "attribute": "required"
            },
            {
              "kind": "field",
              "name": "disabled",
              "type": {
                "text": "boolean"
              },
              "default": "false",
              "description": "Radio button group disabled state.",
              "attribute": "disabled"
            },
            {
              "kind": "field",
              "name": "horizontal",
              "type": {
                "text": "boolean"
              },
              "default": "false",
              "description": "Radio button group horizontal layout.",
              "attribute": "horizontal"
            },
            {
              "kind": "field",
              "name": "invalidText",
              "type": {
                "text": "string"
              },
              "default": "''",
              "description": "Radio button group invalid text.",
              "attribute": "invalidText"
            },
            {
              "kind": "method",
              "name": "_validate",
              "privacy": "private",
              "parameters": [
                {
                  "name": "interacted",
                  "type": {
                    "text": "Boolean"
                  }
                },
                {
                  "name": "report",
                  "type": {
                    "text": "Boolean"
                  }
                }
              ]
            },
            {
              "kind": "method",
              "name": "_handleRadioChange",
              "privacy": "private",
              "parameters": [
                {
                  "name": "e",
                  "type": {
                    "text": "any"
                  }
                }
              ]
            },
            {
              "kind": "method",
              "name": "_handleFormdata",
              "privacy": "private",
              "parameters": [
                {
                  "name": "e",
                  "type": {
                    "text": "any"
                  }
                }
              ]
            },
            {
              "kind": "method",
              "name": "_handleInvalid",
              "privacy": "private"
            }
          ],
          "events": [
            {
              "description": "Captures the change event and emits the selected value.",
              "name": "on-radio-group-change"
            }
          ],
          "attributes": [
            {
              "name": "name",
              "type": {
                "text": "string"
              },
              "default": "''",
              "description": "Radio button input name attribute.",
              "fieldName": "name"
            },
            {
              "name": "value",
              "type": {
                "text": "string"
              },
              "default": "''",
              "description": "Radio button group selected value.",
              "fieldName": "value"
            },
            {
              "name": "required",
              "type": {
                "text": "boolean"
              },
              "default": "false",
              "description": "Makes the input required.",
              "fieldName": "required"
            },
            {
              "name": "disabled",
              "type": {
                "text": "boolean"
              },
              "default": "false",
              "description": "Radio button group disabled state.",
              "fieldName": "disabled"
            },
            {
              "name": "horizontal",
              "type": {
                "text": "boolean"
              },
              "default": "false",
              "description": "Radio button group horizontal layout.",
              "fieldName": "horizontal"
            },
            {
              "name": "invalidText",
              "type": {
                "text": "string"
              },
              "default": "''",
              "description": "Radio button group invalid text.",
              "fieldName": "invalidText"
            }
          ],
          "superclass": {
            "name": "LitElement",
            "package": "lit"
          },
          "tagName": "kyn-radio-button-group",
          "customElement": true
        }
      ],
      "exports": [
        {
          "kind": "js",
          "name": "RadioButtonGroup",
          "declaration": {
            "name": "RadioButtonGroup",
            "module": "src/components/reusable/radioButton/radioButtonGroup.ts"
          }
        },
        {
          "kind": "custom-element-definition",
          "name": "kyn-radio-button-group",
          "declaration": {
            "name": "RadioButtonGroup",
            "module": "src/components/reusable/radioButton/radioButtonGroup.ts"
          }
        }
      ]
    },
    {
      "kind": "javascript-module",
      "path": "src/components/reusable/sideDrawer/index.ts",
      "declarations": [],
      "exports": [
        {
          "kind": "js",
          "name": "SideDrawer",
          "declaration": {
            "name": "SideDrawer",
            "module": "./sideDrawer"
          }
        }
      ]
    },
    {
      "kind": "javascript-module",
      "path": "src/components/reusable/sideDrawer/sideDrawer.ts",
      "declarations": [
        {
          "kind": "class",
          "description": "Side Drawer.",
          "name": "SideDrawer",
          "slots": [
            {
              "description": "Slot for drawer body content.",
              "name": "unnamed"
            },
            {
              "description": "Slot for the anchor button content.",
              "name": "anchor"
            }
          ],
          "members": [
            {
              "kind": "field",
              "name": "open",
              "type": {
                "text": "boolean"
              },
              "default": "false",
              "description": "Drawer open state.",
              "attribute": "open"
            },
            {
              "kind": "field",
              "name": "size",
              "type": {
                "text": "string"
              },
              "default": "'md'",
              "description": "Drawer size. `'md'`, or `'sm'`.",
              "attribute": "size"
            },
            {
              "kind": "field",
              "name": "titleText",
              "type": {
                "text": "string"
              },
              "default": "''",
              "description": "Title / Heading text, required.",
              "attribute": "titleText"
            },
            {
              "kind": "field",
              "name": "labelText",
              "type": {
                "text": "string"
              },
              "default": "''",
              "description": "Label text, optional.",
              "attribute": "labelText"
            },
            {
              "kind": "field",
              "name": "submitBtnText",
              "type": {
                "text": "string"
              },
              "default": "'Ok'",
              "description": "Submit button text.",
              "attribute": "submitBtnText"
            },
            {
              "kind": "field",
              "name": "cancelBtnText",
              "type": {
                "text": "string"
              },
              "default": "'Cancel'",
              "description": "Cancel button text.",
              "attribute": "cancelBtnText"
            },
            {
              "kind": "field",
              "name": "submitBtnDisabled",
              "type": {
                "text": "boolean"
              },
              "default": "false",
              "description": "Disables the primary button.",
              "attribute": "submitBtnDisabled"
            },
            {
              "kind": "field",
              "name": "hideFooter",
              "type": {
                "text": "boolean"
              },
              "default": "false",
              "description": "Determine whether needs footer",
              "attribute": "hideFooter"
            },
            {
              "kind": "field",
              "name": "destructive",
              "type": {
                "text": "boolean"
              },
              "default": "false",
              "description": "Changes the primary button styles to indicate the action is destructive.",
              "attribute": "destructive"
            },
            {
              "kind": "field",
              "name": "beforeClose",
              "type": {
                "text": "Function"
              },
              "description": "Function to execute before the Drawer can close. Useful for running checks or validations before closing. Exposes `returnValue` (`'ok'` or `'cancel'`). Must return `true` or `false`."
            },
            {
              "kind": "method",
              "name": "_openDrawer",
              "privacy": "private"
            },
            {
              "kind": "method",
              "name": "_closeDrawer",
              "privacy": "private",
              "parameters": [
                {
                  "name": "e",
                  "type": {
                    "text": "Event"
                  }
                },
                {
                  "name": "returnValue",
                  "type": {
                    "text": "string"
                  }
                }
              ]
            },
            {
              "kind": "method",
              "name": "_emitCloseEvent",
              "privacy": "private",
              "parameters": [
                {
                  "name": "e",
                  "type": {
                    "text": "Event"
                  }
                }
              ]
            }
          ],
          "events": [
            {
              "description": "Emits the drawer close event with `returnValue` (`'ok'` or `'cancel'`).",
              "name": "on-close"
            }
          ],
          "attributes": [
            {
              "name": "open",
              "type": {
                "text": "boolean"
              },
              "default": "false",
              "description": "Drawer open state.",
              "fieldName": "open"
            },
            {
              "name": "size",
              "type": {
                "text": "string"
              },
              "default": "'md'",
              "description": "Drawer size. `'md'`, or `'sm'`.",
              "fieldName": "size"
            },
            {
              "name": "titleText",
              "type": {
                "text": "string"
              },
              "default": "''",
              "description": "Title / Heading text, required.",
              "fieldName": "titleText"
            },
            {
              "name": "labelText",
              "type": {
                "text": "string"
              },
              "default": "''",
              "description": "Label text, optional.",
              "fieldName": "labelText"
            },
            {
              "name": "submitBtnText",
              "type": {
                "text": "string"
              },
              "default": "'Ok'",
              "description": "Submit button text.",
              "fieldName": "submitBtnText"
            },
            {
              "name": "cancelBtnText",
              "type": {
                "text": "string"
              },
              "default": "'Cancel'",
              "description": "Cancel button text.",
              "fieldName": "cancelBtnText"
            },
            {
              "name": "submitBtnDisabled",
              "type": {
                "text": "boolean"
              },
              "default": "false",
              "description": "Disables the primary button.",
              "fieldName": "submitBtnDisabled"
            },
            {
              "name": "hideFooter",
              "type": {
                "text": "boolean"
              },
              "default": "false",
              "description": "Determine whether needs footer",
              "fieldName": "hideFooter"
            },
            {
              "name": "destructive",
              "type": {
                "text": "boolean"
              },
              "default": "false",
              "description": "Changes the primary button styles to indicate the action is destructive.",
              "fieldName": "destructive"
            }
          ],
          "superclass": {
            "name": "LitElement",
            "package": "lit"
          },
          "tagName": "kyn-side-drawer",
          "customElement": true
        }
      ],
      "exports": [
        {
          "kind": "js",
          "name": "SideDrawer",
          "declaration": {
            "name": "SideDrawer",
            "module": "src/components/reusable/sideDrawer/sideDrawer.ts"
          }
        },
        {
          "kind": "custom-element-definition",
          "name": "kyn-side-drawer",
          "declaration": {
            "name": "SideDrawer",
            "module": "src/components/reusable/sideDrawer/sideDrawer.ts"
          }
        }
      ]
    },
    {
      "kind": "javascript-module",
      "path": "src/components/reusable/table/data-table.ts",
      "declarations": [
        {
          "kind": "class",
          "description": "DEPRECATED. `kyn-data-table` Web Component.\r\nThis component provides a table with sorting, pagination, and selection capabilities.\r\nIt is designed to be used with the `kyn-table-toolbar` and `kyn-table-container` components.",
          "name": "DataTable",
          "members": [
            {
              "kind": "field",
              "name": "rows",
              "type": {
                "text": "any[]"
              },
              "default": "[]",
              "description": "rows: Array of objects representing each row in the data table.",
              "attribute": "rows"
            },
            {
              "kind": "field",
              "name": "columns",
              "type": {
                "text": "ColumnDefinition[]"
              },
              "default": "[]",
              "description": "columns: Array of objects defining column properties such as\r\nfield name, sorting function, etc.",
              "attribute": "columns"
            },
            {
              "kind": "field",
              "name": "checkboxSelection",
              "type": {
                "text": "boolean"
              },
              "default": "false",
              "description": "checkboxSelection: Boolean indicating whether rows should be\r\nselectable using checkboxes.",
              "attribute": "checkboxSelection"
            },
            {
              "kind": "field",
              "name": "striped",
              "type": {
                "text": "boolean"
              },
              "default": "false",
              "description": "striped: Boolean indicating whether rows should have alternate\r\ncoloring.",
              "attribute": "striped"
            },
            {
              "kind": "field",
              "name": "selectedRows",
              "default": "new Set<number>()",
              "description": "selectedRows: Set of row ids that are currently selected."
            },
            {
              "kind": "field",
              "name": "stickyHeader",
              "type": {
                "text": "boolean"
              },
              "default": "false",
              "description": "stickyHeader: Boolean indicating whether the table header\r\nshould be sticky.",
              "attribute": "stickyHeader"
            },
            {
              "kind": "field",
              "name": "dense",
              "type": {
                "text": "boolean"
              },
              "default": "false",
              "description": "dense: Boolean indicating whether the table should be displayed\r\nin dense mode.",
              "attribute": "dense"
            },
            {
              "kind": "field",
              "name": "paginationModel",
              "type": {
                "text": "object"
              },
              "default": "{\r\n    count: 0,\r\n    pageSize: 5,\r\n    pageNumber: 0,\r\n    pageSizeOptions: [5, 10],\r\n  }",
              "description": "paginationModel: Object holding pagination information such as\r\ncurrent page, page size, etc.",
              "attribute": "paginationModel"
            },
            {
              "kind": "field",
              "name": "hideItemsRange",
              "type": {
                "text": "boolean"
              },
              "default": "false",
              "description": "Option to hide the items range display.",
              "attribute": "hideItemsRange"
            },
            {
              "kind": "field",
              "name": "hidePageSizeDropdown",
              "type": {
                "text": "boolean"
              },
              "default": "false",
              "description": "Option to hide the page size dropdown.",
              "attribute": "hidePageSizeDropdown"
            },
            {
              "kind": "field",
              "name": "hideNavigationButtons",
              "type": {
                "text": "boolean"
              },
              "default": "false",
              "description": "Option to hide the navigation buttons.",
              "attribute": "hideNavigationButtons"
            },
            {
              "kind": "field",
              "name": "fixedLayout",
              "type": {
                "text": "boolean"
              },
              "default": "false",
              "description": "Determines if the table layout is fixed (true) or auto (false).",
              "attribute": "fixedLayout"
            },
            {
              "kind": "method",
              "name": "updateHeaderCheckbox",
              "description": "Updates the state of the header checkbox based on the number of\r\nselected rows."
            },
            {
              "kind": "method",
              "name": "handleRowSelectionChange",
              "parameters": [
                {
                  "name": "rowId",
                  "type": {
                    "text": "number"
                  }
                },
                {
                  "name": "isChecked",
                  "type": {
                    "text": "boolean"
                  }
                }
              ],
              "description": "Handles the change of selection state for a specific row."
            },
            {
              "kind": "method",
              "name": "toggleSelectionAll",
              "description": "Toggles the selection state of all rows in the table."
            },
            {
              "kind": "method",
              "name": "onPageSizeChange",
              "parameters": [
                {
                  "name": "event",
                  "type": {
                    "text": "CustomEvent"
                  }
                }
              ],
              "description": "Handles the change of page size in pagination."
            },
            {
              "kind": "method",
              "name": "onPageNumberChange",
              "parameters": [
                {
                  "name": "event",
                  "type": {
                    "text": "CustomEvent"
                  }
                }
              ],
              "description": "Handles the change of page number in pagination."
            }
          ],
          "events": [
            {
              "name": "on-selected-rows-changed",
              "type": {
                "text": "CustomEvent"
              },
              "description": "Dispatched when the selected rows change."
            },
            {
              "name": "on-page-changed",
              "type": {
                "text": "CustomEvent"
              },
              "description": "Dispatched when the page number or page size changes."
            },
            {
              "description": "Dispatched when the sort order changes.",
              "name": "on-sort-changed"
            }
          ],
          "attributes": [
            {
              "name": "rows",
              "type": {
                "text": "any[]"
              },
              "default": "[]",
              "description": "rows: Array of objects representing each row in the data table.",
              "fieldName": "rows"
            },
            {
              "name": "columns",
              "type": {
                "text": "ColumnDefinition[]"
              },
              "default": "[]",
              "description": "columns: Array of objects defining column properties such as\r\nfield name, sorting function, etc.",
              "fieldName": "columns"
            },
            {
              "name": "checkboxSelection",
              "type": {
                "text": "boolean"
              },
              "default": "false",
              "description": "checkboxSelection: Boolean indicating whether rows should be\r\nselectable using checkboxes.",
              "fieldName": "checkboxSelection"
            },
            {
              "name": "striped",
              "type": {
                "text": "boolean"
              },
              "default": "false",
              "description": "striped: Boolean indicating whether rows should have alternate\r\ncoloring.",
              "fieldName": "striped"
            },
            {
              "name": "stickyHeader",
              "type": {
                "text": "boolean"
              },
              "default": "false",
              "description": "stickyHeader: Boolean indicating whether the table header\r\nshould be sticky.",
              "fieldName": "stickyHeader"
            },
            {
              "name": "dense",
              "type": {
                "text": "boolean"
              },
              "default": "false",
              "description": "dense: Boolean indicating whether the table should be displayed\r\nin dense mode.",
              "fieldName": "dense"
            },
            {
              "name": "paginationModel",
              "type": {
                "text": "object"
              },
              "default": "{\r\n    count: 0,\r\n    pageSize: 5,\r\n    pageNumber: 0,\r\n    pageSizeOptions: [5, 10],\r\n  }",
              "description": "paginationModel: Object holding pagination information such as\r\ncurrent page, page size, etc.",
              "fieldName": "paginationModel"
            },
            {
              "name": "hideItemsRange",
              "type": {
                "text": "boolean"
              },
              "default": "false",
              "description": "Option to hide the items range display.",
              "fieldName": "hideItemsRange"
            },
            {
              "name": "hidePageSizeDropdown",
              "type": {
                "text": "boolean"
              },
              "default": "false",
              "description": "Option to hide the page size dropdown.",
              "fieldName": "hidePageSizeDropdown"
            },
            {
              "name": "hideNavigationButtons",
              "type": {
                "text": "boolean"
              },
              "default": "false",
              "description": "Option to hide the navigation buttons.",
              "fieldName": "hideNavigationButtons"
            },
            {
              "name": "fixedLayout",
              "type": {
                "text": "boolean"
              },
              "default": "false",
              "description": "Determines if the table layout is fixed (true) or auto (false).",
              "fieldName": "fixedLayout"
            }
          ],
          "superclass": {
            "name": "LitElement",
            "package": "lit"
          },
          "tagName": "kyn-data-table",
          "customElement": true
        }
      ],
      "exports": [
        {
          "kind": "js",
          "name": "DataTable",
          "declaration": {
            "name": "DataTable",
            "module": "src/components/reusable/table/data-table.ts"
          }
        },
        {
          "kind": "custom-element-definition",
          "name": "kyn-data-table",
          "declaration": {
            "name": "DataTable",
            "module": "src/components/reusable/table/data-table.ts"
          }
        }
      ]
    },
    {
      "kind": "javascript-module",
      "path": "src/components/reusable/table/defs.ts",
      "declarations": [],
      "exports": []
    },
    {
      "kind": "javascript-module",
      "path": "src/components/reusable/table/index.ts",
      "declarations": [],
      "exports": [
        {
          "kind": "js",
          "name": "Table",
          "declaration": {
            "name": "Table",
            "module": "./table"
          }
        },
        {
          "kind": "js",
          "name": "TableCell",
          "declaration": {
            "name": "TableCell",
            "module": "./table-cell"
          }
        },
        {
          "kind": "js",
          "name": "TableRow",
          "declaration": {
            "name": "TableRow",
            "module": "./table-row"
          }
        },
        {
          "kind": "js",
          "name": "TableBody",
          "declaration": {
            "name": "TableBody",
            "module": "./table-body"
          }
        },
        {
          "kind": "js",
          "name": "TableHead",
          "declaration": {
            "name": "TableHead",
            "module": "./table-head"
          }
        },
        {
          "kind": "js",
          "name": "TableHeader",
          "declaration": {
            "name": "TableHeader",
            "module": "./table-header"
          }
        },
        {
          "kind": "js",
          "name": "TableFooter",
          "declaration": {
            "name": "TableFooter",
            "module": "./table-footer"
          }
        },
        {
          "kind": "js",
          "name": "TableToolbar",
          "declaration": {
            "name": "TableToolbar",
            "module": "./table-toolbar"
          }
        },
        {
          "kind": "js",
          "name": "TableContainer",
          "declaration": {
            "name": "TableContainer",
            "module": "./table-container"
          }
        },
        {
          "kind": "js",
          "name": "TableHeaderRow",
          "declaration": {
            "name": "TableHeaderRow",
            "module": "./table-header-row"
          }
        }
      ]
    },
    {
      "kind": "javascript-module",
      "path": "src/components/reusable/table/table-body.ts",
      "declarations": [
        {
          "kind": "class",
          "description": "`kyn-tbody` Web Component.\r\n\r\nRepresents the body section of Shidoka's design system tables. Designed to provide\r\na consistent look and feel, and can offer striped rows for enhanced readability.",
          "name": "TableBody",
          "slots": [
            {
              "description": "The content slot for adding rows (`<kyn-tr>`) within the table body.",
              "name": "unnamed"
            }
          ],
          "members": [
            {
              "kind": "field",
              "name": "striped",
              "type": {
                "text": "boolean"
              },
              "default": "false",
              "description": "Determines if the rows in the table body should be striped.",
              "attribute": "striped",
              "reflects": true
            },
            {
              "kind": "field",
              "name": "handleContextChange",
              "description": "Updates the row's striped property when the context changes.",
              "parameters": [
                {
                  "description": "The updated context.",
                  "name": "context",
                  "type": {
                    "text": "TableContextType"
                  }
                }
              ]
            }
          ],
          "events": [
            {
              "name": "on-rows-change",
              "type": {
                "text": "CustomEvent"
              },
              "description": "Dispatched when the rows in the table body change."
            }
          ],
          "attributes": [
            {
              "name": "striped",
              "type": {
                "text": "boolean"
              },
              "default": "false",
              "description": "Determines if the rows in the table body should be striped.",
              "fieldName": "striped"
            }
          ],
          "superclass": {
            "name": "LitElement",
            "package": "lit"
          },
          "tagName": "kyn-tbody",
          "customElement": true
        }
      ],
      "exports": [
        {
          "kind": "js",
          "name": "TableBody",
          "declaration": {
            "name": "TableBody",
            "module": "src/components/reusable/table/table-body.ts"
          }
        },
        {
          "kind": "custom-element-definition",
          "name": "kyn-tbody",
          "declaration": {
            "name": "TableBody",
            "module": "src/components/reusable/table/table-body.ts"
          }
        }
      ]
    },
    {
      "kind": "javascript-module",
      "path": "src/components/reusable/table/table-cell.ts",
      "declarations": [
        {
          "kind": "class",
          "description": "`kyn-td` Web Component.\r\n\r\nRepresents a table cell (data cell) within Shidoka's design system tables.\r\nAllows customization of alignment and can reflect the sort direction when\r\nused within sortable columns.",
          "name": "TableCell",
          "slots": [
            {
              "description": "The content slot for adding table data inside the cell.",
              "name": "unnamed"
            }
          ],
          "members": [
            {
              "kind": "field",
              "name": "dense",
              "type": {
                "text": "boolean"
              },
              "default": "false",
              "attribute": "dense",
              "reflects": true
            },
            {
              "kind": "field",
              "name": "align",
              "type": {
                "text": "TABLE_CELL_ALIGN"
              },
              "description": "Determines the text alignment of the table cell's content.",
              "attribute": "align",
              "reflects": true
            },
            {
              "kind": "field",
              "name": "width",
              "type": {
                "text": "string"
              },
              "default": "''",
              "description": "Sets a fixed width for the cell.\r\nAccepts standard CSS width values (e.g., '150px', '50%').",
              "attribute": "width",
              "reflects": true
            },
            {
              "kind": "field",
              "name": "maxWidth",
              "type": {
                "text": "string"
              },
              "default": "''",
              "description": "Sets a maximum width for the cell; contents exceeding this limit will be truncated with ellipsis.\r\nAccepts standard CSS width values (e.g., '150px', '50%').",
              "attribute": "maxWidth",
              "reflects": true
            },
            {
              "kind": "field",
              "name": "minWidth",
              "type": {
                "text": "string"
              },
              "default": "''",
              "description": "Sets a minimum width for the cell;\r\nAccepts standard CSS width values (e.g., '150px', '50%').",
              "attribute": "minWidth",
              "reflects": true
            },
            {
              "kind": "field",
              "name": "ellipsis",
              "type": {
                "text": "boolean"
              },
              "default": "false",
              "description": "Truncates the cell's contents with ellipsis.",
              "attribute": "ellipsis",
              "reflects": true
            },
            {
              "kind": "field",
              "name": "handleContextChange",
              "description": "Updates the cell's dense and ellipsis properties when the context changes.",
              "parameters": [
                {
                  "description": "The updated context.",
                  "name": "context",
                  "type": {
                    "text": "TableContextType"
                  }
                }
              ]
            }
          ],
          "attributes": [
            {
              "name": "dense",
              "type": {
                "text": "boolean"
              },
              "default": "false",
              "fieldName": "dense"
            },
            {
              "name": "align",
              "type": {
                "text": "TABLE_CELL_ALIGN"
              },
              "description": "Determines the text alignment of the table cell's content.",
              "fieldName": "align"
            },
            {
              "name": "width",
              "type": {
                "text": "string"
              },
              "default": "''",
              "description": "Sets a fixed width for the cell.\r\nAccepts standard CSS width values (e.g., '150px', '50%').",
              "fieldName": "width"
            },
            {
              "name": "maxWidth",
              "type": {
                "text": "string"
              },
              "default": "''",
              "description": "Sets a maximum width for the cell; contents exceeding this limit will be truncated with ellipsis.\r\nAccepts standard CSS width values (e.g., '150px', '50%').",
              "fieldName": "maxWidth"
            },
            {
              "name": "minWidth",
              "type": {
                "text": "string"
              },
              "default": "''",
              "description": "Sets a minimum width for the cell;\r\nAccepts standard CSS width values (e.g., '150px', '50%').",
              "fieldName": "minWidth"
            },
            {
              "name": "ellipsis",
              "type": {
                "text": "boolean"
              },
              "default": "false",
              "description": "Truncates the cell's contents with ellipsis.",
              "fieldName": "ellipsis"
            }
          ],
          "superclass": {
            "name": "LitElement",
            "package": "lit"
          },
          "tagName": "kyn-td",
          "customElement": true
        }
      ],
      "exports": [
        {
          "kind": "js",
          "name": "TableCell",
          "declaration": {
            "name": "TableCell",
            "module": "src/components/reusable/table/table-cell.ts"
          }
        },
        {
          "kind": "custom-element-definition",
          "name": "kyn-td",
          "declaration": {
            "name": "TableCell",
            "module": "src/components/reusable/table/table-cell.ts"
          }
        }
      ]
    },
    {
      "kind": "javascript-module",
      "path": "src/components/reusable/table/table-container.ts",
      "declarations": [
        {
          "kind": "class",
          "description": "`kyn-table-container` Web Component.\r\n\r\nProvides a container for Shidoka's design system tables. It's designed to encapsulate\r\nand apply styles uniformly across the table elements.",
          "name": "TableContainer",
          "slots": [
            {
              "description": "The content slot for adding table and related elements.",
              "name": "unnamed"
            }
          ],
          "members": [
            {
              "kind": "field",
              "name": "tabIndex",
              "type": {
                "text": "number"
              },
              "default": "0",
              "attribute": "tabIndex",
              "reflects": true
            }
          ],
          "attributes": [
            {
              "name": "tabIndex",
              "type": {
                "text": "number"
              },
              "default": "0",
              "fieldName": "tabIndex"
            }
          ],
          "superclass": {
            "name": "LitElement",
            "package": "lit"
          },
          "tagName": "kyn-table-container",
          "customElement": true
        }
      ],
      "exports": [
        {
          "kind": "js",
          "name": "TableContainer",
          "declaration": {
            "name": "TableContainer",
            "module": "src/components/reusable/table/table-container.ts"
          }
        },
        {
          "kind": "custom-element-definition",
          "name": "kyn-table-container",
          "declaration": {
            "name": "TableContainer",
            "module": "src/components/reusable/table/table-container.ts"
          }
        }
      ]
    },
    {
      "kind": "javascript-module",
      "path": "src/components/reusable/table/table-context.ts",
      "declarations": [
        {
          "kind": "variable",
          "name": "tableContext"
        }
      ],
      "exports": [
        {
          "kind": "js",
          "name": "tableContext",
          "declaration": {
            "name": "tableContext",
            "module": "src/components/reusable/table/table-context.ts"
          }
        }
      ]
    },
    {
      "kind": "javascript-module",
      "path": "src/components/reusable/table/table-footer.ts",
      "declarations": [
        {
          "kind": "class",
          "description": "`kyn-tfoot` Web Component.\r\n\r\nRepresents a custom table footer (`<tfoot>`) for Shidoka's design system tables.\r\nDesigned to contain and style table footer rows (`<tr>`) and footer cells (`<td>`).",
          "name": "TableFooter",
          "slots": [
            {
              "description": "The content slot for adding table footer rows.",
              "name": ""
            }
          ],
          "members": [],
          "superclass": {
            "name": "LitElement",
            "package": "lit"
          },
          "tagName": "kyn-tfoot",
          "customElement": true
        }
      ],
      "exports": [
        {
          "kind": "js",
          "name": "TableFooter",
          "declaration": {
            "name": "TableFooter",
            "module": "src/components/reusable/table/table-footer.ts"
          }
        },
        {
          "kind": "custom-element-definition",
          "name": "kyn-tfoot",
          "declaration": {
            "name": "TableFooter",
            "module": "src/components/reusable/table/table-footer.ts"
          }
        }
      ]
    },
    {
      "kind": "javascript-module",
      "path": "src/components/reusable/table/table-head.ts",
      "declarations": [
        {
          "kind": "class",
          "description": "`kyn-thead` Web Component.\r\n\r\nRepresents a custom table head (`<thead>`) for Shidoka's design system tables.\r\nDesigned to contain and style table header rows (`<tr>`) and header cells (`<th>`).",
          "name": "TableHead",
          "slots": [
            {
              "description": "The content slot for adding table header rows (`<kyn-header-tr>`).",
              "name": "unnamed"
            }
          ],
          "members": [
            {
              "kind": "field",
              "name": "stickyHeader",
              "type": {
                "text": "boolean"
              },
              "default": "false",
              "attribute": "stickyHeader",
              "reflects": true
            },
            {
              "kind": "field",
              "name": "handleContextChange",
              "description": "Update the stickyHeader property when the context changes.",
              "parameters": [
                {
                  "description": "The updated context.",
                  "name": "context",
                  "type": {
                    "text": "TableContextType"
                  }
                }
              ]
            },
            {
              "kind": "method",
              "name": "handleChildSort",
              "privacy": "private",
              "parameters": [
                {
                  "name": "e",
                  "type": {
                    "text": "CustomEvent"
                  }
                }
              ]
            }
          ],
          "attributes": [
            {
              "name": "stickyHeader",
              "type": {
                "text": "boolean"
              },
              "default": "false",
              "fieldName": "stickyHeader"
            }
          ],
          "superclass": {
            "name": "LitElement",
            "package": "lit"
          },
          "tagName": "kyn-thead",
          "customElement": true
        }
      ],
      "exports": [
        {
          "kind": "js",
          "name": "TableHead",
          "declaration": {
            "name": "TableHead",
            "module": "src/components/reusable/table/table-head.ts"
          }
        },
        {
          "kind": "custom-element-definition",
          "name": "kyn-thead",
          "declaration": {
            "name": "TableHead",
            "module": "src/components/reusable/table/table-head.ts"
          }
        }
      ]
    },
    {
      "kind": "javascript-module",
      "path": "src/components/reusable/table/table-header-row.ts",
      "declarations": [
        {
          "kind": "class",
          "description": "`kyn-header-tr` Web Component.\r\n\r\nThe `<kyn-header-tr>` component is designed to function as the\r\nheader row within a table that's part of Shidoka's design system.",
          "name": "TableHeaderRow",
          "members": [
            {
              "kind": "method",
              "name": "handleToggleSelectionAll",
              "parameters": [
                {
                  "name": "event",
                  "type": {
                    "text": "CustomEvent"
                  }
                }
              ],
              "description": "Toggles the selection state of all rows in the table."
            },
            {
              "kind": "method",
              "name": "updateHeaderCheckboxState",
              "parameters": [
                {
                  "name": "indeterminate",
                  "type": {
                    "text": "boolean"
                  }
                },
                {
                  "name": "checked",
                  "type": {
                    "text": "boolean"
                  }
                }
              ],
              "description": "Updates the state of the header checkbox based on the number of\r\nselected rows."
            },
            {
              "kind": "field",
              "name": "rowId",
              "type": {
                "text": "string"
              },
              "default": "''",
              "description": "rowId: String - Unique identifier for the row.",
              "attribute": "rowId",
              "reflects": true,
              "inheritedFrom": {
                "name": "TableRow",
                "module": "src/components/reusable/table/table-row.ts"
              }
            },
            {
              "kind": "field",
              "name": "selected",
              "type": {
                "text": "boolean"
              },
              "default": "false",
              "description": "selected: Boolean indicating whether the row is selected.\r\nReflects the `selected` attribute.",
              "attribute": "selected",
              "reflects": true,
              "inheritedFrom": {
                "name": "TableRow",
                "module": "src/components/reusable/table/table-row.ts"
              }
            },
            {
              "kind": "field",
              "name": "checkboxSelection",
              "type": {
                "text": "boolean"
              },
              "default": "false",
              "description": "checkboxSelection: Boolean indicating whether rows should be\r\nselectable using checkboxes.",
              "attribute": "checkboxSelection",
              "reflects": true,
              "inheritedFrom": {
                "name": "TableRow",
                "module": "src/components/reusable/table/table-row.ts"
              }
            },
            {
              "kind": "field",
              "name": "dense",
              "type": {
                "text": "boolean"
              },
              "default": "false",
              "description": "dense: Boolean indicating whether the table should be displayed\r\nin dense mode.",
              "attribute": "dense",
              "inheritedFrom": {
                "name": "TableRow",
                "module": "src/components/reusable/table/table-row.ts"
              }
            },
            {
              "kind": "field",
              "name": "handleContextChange",
              "description": "Updates the cell's dense and ellipsis properties when the context changes.",
              "parameters": [
                {
                  "description": "The updated context.",
                  "name": "context",
                  "type": {
                    "text": "TableContextType"
                  }
                }
              ],
              "inheritedFrom": {
                "name": "TableRow",
                "module": "src/components/reusable/table/table-row.ts"
              }
            },
            {
              "kind": "method",
              "name": "handleRowSelectionChange",
              "parameters": [
                {
                  "name": "event",
                  "type": {
                    "text": "CustomEvent"
                  }
                }
              ],
              "description": "Handles the change of selection state for a specific row.",
              "inheritedFrom": {
                "name": "TableRow",
                "module": "src/components/reusable/table/table-row.ts"
              }
            }
          ],
          "events": [
            {
              "name": "on-header-checkbox-toggle",
              "type": {
                "text": "CustomEvent"
              }
            },
            {
              "name": "on-row-select",
              "type": {
                "text": "CustomEvent"
              },
              "inheritedFrom": {
                "name": "TableRow",
                "module": "src/components/reusable/table/table-row.ts"
              }
            }
          ],
          "superclass": {
            "name": "TableRow",
            "module": "/src/components/reusable/table/table-row"
          },
          "tagName": "kyn-header-tr",
          "customElement": true,
          "slots": [
            {
              "description": "The content slot for adding table cells (`kyn-td` or other relevant cells).",
              "name": "unnamed",
              "inheritedFrom": {
                "name": "TableRow",
                "module": "src/components/reusable/table/table-row.ts"
              }
            }
          ],
          "attributes": [
            {
              "name": "rowId",
              "type": {
                "text": "string"
              },
              "default": "''",
              "description": "rowId: String - Unique identifier for the row.",
              "fieldName": "rowId",
              "inheritedFrom": {
                "name": "TableRow",
                "module": "src/components/reusable/table/table-row.ts"
              }
            },
            {
              "name": "selected",
              "type": {
                "text": "boolean"
              },
              "default": "false",
              "description": "selected: Boolean indicating whether the row is selected.\r\nReflects the `selected` attribute.",
              "fieldName": "selected",
              "inheritedFrom": {
                "name": "TableRow",
                "module": "src/components/reusable/table/table-row.ts"
              }
            },
            {
              "name": "checkboxSelection",
              "type": {
                "text": "boolean"
              },
              "default": "false",
              "description": "checkboxSelection: Boolean indicating whether rows should be\r\nselectable using checkboxes.",
              "fieldName": "checkboxSelection",
              "inheritedFrom": {
                "name": "TableRow",
                "module": "src/components/reusable/table/table-row.ts"
              }
            },
            {
              "name": "dense",
              "type": {
                "text": "boolean"
              },
              "default": "false",
              "description": "dense: Boolean indicating whether the table should be displayed\r\nin dense mode.",
              "fieldName": "dense",
              "inheritedFrom": {
                "name": "TableRow",
                "module": "src/components/reusable/table/table-row.ts"
              }
            }
          ]
        }
      ],
      "exports": [
        {
          "kind": "js",
          "name": "TableHeaderRow",
          "declaration": {
            "name": "TableHeaderRow",
            "module": "src/components/reusable/table/table-header-row.ts"
          }
        },
        {
          "kind": "custom-element-definition",
          "name": "kyn-header-tr",
          "declaration": {
            "name": "TableHeaderRow",
            "module": "src/components/reusable/table/table-header-row.ts"
          }
        }
      ]
    },
    {
      "kind": "javascript-module",
      "path": "src/components/reusable/table/table-header.ts",
      "declarations": [
        {
          "kind": "class",
          "description": "`kyn-th` Web Component.\r\n\r\nRepresents a custom table header cell (`<th>`) for Shidoka's design system tables.\r\nProvides sorting functionality when enabled and allows alignment customization.",
          "name": "TableHeader",
          "slots": [
            {
              "description": "The content slot for adding header text or content.",
              "name": "unnamed"
            }
          ],
          "members": [
            {
              "kind": "field",
              "name": "dense",
              "type": {
                "text": "boolean"
              },
              "default": "false",
              "description": "Determines if the cell should have a denser layout.",
              "attribute": "dense",
              "reflects": true
            },
            {
              "kind": "field",
              "name": "ellipsis",
              "type": {
                "text": "boolean"
              },
              "default": "false",
              "description": "Truncates the cell's contents with ellipsis.",
              "attribute": "ellipsis",
              "reflects": true
            },
            {
              "kind": "field",
              "name": "handleContextChange",
              "description": "Updates the cell's dense and ellipsis properties when the context changes.",
              "parameters": [
                {
                  "description": "The updated context.",
                  "name": "context",
                  "type": {
                    "text": "TableContextType"
                  }
                }
              ]
            },
            {
              "kind": "field",
              "name": "align",
              "type": {
                "text": "TABLE_CELL_ALIGN"
              },
              "description": "Specifies the alignment of the content within the table header.\r\nOptions: 'left', 'center', 'right'",
              "attribute": "align",
              "reflects": true
            },
            {
              "kind": "field",
              "name": "sortable",
              "type": {
                "text": "boolean"
              },
              "default": "false",
              "description": "Specifies if the column is sortable.\r\nIf set to true, an arrow icon will be displayed unpon hover,\r\nallowing the user to toggle sort directions.",
              "attribute": "sortable",
              "reflects": true
            },
            {
              "kind": "field",
              "name": "sortDirection",
              "type": {
                "text": "SORT_DIRECTION"
              },
              "description": "Specifies the direction of sorting applied to the column.",
              "attribute": "sortDirection",
              "reflects": true
            },
            {
              "kind": "field",
              "name": "headerLabel",
              "type": {
                "text": "string"
              },
              "default": "''",
              "description": "The textual content associated with this component.\r\nRepresents the primary content or label that will be displayed.",
              "attribute": "headerLabel"
            },
            {
              "kind": "field",
              "name": "sortKey",
              "type": {
                "text": "string"
              },
              "default": "''",
              "description": "The unique identifier representing this column header.\r\nUsed to distinguish between different sortable columns and\r\nto ensure that only one column is sorted at a time.",
              "attribute": "sortKey"
            },
            {
              "kind": "field",
              "name": "visiblyHidden",
              "type": {
                "text": "boolean"
              },
              "default": "false",
              "description": "Determines whether the content should be hidden from visual view but remain accessible\r\nto screen readers for accessibility purposes. When set to `true`, the content\r\nwill not be visibly shown, but its content can still be read by screen readers.\r\nThis is especially useful for providing additional context or information to\r\nassistive technologies without cluttering the visual UI.",
              "attribute": "visiblyHidden"
            },
            {
              "kind": "method",
              "name": "resetSort",
              "description": "Resets the sorting direction of the component to its default state.\r\nUseful for initializing or clearing any applied sorting on the element."
            },
            {
              "kind": "method",
              "name": "toggleSortDirection",
              "privacy": "private",
              "description": "Toggles the sort direction between ascending, descending, and default states.\r\nIt also dispatches an event to notify parent components of the sorting change."
            },
            {
              "kind": "method",
              "name": "getTextContent"
            }
          ],
          "events": [
            {
              "name": "on-sort-changed",
              "type": {
                "text": "CustomEvent"
              },
              "description": "Dispatched when the sort direction is changed."
            }
          ],
          "attributes": [
            {
              "name": "dense",
              "type": {
                "text": "boolean"
              },
              "default": "false",
              "description": "Determines if the cell should have a denser layout.",
              "fieldName": "dense"
            },
            {
              "name": "ellipsis",
              "type": {
                "text": "boolean"
              },
              "default": "false",
              "description": "Truncates the cell's contents with ellipsis.",
              "fieldName": "ellipsis"
            },
            {
              "name": "align",
              "type": {
                "text": "TABLE_CELL_ALIGN"
              },
              "description": "Specifies the alignment of the content within the table header.\r\nOptions: 'left', 'center', 'right'",
              "fieldName": "align"
            },
            {
              "name": "sortable",
              "type": {
                "text": "boolean"
              },
              "default": "false",
              "description": "Specifies if the column is sortable.\r\nIf set to true, an arrow icon will be displayed unpon hover,\r\nallowing the user to toggle sort directions.",
              "fieldName": "sortable"
            },
            {
              "name": "sortDirection",
              "type": {
                "text": "SORT_DIRECTION"
              },
              "description": "Specifies the direction of sorting applied to the column.",
              "fieldName": "sortDirection"
            },
            {
              "name": "headerLabel",
              "type": {
                "text": "string"
              },
              "default": "''",
              "description": "The textual content associated with this component.\r\nRepresents the primary content or label that will be displayed.",
              "fieldName": "headerLabel"
            },
            {
              "name": "sortKey",
              "type": {
                "text": "string"
              },
              "default": "''",
              "description": "The unique identifier representing this column header.\r\nUsed to distinguish between different sortable columns and\r\nto ensure that only one column is sorted at a time.",
              "fieldName": "sortKey"
            },
            {
              "name": "visiblyHidden",
              "type": {
                "text": "boolean"
              },
              "default": "false",
              "description": "Determines whether the content should be hidden from visual view but remain accessible\r\nto screen readers for accessibility purposes. When set to `true`, the content\r\nwill not be visibly shown, but its content can still be read by screen readers.\r\nThis is especially useful for providing additional context or information to\r\nassistive technologies without cluttering the visual UI.",
              "fieldName": "visiblyHidden"
            }
          ],
          "superclass": {
            "name": "LitElement",
            "package": "lit"
          },
          "tagName": "kyn-th",
          "customElement": true
        }
      ],
      "exports": [
        {
          "kind": "js",
          "name": "TableHeader",
          "declaration": {
            "name": "TableHeader",
            "module": "src/components/reusable/table/table-header.ts"
          }
        },
        {
          "kind": "custom-element-definition",
          "name": "kyn-th",
          "declaration": {
            "name": "TableHeader",
            "module": "src/components/reusable/table/table-header.ts"
          }
        }
      ]
    },
    {
      "kind": "javascript-module",
      "path": "src/components/reusable/table/table-row.ts",
      "declarations": [
        {
          "kind": "class",
          "description": "`kyn-tr` Web Component.\r\n\r\nRepresents a table row (`<tr>`) equivalent for custom tables created with Shidoka's design system.\r\nIt primarily acts as a container for individual table cells and behaves similarly to a native `<tr>` element.",
          "name": "TableRow",
          "slots": [
            {
              "description": "The content slot for adding table cells (`kyn-td` or other relevant cells).",
              "name": "unnamed"
            }
          ],
          "members": [
            {
              "kind": "field",
              "name": "rowId",
              "type": {
                "text": "string"
              },
              "default": "''",
              "description": "rowId: String - Unique identifier for the row.",
              "attribute": "rowId",
              "reflects": true
            },
            {
              "kind": "field",
              "name": "selected",
              "type": {
                "text": "boolean"
              },
              "default": "false",
              "description": "selected: Boolean indicating whether the row is selected.\r\nReflects the `selected` attribute.",
              "attribute": "selected",
              "reflects": true
            },
            {
              "kind": "field",
              "name": "checkboxSelection",
              "type": {
                "text": "boolean"
              },
              "default": "false",
              "description": "checkboxSelection: Boolean indicating whether rows should be\r\nselectable using checkboxes.",
              "attribute": "checkboxSelection",
              "reflects": true
            },
            {
              "kind": "field",
              "name": "dense",
              "type": {
                "text": "boolean"
              },
              "default": "false",
              "description": "dense: Boolean indicating whether the table should be displayed\r\nin dense mode.",
              "attribute": "dense"
            },
            {
              "kind": "field",
              "name": "handleContextChange",
              "description": "Updates the cell's dense and ellipsis properties when the context changes.",
              "parameters": [
                {
                  "description": "The updated context.",
                  "name": "context",
                  "type": {
                    "text": "TableContextType"
                  }
                }
              ]
            },
            {
              "kind": "method",
              "name": "handleRowSelectionChange",
              "parameters": [
                {
                  "name": "event",
                  "type": {
                    "text": "CustomEvent"
                  }
                }
              ],
              "description": "Handles the change of selection state for a specific row."
            }
          ],
          "events": [
            {
              "name": "on-row-select",
              "type": {
                "text": "CustomEvent"
              }
            }
          ],
          "attributes": [
            {
              "name": "rowId",
              "type": {
                "text": "string"
              },
              "default": "''",
              "description": "rowId: String - Unique identifier for the row.",
              "fieldName": "rowId"
            },
            {
              "name": "selected",
              "type": {
                "text": "boolean"
              },
              "default": "false",
              "description": "selected: Boolean indicating whether the row is selected.\r\nReflects the `selected` attribute.",
              "fieldName": "selected"
            },
            {
              "name": "checkboxSelection",
              "type": {
                "text": "boolean"
              },
              "default": "false",
              "description": "checkboxSelection: Boolean indicating whether rows should be\r\nselectable using checkboxes.",
              "fieldName": "checkboxSelection"
            },
            {
              "name": "dense",
              "type": {
                "text": "boolean"
              },
              "default": "false",
              "description": "dense: Boolean indicating whether the table should be displayed\r\nin dense mode.",
              "fieldName": "dense"
            }
          ],
          "superclass": {
            "name": "LitElement",
            "package": "lit"
          },
          "tagName": "kyn-tr",
          "customElement": true
        }
      ],
      "exports": [
        {
          "kind": "js",
          "name": "TableRow",
          "declaration": {
            "name": "TableRow",
            "module": "src/components/reusable/table/table-row.ts"
          }
        },
        {
          "kind": "custom-element-definition",
          "name": "kyn-tr",
          "declaration": {
            "name": "TableRow",
            "module": "src/components/reusable/table/table-row.ts"
          }
        }
      ]
    },
    {
      "kind": "javascript-module",
      "path": "src/components/reusable/table/table-toolbar.ts",
      "declarations": [
        {
          "kind": "class",
          "description": "`kyn-table-toolbar` Web Component.\r\n\r\nThis component provides a toolbar for tables, primarily featuring a title and additional content.\r\nThe title is rendered prominently, while the slot can be used for controls, buttons, or other interactive elements.",
          "name": "TableToolbar",
          "slots": [
            {
              "description": "The primary content slot for controls, buttons, or other toolbar content.",
              "name": "unnamed"
            }
          ],
          "members": [
            {
              "kind": "field",
              "name": "tableTitle",
              "type": {
                "text": "string"
              },
              "default": "''",
              "description": "The title for the toolbar",
              "attribute": "tableTitle"
            }
          ],
          "attributes": [
            {
              "name": "tableTitle",
              "type": {
                "text": "string"
              },
              "default": "''",
              "description": "The title for the toolbar",
              "fieldName": "tableTitle"
            }
          ],
          "superclass": {
            "name": "LitElement",
            "package": "lit"
          },
          "tagName": "kyn-table-toolbar",
          "customElement": true
        }
      ],
      "exports": [
        {
          "kind": "js",
          "name": "TableToolbar",
          "declaration": {
            "name": "TableToolbar",
            "module": "src/components/reusable/table/table-toolbar.ts"
          }
        },
        {
          "kind": "custom-element-definition",
          "name": "kyn-table-toolbar",
          "declaration": {
            "name": "TableToolbar",
            "module": "src/components/reusable/table/table-toolbar.ts"
          }
        }
      ]
    },
    {
      "kind": "javascript-module",
      "path": "src/components/reusable/table/table.ts",
      "declarations": [
        {
          "kind": "class",
          "description": "`kyn-table` Web Component.\r\nThis component provides a table with sorting, pagination, and selection capabilities.\r\nIt is designed to be used with the `kyn-table-toolbar` and `kyn-table-container` components.",
          "name": "Table",
          "members": [
            {
              "kind": "field",
              "name": "checkboxSelection",
              "type": {
                "text": "boolean"
              },
              "default": "false",
              "description": "checkboxSelection: Boolean indicating whether rows should be\r\nselectable using checkboxes.",
              "attribute": "checkboxSelection"
            },
            {
              "kind": "field",
              "name": "striped",
              "type": {
                "text": "boolean"
              },
              "default": "false",
              "description": "striped: Boolean indicating whether rows should have alternate\r\ncoloring.",
              "attribute": "striped"
            },
            {
              "kind": "field",
              "name": "stickyHeader",
              "type": {
                "text": "boolean"
              },
              "default": "false",
              "description": "stickyHeader: Boolean indicating whether the table header\r\nshould be sticky.",
              "attribute": "stickyHeader"
            },
            {
              "kind": "field",
              "name": "dense",
              "type": {
                "text": "boolean"
              },
              "default": "false",
              "description": "dense: Boolean indicating whether the table should be displayed\r\nin dense mode.",
              "attribute": "dense"
            },
            {
              "kind": "field",
              "name": "ellipsis",
              "type": {
                "text": "boolean"
              },
              "default": "false",
              "description": "ellipsis: Boolean indicating whether the table should truncate\r\ntext content with an ellipsis.",
              "attribute": "ellipsis"
            },
            {
              "kind": "field",
              "name": "fixedLayout",
              "type": {
                "text": "boolean"
              },
              "default": "false",
              "description": "fixedLayout: Boolean indicating whether the table should have a fixed layout.\r\nThis will set the table's layout to fixed, which means the table and column widths\r\nwill be determined by the width of the columns and not by the content of the cells.\r\nThis can be useful when you want to have a consistent column width across multiple tables.",
              "attribute": "fixedLayout"
            },
            {
              "kind": "method",
              "name": "_updateHeaderCheckbox",
              "privacy": "private",
              "description": "Updates the state of the header checkbox based on the number of\r\nselected rows."
            },
            {
              "kind": "method",
              "name": "_handleRowSelectionChange",
              "privacy": "private",
              "parameters": [
                {
                  "name": "event",
                  "type": {
                    "text": "CustomEvent"
                  }
                }
              ],
              "description": "Handles the change of selection state for a specific row."
            },
            {
              "kind": "method",
              "name": "_toggleSelectionAll",
              "privacy": "private",
              "parameters": [
                {
                  "name": "event",
                  "type": {
                    "text": "CustomEvent"
                  }
                }
              ],
              "description": "Toggles the selection state of all rows in the table."
            },
            {
              "kind": "method",
              "name": "updateAfterExternalChanges",
              "privacy": "public",
              "description": "Resets the selection state of all rows in the table.\r\nThis method is called when the table is reset or cleared.",
              "return": {
                "type": {
                  "text": ""
                }
              }
            },
            {
              "kind": "method",
              "name": "getSelectedRows",
              "privacy": "public",
              "description": "Returns the selected rows in the table.",
              "return": {
                "type": {
                  "text": ""
                }
              }
            },
            {
              "kind": "method",
              "name": "_handleRowsChange",
              "privacy": "private",
              "parameters": [
                {
                  "name": "event",
                  "type": {
                    "text": "CustomEvent"
                  },
                  "description": "The custom event containing the updated rows."
                }
              ],
              "description": "Handles the change of rows in the table body."
            },
            {
              "kind": "method",
              "name": "_updateSelectionStates",
              "privacy": "private"
            }
          ],
          "events": [
            {
              "name": "on-row-selection-change",
              "type": {
                "text": "CustomEvent"
              },
              "description": "Dispatched when the selection state of a row is toggled."
            },
            {
              "name": "on-all-rows-selection-change",
              "type": {
                "text": "CustomEvent"
              },
              "description": "Dispatched when the selection state of all rows is toggled."
            }
          ],
          "attributes": [
            {
              "name": "checkboxSelection",
              "type": {
                "text": "boolean"
              },
              "default": "false",
              "description": "checkboxSelection: Boolean indicating whether rows should be\r\nselectable using checkboxes.",
              "fieldName": "checkboxSelection"
            },
            {
              "name": "striped",
              "type": {
                "text": "boolean"
              },
              "default": "false",
              "description": "striped: Boolean indicating whether rows should have alternate\r\ncoloring.",
              "fieldName": "striped"
            },
            {
              "name": "stickyHeader",
              "type": {
                "text": "boolean"
              },
              "default": "false",
              "description": "stickyHeader: Boolean indicating whether the table header\r\nshould be sticky.",
              "fieldName": "stickyHeader"
            },
            {
              "name": "dense",
              "type": {
                "text": "boolean"
              },
              "default": "false",
              "description": "dense: Boolean indicating whether the table should be displayed\r\nin dense mode.",
              "fieldName": "dense"
            },
            {
              "name": "ellipsis",
              "type": {
                "text": "boolean"
              },
              "default": "false",
              "description": "ellipsis: Boolean indicating whether the table should truncate\r\ntext content with an ellipsis.",
              "fieldName": "ellipsis"
            },
            {
              "name": "fixedLayout",
              "type": {
                "text": "boolean"
              },
              "default": "false",
              "description": "fixedLayout: Boolean indicating whether the table should have a fixed layout.\r\nThis will set the table's layout to fixed, which means the table and column widths\r\nwill be determined by the width of the columns and not by the content of the cells.\r\nThis can be useful when you want to have a consistent column width across multiple tables.",
              "fieldName": "fixedLayout"
            }
          ],
          "superclass": {
            "name": "LitElement",
            "package": "lit"
          },
          "tagName": "kyn-table",
          "customElement": true
        }
      ],
      "exports": [
        {
          "kind": "js",
          "name": "Table",
          "declaration": {
            "name": "Table",
            "module": "src/components/reusable/table/table.ts"
          }
        },
        {
          "kind": "custom-element-definition",
          "name": "kyn-table",
          "declaration": {
            "name": "Table",
            "module": "src/components/reusable/table/table.ts"
          }
        }
      ]
    },
    {
      "kind": "javascript-module",
      "path": "src/components/reusable/tabs/index.ts",
      "declarations": [],
      "exports": [
        {
          "kind": "js",
          "name": "Tabs",
          "declaration": {
            "name": "Tabs",
            "module": "./tabs"
          }
        },
        {
          "kind": "js",
          "name": "Tab",
          "declaration": {
            "name": "Tab",
            "module": "./tab"
          }
        },
        {
          "kind": "js",
          "name": "TabPanel",
          "declaration": {
            "name": "TabPanel",
            "module": "./tabPanel"
          }
        }
      ]
    },
    {
      "kind": "javascript-module",
      "path": "src/components/reusable/tabs/tab.ts",
      "declarations": [
        {
          "kind": "class",
          "description": "Tabs.",
          "name": "Tab",
          "slots": [
            {
              "description": "Slot for tab button text.",
              "name": "unnamed"
            }
          ],
          "members": [
            {
              "kind": "field",
              "name": "id",
              "type": {
                "text": "string"
              },
              "default": "''",
              "description": "Tab ID, required.",
              "attribute": "id",
              "reflects": true
            },
            {
              "kind": "field",
              "name": "selected",
              "type": {
                "text": "boolean"
              },
              "default": "false",
              "description": "Tab selected state. Must match Tab Panel visible state.",
              "attribute": "selected",
              "reflects": true
            },
            {
              "kind": "field",
              "name": "disabled",
              "type": {
                "text": "boolean"
              },
              "default": "false",
              "description": "Tab disabled state.",
              "attribute": "disabled"
            },
            {
              "kind": "method",
              "name": "_handleClick",
              "privacy": "private",
              "parameters": [
                {
                  "name": "e",
                  "type": {
                    "text": "any"
                  },
                  "description": "The parameter \"e\" is an event object that represents the event that triggered the\r\nclick event handler."
                }
              ],
              "description": "Dispatches a custom event called 'tab-activated' with the original event and tabId as details,\r\nif the tab is not selected."
            }
          ],
          "attributes": [
            {
              "name": "id",
              "type": {
                "text": "string"
              },
              "default": "''",
              "description": "Tab ID, required.",
              "fieldName": "id"
            },
            {
              "name": "selected",
              "type": {
                "text": "boolean"
              },
              "default": "false",
              "description": "Tab selected state. Must match Tab Panel visible state.",
              "fieldName": "selected"
            },
            {
              "name": "disabled",
              "type": {
                "text": "boolean"
              },
              "default": "false",
              "description": "Tab disabled state.",
              "fieldName": "disabled"
            }
          ],
          "superclass": {
            "name": "LitElement",
            "package": "lit"
          },
          "tagName": "kyn-tab",
          "customElement": true
        }
      ],
      "exports": [
        {
          "kind": "js",
          "name": "Tab",
          "declaration": {
            "name": "Tab",
            "module": "src/components/reusable/tabs/tab.ts"
          }
        },
        {
          "kind": "custom-element-definition",
          "name": "kyn-tab",
          "declaration": {
            "name": "Tab",
            "module": "src/components/reusable/tabs/tab.ts"
          }
        }
      ]
    },
    {
      "kind": "javascript-module",
      "path": "src/components/reusable/tabs/tabPanel.ts",
      "declarations": [
        {
          "kind": "class",
          "description": "Tabs.",
          "name": "TabPanel",
          "slots": [
            {
              "description": "Slot for tab content.",
              "name": "unnamed"
            }
          ],
          "members": [
            {
              "kind": "field",
              "name": "tabId",
              "type": {
                "text": "string"
              },
              "default": "''",
              "description": "Matching Tab ID, required.",
              "attribute": "tabId"
            },
            {
              "kind": "field",
              "name": "visible",
              "type": {
                "text": "boolean"
              },
              "default": "false",
              "description": "Tab Panel visible state.  Must match Tab selected state.",
              "attribute": "visible",
              "reflects": true
            },
            {
              "kind": "field",
              "name": "noPadding",
              "type": {
                "text": "boolean"
              },
              "default": "false",
              "description": "Remove side padding (left/right) on tab panel.",
              "attribute": "noPadding"
            }
          ],
          "attributes": [
            {
              "name": "tabId",
              "type": {
                "text": "string"
              },
              "default": "''",
              "description": "Matching Tab ID, required.",
              "fieldName": "tabId"
            },
            {
              "name": "visible",
              "type": {
                "text": "boolean"
              },
              "default": "false",
              "description": "Tab Panel visible state.  Must match Tab selected state.",
              "fieldName": "visible"
            },
            {
              "name": "noPadding",
              "type": {
                "text": "boolean"
              },
              "default": "false",
              "description": "Remove side padding (left/right) on tab panel.",
              "fieldName": "noPadding"
            }
          ],
          "superclass": {
            "name": "LitElement",
            "package": "lit"
          },
          "tagName": "kyn-tab-panel",
          "customElement": true
        }
      ],
      "exports": [
        {
          "kind": "js",
          "name": "TabPanel",
          "declaration": {
            "name": "TabPanel",
            "module": "src/components/reusable/tabs/tabPanel.ts"
          }
        },
        {
          "kind": "custom-element-definition",
          "name": "kyn-tab-panel",
          "declaration": {
            "name": "TabPanel",
            "module": "src/components/reusable/tabs/tabPanel.ts"
          }
        }
      ]
    },
    {
      "kind": "javascript-module",
      "path": "src/components/reusable/tabs/tabs.ts",
      "declarations": [
        {
          "kind": "class",
          "description": "Tabs.",
          "name": "Tabs",
          "slots": [
            {
              "description": "Slot for kyn-tab-panel components.",
              "name": "unnamed"
            },
            {
              "description": "Slot for kyn-tab components.",
              "name": "tabs"
            }
          ],
          "members": [
            {
              "kind": "field",
              "name": "tabStyle",
              "type": {
                "text": "string"
              },
              "default": "'contained'",
              "description": "Tab style. `'contained'` or `'line'`.",
              "attribute": "tabStyle"
            },
            {
              "kind": "field",
              "name": "tabSize",
              "type": {
                "text": "string"
              },
              "default": "'md'",
              "description": "Size of the tab buttons, `'sm'` or `'md'`. Icon size: 16px.",
              "attribute": "tabSize"
            },
            {
              "kind": "field",
              "name": "vertical",
              "type": {
                "text": "boolean"
              },
              "default": "false",
              "description": "Vertical orientation.",
              "attribute": "vertical"
            },
            {
              "kind": "method",
              "name": "_handleSlotChangeTabs",
              "privacy": "private"
            },
            {
              "kind": "method",
              "name": "_updateChildren",
              "privacy": "private"
            },
            {
              "kind": "method",
              "name": "_handleChange",
              "privacy": "private",
              "parameters": [
                {
                  "name": "e",
                  "type": {
                    "text": "any"
                  },
                  "description": "The parameter \"e\" is an event object that contains information about the event\r\nthat triggered the handleChange function."
                }
              ],
              "description": "Updates children and emits a change event based on the provided\r\nevent details when a child kyn-tab is clicked."
            },
            {
              "kind": "method",
              "name": "_updateChildrenSelection",
              "privacy": "private",
              "parameters": [
                {
                  "name": "selectedTabId",
                  "type": {
                    "text": "string"
                  },
                  "description": "The selectedTabId parameter is a string that represents the ID of\r\nthe tab that is currently selected."
                }
              ],
              "description": "Updates the selected property of tabs and the visible property of tab panels based on\r\nthe selected tab ID."
            },
            {
              "kind": "method",
              "name": "_emitChangeEvent",
              "privacy": "private",
              "parameters": [
                {
                  "name": "origEvent",
                  "type": {
                    "text": "any"
                  },
                  "description": "The origEvent parameter is the original event object that triggered the\r\nchange event. It could be any type of event object, such as a click event or a keydown event."
                },
                {
                  "name": "selectedTabId",
                  "type": {
                    "text": "string"
                  },
                  "description": "The selectedTabId parameter is a string that represents the ID of\r\nthe selected tab."
                }
              ],
              "description": "Creates and dispatches a custom event called 'on-change' with the provided original event and\r\nselected tab ID as details."
            },
            {
              "kind": "method",
              "name": "_handleKeyboard",
              "privacy": "private",
              "parameters": [
                {
                  "name": "e",
                  "type": {
                    "text": "any"
                  },
                  "description": "The parameter `e` is an event object that represents the keyboard event. It\r\ncontains information about the keyboard event, such as the key code of the pressed key."
                }
              ],
              "description": "Handles keyboard events for navigating between tabs.",
              "return": {
                "type": {
                  "text": ""
                }
              }
            }
          ],
          "events": [
            {
              "description": "Emits the new selected Tab ID when switching tabs.",
              "name": "on-change"
            }
          ],
          "attributes": [
            {
              "name": "tabStyle",
              "type": {
                "text": "string"
              },
              "default": "'contained'",
              "description": "Tab style. `'contained'` or `'line'`.",
              "fieldName": "tabStyle"
            },
            {
              "name": "tabSize",
              "type": {
                "text": "string"
              },
              "default": "'md'",
              "description": "Size of the tab buttons, `'sm'` or `'md'`. Icon size: 16px.",
              "fieldName": "tabSize"
            },
            {
              "name": "vertical",
              "type": {
                "text": "boolean"
              },
              "default": "false",
              "description": "Vertical orientation.",
              "fieldName": "vertical"
            }
          ],
          "superclass": {
            "name": "LitElement",
            "package": "lit"
          },
          "tagName": "kyn-tabs",
          "customElement": true
        }
      ],
      "exports": [
        {
          "kind": "js",
          "name": "Tabs",
          "declaration": {
            "name": "Tabs",
            "module": "src/components/reusable/tabs/tabs.ts"
          }
        },
        {
          "kind": "custom-element-definition",
          "name": "kyn-tabs",
          "declaration": {
            "name": "Tabs",
            "module": "src/components/reusable/tabs/tabs.ts"
          }
        }
      ]
    },
    {
      "kind": "javascript-module",
      "path": "src/components/reusable/tag/index.ts",
      "declarations": [],
      "exports": [
        {
          "kind": "js",
          "name": "Tag",
          "declaration": {
            "name": "Tag",
            "module": "./tag"
          }
        },
        {
          "kind": "js",
          "name": "TagGroup",
          "declaration": {
            "name": "TagGroup",
            "module": "./tagGroup"
          }
        }
      ]
    },
    {
      "kind": "javascript-module",
      "path": "src/components/reusable/tag/tag.ts",
      "declarations": [
        {
          "kind": "class",
          "description": "Tag.",
          "name": "Tag",
          "members": [
            {
              "kind": "field",
              "name": "label",
              "type": {
                "text": "string"
              },
              "default": "''",
              "description": "Tag name (Required).",
              "attribute": "label"
            },
            {
              "kind": "field",
              "name": "tagSize",
              "type": {
                "text": "string"
              },
              "default": "'md'",
              "description": "Size of the tag, `'md'` (default) or `'sm'`. Icon size: 16px.",
              "attribute": "tagSize"
            },
            {
              "kind": "field",
              "name": "disabled",
              "type": {
                "text": "boolean"
              },
              "default": "false",
              "description": "Specify if the Tag is disabled.",
              "attribute": "disabled"
            },
            {
              "kind": "field",
              "name": "filter",
              "type": {
                "text": "boolean"
              },
              "default": "false",
              "description": "Determine if Tag state is filter.",
              "attribute": "filter"
            },
            {
              "kind": "field",
              "name": "shade",
              "type": {
                "text": "string"
              },
              "default": "'light'",
              "description": "Shade `'light'` (default) and `'dark'` for tag",
              "attribute": "shade"
            },
            {
              "kind": "field",
              "name": "tagColor",
              "type": {
                "text": "string"
              },
              "default": "'spruce'",
              "description": "Color variants. Default spruce",
              "attribute": "tagColor"
            },
            {
              "kind": "method",
              "name": "handleTagClear",
              "privacy": "private",
              "parameters": [
                {
                  "name": "e",
                  "type": {
                    "text": "any"
                  }
                },
                {
                  "name": "value",
                  "type": {
                    "text": "string"
                  }
                }
              ]
            }
          ],
          "events": [
            {
              "description": "Captures the close event and emits the Tag value. Works with filterable tags.",
              "name": "on-close"
            }
          ],
          "attributes": [
            {
              "name": "label",
              "type": {
                "text": "string"
              },
              "default": "''",
              "description": "Tag name (Required).",
              "fieldName": "label"
            },
            {
              "name": "tagSize",
              "type": {
                "text": "string"
              },
              "default": "'md'",
              "description": "Size of the tag, `'md'` (default) or `'sm'`. Icon size: 16px.",
              "fieldName": "tagSize"
            },
            {
              "name": "disabled",
              "type": {
                "text": "boolean"
              },
              "default": "false",
              "description": "Specify if the Tag is disabled.",
              "fieldName": "disabled"
            },
            {
              "name": "filter",
              "type": {
                "text": "boolean"
              },
              "default": "false",
              "description": "Determine if Tag state is filter.",
              "fieldName": "filter"
            },
            {
              "name": "shade",
              "type": {
                "text": "string"
              },
              "default": "'light'",
              "description": "Shade `'light'` (default) and `'dark'` for tag",
              "fieldName": "shade"
            },
            {
              "name": "tagColor",
              "type": {
                "text": "string"
              },
              "default": "'spruce'",
              "description": "Color variants. Default spruce",
              "fieldName": "tagColor"
            }
          ],
          "superclass": {
            "name": "LitElement",
            "package": "lit"
          },
          "tagName": "kyn-tag",
          "customElement": true
        }
      ],
      "exports": [
        {
          "kind": "js",
          "name": "Tag",
          "declaration": {
            "name": "Tag",
            "module": "src/components/reusable/tag/tag.ts"
          }
        },
        {
          "kind": "custom-element-definition",
          "name": "kyn-tag",
          "declaration": {
            "name": "Tag",
            "module": "src/components/reusable/tag/tag.ts"
          }
        }
      ]
    },
    {
      "kind": "javascript-module",
      "path": "src/components/reusable/tag/tagGroup.ts",
      "declarations": [
        {
          "kind": "class",
          "description": "Tag & Tag Group",
          "name": "TagGroup",
          "slots": [
            {
              "description": "Slot for individual tags.",
              "name": "unnamed"
            }
          ],
          "members": [
            {
              "kind": "field",
              "name": "textStrings",
              "type": {
                "text": "object"
              },
              "default": "{\r\n    showAll: 'Show all',\r\n    showLess: 'Show less',\r\n  }",
              "description": "Text string customization.",
              "attribute": "textStrings"
            },
            {
              "kind": "field",
              "name": "limitTags",
              "type": {
                "text": "boolean"
              },
              "default": "false",
              "description": "Limits visible tags (5) behind a \"Show all\" button. Use only if having more than 5 tags.",
              "attribute": "limitTags"
            },
            {
              "kind": "field",
              "name": "filter",
              "type": {
                "text": "boolean"
              },
              "default": "false",
              "description": "Tag group filter",
              "attribute": "filter"
            },
            {
              "kind": "field",
              "name": "tagSize",
              "type": {
                "text": "string"
              },
              "default": "'md'",
              "description": "Size of the tag, `'md'` (default) or `'sm'`. Icon size: 16px.",
              "attribute": "tagSize"
            },
            {
              "kind": "method",
              "name": "_handleSlotChange",
              "privacy": "private"
            },
            {
              "kind": "method",
              "name": "_updateChildren",
              "privacy": "private"
            },
            {
              "kind": "method",
              "name": "_toggleRevealed",
              "privacy": "private",
              "parameters": [
                {
                  "name": "revealed",
                  "type": {
                    "text": "boolean"
                  }
                }
              ]
            }
          ],
          "attributes": [
            {
              "name": "textStrings",
              "type": {
                "text": "object"
              },
              "default": "{\r\n    showAll: 'Show all',\r\n    showLess: 'Show less',\r\n  }",
              "description": "Text string customization.",
              "fieldName": "textStrings"
            },
            {
              "name": "limitTags",
              "type": {
                "text": "boolean"
              },
              "default": "false",
              "description": "Limits visible tags (5) behind a \"Show all\" button. Use only if having more than 5 tags.",
              "fieldName": "limitTags"
            },
            {
              "name": "filter",
              "type": {
                "text": "boolean"
              },
              "default": "false",
              "description": "Tag group filter",
              "fieldName": "filter"
            },
            {
              "name": "tagSize",
              "type": {
                "text": "string"
              },
              "default": "'md'",
              "description": "Size of the tag, `'md'` (default) or `'sm'`. Icon size: 16px.",
              "fieldName": "tagSize"
            }
          ],
          "superclass": {
            "name": "LitElement",
            "package": "lit"
          },
          "tagName": "kyn-tag-group",
          "customElement": true
        }
      ],
      "exports": [
        {
          "kind": "js",
          "name": "TagGroup",
          "declaration": {
            "name": "TagGroup",
            "module": "src/components/reusable/tag/tagGroup.ts"
          }
        },
        {
          "kind": "custom-element-definition",
          "name": "kyn-tag-group",
          "declaration": {
            "name": "TagGroup",
            "module": "src/components/reusable/tag/tagGroup.ts"
          }
        }
      ]
    },
    {
      "kind": "javascript-module",
      "path": "src/components/reusable/textArea/index.ts",
      "declarations": [],
      "exports": [
        {
          "kind": "js",
          "name": "TextArea",
          "declaration": {
            "name": "TextArea",
            "module": "./textArea"
          }
        }
      ]
    },
    {
      "kind": "javascript-module",
      "path": "src/components/reusable/textArea/textArea.ts",
      "declarations": [
        {
          "kind": "class",
          "description": "Text area.",
          "name": "TextArea",
          "cssParts": [
            {
              "description": "Styles the label.",
              "name": "label"
            }
          ],
          "slots": [
            {
              "description": "Slot for label text.",
              "name": "unnamed"
            }
          ],
          "members": [
            {
              "kind": "field",
              "name": "caption",
              "type": {
                "text": "string"
              },
              "default": "''",
              "description": "Optional text beneath the input.",
              "attribute": "caption"
            },
            {
              "kind": "field",
              "name": "value",
              "type": {
                "text": "string"
              },
              "default": "''",
              "description": "Input value.",
              "attribute": "value"
            },
            {
              "kind": "field",
              "name": "placeholder",
              "type": {
                "text": "string"
              },
              "default": "''",
              "description": "Input placeholder.",
              "attribute": "placeholder"
            },
            {
              "kind": "field",
              "name": "name",
              "type": {
                "text": "string"
              },
              "default": "''",
              "description": "Input name.",
              "attribute": "name"
            },
            {
              "kind": "field",
              "name": "required",
              "type": {
                "text": "boolean"
              },
              "default": "false",
              "description": "Makes the input required.",
              "attribute": "required"
            },
            {
              "kind": "field",
              "name": "disabled",
              "type": {
                "text": "boolean"
              },
              "default": "false",
              "description": "Input disabled state.",
              "attribute": "disabled"
            },
            {
              "kind": "field",
              "name": "invalidText",
              "type": {
                "text": "string"
              },
              "default": "''",
              "description": "Input invalid text.",
              "attribute": "invalidText"
            },
            {
              "kind": "field",
              "name": "maxLength",
              "type": {
                "text": "number"
              },
              "description": "Maximum number of characters.",
              "attribute": "maxLength"
            },
            {
              "kind": "field",
              "name": "minLength",
              "type": {
                "text": "number"
              },
              "description": "Minimum number of characters.",
              "attribute": "minLength"
            },
            {
              "kind": "field",
              "name": "rows",
              "type": {
                "text": "number"
              },
              "description": "textarea rows attribute. The number of visible text lines.",
              "attribute": "rows"
            },
            {
              "kind": "method",
              "name": "handleInput",
              "privacy": "private",
              "parameters": [
                {
                  "name": "e",
                  "type": {
                    "text": "any"
                  }
                }
              ]
            },
            {
              "kind": "method",
              "name": "_validate",
              "privacy": "private",
              "parameters": [
                {
                  "name": "interacted",
                  "type": {
                    "text": "Boolean"
                  }
                },
                {
                  "name": "report",
                  "type": {
                    "text": "Boolean"
                  }
                }
              ]
            },
            {
              "kind": "method",
              "name": "_handleFormdata",
              "privacy": "private",
              "parameters": [
                {
                  "name": "e",
                  "type": {
                    "text": "any"
                  }
                }
              ]
            },
            {
              "kind": "method",
              "name": "_handleInvalid",
              "privacy": "private"
            }
          ],
          "events": [
            {
              "description": "Captures the input event and emits the selected value and original event details.",
              "name": "on-input"
            }
          ],
          "attributes": [
            {
              "name": "caption",
              "type": {
                "text": "string"
              },
              "default": "''",
              "description": "Optional text beneath the input.",
              "fieldName": "caption"
            },
            {
              "name": "value",
              "type": {
                "text": "string"
              },
              "default": "''",
              "description": "Input value.",
              "fieldName": "value"
            },
            {
              "name": "placeholder",
              "type": {
                "text": "string"
              },
              "default": "''",
              "description": "Input placeholder.",
              "fieldName": "placeholder"
            },
            {
              "name": "name",
              "type": {
                "text": "string"
              },
              "default": "''",
              "description": "Input name.",
              "fieldName": "name"
            },
            {
              "name": "required",
              "type": {
                "text": "boolean"
              },
              "default": "false",
              "description": "Makes the input required.",
              "fieldName": "required"
            },
            {
              "name": "disabled",
              "type": {
                "text": "boolean"
              },
              "default": "false",
              "description": "Input disabled state.",
              "fieldName": "disabled"
            },
            {
              "name": "invalidText",
              "type": {
                "text": "string"
              },
              "default": "''",
              "description": "Input invalid text.",
              "fieldName": "invalidText"
            },
            {
              "name": "maxLength",
              "type": {
                "text": "number"
              },
              "description": "Maximum number of characters.",
              "fieldName": "maxLength"
            },
            {
              "name": "minLength",
              "type": {
                "text": "number"
              },
              "description": "Minimum number of characters.",
              "fieldName": "minLength"
            },
            {
              "name": "rows",
              "type": {
                "text": "number"
              },
              "description": "textarea rows attribute. The number of visible text lines.",
              "fieldName": "rows"
            }
          ],
          "superclass": {
            "name": "LitElement",
            "package": "lit"
          },
          "tagName": "kyn-text-area",
          "customElement": true
        }
      ],
      "exports": [
        {
          "kind": "js",
          "name": "TextArea",
          "declaration": {
            "name": "TextArea",
            "module": "src/components/reusable/textArea/textArea.ts"
          }
        },
        {
          "kind": "custom-element-definition",
          "name": "kyn-text-area",
          "declaration": {
            "name": "TextArea",
            "module": "src/components/reusable/textArea/textArea.ts"
          }
        }
      ]
    },
    {
      "kind": "javascript-module",
      "path": "src/components/reusable/textInput/index.ts",
      "declarations": [],
      "exports": [
        {
          "kind": "js",
          "name": "TextInput",
          "declaration": {
            "name": "TextInput",
            "module": "./textInput"
          }
        }
      ]
    },
    {
      "kind": "javascript-module",
      "path": "src/components/reusable/textInput/textInput.ts",
      "declarations": [
        {
          "kind": "class",
          "description": "Text input.",
          "name": "TextInput",
          "cssParts": [
            {
              "description": "Styles the label.",
              "name": "label"
            }
          ],
          "slots": [
            {
              "description": "Slot for label text.",
              "name": "unnamed"
            },
            {
              "description": "Slot for contextual icon.",
              "name": "icon"
            }
          ],
          "members": [
            {
              "kind": "field",
              "name": "type",
              "type": {
                "text": "string"
              },
              "default": "'text'",
              "description": "Input type, limited to options that are \"text like\".",
              "attribute": "type"
            },
            {
              "kind": "field",
              "name": "size",
              "type": {
                "text": "string"
              },
              "default": "'md'",
              "description": "Input size. \"sm\", \"md\", or \"lg\".",
              "attribute": "size"
            },
            {
              "kind": "field",
              "name": "caption",
              "type": {
                "text": "string"
              },
              "default": "''",
              "description": "Optional text beneath the input.",
              "attribute": "caption"
            },
            {
              "kind": "field",
              "name": "value",
              "type": {
                "text": "string"
              },
              "default": "''",
              "description": "Input value.",
              "attribute": "value"
            },
            {
              "kind": "field",
              "name": "placeholder",
              "type": {
                "text": "string"
              },
              "default": "''",
              "description": "Input placeholder.",
              "attribute": "placeholder"
            },
            {
              "kind": "field",
              "name": "name",
              "type": {
                "text": "string"
              },
              "default": "''",
              "description": "Input name.",
              "attribute": "name"
            },
            {
              "kind": "field",
              "name": "required",
              "type": {
                "text": "boolean"
              },
              "default": "false",
              "description": "Makes the input required.",
              "attribute": "required"
            },
            {
              "kind": "field",
              "name": "disabled",
              "type": {
                "text": "boolean"
              },
              "default": "false",
              "description": "Input disabled state.",
              "attribute": "disabled"
            },
            {
              "kind": "field",
              "name": "invalidText",
              "type": {
                "text": "string"
              },
              "default": "''",
              "description": "Input invalid text.",
              "attribute": "invalidText"
            },
            {
              "kind": "field",
              "name": "pattern",
              "type": {
                "text": "string"
              },
              "description": "RegEx pattern to validate.",
              "attribute": "pattern"
            },
            {
              "kind": "field",
              "name": "maxLength",
              "type": {
                "text": "number"
              },
              "description": "Maximum number of characters.",
              "attribute": "maxLength"
            },
            {
              "kind": "field",
              "name": "minLength",
              "type": {
                "text": "number"
              },
              "description": "Minimum number of characters.",
              "attribute": "minLength"
            },
            {
              "kind": "field",
              "name": "iconRight",
              "type": {
                "text": "boolean"
              },
              "default": "false",
              "description": "Place icon on the right.",
              "attribute": "iconRight"
            },
            {
              "kind": "field",
              "name": "hideLabel",
              "type": {
                "text": "boolean"
              },
              "default": "false",
              "description": "Visually hide the label.",
              "attribute": "hideLabel"
            },
            {
              "kind": "method",
              "name": "_handleInput",
              "privacy": "private",
              "parameters": [
                {
                  "name": "e",
                  "type": {
                    "text": "any"
                  }
                }
              ]
            },
            {
              "kind": "method",
              "name": "_handleClear",
              "privacy": "private"
            },
            {
              "kind": "method",
              "name": "_emitValue",
              "privacy": "private",
              "parameters": [
                {
                  "name": "e",
                  "optional": true,
                  "type": {
                    "text": "any"
                  }
                }
              ]
            },
            {
              "kind": "method",
              "name": "_validate",
              "privacy": "private",
              "parameters": [
                {
                  "name": "interacted",
                  "type": {
                    "text": "Boolean"
                  }
                },
                {
                  "name": "report",
                  "type": {
                    "text": "Boolean"
                  }
                }
              ]
            },
            {
              "kind": "method",
              "name": "determineIfSlotted",
              "privacy": "private"
            },
            {
              "kind": "method",
              "name": "_handleFormdata",
              "privacy": "private",
              "parameters": [
                {
                  "name": "e",
                  "type": {
                    "text": "any"
                  }
                }
              ]
            },
            {
              "kind": "method",
              "name": "_handleInvalid",
              "privacy": "private"
            }
          ],
          "events": [
            {
              "description": "Captures the input event and emits the selected value and original event details.",
              "name": "on-input"
            }
          ],
          "attributes": [
            {
              "name": "type",
              "type": {
                "text": "string"
              },
              "default": "'text'",
              "description": "Input type, limited to options that are \"text like\".",
              "fieldName": "type"
            },
            {
              "name": "size",
              "type": {
                "text": "string"
              },
              "default": "'md'",
              "description": "Input size. \"sm\", \"md\", or \"lg\".",
              "fieldName": "size"
            },
            {
              "name": "caption",
              "type": {
                "text": "string"
              },
              "default": "''",
              "description": "Optional text beneath the input.",
              "fieldName": "caption"
            },
            {
              "name": "value",
              "type": {
                "text": "string"
              },
              "default": "''",
              "description": "Input value.",
              "fieldName": "value"
            },
            {
              "name": "placeholder",
              "type": {
                "text": "string"
              },
              "default": "''",
              "description": "Input placeholder.",
              "fieldName": "placeholder"
            },
            {
              "name": "name",
              "type": {
                "text": "string"
              },
              "default": "''",
              "description": "Input name.",
              "fieldName": "name"
            },
            {
              "name": "required",
              "type": {
                "text": "boolean"
              },
              "default": "false",
              "description": "Makes the input required.",
              "fieldName": "required"
            },
            {
              "name": "disabled",
              "type": {
                "text": "boolean"
              },
              "default": "false",
              "description": "Input disabled state.",
              "fieldName": "disabled"
            },
            {
              "name": "invalidText",
              "type": {
                "text": "string"
              },
              "default": "''",
              "description": "Input invalid text.",
              "fieldName": "invalidText"
            },
            {
              "name": "pattern",
              "type": {
                "text": "string"
              },
              "description": "RegEx pattern to validate.",
              "fieldName": "pattern"
            },
            {
              "name": "maxLength",
              "type": {
                "text": "number"
              },
              "description": "Maximum number of characters.",
              "fieldName": "maxLength"
            },
            {
              "name": "minLength",
              "type": {
                "text": "number"
              },
              "description": "Minimum number of characters.",
              "fieldName": "minLength"
            },
            {
              "name": "iconRight",
              "type": {
                "text": "boolean"
              },
              "default": "false",
              "description": "Place icon on the right.",
              "fieldName": "iconRight"
            },
            {
              "name": "hideLabel",
              "type": {
                "text": "boolean"
              },
              "default": "false",
              "description": "Visually hide the label.",
              "fieldName": "hideLabel"
            }
          ],
          "superclass": {
            "name": "LitElement",
            "package": "lit"
          },
          "tagName": "kyn-text-input",
          "customElement": true
        }
      ],
      "exports": [
        {
          "kind": "js",
          "name": "TextInput",
          "declaration": {
            "name": "TextInput",
            "module": "src/components/reusable/textInput/textInput.ts"
          }
        },
        {
          "kind": "custom-element-definition",
          "name": "kyn-text-input",
          "declaration": {
            "name": "TextInput",
            "module": "src/components/reusable/textInput/textInput.ts"
          }
        }
      ]
    },
    {
      "kind": "javascript-module",
      "path": "src/components/reusable/timepicker/index.ts",
      "declarations": [],
      "exports": [
        {
          "kind": "js",
          "name": "TimePicker",
          "declaration": {
            "name": "TimePicker",
            "module": "./timepicker"
          }
        }
      ]
    },
    {
      "kind": "javascript-module",
      "path": "src/components/reusable/timepicker/timepicker.ts",
      "declarations": [
        {
          "kind": "class",
          "description": "Time picker.",
          "name": "TimePicker",
          "cssParts": [
            {
              "description": "Styles the label.",
              "name": "label"
            }
          ],
          "slots": [
            {
              "description": "Slot for label text.",
              "name": "unnamed"
            }
          ],
          "members": [
            {
              "kind": "field",
              "name": "size",
              "type": {
                "text": "string"
              },
              "default": "'md'",
              "description": "Input size. \"sm\", \"md\", or \"lg\".",
              "attribute": "size"
            },
            {
              "kind": "field",
              "name": "caption",
              "type": {
                "text": "string"
              },
              "default": "''",
              "description": "Optional text beneath the input.",
              "attribute": "caption"
            },
            {
              "kind": "field",
              "name": "value",
              "type": {
                "text": "string"
              },
              "default": "''",
              "description": "The value of the time input is always in 24-hour format that includes leading zeros: hh:mm,\r\nregardless of the input format, which is likely to be selected based on the user's locale (or by the user agent).\r\nIf the time includes seconds (by step attribute), the format is always hh:mm:ss",
              "attribute": "value"
            },
            {
              "kind": "field",
              "name": "name",
              "type": {
                "text": "string"
              },
              "default": "''",
              "description": "Time input name.",
              "attribute": "name"
            },
            {
              "kind": "field",
              "name": "required",
              "type": {
                "text": "boolean"
              },
              "default": "false",
              "description": "Makes the input required.",
              "attribute": "required"
            },
            {
              "kind": "field",
              "name": "disabled",
              "type": {
                "text": "boolean"
              },
              "default": "false",
              "description": "Input disabled state.",
              "attribute": "disabled"
            },
            {
              "kind": "field",
              "name": "invalidText",
              "type": {
                "text": "string"
              },
              "default": "''",
              "description": "Time input invalid text.",
              "attribute": "invalidText"
            },
            {
              "kind": "field",
              "name": "warnText",
              "type": {
                "text": "string"
              },
              "default": "''",
              "description": "Time input warn text.",
              "attribute": "warnText"
            },
            {
              "kind": "field",
              "name": "maxTime",
              "type": {
                "text": "string"
              },
              "description": "Maximum Time hh:mm format.",
              "attribute": "maxTime"
            },
            {
              "kind": "field",
              "name": "minTime",
              "type": {
                "text": "string"
              },
              "description": "Minimum Time in hh:mm format.",
              "attribute": "minTime"
            },
            {
              "kind": "field",
              "name": "step",
              "type": {
                "text": "string"
              },
              "description": "Specifies the granularity that the value must adhere to, or the special value any,\r\nIt takes value that equates to the number of seconds you want to increment by;\r\nthe default (60 sec.). If you specify a value of less than 60 sec., the time input will show a seconds input area alongside the hours and minutes",
              "attribute": "step"
            },
            {
              "kind": "method",
              "name": "handleInput",
              "privacy": "private",
              "parameters": [
                {
                  "name": "e",
                  "type": {
                    "text": "any"
                  }
                }
              ]
            },
            {
              "kind": "method",
              "name": "_validate",
              "privacy": "private",
              "parameters": [
                {
                  "name": "interacted",
                  "type": {
                    "text": "Boolean"
                  }
                },
                {
                  "name": "report",
                  "type": {
                    "text": "Boolean"
                  }
                }
              ]
            },
            {
              "kind": "method",
              "name": "_handleFormdata",
              "privacy": "private",
              "parameters": [
                {
                  "name": "e",
                  "type": {
                    "text": "any"
                  }
                }
              ]
            },
            {
              "kind": "method",
              "name": "_handleInvalid",
              "privacy": "private"
            }
          ],
          "events": [
            {
              "description": "Captures the input event and emits the selected value and original event details.",
              "name": "on-input"
            }
          ],
          "attributes": [
            {
              "name": "size",
              "type": {
                "text": "string"
              },
              "default": "'md'",
              "description": "Input size. \"sm\", \"md\", or \"lg\".",
              "fieldName": "size"
            },
            {
              "name": "caption",
              "type": {
                "text": "string"
              },
              "default": "''",
              "description": "Optional text beneath the input.",
              "fieldName": "caption"
            },
            {
              "name": "value",
              "type": {
                "text": "string"
              },
              "default": "''",
              "description": "The value of the time input is always in 24-hour format that includes leading zeros: hh:mm,\r\nregardless of the input format, which is likely to be selected based on the user's locale (or by the user agent).\r\nIf the time includes seconds (by step attribute), the format is always hh:mm:ss",
              "fieldName": "value"
            },
            {
              "name": "name",
              "type": {
                "text": "string"
              },
              "default": "''",
              "description": "Time input name.",
              "fieldName": "name"
            },
            {
              "name": "required",
              "type": {
                "text": "boolean"
              },
              "default": "false",
              "description": "Makes the input required.",
              "fieldName": "required"
            },
            {
              "name": "disabled",
              "type": {
                "text": "boolean"
              },
              "default": "false",
              "description": "Input disabled state.",
              "fieldName": "disabled"
            },
            {
              "name": "invalidText",
              "type": {
                "text": "string"
              },
              "default": "''",
              "description": "Time input invalid text.",
              "fieldName": "invalidText"
            },
            {
              "name": "warnText",
              "type": {
                "text": "string"
              },
              "default": "''",
              "description": "Time input warn text.",
              "fieldName": "warnText"
            },
            {
              "name": "maxTime",
              "type": {
                "text": "string"
              },
              "description": "Maximum Time hh:mm format.",
              "fieldName": "maxTime"
            },
            {
              "name": "minTime",
              "type": {
                "text": "string"
              },
              "description": "Minimum Time in hh:mm format.",
              "fieldName": "minTime"
            },
            {
              "name": "step",
              "type": {
                "text": "string"
              },
              "description": "Specifies the granularity that the value must adhere to, or the special value any,\r\nIt takes value that equates to the number of seconds you want to increment by;\r\nthe default (60 sec.). If you specify a value of less than 60 sec., the time input will show a seconds input area alongside the hours and minutes",
              "fieldName": "step"
            }
          ],
          "superclass": {
            "name": "LitElement",
            "package": "lit"
          },
          "tagName": "kyn-time-picker",
          "customElement": true
        }
      ],
      "exports": [
        {
          "kind": "js",
          "name": "TimePicker",
          "declaration": {
            "name": "TimePicker",
            "module": "src/components/reusable/timepicker/timepicker.ts"
          }
        },
        {
          "kind": "custom-element-definition",
          "name": "kyn-time-picker",
          "declaration": {
            "name": "TimePicker",
            "module": "src/components/reusable/timepicker/timepicker.ts"
          }
        }
      ]
    },
    {
      "kind": "javascript-module",
      "path": "src/components/reusable/toggleButton/index.ts",
      "declarations": [],
      "exports": [
        {
          "kind": "js",
          "name": "ToggleButton",
          "declaration": {
            "name": "ToggleButton",
            "module": "./toggleButton"
          }
        }
      ]
    },
    {
      "kind": "javascript-module",
      "path": "src/components/reusable/toggleButton/toggleButton.ts",
      "declarations": [
        {
          "kind": "class",
          "description": "Toggle Button.",
          "name": "ToggleButton",
          "cssParts": [
            {
              "description": "Styles the label.",
              "name": "label"
            }
          ],
          "slots": [
            {
              "description": "Slot for label text.",
              "name": "unnamed"
            }
          ],
          "members": [
            {
              "kind": "field",
              "name": "name",
              "type": {
                "text": "string"
              },
              "default": "''",
              "description": "Input name.",
              "attribute": "name"
            },
            {
              "kind": "field",
              "name": "value",
              "type": {
                "text": "string"
              },
              "default": "''",
              "description": "Input value.",
              "attribute": "value"
            },
            {
              "kind": "field",
              "name": "checked",
              "type": {
                "text": "boolean"
              },
              "default": "false",
              "description": "Checkbox checked state.",
              "attribute": "checked"
            },
            {
              "kind": "field",
              "name": "checkedText",
              "type": {
                "text": "string"
              },
              "default": "'On'",
              "description": "Checked state text.",
              "attribute": "checkedText"
            },
            {
              "kind": "field",
              "name": "uncheckedText",
              "type": {
                "text": "string"
              },
              "default": "'Off'",
              "description": "Unchecked state text.",
              "attribute": "uncheckedText"
            },
            {
              "kind": "field",
              "name": "small",
              "type": {
                "text": "boolean"
              },
              "default": "false",
              "description": "Option to use small size.",
              "attribute": "small"
            },
            {
              "kind": "field",
              "name": "disabled",
              "type": {
                "text": "boolean"
              },
              "default": "false",
              "description": "Checkbox disabled state.",
              "attribute": "disabled"
            },
            {
              "kind": "field",
              "name": "reverse",
              "type": {
                "text": "boolean"
              },
              "default": "false",
              "description": "Reverse UI element order, label on the left.",
              "attribute": "reverse"
            },
            {
              "kind": "method",
              "name": "handleChange",
              "privacy": "private",
              "parameters": [
                {
                  "name": "e",
                  "type": {
                    "text": "any"
                  }
                }
              ]
            },
            {
              "kind": "method",
              "name": "_handleFormdata",
              "privacy": "private",
              "parameters": [
                {
                  "name": "e",
                  "type": {
                    "text": "any"
                  }
                }
              ]
            }
          ],
          "events": [
            {
              "description": "Captures the change event and emits the selected value and original event details.",
              "name": "on-change"
            }
          ],
          "attributes": [
            {
              "name": "name",
              "type": {
                "text": "string"
              },
              "default": "''",
              "description": "Input name.",
              "fieldName": "name"
            },
            {
              "name": "value",
              "type": {
                "text": "string"
              },
              "default": "''",
              "description": "Input value.",
              "fieldName": "value"
            },
            {
              "name": "checked",
              "type": {
                "text": "boolean"
              },
              "default": "false",
              "description": "Checkbox checked state.",
              "fieldName": "checked"
            },
            {
              "name": "checkedText",
              "type": {
                "text": "string"
              },
              "default": "'On'",
              "description": "Checked state text.",
              "fieldName": "checkedText"
            },
            {
              "name": "uncheckedText",
              "type": {
                "text": "string"
              },
              "default": "'Off'",
              "description": "Unchecked state text.",
              "fieldName": "uncheckedText"
            },
            {
              "name": "small",
              "type": {
                "text": "boolean"
              },
              "default": "false",
              "description": "Option to use small size.",
              "fieldName": "small"
            },
            {
              "name": "disabled",
              "type": {
                "text": "boolean"
              },
              "default": "false",
              "description": "Checkbox disabled state.",
              "fieldName": "disabled"
            },
            {
              "name": "reverse",
              "type": {
                "text": "boolean"
              },
              "default": "false",
              "description": "Reverse UI element order, label on the left.",
              "fieldName": "reverse"
            }
          ],
          "superclass": {
            "name": "LitElement",
            "package": "lit"
          },
          "tagName": "kyn-toggle-button",
          "customElement": true
        }
      ],
      "exports": [
        {
          "kind": "js",
          "name": "ToggleButton",
          "declaration": {
            "name": "ToggleButton",
            "module": "src/components/reusable/toggleButton/toggleButton.ts"
          }
        },
        {
          "kind": "custom-element-definition",
          "name": "kyn-toggle-button",
          "declaration": {
            "name": "ToggleButton",
            "module": "src/components/reusable/toggleButton/toggleButton.ts"
          }
        }
      ]
    },
    {
      "kind": "javascript-module",
      "path": "src/components/reusable/tooltip/index.ts",
      "declarations": [],
      "exports": [
        {
          "kind": "js",
          "name": "Tooltip",
          "declaration": {
            "name": "Tooltip",
            "module": "./tooltip"
          }
        }
      ]
    },
    {
      "kind": "javascript-module",
      "path": "src/components/reusable/tooltip/tooltip.ts",
      "declarations": [
        {
          "kind": "class",
          "description": "Tooltip.",
          "name": "Tooltip",
          "slots": [
            {
              "description": "Slot for tooltip content.",
              "name": "unnamed"
            },
            {
              "description": "Slot for custom anchor button content.",
              "name": "anchor"
            }
          ],
          "members": [
            {
              "kind": "field",
              "name": "open",
              "type": {
                "text": "boolean"
              },
              "default": "false",
              "attribute": "open"
            },
            {
              "kind": "field",
              "name": "anchorPosition",
              "type": {
                "text": "string"
              },
              "default": "'center'",
              "description": "Tooltip anchor position. `'start'`, `'end'`, or `'center'`.",
              "attribute": "anchorPosition"
            },
            {
              "kind": "field",
              "name": "direction",
              "type": {
                "text": "string"
              },
              "default": "'top'",
              "description": "Tooltip direction. `'top'`, `'bottom'`, `'left'`, or `'right'`.",
              "attribute": "direction"
            },
            {
              "kind": "field",
              "name": "assistiveText",
              "type": {
                "text": "string"
              },
              "default": "'Toggle Tooltip'",
              "description": "Assistive text for anchor button.",
              "attribute": "assistiveText"
            },
            {
              "kind": "method",
              "name": "_handleOpen",
              "privacy": "private"
            },
            {
              "kind": "method",
              "name": "_handleClose",
              "privacy": "private"
            },
            {
              "kind": "method",
              "name": "_handleMouseLeave",
              "privacy": "private"
            },
            {
              "kind": "method",
              "name": "_handleEsc",
              "privacy": "private",
              "parameters": [
                {
                  "name": "e",
                  "type": {
                    "text": "KeyboardEvent"
                  }
                }
              ]
            },
            {
              "kind": "method",
              "name": "_emitToggle",
              "privacy": "private"
            }
          ],
          "events": [
            {
              "description": "Emits the open state of the tooltip on open/close.",
              "name": "on-tooltip-toggle"
            }
          ],
          "attributes": [
            {
              "name": "open",
              "type": {
                "text": "boolean"
              },
              "default": "false",
              "fieldName": "open"
            },
            {
              "name": "anchorPosition",
              "type": {
                "text": "string"
              },
              "default": "'center'",
              "description": "Tooltip anchor position. `'start'`, `'end'`, or `'center'`.",
              "fieldName": "anchorPosition"
            },
            {
              "name": "direction",
              "type": {
                "text": "string"
              },
              "default": "'top'",
              "description": "Tooltip direction. `'top'`, `'bottom'`, `'left'`, or `'right'`.",
              "fieldName": "direction"
            },
            {
              "name": "assistiveText",
              "type": {
                "text": "string"
              },
              "default": "'Toggle Tooltip'",
              "description": "Assistive text for anchor button.",
              "fieldName": "assistiveText"
            }
          ],
          "superclass": {
            "name": "LitElement",
            "package": "lit"
          },
          "tagName": "kyn-tooltip",
          "customElement": true
        }
      ],
      "exports": [
        {
          "kind": "js",
          "name": "Tooltip",
          "declaration": {
            "name": "Tooltip",
            "module": "src/components/reusable/tooltip/tooltip.ts"
          }
        },
        {
          "kind": "custom-element-definition",
          "name": "kyn-tooltip",
          "declaration": {
            "name": "Tooltip",
            "module": "src/components/reusable/tooltip/tooltip.ts"
          }
        }
      ]
    },
    {
      "kind": "javascript-module",
      "path": "src/components/reusable/widget/index.ts",
      "declarations": [],
      "exports": [
        {
          "kind": "js",
          "name": "Widget",
          "declaration": {
            "name": "Widget",
            "module": "./widget"
          }
        },
        {
          "kind": "js",
          "name": "WidgetDragHandle",
          "declaration": {
            "name": "WidgetDragHandle",
            "module": "./widgetDragHandle"
          }
        }
      ]
    },
    {
      "kind": "javascript-module",
      "path": "src/components/reusable/widget/widget.ts",
      "declarations": [
        {
          "kind": "class",
          "description": "Widget.",
          "name": "Widget",
          "slots": [
            {
              "description": "Slot for widget content.",
              "name": "unnamed"
            },
            {
              "description": "Slot for action buttons.",
              "name": "action"
            },
            {
              "description": "Slot for tooltip in header.",
              "name": "tooltip"
            },
            {
              "description": "Slot for drag handle.",
              "name": "draghandle-"
            }
          ],
          "members": [
            {
              "kind": "field",
              "name": "widgetTitle",
              "type": {
                "text": "string"
              },
              "default": "''",
              "description": "Widget title.",
              "attribute": "widgetTitle"
            },
            {
              "kind": "field",
              "name": "subTitle",
              "type": {
                "text": "string"
              },
              "default": "''",
              "description": "Widget sub-title.",
              "attribute": "subTitle"
            },
            {
              "kind": "field",
              "name": "dragActive",
              "type": {
                "text": "boolean"
              },
              "default": "false",
              "description": "Widget drag active state.",
              "attribute": "dragActive"
            },
            {
              "kind": "method",
              "name": "_handleSlotChange",
              "privacy": "private"
            },
            {
              "kind": "method",
              "name": "_updateChildren",
              "privacy": "private"
            }
          ],
          "attributes": [
            {
              "name": "widgetTitle",
              "type": {
                "text": "string"
              },
              "default": "''",
              "description": "Widget title.",
              "fieldName": "widgetTitle"
            },
            {
              "name": "subTitle",
              "type": {
                "text": "string"
              },
              "default": "''",
              "description": "Widget sub-title.",
              "fieldName": "subTitle"
            },
            {
              "name": "dragActive",
              "type": {
                "text": "boolean"
              },
              "default": "false",
              "description": "Widget drag active state.",
              "fieldName": "dragActive"
            }
          ],
          "superclass": {
            "name": "LitElement",
            "package": "lit"
          },
          "tagName": "kyn-widget",
          "customElement": true
        }
      ],
      "exports": [
        {
          "kind": "js",
          "name": "Widget",
          "declaration": {
            "name": "Widget",
            "module": "src/components/reusable/widget/widget.ts"
          }
        },
        {
          "kind": "custom-element-definition",
          "name": "kyn-widget",
          "declaration": {
            "name": "Widget",
            "module": "src/components/reusable/widget/widget.ts"
          }
        }
      ]
    },
    {
      "kind": "javascript-module",
      "path": "src/components/reusable/widget/widgetDragHandle.ts",
      "declarations": [
        {
          "kind": "class",
          "description": "Widget drag handle.",
          "name": "WidgetDragHandle",
          "members": [
            {
              "kind": "field",
              "name": "slot",
              "type": {
                "text": "string"
              },
              "default": "'draghandle'",
              "description": "Force widget slot",
              "attribute": "slot",
              "reflects": true
            }
          ],
          "attributes": [
            {
              "name": "slot",
              "type": {
                "text": "string"
              },
              "default": "'draghandle'",
              "description": "Force widget slot",
              "fieldName": "slot"
            }
          ],
          "superclass": {
            "name": "LitElement",
            "package": "lit"
          },
          "tagName": "kyn-widget-drag-handle",
          "customElement": true
        }
      ],
      "exports": [
        {
          "kind": "js",
          "name": "WidgetDragHandle",
          "declaration": {
            "name": "WidgetDragHandle",
            "module": "src/components/reusable/widget/widgetDragHandle.ts"
          }
        },
        {
          "kind": "custom-element-definition",
          "name": "kyn-widget-drag-handle",
          "declaration": {
            "name": "WidgetDragHandle",
            "module": "src/components/reusable/widget/widgetDragHandle.ts"
          }
        }
      ]
    },
    {
      "kind": "javascript-module",
      "path": "src/components/reusable/table/story-helpers/action-menu.ts",
      "declarations": [
        {
          "kind": "class",
          "description": "",
          "name": "ActionMenu",
          "members": [
            {
              "kind": "field",
              "name": "opened",
              "type": {
                "text": "boolean"
              },
              "default": "false",
              "attribute": "opened"
            },
            {
              "kind": "field",
              "name": "handleDelete"
            },
            {
              "kind": "field",
              "name": "itemId",
              "type": {
                "text": "number"
              },
              "default": "0",
              "attribute": "itemId"
            },
            {
              "kind": "method",
              "name": "toggleMenu"
            },
            {
              "kind": "field",
              "name": "deleteHandler"
            },
            {
              "kind": "field",
              "name": "actionHandler"
            },
            {
              "kind": "field",
              "name": "_handleToggle"
            }
          ],
          "attributes": [
            {
              "name": "opened",
              "type": {
                "text": "boolean"
              },
              "default": "false",
              "fieldName": "opened"
            },
            {
              "name": "itemId",
              "type": {
                "text": "number"
              },
              "default": "0",
              "fieldName": "itemId"
            }
          ],
          "superclass": {
            "name": "LitElement",
            "package": "lit"
          },
          "tagName": "action-menu",
          "customElement": true
        }
      ],
      "exports": [
        {
          "kind": "js",
          "name": "ActionMenu",
          "declaration": {
            "name": "ActionMenu",
            "module": "src/components/reusable/table/story-helpers/action-menu.ts"
          }
        },
        {
          "kind": "custom-element-definition",
          "name": "action-menu",
          "declaration": {
            "name": "ActionMenu",
            "module": "src/components/reusable/table/story-helpers/action-menu.ts"
          }
        }
      ]
    },
    {
      "kind": "javascript-module",
      "path": "src/components/reusable/table/story-helpers/batch-actions.ts",
      "declarations": [
        {
          "kind": "class",
          "description": "",
          "name": "BatchActions",
          "members": [
            {
              "kind": "field",
              "name": "handleDelete"
            },
            {
              "kind": "field",
              "name": "opened",
              "type": {
                "text": "boolean"
              },
              "default": "false",
              "attribute": "opened",
              "reflects": true
            },
            {
              "kind": "field",
              "name": "handleClick"
            }
          ],
          "attributes": [
            {
              "name": "opened",
              "type": {
                "text": "boolean"
              },
              "default": "false",
              "fieldName": "opened"
            }
          ],
          "superclass": {
            "name": "LitElement",
            "package": "lit"
          },
          "tagName": "batch-actions",
          "customElement": true
        }
      ],
      "exports": [
        {
          "kind": "js",
          "name": "BatchActions",
          "declaration": {
            "name": "BatchActions",
            "module": "src/components/reusable/table/story-helpers/batch-actions.ts"
          }
        },
        {
          "kind": "custom-element-definition",
          "name": "batch-actions",
          "declaration": {
            "name": "BatchActions",
            "module": "src/components/reusable/table/story-helpers/batch-actions.ts"
          }
        }
      ]
    },
    {
      "kind": "javascript-module",
      "path": "src/components/reusable/table/story-helpers/table-story.ts",
      "declarations": [
        {
          "kind": "class",
          "description": "",
          "name": "MyStoryTable",
          "members": [
            {
              "kind": "field",
              "name": "rows",
              "type": {
                "text": "any"
              },
              "default": "[]",
              "attribute": "rows"
            },
            {
              "kind": "field",
              "name": "selectedRows",
              "type": {
                "text": "array"
              },
              "default": "[]",
              "attribute": "selectedRows"
            },
            {
              "kind": "field",
              "name": "checkboxSelection",
              "type": {
                "text": "boolean"
              },
              "default": "false",
              "attribute": "checkboxSelection",
              "reflects": true
            },
            {
              "kind": "field",
              "name": "striped",
              "type": {
                "text": "boolean"
              },
              "default": "false",
              "attribute": "striped",
              "reflects": true
            },
            {
              "kind": "field",
              "name": "stickyHeader",
              "type": {
                "text": "boolean"
              },
              "default": "false",
              "attribute": "stickyHeader",
              "reflects": true
            },
            {
              "kind": "field",
              "name": "dense",
              "type": {
                "text": "boolean"
              },
              "default": "false",
              "attribute": "dense",
              "reflects": true
            },
            {
              "kind": "field",
              "name": "ellipsis",
              "type": {
                "text": "boolean"
              },
              "default": "false",
              "attribute": "ellipsis",
              "reflects": true
            },
            {
              "kind": "field",
              "name": "fixedLayout",
              "type": {
                "text": "boolean"
              },
              "default": "false",
              "attribute": "fixedLayout",
              "reflects": true
            },
            {
              "kind": "field",
              "name": "selectedCount",
              "type": {
                "text": "number"
              },
              "default": "0",
              "attribute": "selectedCount",
              "reflects": true
            },
            {
              "kind": "field",
              "name": "showTableActions",
              "type": {
                "text": "boolean"
              },
              "default": "false",
              "attribute": "showTableActions",
              "reflects": true
            },
            {
              "kind": "field",
              "name": "sortable",
              "type": {
                "text": "boolean"
              },
              "default": "false",
              "attribute": "sortable",
              "reflects": true
            },
            {
              "kind": "field",
              "name": "tableTitle",
              "type": {
                "text": "string"
              },
              "default": "'Table Title'",
              "attribute": "tableTitle",
              "reflects": true
            },
            {
              "kind": "field",
              "name": "showPagination",
              "type": {
                "text": "boolean"
              },
              "default": "false",
              "attribute": "showPagination"
            },
            {
              "kind": "field",
              "name": "pageSize",
              "type": {
                "text": "number"
              },
              "default": "5",
              "attribute": "pageSize"
            },
            {
              "kind": "field",
              "name": "pageNumber",
              "type": {
                "text": "number"
              },
              "default": "0",
              "attribute": "pageNumber"
            },
            {
              "kind": "field",
              "name": "pageSizeOptions",
              "type": {
                "text": "array"
              },
              "default": "[5, 10]",
              "attribute": "pageSizeOptions"
            },
            {
              "kind": "field",
              "name": "hideItemsRange",
              "type": {
                "text": "boolean"
              },
              "default": "false",
              "description": "Option to hide the items range display.",
              "attribute": "hideItemsRange"
            },
            {
              "kind": "field",
              "name": "hidePageSizeDropdown",
              "type": {
                "text": "boolean"
              },
              "default": "false",
              "description": "Option to hide the page size dropdown.",
              "attribute": "hidePageSizeDropdown"
            },
            {
              "kind": "field",
              "name": "hideNavigationButtons",
              "type": {
                "text": "boolean"
              },
              "default": "false",
              "description": "Option to hide the navigation buttons.",
              "attribute": "hideNavigationButtons"
            },
            {
              "kind": "method",
              "name": "onPageSizeChange",
              "parameters": [
                {
                  "name": "event",
                  "type": {
                    "text": "CustomEvent"
                  }
                }
              ],
              "description": "Handles the change of page size in pagination."
            },
            {
              "kind": "method",
              "name": "onPageNumberChange",
              "parameters": [
                {
                  "name": "event",
                  "type": {
                    "text": "CustomEvent"
                  }
                }
              ],
              "description": "Handles the change of page number in pagination."
            },
            {
              "kind": "method",
              "name": "handleSortByIdNumber",
              "parameters": [
                {
                  "name": "e",
                  "type": {
                    "text": "CustomEvent"
                  }
                }
              ]
            },
            {
              "kind": "method",
              "name": "handleSortByAge",
              "parameters": [
                {
                  "name": "e",
                  "type": {
                    "text": "CustomEvent"
                  }
                }
              ]
            },
            {
              "kind": "method",
              "name": "handleSortByFName",
              "parameters": [
                {
                  "name": "e",
                  "type": {
                    "text": "CustomEvent"
                  }
                }
              ]
            },
            {
              "kind": "method",
              "name": "handleSortByLName",
              "parameters": [
                {
                  "name": "e",
                  "type": {
                    "text": "CustomEvent"
                  }
                }
              ]
            },
            {
              "kind": "method",
              "name": "handleSortByDate",
              "parameters": [
                {
                  "name": "e",
                  "type": {
                    "text": "CustomEvent"
                  }
                }
              ]
            },
            {
              "kind": "method",
              "name": "deleteAction",
              "parameters": [
                {
                  "name": "id",
                  "type": {
                    "text": "number"
                  }
                }
              ]
            },
            {
              "kind": "method",
              "name": "deleteSelectedRows"
            },
            {
              "kind": "method",
              "name": "handleSelectedRowsChange",
              "parameters": [
                {
                  "name": "e",
                  "type": {
                    "text": "CustomEvent"
                  }
                }
              ]
            }
          ],
          "attributes": [
            {
              "name": "rows",
              "type": {
                "text": "any"
              },
              "default": "[]",
              "fieldName": "rows"
            },
            {
              "name": "selectedRows",
              "type": {
                "text": "array"
              },
              "default": "[]",
              "fieldName": "selectedRows"
            },
            {
              "name": "checkboxSelection",
              "type": {
                "text": "boolean"
              },
              "default": "false",
              "fieldName": "checkboxSelection"
            },
            {
              "name": "striped",
              "type": {
                "text": "boolean"
              },
              "default": "false",
              "fieldName": "striped"
            },
            {
              "name": "stickyHeader",
              "type": {
                "text": "boolean"
              },
              "default": "false",
              "fieldName": "stickyHeader"
            },
            {
              "name": "dense",
              "type": {
                "text": "boolean"
              },
              "default": "false",
              "fieldName": "dense"
            },
            {
              "name": "ellipsis",
              "type": {
                "text": "boolean"
              },
              "default": "false",
              "fieldName": "ellipsis"
            },
            {
              "name": "fixedLayout",
              "type": {
                "text": "boolean"
              },
              "default": "false",
              "fieldName": "fixedLayout"
            },
            {
              "name": "selectedCount",
              "type": {
                "text": "number"
              },
              "default": "0",
              "fieldName": "selectedCount"
            },
            {
              "name": "showTableActions",
              "type": {
                "text": "boolean"
              },
              "default": "false",
              "fieldName": "showTableActions"
            },
            {
              "name": "sortable",
              "type": {
                "text": "boolean"
              },
              "default": "false",
              "fieldName": "sortable"
            },
            {
              "name": "tableTitle",
              "type": {
                "text": "string"
              },
              "default": "'Table Title'",
              "fieldName": "tableTitle"
            },
            {
              "name": "showPagination",
              "type": {
                "text": "boolean"
              },
              "default": "false",
              "fieldName": "showPagination"
            },
            {
              "name": "pageSize",
              "type": {
                "text": "number"
              },
              "default": "5",
              "fieldName": "pageSize"
            },
            {
              "name": "pageNumber",
              "type": {
                "text": "number"
              },
              "default": "0",
              "fieldName": "pageNumber"
            },
            {
              "name": "pageSizeOptions",
              "type": {
                "text": "array"
              },
              "default": "[5, 10]",
              "fieldName": "pageSizeOptions"
            },
            {
              "name": "hideItemsRange",
              "type": {
                "text": "boolean"
              },
              "default": "false",
              "description": "Option to hide the items range display.",
              "fieldName": "hideItemsRange"
            },
            {
              "name": "hidePageSizeDropdown",
              "type": {
                "text": "boolean"
              },
              "default": "false",
              "description": "Option to hide the page size dropdown.",
              "fieldName": "hidePageSizeDropdown"
            },
            {
              "name": "hideNavigationButtons",
              "type": {
                "text": "boolean"
              },
              "default": "false",
              "description": "Option to hide the navigation buttons.",
              "fieldName": "hideNavigationButtons"
            }
          ],
          "superclass": {
            "name": "LitElement",
            "package": "lit"
          },
          "tagName": "story-table",
          "customElement": true
        }
      ],
      "exports": [
        {
          "kind": "custom-element-definition",
          "name": "story-table",
          "declaration": {
            "name": "MyStoryTable",
            "module": "src/components/reusable/table/story-helpers/table-story.ts"
          }
        }
      ]
    },
    {
      "kind": "javascript-module",
      "path": "src/components/reusable/table/story-helpers/ultils.ts",
      "declarations": [
        {
          "kind": "function",
          "name": "sortByFName",
          "parameters": [
            {
              "name": "sortDirection",
              "type": {
                "text": "SORT_DIRECTION"
              }
            }
          ]
        },
        {
          "kind": "function",
          "name": "sortByLName",
          "parameters": [
            {
              "name": "sortDirection",
              "type": {
                "text": "SORT_DIRECTION"
              }
            }
          ]
        },
        {
          "kind": "function",
          "name": "sortById",
          "parameters": [
            {
              "name": "sortDirection",
              "type": {
                "text": "SORT_DIRECTION"
              }
            }
          ]
        },
        {
          "kind": "function",
          "name": "sortByAge",
          "parameters": [
            {
              "name": "sortDirection",
              "type": {
                "text": "SORT_DIRECTION"
              }
            }
          ]
        },
        {
          "kind": "function",
          "name": "sortByDate",
          "parameters": [
            {
              "name": "sortDirection",
              "type": {
                "text": "SORT_DIRECTION"
              }
            }
          ]
        },
        {
          "kind": "function",
          "name": "extractData",
          "parameters": [
            {
              "name": "dataTable",
              "type": {
                "text": "any"
              }
            },
            {
              "name": "pageNumber",
              "type": {
                "text": "number"
              }
            },
            {
              "name": "pageSize",
              "type": {
                "text": "number"
              }
            }
          ]
        },
        {
          "kind": "variable",
          "name": "characters",
          "type": {
            "text": "array"
          },
          "default": "[\r\n  {\r\n    id: 1,\r\n    firstName: 'Jon',\r\n    lastName: 'Snow',\r\n    age: 23,\r\n    birthday: 'December 26',\r\n    fullname: 'Jon Snow',\r\n    gender: 'Male',\r\n  },\r\n  {\r\n    id: 2,\r\n    firstName: 'Daenerys',\r\n    lastName: 'Targaryen',\r\n    age: 22,\r\n    birthday: 'April 23',\r\n    fullname: 'Daenerys Targaryen',\r\n    gender: 'Female',\r\n  },\r\n  {\r\n    id: 3,\r\n    firstName: 'Tyrion',\r\n    lastName: 'Lannister',\r\n    age: 39,\r\n    birthday: 'June 12',\r\n    fullname: 'Tyrion Lannister',\r\n    gender: 'Male',\r\n  },\r\n  {\r\n    id: 4,\r\n    firstName: 'Arya',\r\n    lastName: 'Stark',\r\n    age: 18,\r\n    birthday: 'February 15',\r\n    fullname: 'Arya Stark',\r\n    gender: 'Female',\r\n  },\r\n  {\r\n    id: 5,\r\n    firstName: 'Cersei',\r\n    lastName: 'Lannister',\r\n    age: 42,\r\n    birthday: 'November 30',\r\n    fullname: 'Cersei Lannister',\r\n    gender: 'Female',\r\n  },\r\n]"
        }
      ],
      "exports": [
        {
          "kind": "js",
          "name": "sortByFName",
          "declaration": {
            "name": "sortByFName",
            "module": "src/components/reusable/table/story-helpers/ultils.ts"
          }
        },
        {
          "kind": "js",
          "name": "sortByLName",
          "declaration": {
            "name": "sortByLName",
            "module": "src/components/reusable/table/story-helpers/ultils.ts"
          }
        },
        {
          "kind": "js",
          "name": "sortById",
          "declaration": {
            "name": "sortById",
            "module": "src/components/reusable/table/story-helpers/ultils.ts"
          }
        },
        {
          "kind": "js",
          "name": "sortByAge",
          "declaration": {
            "name": "sortByAge",
            "module": "src/components/reusable/table/story-helpers/ultils.ts"
          }
        },
        {
          "kind": "js",
          "name": "sortByDate",
          "declaration": {
            "name": "sortByDate",
            "module": "src/components/reusable/table/story-helpers/ultils.ts"
          }
        },
        {
          "kind": "js",
          "name": "extractData",
          "declaration": {
            "name": "extractData",
            "module": "src/components/reusable/table/story-helpers/ultils.ts"
          }
        },
        {
          "kind": "js",
          "name": "characters",
          "declaration": {
            "name": "characters",
            "module": "src/components/reusable/table/story-helpers/ultils.ts"
          }
        }
      ]
    }
  ]
}<|MERGE_RESOLUTION|>--- conflicted
+++ resolved
@@ -1228,7 +1228,6 @@
             {
               "description": "Slot for flyout menu content.",
               "name": "unnamed"
-<<<<<<< HEAD
             },
             {
               "description": "Slot for button/toggle content.",
@@ -1249,45 +1248,15 @@
             {
               "kind": "field",
               "name": "anchorLeft",
-=======
-            },
-            {
-              "description": "Slot for button/toggle content.",
-              "name": "button"
-            }
-          ],
-          "members": [
-            {
-              "kind": "field",
-              "name": "open",
->>>>>>> e4e4adce
-              "type": {
-                "text": "boolean"
-              },
-              "default": "false",
-<<<<<<< HEAD
+              "type": {
+                "text": "boolean"
+              },
+              "default": "false",
               "description": "Anchor flyout menu to the left edge of the button instead of the right edge.",
               "attribute": "anchorLeft"
             },
             {
               "kind": "field",
-=======
-              "description": "Flyout open state.",
-              "attribute": "open"
-            },
-            {
-              "kind": "field",
-              "name": "anchorLeft",
-              "type": {
-                "text": "boolean"
-              },
-              "default": "false",
-              "description": "Anchor flyout menu to the left edge of the button instead of the right edge.",
-              "attribute": "anchorLeft"
-            },
-            {
-              "kind": "field",
->>>>>>> e4e4adce
               "name": "hideArrow",
               "type": {
                 "text": "boolean"
@@ -2107,11 +2076,7 @@
       "declarations": [
         {
           "kind": "class",
-<<<<<<< HEAD
-          "description": "Header fly-out panel.",
-=======
           "description": "DEPRECATED. Header fly-out panel.",
->>>>>>> e4e4adce
           "name": "HeaderPanel",
           "slots": [
             {
@@ -3109,133 +3074,6 @@
           "declaration": {
             "name": "UiShell",
             "module": "src/components/global/uiShell/uiShell.ts"
-          }
-        }
-      ]
-    },
-    {
-      "kind": "javascript-module",
-      "path": "src/components/reusable/breadcrumbs/breadcrumbItem.ts",
-      "declarations": [
-        {
-          "kind": "class",
-          "description": "Breadcrumb Item",
-          "name": "BreadcrumbItem",
-          "slots": [
-            {
-              "description": "Slot for the content of the breadcrumb item, usually the label or text.",
-              "name": "unnamed"
-            }
-          ],
-          "members": [
-            {
-              "kind": "field",
-              "name": "href",
-              "type": {
-                "text": "string"
-              },
-              "default": "''",
-              "attribute": "href"
-            }
-          ],
-          "attributes": [
-            {
-              "name": "href",
-              "type": {
-                "text": "string"
-              },
-              "default": "''",
-              "fieldName": "href"
-            }
-          ],
-          "superclass": {
-            "name": "LitElement",
-            "package": "lit"
-          },
-          "tagName": "kyn-breadcrumb-item",
-          "customElement": true
-        }
-      ],
-      "exports": [
-        {
-          "kind": "js",
-          "name": "BreadcrumbItem",
-          "declaration": {
-            "name": "BreadcrumbItem",
-            "module": "src/components/reusable/breadcrumbs/breadcrumbItem.ts"
-          }
-        },
-        {
-          "kind": "custom-element-definition",
-          "name": "kyn-breadcrumb-item",
-          "declaration": {
-            "name": "BreadcrumbItem",
-            "module": "src/components/reusable/breadcrumbs/breadcrumbItem.ts"
-          }
-        }
-      ]
-    },
-    {
-      "kind": "javascript-module",
-      "path": "src/components/reusable/breadcrumbs/breadcrumbs.ts",
-      "declarations": [
-        {
-          "kind": "class",
-          "description": "Breadcrumbs Component.",
-          "name": "Breadcrumbs",
-          "slots": [
-            {
-              "description": "Slot for inserting breadcrumb items, typically kyn-breadcrumb-items indicating the navigation path.",
-              "name": "unnamed"
-            }
-          ],
-          "members": [],
-          "superclass": {
-            "name": "LitElement",
-            "package": "lit"
-          },
-          "tagName": "kyn-breadcrumbs",
-          "customElement": true
-        }
-      ],
-      "exports": [
-        {
-          "kind": "js",
-          "name": "Breadcrumbs",
-          "declaration": {
-            "name": "Breadcrumbs",
-            "module": "src/components/reusable/breadcrumbs/breadcrumbs.ts"
-          }
-        },
-        {
-          "kind": "custom-element-definition",
-          "name": "kyn-breadcrumbs",
-          "declaration": {
-            "name": "Breadcrumbs",
-            "module": "src/components/reusable/breadcrumbs/breadcrumbs.ts"
-          }
-        }
-      ]
-    },
-    {
-      "kind": "javascript-module",
-      "path": "src/components/reusable/breadcrumbs/index.ts",
-      "declarations": [],
-      "exports": [
-        {
-          "kind": "js",
-          "name": "BreadcrumbItem",
-          "declaration": {
-            "name": "BreadcrumbItem",
-            "module": "./breadcrumbItem"
-          }
-        },
-        {
-          "kind": "js",
-          "name": "Breadcrumbs",
-          "declaration": {
-            "name": "Breadcrumbs",
-            "module": "./breadcrumbs"
           }
         }
       ]
@@ -3321,10 +3159,6 @@
           "description": "DEPRECATED. `kyn-card` Web Component.\r\nThis is deprecated and moved to Foundation.",
           "name": "Card",
           "slots": [
-<<<<<<< HEAD
-            {
-              "description": "Slot for card contents.",
-=======
             {
               "description": "Slot for card contents.",
               "name": "unnamed"
@@ -3492,6 +3326,660 @@
     },
     {
       "kind": "javascript-module",
+      "path": "src/components/reusable/breadcrumbs/breadcrumbItem.ts",
+      "declarations": [
+        {
+          "kind": "class",
+          "description": "Breadcrumb Item",
+          "name": "BreadcrumbItem",
+          "slots": [
+            {
+              "description": "Slot for the content of the breadcrumb item, usually the label or text.",
+              "name": "unnamed"
+            }
+          ],
+          "members": [
+            {
+              "kind": "field",
+              "name": "href",
+              "type": {
+                "text": "string"
+              },
+              "default": "''",
+              "attribute": "href"
+            }
+          ],
+          "attributes": [
+            {
+              "name": "href",
+              "type": {
+                "text": "string"
+              },
+              "default": "''",
+              "fieldName": "href"
+            }
+          ],
+          "superclass": {
+            "name": "LitElement",
+            "package": "lit"
+          },
+          "tagName": "kyn-breadcrumb-item",
+          "customElement": true
+        }
+      ],
+      "exports": [
+        {
+          "kind": "js",
+          "name": "BreadcrumbItem",
+          "declaration": {
+            "name": "BreadcrumbItem",
+            "module": "src/components/reusable/breadcrumbs/breadcrumbItem.ts"
+          }
+        },
+        {
+          "kind": "custom-element-definition",
+          "name": "kyn-breadcrumb-item",
+          "declaration": {
+            "name": "BreadcrumbItem",
+            "module": "src/components/reusable/breadcrumbs/breadcrumbItem.ts"
+          }
+        }
+      ]
+    },
+    {
+      "kind": "javascript-module",
+      "path": "src/components/reusable/breadcrumbs/breadcrumbs.ts",
+      "declarations": [
+        {
+          "kind": "class",
+          "description": "Breadcrumbs Component.",
+          "name": "Breadcrumbs",
+          "slots": [
+            {
+              "description": "Slot for inserting breadcrumb items, typically kyn-breadcrumb-items indicating the navigation path.",
+              "name": "unnamed"
+            }
+          ],
+          "members": [],
+          "superclass": {
+            "name": "LitElement",
+            "package": "lit"
+          },
+          "tagName": "kyn-breadcrumbs",
+          "customElement": true
+        }
+      ],
+      "exports": [
+        {
+          "kind": "js",
+          "name": "Breadcrumbs",
+          "declaration": {
+            "name": "Breadcrumbs",
+            "module": "src/components/reusable/breadcrumbs/breadcrumbs.ts"
+          }
+        },
+        {
+          "kind": "custom-element-definition",
+          "name": "kyn-breadcrumbs",
+          "declaration": {
+            "name": "Breadcrumbs",
+            "module": "src/components/reusable/breadcrumbs/breadcrumbs.ts"
+          }
+        }
+      ]
+    },
+    {
+      "kind": "javascript-module",
+      "path": "src/components/reusable/breadcrumbs/index.ts",
+      "declarations": [],
+      "exports": [
+        {
+          "kind": "js",
+          "name": "BreadcrumbItem",
+          "declaration": {
+            "name": "BreadcrumbItem",
+            "module": "./breadcrumbItem"
+          }
+        },
+        {
+          "kind": "js",
+          "name": "Breadcrumbs",
+          "declaration": {
+            "name": "Breadcrumbs",
+            "module": "./breadcrumbs"
+          }
+        }
+      ]
+    },
+    {
+      "kind": "javascript-module",
+      "path": "src/components/reusable/checkbox/checkbox.ts",
+      "declarations": [
+        {
+          "kind": "class",
+          "description": "Checkbox.",
+          "name": "Checkbox",
+          "slots": [
+            {
+              "description": "Slot for label text.",
+              "name": "unnamed"
+            }
+          ],
+          "members": [
+            {
+              "kind": "field",
+              "name": "value",
+              "type": {
+                "text": "string"
+              },
+              "default": "''",
+              "description": "Checkbox value.",
+              "attribute": "value"
+            },
+            {
+              "kind": "field",
+              "name": "disabled",
+              "type": {
+                "text": "boolean"
+              },
+              "default": "false",
+              "description": "Checkbox disabled state, inherited from the parent group.",
+              "attribute": "disabled"
+            },
+            {
+              "kind": "field",
+              "name": "visiblyHidden",
+              "type": {
+                "text": "boolean"
+              },
+              "default": "false",
+              "description": "Determines whether the label should be hidden from visual view but remain accessible\r\nto screen readers for accessibility purposes.",
+              "attribute": "visiblyHidden"
+            },
+            {
+              "kind": "field",
+              "name": "indeterminate",
+              "type": {
+                "text": "boolean"
+              },
+              "default": "false",
+              "description": "Determines whether the checkbox is in an indeterminate state.",
+              "attribute": "indeterminate"
+            },
+            {
+              "kind": "method",
+              "name": "handleChange",
+              "privacy": "private",
+              "parameters": [
+                {
+                  "name": "e",
+                  "type": {
+                    "text": "any"
+                  }
+                }
+              ]
+            }
+          ],
+          "events": [
+            {
+              "description": "Captures the change event and emits the selected value and original event details.",
+              "name": "on-checkbox-change"
+            }
+          ],
+          "attributes": [
+            {
+              "name": "value",
+              "type": {
+                "text": "string"
+              },
+              "default": "''",
+              "description": "Checkbox value.",
+              "fieldName": "value"
+            },
+            {
+              "name": "disabled",
+              "type": {
+                "text": "boolean"
+              },
+              "default": "false",
+              "description": "Checkbox disabled state, inherited from the parent group.",
+              "fieldName": "disabled"
+            },
+            {
+              "name": "visiblyHidden",
+              "type": {
+                "text": "boolean"
+              },
+              "default": "false",
+              "description": "Determines whether the label should be hidden from visual view but remain accessible\r\nto screen readers for accessibility purposes.",
+              "fieldName": "visiblyHidden"
+            },
+            {
+              "name": "indeterminate",
+              "type": {
+                "text": "boolean"
+              },
+              "default": "false",
+              "description": "Determines whether the checkbox is in an indeterminate state.",
+              "fieldName": "indeterminate"
+            }
+          ],
+          "superclass": {
+            "name": "LitElement",
+            "package": "lit"
+          },
+          "tagName": "kyn-checkbox",
+          "customElement": true
+        }
+      ],
+      "exports": [
+        {
+          "kind": "js",
+          "name": "Checkbox",
+          "declaration": {
+            "name": "Checkbox",
+            "module": "src/components/reusable/checkbox/checkbox.ts"
+          }
+        },
+        {
+          "kind": "custom-element-definition",
+          "name": "kyn-checkbox",
+          "declaration": {
+            "name": "Checkbox",
+            "module": "src/components/reusable/checkbox/checkbox.ts"
+          }
+        }
+      ]
+    },
+    {
+      "kind": "javascript-module",
+      "path": "src/components/reusable/checkbox/checkboxGroup.ts",
+      "declarations": [
+        {
+          "kind": "class",
+          "description": "Checkbox group container.",
+          "name": "CheckboxGroup",
+          "cssParts": [
+            {
+              "description": "Styles the label/legend.",
+              "name": "label"
+            }
+          ],
+          "slots": [
+            {
+              "description": "Slot for individual checkboxes.",
+              "name": "unnamed"
+            },
+            {
+              "description": "Slot for label text.",
+              "name": "label"
+            }
+          ],
+          "members": [
+            {
+              "kind": "field",
+              "name": "name",
+              "type": {
+                "text": "string"
+              },
+              "default": "''",
+              "description": "Checkbox input name attribute.",
+              "attribute": "name"
+            },
+            {
+              "kind": "field",
+              "name": "value",
+              "type": {
+                "text": "Array<any>"
+              },
+              "default": "[]",
+              "description": "Checkbox group selected values.",
+              "attribute": "value"
+            },
+            {
+              "kind": "field",
+              "name": "required",
+              "type": {
+                "text": "boolean"
+              },
+              "default": "false",
+              "description": "Makes a single selection required.",
+              "attribute": "required"
+            },
+            {
+              "kind": "field",
+              "name": "disabled",
+              "type": {
+                "text": "boolean"
+              },
+              "default": "false",
+              "description": "Checkbox group disabled state.",
+              "attribute": "disabled"
+            },
+            {
+              "kind": "field",
+              "name": "horizontal",
+              "type": {
+                "text": "boolean"
+              },
+              "default": "false",
+              "description": "Checkbox group horizontal style.",
+              "attribute": "horizontal"
+            },
+            {
+              "kind": "field",
+              "name": "selectAll",
+              "type": {
+                "text": "boolean"
+              },
+              "default": "false",
+              "description": "Adds a \"Select All\" checkbox to the top of the group.",
+              "attribute": "selectAll"
+            },
+            {
+              "kind": "field",
+              "name": "hideLegend",
+              "type": {
+                "text": "boolean"
+              },
+              "default": "false",
+              "description": "Hide the group legend/label visually.",
+              "attribute": "hideLegend"
+            },
+            {
+              "kind": "field",
+              "name": "filterable",
+              "type": {
+                "text": "boolean"
+              },
+              "default": "false",
+              "description": "Adds a search input to enable filtering of checkboxes.",
+              "attribute": "filterable"
+            },
+            {
+              "kind": "field",
+              "name": "limitCheckboxes",
+              "type": {
+                "text": "boolean"
+              },
+              "default": "false",
+              "description": "Limits visible checkboxes (4) behind a \"Show all\" button.",
+              "attribute": "limitCheckboxes"
+            },
+            {
+              "kind": "field",
+              "name": "textStrings",
+              "type": {
+                "text": "object"
+              },
+              "default": "{\r\n    selectAll: 'Select all',\r\n    showMore: 'Show more',\r\n    showLess: 'Show less',\r\n  }",
+              "description": "Text string customization.",
+              "attribute": "textStrings"
+            },
+            {
+              "kind": "field",
+              "name": "invalidText",
+              "type": {
+                "text": "string"
+              },
+              "default": "''",
+              "description": "Checkbox group invalid text.",
+              "attribute": "invalidText"
+            },
+            {
+              "kind": "method",
+              "name": "_validate",
+              "privacy": "private",
+              "parameters": [
+                {
+                  "name": "interacted",
+                  "type": {
+                    "text": "Boolean"
+                  }
+                },
+                {
+                  "name": "report",
+                  "type": {
+                    "text": "Boolean"
+                  }
+                }
+              ]
+            },
+            {
+              "kind": "method",
+              "name": "_handleCheckboxChange",
+              "privacy": "private",
+              "parameters": [
+                {
+                  "name": "e",
+                  "type": {
+                    "text": "any"
+                  }
+                }
+              ]
+            },
+            {
+              "kind": "method",
+              "name": "_emitChangeEvent",
+              "privacy": "private"
+            },
+            {
+              "kind": "method",
+              "name": "_handleFormdata",
+              "privacy": "private",
+              "parameters": [
+                {
+                  "name": "e",
+                  "type": {
+                    "text": "any"
+                  }
+                }
+              ]
+            },
+            {
+              "kind": "method",
+              "name": "_handleFilter",
+              "privacy": "private",
+              "parameters": [
+                {
+                  "name": "e",
+                  "type": {
+                    "text": "any"
+                  }
+                }
+              ]
+            },
+            {
+              "kind": "method",
+              "name": "_toggleRevealed",
+              "privacy": "private",
+              "parameters": [
+                {
+                  "name": "revealed",
+                  "type": {
+                    "text": "boolean"
+                  }
+                }
+              ]
+            },
+            {
+              "kind": "method",
+              "name": "_handleSlotChange",
+              "privacy": "private"
+            },
+            {
+              "kind": "method",
+              "name": "_handleInvalid",
+              "privacy": "private"
+            }
+          ],
+          "events": [
+            {
+              "description": "Captures the change event and emits the selected values.",
+              "name": "on-checkbox-group-change"
+            },
+            {
+              "description": "Captures the search input event and emits the search term.",
+              "name": "on-search"
+            },
+            {
+              "description": "Captures the show more/less click and emits the expanded state.",
+              "name": "on-limit-toggle"
+            }
+          ],
+          "attributes": [
+            {
+              "name": "name",
+              "type": {
+                "text": "string"
+              },
+              "default": "''",
+              "description": "Checkbox input name attribute.",
+              "fieldName": "name"
+            },
+            {
+              "name": "value",
+              "type": {
+                "text": "Array<any>"
+              },
+              "default": "[]",
+              "description": "Checkbox group selected values.",
+              "fieldName": "value"
+            },
+            {
+              "name": "required",
+              "type": {
+                "text": "boolean"
+              },
+              "default": "false",
+              "description": "Makes a single selection required.",
+              "fieldName": "required"
+            },
+            {
+              "name": "disabled",
+              "type": {
+                "text": "boolean"
+              },
+              "default": "false",
+              "description": "Checkbox group disabled state.",
+              "fieldName": "disabled"
+            },
+            {
+              "name": "horizontal",
+              "type": {
+                "text": "boolean"
+              },
+              "default": "false",
+              "description": "Checkbox group horizontal style.",
+              "fieldName": "horizontal"
+            },
+            {
+              "name": "selectAll",
+              "type": {
+                "text": "boolean"
+              },
+              "default": "false",
+              "description": "Adds a \"Select All\" checkbox to the top of the group.",
+              "fieldName": "selectAll"
+            },
+            {
+              "name": "hideLegend",
+              "type": {
+                "text": "boolean"
+              },
+              "default": "false",
+              "description": "Hide the group legend/label visually.",
+              "fieldName": "hideLegend"
+            },
+            {
+              "name": "filterable",
+              "type": {
+                "text": "boolean"
+              },
+              "default": "false",
+              "description": "Adds a search input to enable filtering of checkboxes.",
+              "fieldName": "filterable"
+            },
+            {
+              "name": "limitCheckboxes",
+              "type": {
+                "text": "boolean"
+              },
+              "default": "false",
+              "description": "Limits visible checkboxes (4) behind a \"Show all\" button.",
+              "fieldName": "limitCheckboxes"
+            },
+            {
+              "name": "textStrings",
+              "type": {
+                "text": "object"
+              },
+              "default": "{\r\n    selectAll: 'Select all',\r\n    showMore: 'Show more',\r\n    showLess: 'Show less',\r\n  }",
+              "description": "Text string customization.",
+              "fieldName": "textStrings"
+            },
+            {
+              "name": "invalidText",
+              "type": {
+                "text": "string"
+              },
+              "default": "''",
+              "description": "Checkbox group invalid text.",
+              "fieldName": "invalidText"
+            }
+          ],
+          "superclass": {
+            "name": "LitElement",
+            "package": "lit"
+          },
+          "tagName": "kyn-checkbox-group",
+          "customElement": true
+        }
+      ],
+      "exports": [
+        {
+          "kind": "js",
+          "name": "CheckboxGroup",
+          "declaration": {
+            "name": "CheckboxGroup",
+            "module": "src/components/reusable/checkbox/checkboxGroup.ts"
+          }
+        },
+        {
+          "kind": "custom-element-definition",
+          "name": "kyn-checkbox-group",
+          "declaration": {
+            "name": "CheckboxGroup",
+            "module": "src/components/reusable/checkbox/checkboxGroup.ts"
+          }
+        }
+      ]
+    },
+    {
+      "kind": "javascript-module",
+      "path": "src/components/reusable/checkbox/index.ts",
+      "declarations": [],
+      "exports": [
+        {
+          "kind": "js",
+          "name": "Checkbox",
+          "declaration": {
+            "name": "Checkbox",
+            "module": "./checkbox"
+          }
+        },
+        {
+          "kind": "js",
+          "name": "CheckboxGroup",
+          "declaration": {
+            "name": "CheckboxGroup",
+            "module": "./checkboxGroup"
+          }
+        }
+      ]
+    },
+    {
+      "kind": "javascript-module",
       "path": "src/components/reusable/datePicker/datepicker.ts",
       "declarations": [
         {
@@ -3507,26 +3995,10 @@
           "slots": [
             {
               "description": "Slot for label text.",
->>>>>>> e4e4adce
               "name": "unnamed"
             }
           ],
           "members": [
-<<<<<<< HEAD
-            {
-              "kind": "field",
-              "name": "type",
-              "type": {
-                "text": "string"
-              },
-              "default": "'normal'",
-              "description": "Card Type. `'normal'` & `'clickable'`",
-              "attribute": "type"
-            },
-            {
-              "kind": "field",
-              "name": "href",
-=======
             {
               "kind": "field",
               "name": "size",
@@ -3637,19 +4109,9 @@
             {
               "kind": "field",
               "name": "datePickerType",
->>>>>>> e4e4adce
               "type": {
                 "text": "DATE_PICKER_TYPES"
               },
-<<<<<<< HEAD
-              "default": "''",
-              "description": "Card link url for clickable cards.",
-              "attribute": "href"
-            },
-            {
-              "kind": "field",
-              "name": "rel",
-=======
               "description": "Date picker types. Default 'single'",
               "attribute": "datePickerType"
             },
@@ -3907,12 +4369,18 @@
     },
     {
       "kind": "javascript-module",
-      "path": "src/components/reusable/checkbox/checkbox.ts",
+      "path": "src/components/reusable/daterangepicker/daterangepicker.ts",
       "declarations": [
         {
           "kind": "class",
-          "description": "Checkbox.",
-          "name": "Checkbox",
+          "description": "Date-Range picker",
+          "name": "DateRangePicker",
+          "cssParts": [
+            {
+              "description": "Styles the label.",
+              "name": "label"
+            }
+          ],
           "slots": [
             {
               "description": "Slot for label text.",
@@ -3922,13 +4390,63 @@
           "members": [
             {
               "kind": "field",
-              "name": "value",
-              "type": {
-                "text": "string"
-              },
-              "default": "''",
-              "description": "Checkbox value.",
-              "attribute": "value"
+              "name": "caption",
+              "type": {
+                "text": "string"
+              },
+              "default": "''",
+              "description": "Optional text beneath the input.",
+              "attribute": "caption"
+            },
+            {
+              "kind": "field",
+              "name": "size",
+              "type": {
+                "text": "string"
+              },
+              "default": "'md'",
+              "description": "Datepicker size. \"sm\", \"md\", or \"lg\".",
+              "attribute": "size"
+            },
+            {
+              "kind": "field",
+              "name": "startDate",
+              "type": {
+                "text": "string"
+              },
+              "default": "''",
+              "description": "Datepicker Start date in YYYY-MM-DD format.",
+              "attribute": "startDate"
+            },
+            {
+              "kind": "field",
+              "name": "endDate",
+              "type": {
+                "text": "string"
+              },
+              "default": "''",
+              "description": "Datepicker End date in YYYY-MM-DD format.",
+              "attribute": "endDate"
+            },
+            {
+              "kind": "field",
+              "name": "name",
+              "type": {
+                "text": "string"
+              },
+              "default": "''",
+              "description": "Datepicker name. Required prop. as there could many fields into single form",
+              "attribute": "name"
+            },
+            {
+              "kind": "field",
+              "name": "required",
+              "type": {
+                "text": "boolean"
+              },
+              "default": "false",
+              "description": "Makes the date required.",
+              "attribute": "required"
             },
             {
               "kind": "field",
@@ -3937,32 +4455,59 @@
                 "text": "boolean"
               },
               "default": "false",
-              "description": "Checkbox disabled state, inherited from the parent group.",
+              "description": "Date disabled state.",
               "attribute": "disabled"
             },
             {
               "kind": "field",
-              "name": "visiblyHidden",
-              "type": {
-                "text": "boolean"
-              },
-              "default": "false",
-              "description": "Determines whether the label should be hidden from visual view but remain accessible\r\nto screen readers for accessibility purposes.",
-              "attribute": "visiblyHidden"
-            },
-            {
-              "kind": "field",
-              "name": "indeterminate",
-              "type": {
-                "text": "boolean"
-              },
-              "default": "false",
-              "description": "Determines whether the checkbox is in an indeterminate state.",
-              "attribute": "indeterminate"
-            },
-            {
-              "kind": "method",
-              "name": "handleChange",
+              "name": "invalidText",
+              "type": {
+                "text": "string"
+              },
+              "default": "''",
+              "description": "Date invalid text.",
+              "attribute": "invalidText"
+            },
+            {
+              "kind": "field",
+              "name": "warnText",
+              "type": {
+                "text": "string"
+              },
+              "default": "''",
+              "description": "Date warning text",
+              "attribute": "warnText"
+            },
+            {
+              "kind": "field",
+              "name": "maxDate",
+              "type": {
+                "text": "string"
+              },
+              "description": "Maximum date in YYYY-MM-DD format. If the value isn't a possible date string in the format, then the element has no maximum date value.",
+              "attribute": "maxDate"
+            },
+            {
+              "kind": "field",
+              "name": "minDate",
+              "type": {
+                "text": "string"
+              },
+              "description": "Mimimum date in YYYY-MM-DD format. If the value isn't a possible date string in the format, then the element has no minimum date value.",
+              "attribute": "minDate"
+            },
+            {
+              "kind": "field",
+              "name": "step",
+              "type": {
+                "text": "string"
+              },
+              "description": "Specifies the granularity that the value must adhere to, or the special value any,\r\nFor date inputs, the value of step is given in days; and is treated as a number of milliseconds equal to 86,400,000 times the step value.\r\nThe default value of step is 1, indicating 1 day.",
+              "attribute": "step"
+            },
+            {
+              "kind": "method",
+              "name": "handleStartDate",
               "privacy": "private",
               "parameters": [
                 {
@@ -3972,81 +4517,131 @@
                   }
                 }
               ]
+            },
+            {
+              "kind": "method",
+              "name": "handleEndDate",
+              "privacy": "private",
+              "parameters": [
+                {
+                  "name": "e",
+                  "type": {
+                    "text": "any"
+                  }
+                }
+              ]
+            },
+            {
+              "kind": "method",
+              "name": "_validate",
+              "privacy": "private",
+              "parameters": [
+                {
+                  "name": "interacted",
+                  "type": {
+                    "text": "Boolean"
+                  }
+                },
+                {
+                  "name": "report",
+                  "type": {
+                    "text": "Boolean"
+                  }
+                }
+              ]
+            },
+            {
+              "kind": "method",
+              "name": "_emitValue",
+              "privacy": "private",
+              "parameters": [
+                {
+                  "name": "e",
+                  "type": {
+                    "text": "any"
+                  }
+                }
+              ]
+            },
+            {
+              "kind": "method",
+              "name": "_handleFormdata",
+              "privacy": "private",
+              "parameters": [
+                {
+                  "name": "e",
+                  "type": {
+                    "text": "any"
+                  }
+                }
+              ]
+            },
+            {
+              "kind": "method",
+              "name": "_handleInvalid",
+              "privacy": "private"
             }
           ],
           "events": [
             {
-              "description": "Captures the change event and emits the selected value and original event details.",
-              "name": "on-checkbox-change"
+              "description": "Captures the input event and emits the selected values and original event details. (Only if startDate <= endDate)",
+              "name": "on-input"
             }
           ],
           "attributes": [
             {
-              "name": "value",
->>>>>>> e4e4adce
-              "type": {
-                "text": "string"
-              },
-              "default": "''",
-<<<<<<< HEAD
-              "description": "Use for Card type `'clickable'`. Defines a relationship between a linked resource and the document. An empty string (default) means no particular relationship.",
-              "attribute": "rel"
-            },
-            {
-              "kind": "field",
-              "name": "target",
-              "type": {
-                "text": "string"
-              },
-              "default": "'_self'",
-              "description": "Defines a target attribute for where to load the URL in case of clickable card. Possible options include \"_self\" (deafult), \"_blank\", \"_parent\", \"_top\"",
-              "attribute": "target"
-            },
-            {
-              "kind": "field",
-              "name": "hideBorder",
-              "type": {
-                "text": "boolean"
-              },
-              "default": "false",
-              "description": "Hide card border. Useful when clickable card use inside `<kyn-notification>` component.",
-              "attribute": "hideBorder"
-            },
-            {
-              "kind": "method",
-              "name": "handleClick",
-              "privacy": "private",
-              "parameters": [
-                {
-                  "name": "e",
-                  "type": {
-                    "text": "Event"
-                  }
-                }
-              ]
-            }
-          ],
-          "events": [
-            {
-              "description": "Captures the click event of clickable card and emits the original event details. Use `e.stopPropogation()` / `e.preventDefault()` for any internal clickable elements when card type is `'clickable'` to stop bubbling / prevent event.",
-              "name": "on-card-click"
-            }
-          ],
-          "attributes": [
-            {
-              "name": "type",
-              "type": {
-                "text": "string"
-              },
-              "default": "'normal'",
-              "description": "Card Type. `'normal'` & `'clickable'`",
-              "fieldName": "type"
-            },
-            {
-              "name": "href",
-=======
-              "description": "Checkbox value.",
-              "fieldName": "value"
+              "name": "caption",
+              "type": {
+                "text": "string"
+              },
+              "default": "''",
+              "description": "Optional text beneath the input.",
+              "fieldName": "caption"
+            },
+            {
+              "name": "size",
+              "type": {
+                "text": "string"
+              },
+              "default": "'md'",
+              "description": "Datepicker size. \"sm\", \"md\", or \"lg\".",
+              "fieldName": "size"
+            },
+            {
+              "name": "startDate",
+              "type": {
+                "text": "string"
+              },
+              "default": "''",
+              "description": "Datepicker Start date in YYYY-MM-DD format.",
+              "fieldName": "startDate"
+            },
+            {
+              "name": "endDate",
+              "type": {
+                "text": "string"
+              },
+              "default": "''",
+              "description": "Datepicker End date in YYYY-MM-DD format.",
+              "fieldName": "endDate"
+            },
+            {
+              "name": "name",
+              "type": {
+                "text": "string"
+              },
+              "default": "''",
+              "description": "Datepicker name. Required prop. as there could many fields into single form",
+              "fieldName": "name"
+            },
+            {
+              "name": "required",
+              "type": {
+                "text": "boolean"
+              },
+              "default": "false",
+              "description": "Makes the date required.",
+              "fieldName": "required"
             },
             {
               "name": "disabled",
@@ -4054,284 +4649,210 @@
                 "text": "boolean"
               },
               "default": "false",
-              "description": "Checkbox disabled state, inherited from the parent group.",
+              "description": "Date disabled state.",
               "fieldName": "disabled"
             },
             {
-              "name": "visiblyHidden",
->>>>>>> e4e4adce
-              "type": {
-                "text": "string"
-              },
-<<<<<<< HEAD
-              "default": "''",
-              "description": "Card link url for clickable cards.",
-              "fieldName": "href"
-            },
-            {
-              "name": "rel",
-=======
-              "default": "false",
-              "description": "Determines whether the label should be hidden from visual view but remain accessible\r\nto screen readers for accessibility purposes.",
-              "fieldName": "visiblyHidden"
-            },
-            {
-              "name": "indeterminate",
->>>>>>> e4e4adce
-              "type": {
-                "text": "string"
-              },
-<<<<<<< HEAD
-              "default": "''",
-              "description": "Use for Card type `'clickable'`. Defines a relationship between a linked resource and the document. An empty string (default) means no particular relationship.",
-              "fieldName": "rel"
-            },
-            {
-              "name": "target",
-              "type": {
-                "text": "string"
-              },
-              "default": "'_self'",
-              "description": "Defines a target attribute for where to load the URL in case of clickable card. Possible options include \"_self\" (deafult), \"_blank\", \"_parent\", \"_top\"",
-              "fieldName": "target"
-            },
-            {
-              "name": "hideBorder",
-              "type": {
-                "text": "boolean"
-              },
-              "default": "false",
-              "description": "Hide card border. Useful when clickable card use inside `<kyn-notification>` component.",
-              "fieldName": "hideBorder"
-=======
-              "default": "false",
-              "description": "Determines whether the checkbox is in an indeterminate state.",
-              "fieldName": "indeterminate"
->>>>>>> e4e4adce
+              "name": "invalidText",
+              "type": {
+                "text": "string"
+              },
+              "default": "''",
+              "description": "Date invalid text.",
+              "fieldName": "invalidText"
+            },
+            {
+              "name": "warnText",
+              "type": {
+                "text": "string"
+              },
+              "default": "''",
+              "description": "Date warning text",
+              "fieldName": "warnText"
+            },
+            {
+              "name": "maxDate",
+              "type": {
+                "text": "string"
+              },
+              "description": "Maximum date in YYYY-MM-DD format. If the value isn't a possible date string in the format, then the element has no maximum date value.",
+              "fieldName": "maxDate"
+            },
+            {
+              "name": "minDate",
+              "type": {
+                "text": "string"
+              },
+              "description": "Mimimum date in YYYY-MM-DD format. If the value isn't a possible date string in the format, then the element has no minimum date value.",
+              "fieldName": "minDate"
+            },
+            {
+              "name": "step",
+              "type": {
+                "text": "string"
+              },
+              "description": "Specifies the granularity that the value must adhere to, or the special value any,\r\nFor date inputs, the value of step is given in days; and is treated as a number of milliseconds equal to 86,400,000 times the step value.\r\nThe default value of step is 1, indicating 1 day.",
+              "fieldName": "step"
             }
           ],
           "superclass": {
             "name": "LitElement",
             "package": "lit"
           },
-<<<<<<< HEAD
-          "tagName": "kyn-card",
-=======
-          "tagName": "kyn-checkbox",
->>>>>>> e4e4adce
+          "tagName": "kyn-date-range-picker",
           "customElement": true
         }
       ],
       "exports": [
         {
           "kind": "js",
-<<<<<<< HEAD
-          "name": "Card",
-          "declaration": {
-            "name": "Card",
-            "module": "src/components/reusable/card/card.ts"
-=======
-          "name": "Checkbox",
-          "declaration": {
-            "name": "Checkbox",
-            "module": "src/components/reusable/checkbox/checkbox.ts"
->>>>>>> e4e4adce
+          "name": "DateRangePicker",
+          "declaration": {
+            "name": "DateRangePicker",
+            "module": "src/components/reusable/daterangepicker/daterangepicker.ts"
           }
         },
         {
           "kind": "custom-element-definition",
-<<<<<<< HEAD
-          "name": "kyn-card",
-          "declaration": {
-            "name": "Card",
-            "module": "src/components/reusable/card/card.ts"
+          "name": "kyn-date-range-picker",
+          "declaration": {
+            "name": "DateRangePicker",
+            "module": "src/components/reusable/daterangepicker/daterangepicker.ts"
           }
         }
       ]
     },
     {
       "kind": "javascript-module",
-      "path": "src/components/reusable/card/index.ts",
+      "path": "src/components/reusable/daterangepicker/index.ts",
       "declarations": [],
       "exports": [
         {
           "kind": "js",
-          "name": "Card",
-          "declaration": {
-            "name": "Card",
-            "module": "./card"
-=======
-          "name": "kyn-checkbox",
-          "declaration": {
-            "name": "Checkbox",
-            "module": "src/components/reusable/checkbox/checkbox.ts"
->>>>>>> e4e4adce
+          "name": "DateRangePicker",
+          "declaration": {
+            "name": "DateRangePicker",
+            "module": "\"./daterangepicker\""
           }
         }
       ]
     },
     {
       "kind": "javascript-module",
-      "path": "src/components/reusable/checkbox/checkboxGroup.ts",
+      "path": "src/components/reusable/globalFilter/globalFilter.chart.sample.ts",
       "declarations": [
         {
           "kind": "class",
-          "description": "Checkbox group container.",
-          "name": "CheckboxGroup",
-          "cssParts": [
-            {
-              "description": "Styles the label/legend.",
-              "name": "label"
-            }
-          ],
-          "slots": [
-            {
-              "description": "Slot for individual checkboxes.",
-              "name": "unnamed"
-            },
-            {
-              "description": "Slot for label text.",
-              "name": "label"
-            }
-          ],
+          "description": "Sample Lit component to show global filter pattern applied to a Chart.",
+          "name": "SampleFilterChartComponent",
           "members": [
             {
               "kind": "field",
-              "name": "name",
-              "type": {
-                "text": "string"
-              },
-              "default": "''",
-              "description": "Checkbox input name attribute.",
-              "attribute": "name"
-            },
-            {
-              "kind": "field",
-              "name": "value",
+              "name": "checkboxOptions",
               "type": {
                 "text": "Array<any>"
               },
+              "default": "[\r\n    {\r\n      value: 'Red',\r\n      text: 'Red',\r\n    },\r\n    {\r\n      value: 'Blue',\r\n      text: 'Blue',\r\n    },\r\n    {\r\n      value: 'Yellow',\r\n      text: 'Yellow',\r\n    },\r\n    {\r\n      value: 'Green',\r\n      text: 'Green',\r\n    },\r\n    {\r\n      value: 'Purple',\r\n      text: 'Purple',\r\n    },\r\n    {\r\n      value: 'Orange',\r\n      text: 'Orange',\r\n    },\r\n  ]",
+              "description": "Array of sample checkbox filter options.",
+              "attribute": "checkboxOptions"
+            },
+            {
+              "kind": "field",
+              "name": "chartLabels",
+              "type": {
+                "text": "Array<string>"
+              },
+              "default": "[\r\n    'Red',\r\n    'Blue',\r\n    'Yellow',\r\n    'Green',\r\n    'Purple',\r\n    'Orange',\r\n  ]",
+              "attribute": "chartLabels"
+            },
+            {
+              "kind": "field",
+              "name": "filteredChartLabels",
+              "type": {
+                "text": "Array<string>"
+              },
               "default": "[]",
-              "description": "Checkbox group selected values.",
-              "attribute": "value"
-            },
-            {
-              "kind": "field",
-              "name": "required",
-              "type": {
-                "text": "boolean"
-              },
-              "default": "false",
-              "description": "Makes a single selection required.",
-              "attribute": "required"
-            },
-            {
-              "kind": "field",
-              "name": "disabled",
-              "type": {
-                "text": "boolean"
-              },
-              "default": "false",
-              "description": "Checkbox group disabled state.",
-              "attribute": "disabled"
-            },
-            {
-              "kind": "field",
-              "name": "horizontal",
-              "type": {
-                "text": "boolean"
-              },
-              "default": "false",
-              "description": "Checkbox group horizontal style.",
-              "attribute": "horizontal"
-            },
-            {
-              "kind": "field",
-              "name": "selectAll",
-              "type": {
-                "text": "boolean"
-              },
-              "default": "false",
-              "description": "Adds a \"Select All\" checkbox to the top of the group.",
-              "attribute": "selectAll"
-            },
-            {
-              "kind": "field",
-              "name": "hideLegend",
-              "type": {
-                "text": "boolean"
-              },
-              "default": "false",
-              "description": "Hide the group legend/label visually.",
-              "attribute": "hideLegend"
-            },
-            {
-              "kind": "field",
-              "name": "filterable",
-              "type": {
-                "text": "boolean"
-              },
-              "default": "false",
-              "description": "Adds a search input to enable filtering of checkboxes.",
-              "attribute": "filterable"
-            },
-            {
-              "kind": "field",
-              "name": "limitCheckboxes",
-              "type": {
-                "text": "boolean"
-              },
-              "default": "false",
-              "description": "Limits visible checkboxes (4) behind a \"Show all\" button.",
-              "attribute": "limitCheckboxes"
-            },
-            {
-              "kind": "field",
-              "name": "textStrings",
+              "attribute": "filteredChartLabels"
+            },
+            {
+              "kind": "field",
+              "name": "chartDatasets",
+              "type": {
+                "text": "Array<any>"
+              },
+              "default": "[\r\n    {\r\n      label: 'Dataset 1',\r\n      data: [12, 19, 3, 5, 2, 3],\r\n    },\r\n    {\r\n      label: 'Dataset 2',\r\n      data: [8, 15, 7, 9, 6, 13],\r\n    },\r\n  ]",
+              "attribute": "chartDatasets"
+            },
+            {
+              "kind": "field",
+              "name": "chartOptions",
               "type": {
                 "text": "object"
               },
-              "default": "{\r\n    selectAll: 'Select all',\r\n    showMore: 'Show more',\r\n    showLess: 'Show less',\r\n  }",
-              "description": "Text string customization.",
-              "attribute": "textStrings"
-            },
-            {
-              "kind": "field",
-              "name": "invalidText",
-              "type": {
-                "text": "string"
-              },
-<<<<<<< HEAD
-              "description": "Specifies the granularity that the value must adhere to, or the special value any,\r\nFor date inputs, the value of step is given in days; and is treated as a number of milliseconds equal to 86,400,000 times the step value.\r\nThe default value of step is 1, indicating 1 day.",
-              "attribute": "step"
-=======
-              "default": "''",
-              "description": "Checkbox group invalid text.",
-              "attribute": "invalidText"
->>>>>>> e4e4adce
-            },
-            {
-              "kind": "method",
-              "name": "_validate",
+              "default": "{\r\n    scales: {\r\n      x: {\r\n        title: {\r\n          text: 'Color',\r\n        },\r\n      },\r\n      y: {\r\n        title: {\r\n          text: 'Votes',\r\n        },\r\n      },\r\n    },\r\n  }",
+              "attribute": "chartOptions"
+            },
+            {
+              "kind": "method",
+              "name": "_handleSearch",
               "privacy": "private",
               "parameters": [
                 {
-                  "name": "interacted",
-                  "type": {
-                    "text": "Boolean"
+                  "name": "e",
+                  "type": {
+                    "text": "any"
+                  }
+                }
+              ]
+            },
+            {
+              "kind": "method",
+              "name": "_handleCheckboxes",
+              "privacy": "private",
+              "parameters": [
+                {
+                  "name": "e",
+                  "type": {
+                    "text": "any"
+                  }
+                }
+              ]
+            },
+            {
+              "kind": "method",
+              "name": "_handleModalClose",
+              "privacy": "private",
+              "parameters": [
+                {
+                  "name": "e",
+                  "type": {
+                    "text": "any"
+                  }
+                }
+              ]
+            },
+            {
+              "kind": "method",
+              "name": "_handleTagClick",
+              "privacy": "private",
+              "parameters": [
+                {
+                  "name": "e",
+                  "type": {
+                    "text": "any"
                   }
                 },
                 {
-                  "name": "report",
-                  "type": {
-                    "text": "Boolean"
+                  "name": "option",
+                  "type": {
+                    "text": "any"
                   }
                 }
               ]
             },
             {
               "kind": "method",
-              "name": "_handleCheckboxChange",
+              "name": "_handleClearTags",
               "privacy": "private",
               "parameters": [
                 {
@@ -4344,288 +4865,328 @@
             },
             {
               "kind": "method",
-              "name": "_emitChangeEvent",
-              "privacy": "private"
-            },
-            {
-              "kind": "method",
-              "name": "_handleFormdata",
+              "name": "_filter",
               "privacy": "private",
               "parameters": [
                 {
-                  "name": "e",
-                  "type": {
-                    "text": "any"
+                  "name": "query",
+                  "type": {
+                    "text": "string"
                   }
                 }
               ]
-            },
-            {
-              "kind": "method",
-              "name": "_handleFilter",
-              "privacy": "private",
-              "parameters": [
-                {
-                  "name": "e",
-                  "type": {
-                    "text": "any"
-                  }
-                }
-              ]
-            },
-            {
-              "kind": "method",
-              "name": "_toggleRevealed",
-              "privacy": "private",
-              "parameters": [
-                {
-                  "name": "revealed",
-                  "type": {
-                    "text": "boolean"
-                  }
-                }
-              ]
-            },
-            {
-              "kind": "method",
-              "name": "_handleSlotChange",
-              "privacy": "private"
-            },
-            {
-              "kind": "method",
-              "name": "_handleInvalid",
-              "privacy": "private"
-            }
-          ],
-          "events": [
-            {
-              "description": "Captures the change event and emits the selected values.",
-              "name": "on-checkbox-group-change"
-            },
-            {
-              "description": "Captures the search input event and emits the search term.",
-              "name": "on-search"
-            },
-            {
-              "description": "Captures the show more/less click and emits the expanded state.",
-              "name": "on-limit-toggle"
             }
           ],
           "attributes": [
             {
-              "name": "name",
-              "type": {
-                "text": "string"
-              },
-              "default": "''",
-              "description": "Checkbox input name attribute.",
-              "fieldName": "name"
-            },
-            {
-              "name": "value",
+              "name": "checkboxOptions",
               "type": {
                 "text": "Array<any>"
               },
+              "default": "[\r\n    {\r\n      value: 'Red',\r\n      text: 'Red',\r\n    },\r\n    {\r\n      value: 'Blue',\r\n      text: 'Blue',\r\n    },\r\n    {\r\n      value: 'Yellow',\r\n      text: 'Yellow',\r\n    },\r\n    {\r\n      value: 'Green',\r\n      text: 'Green',\r\n    },\r\n    {\r\n      value: 'Purple',\r\n      text: 'Purple',\r\n    },\r\n    {\r\n      value: 'Orange',\r\n      text: 'Orange',\r\n    },\r\n  ]",
+              "description": "Array of sample checkbox filter options.",
+              "fieldName": "checkboxOptions"
+            },
+            {
+              "name": "chartLabels",
+              "type": {
+                "text": "Array<string>"
+              },
+              "default": "[\r\n    'Red',\r\n    'Blue',\r\n    'Yellow',\r\n    'Green',\r\n    'Purple',\r\n    'Orange',\r\n  ]",
+              "fieldName": "chartLabels"
+            },
+            {
+              "name": "filteredChartLabels",
+              "type": {
+                "text": "Array<string>"
+              },
               "default": "[]",
-              "description": "Checkbox group selected values.",
-              "fieldName": "value"
-            },
-            {
-              "name": "required",
-              "type": {
-                "text": "boolean"
-              },
-              "default": "false",
-              "description": "Makes a single selection required.",
-              "fieldName": "required"
-            },
-            {
-              "name": "disabled",
-              "type": {
-                "text": "boolean"
-              },
-              "default": "false",
-              "description": "Checkbox group disabled state.",
-              "fieldName": "disabled"
-            },
-            {
-              "name": "horizontal",
-              "type": {
-                "text": "boolean"
-              },
-              "default": "false",
-              "description": "Checkbox group horizontal style.",
-              "fieldName": "horizontal"
-            },
-            {
-              "name": "selectAll",
-              "type": {
-                "text": "boolean"
-              },
-              "default": "false",
-              "description": "Adds a \"Select All\" checkbox to the top of the group.",
-              "fieldName": "selectAll"
-            },
-            {
-              "name": "hideLegend",
-              "type": {
-                "text": "boolean"
-              },
-              "default": "false",
-              "description": "Hide the group legend/label visually.",
-              "fieldName": "hideLegend"
-            },
-            {
-              "name": "filterable",
-              "type": {
-                "text": "boolean"
-              },
-              "default": "false",
-              "description": "Adds a search input to enable filtering of checkboxes.",
-              "fieldName": "filterable"
-            },
-            {
-              "name": "limitCheckboxes",
-              "type": {
-                "text": "boolean"
-              },
-<<<<<<< HEAD
-              "description": "Specifies the granularity that the value must adhere to, or the special value any,\r\nFor date inputs, the value of step is given in days; and is treated as a number of milliseconds equal to 86,400,000 times the step value.\r\nThe default value of step is 1, indicating 1 day.",
-              "fieldName": "step"
-=======
-              "default": "false",
-              "description": "Limits visible checkboxes (4) behind a \"Show all\" button.",
-              "fieldName": "limitCheckboxes"
->>>>>>> e4e4adce
-            },
-            {
-              "name": "textStrings",
+              "fieldName": "filteredChartLabels"
+            },
+            {
+              "name": "chartDatasets",
+              "type": {
+                "text": "Array<any>"
+              },
+              "default": "[\r\n    {\r\n      label: 'Dataset 1',\r\n      data: [12, 19, 3, 5, 2, 3],\r\n    },\r\n    {\r\n      label: 'Dataset 2',\r\n      data: [8, 15, 7, 9, 6, 13],\r\n    },\r\n  ]",
+              "fieldName": "chartDatasets"
+            },
+            {
+              "name": "chartOptions",
               "type": {
                 "text": "object"
               },
-              "default": "{\r\n    selectAll: 'Select all',\r\n    showMore: 'Show more',\r\n    showLess: 'Show less',\r\n  }",
-              "description": "Text string customization.",
-              "fieldName": "textStrings"
-            },
-            {
-              "name": "invalidText",
-              "type": {
-                "text": "string"
-              },
-              "default": "''",
-              "description": "Checkbox group invalid text.",
-              "fieldName": "invalidText"
+              "default": "{\r\n    scales: {\r\n      x: {\r\n        title: {\r\n          text: 'Color',\r\n        },\r\n      },\r\n      y: {\r\n        title: {\r\n          text: 'Votes',\r\n        },\r\n      },\r\n    },\r\n  }",
+              "fieldName": "chartOptions"
             }
           ],
           "superclass": {
             "name": "LitElement",
             "package": "lit"
           },
-          "tagName": "kyn-checkbox-group",
+          "tagName": "sample-filter-chart-component",
           "customElement": true
         }
       ],
       "exports": [
         {
           "kind": "js",
-          "name": "CheckboxGroup",
-          "declaration": {
-            "name": "CheckboxGroup",
-            "module": "src/components/reusable/checkbox/checkboxGroup.ts"
+          "name": "SampleFilterChartComponent",
+          "declaration": {
+            "name": "SampleFilterChartComponent",
+            "module": "src/components/reusable/globalFilter/globalFilter.chart.sample.ts"
           }
         },
         {
           "kind": "custom-element-definition",
-          "name": "kyn-checkbox-group",
-          "declaration": {
-            "name": "CheckboxGroup",
-            "module": "src/components/reusable/checkbox/checkboxGroup.ts"
+          "name": "sample-filter-chart-component",
+          "declaration": {
+            "name": "SampleFilterChartComponent",
+            "module": "src/components/reusable/globalFilter/globalFilter.chart.sample.ts"
           }
         }
       ]
     },
     {
       "kind": "javascript-module",
-      "path": "src/components/reusable/checkbox/index.ts",
-      "declarations": [],
+      "path": "src/components/reusable/globalFilter/globalFilter.sample.ts",
+      "declarations": [
+        {
+          "kind": "class",
+          "description": "Sample Lit component to show global filter pattern.",
+          "name": "SampleFilterComponent",
+          "members": [
+            {
+              "kind": "field",
+              "name": "checkboxOptions",
+              "type": {
+                "text": "Array<any>"
+              },
+              "default": "[\r\n    {\r\n      value: '1',\r\n      text: 'Option 1',\r\n    },\r\n    {\r\n      value: '2',\r\n      text: 'Option 2',\r\n    },\r\n    {\r\n      value: '3',\r\n      text: 'Option 3',\r\n    },\r\n    {\r\n      value: '4',\r\n      text: 'Option 4',\r\n    },\r\n    {\r\n      value: '5',\r\n      text: 'Option 5',\r\n    },\r\n    {\r\n      value: '6',\r\n      text: 'Option 6',\r\n    },\r\n  ]",
+              "description": "Array of sample checkbox filter options.",
+              "attribute": "checkboxOptions"
+            },
+            {
+              "kind": "method",
+              "name": "_handleSearch",
+              "privacy": "private",
+              "parameters": [
+                {
+                  "name": "e",
+                  "type": {
+                    "text": "any"
+                  }
+                }
+              ]
+            },
+            {
+              "kind": "method",
+              "name": "_handleCheckboxes",
+              "privacy": "private",
+              "parameters": [
+                {
+                  "name": "e",
+                  "type": {
+                    "text": "any"
+                  }
+                }
+              ]
+            },
+            {
+              "kind": "method",
+              "name": "_handleModalClose",
+              "privacy": "private",
+              "parameters": [
+                {
+                  "name": "e",
+                  "type": {
+                    "text": "any"
+                  }
+                }
+              ]
+            },
+            {
+              "kind": "method",
+              "name": "_handleTagClick",
+              "privacy": "private",
+              "parameters": [
+                {
+                  "name": "e",
+                  "type": {
+                    "text": "any"
+                  }
+                },
+                {
+                  "name": "option",
+                  "type": {
+                    "text": "any"
+                  }
+                }
+              ]
+            },
+            {
+              "kind": "method",
+              "name": "_handleClearTags",
+              "privacy": "private",
+              "parameters": [
+                {
+                  "name": "e",
+                  "type": {
+                    "text": "any"
+                  }
+                }
+              ]
+            },
+            {
+              "kind": "method",
+              "name": "_handleCustomAction",
+              "privacy": "private",
+              "parameters": [
+                {
+                  "name": "e",
+                  "type": {
+                    "text": "any"
+                  }
+                }
+              ]
+            },
+            {
+              "kind": "method",
+              "name": "_handleOverflowClick",
+              "privacy": "private",
+              "parameters": [
+                {
+                  "name": "e",
+                  "type": {
+                    "text": "any"
+                  }
+                }
+              ]
+            }
+          ],
+          "attributes": [
+            {
+              "name": "checkboxOptions",
+              "type": {
+                "text": "Array<any>"
+              },
+              "default": "[\r\n    {\r\n      value: '1',\r\n      text: 'Option 1',\r\n    },\r\n    {\r\n      value: '2',\r\n      text: 'Option 2',\r\n    },\r\n    {\r\n      value: '3',\r\n      text: 'Option 3',\r\n    },\r\n    {\r\n      value: '4',\r\n      text: 'Option 4',\r\n    },\r\n    {\r\n      value: '5',\r\n      text: 'Option 5',\r\n    },\r\n    {\r\n      value: '6',\r\n      text: 'Option 6',\r\n    },\r\n  ]",
+              "description": "Array of sample checkbox filter options.",
+              "fieldName": "checkboxOptions"
+            }
+          ],
+          "superclass": {
+            "name": "LitElement",
+            "package": "lit"
+          },
+          "tagName": "sample-filter-component",
+          "customElement": true
+        }
+      ],
       "exports": [
         {
           "kind": "js",
-          "name": "Checkbox",
-          "declaration": {
-            "name": "Checkbox",
-            "module": "./checkbox"
-          }
-        },
-        {
-          "kind": "js",
-          "name": "CheckboxGroup",
-          "declaration": {
-            "name": "CheckboxGroup",
-            "module": "./checkboxGroup"
+          "name": "SampleFilterComponent",
+          "declaration": {
+            "name": "SampleFilterComponent",
+            "module": "src/components/reusable/globalFilter/globalFilter.sample.ts"
+          }
+        },
+        {
+          "kind": "custom-element-definition",
+          "name": "sample-filter-component",
+          "declaration": {
+            "name": "SampleFilterComponent",
+            "module": "src/components/reusable/globalFilter/globalFilter.sample.ts"
           }
         }
       ]
     },
     {
       "kind": "javascript-module",
-      "path": "src/components/reusable/checkbox/checkbox.ts",
+      "path": "src/components/reusable/globalFilter/globalFilter.table.sample.ts",
       "declarations": [
         {
           "kind": "class",
-          "description": "Checkbox.",
-          "name": "Checkbox",
-          "slots": [
-            {
-              "description": "Slot for label text.",
-              "name": "unnamed"
-            }
-          ],
+          "description": "Sample Lit component to show global filter pattern applied to a Chart.",
+          "name": "SampleFilterTableComponent",
           "members": [
             {
               "kind": "field",
-              "name": "value",
-              "type": {
-                "text": "string"
-              },
-              "default": "''",
-              "description": "Checkbox value.",
-              "attribute": "value"
-            },
-            {
-              "kind": "field",
-              "name": "disabled",
-              "type": {
-                "text": "boolean"
-              },
-              "default": "false",
-              "description": "Checkbox disabled state, inherited from the parent group.",
-              "attribute": "disabled"
-            },
-            {
-              "kind": "field",
-              "name": "visiblyHidden",
-              "type": {
-                "text": "boolean"
-              },
-              "default": "false",
-              "description": "Determines whether the label should be hidden from visual view but remain accessible\r\nto screen readers for accessibility purposes.",
-              "attribute": "visiblyHidden"
-            },
-            {
-              "kind": "field",
-              "name": "indeterminate",
-              "type": {
-                "text": "boolean"
-              },
-              "default": "false",
-              "description": "Determines whether the checkbox is in an indeterminate state.",
-              "attribute": "indeterminate"
-            },
-            {
-              "kind": "method",
-              "name": "handleChange",
+              "name": "checkboxOptions",
+              "type": {
+                "text": "Array<any>"
+              },
+              "default": "[\r\n    {\r\n      value: 'Stark',\r\n      text: 'Stark',\r\n    },\r\n    {\r\n      value: 'Lannister',\r\n      text: 'Lannister',\r\n    },\r\n    {\r\n      value: 'Targaryen',\r\n      text: 'Targaryen',\r\n    },\r\n  ]",
+              "description": "Array of sample checkbox filter options."
+            },
+            {
+              "kind": "field",
+              "name": "houses",
+              "type": {
+                "text": "Array<string>"
+              },
+              "default": "['Stark', 'Lannister', 'Targaryen']"
+            },
+            {
+              "kind": "field",
+              "name": "filteredHouses",
+              "type": {
+                "text": "Array<string>"
+              },
+              "default": "[]"
+            },
+            {
+              "kind": "field",
+              "name": "characters",
+              "type": {
+                "text": "array"
+              },
               "privacy": "private",
+              "default": "[\r\n    { name: 'Jon Snow', age: 23, house: 'Stark' },\r\n    { name: 'Daenerys Targaryen', age: 22, house: 'Targaryen' },\r\n    { name: 'Tyrion Lannister', age: 39, house: 'Lannister' },\r\n    { name: 'Cersei Lannister', age: 42, house: 'Lannister' },\r\n    { name: 'Arya Stark', age: 18, house: 'Stark' },\r\n    { name: 'Sansa Stark', age: 20, house: 'Stark' },\r\n    { name: 'Bran Stark', age: 17, house: 'Stark' },\r\n    { name: 'Jaime Lannister', age: 44, house: 'Lannister' },\r\n  ]"
+            },
+            {
+              "kind": "field",
+              "name": "characters_backup",
+              "type": {
+                "text": "array"
+              },
+              "privacy": "private",
+              "default": "[\r\n    { name: 'Jon Snow', age: 23, house: 'Stark' },\r\n    { name: 'Daenerys Targaryen', age: 22, house: 'Targaryen' },\r\n    { name: 'Tyrion Lannister', age: 39, house: 'Lannister' },\r\n    { name: 'Cersei Lannister', age: 42, house: 'Lannister' },\r\n    { name: 'Arya Stark', age: 18, house: 'Stark' },\r\n    { name: 'Sansa Stark', age: 20, house: 'Stark' },\r\n    { name: 'Bran Stark', age: 17, house: 'Stark' },\r\n    { name: 'Jaime Lannister', age: 44, house: 'Lannister' },\r\n  ]"
+            },
+            {
+              "kind": "field",
+              "name": "selectedRows",
+              "type": {
+                "text": "array"
+              },
+              "default": "[]"
+            },
+            {
+              "kind": "field",
+              "name": "opened",
+              "type": {
+                "text": "boolean"
+              },
+              "default": "false"
+            },
+            {
+              "kind": "method",
+              "name": "toggleMenu",
+              "privacy": "private"
+            },
+            {
+              "kind": "field",
+              "name": "textInput",
+              "type": {
+                "text": "any"
+              },
+              "privacy": "private"
+            },
+            {
+              "kind": "method",
+              "name": "_handleSearch",
+              "privacy": "private",
               "parameters": [
                 {
                   "name": "e",
@@ -4634,472 +5195,497 @@
                   }
                 }
               ]
-            }
-          ],
-          "events": [
-            {
-              "description": "Captures the change event and emits the selected value and original event details.",
-              "name": "on-checkbox-change"
-            }
-          ],
-          "attributes": [
-            {
-              "name": "value",
-              "type": {
-                "text": "string"
-              },
-              "default": "''",
-              "description": "Checkbox value.",
-              "fieldName": "value"
-            },
-            {
-              "name": "disabled",
-              "type": {
-                "text": "boolean"
-              },
-              "default": "false",
-              "description": "Checkbox disabled state, inherited from the parent group.",
-              "fieldName": "disabled"
-            },
-            {
-              "name": "visiblyHidden",
-              "type": {
-                "text": "boolean"
-              },
-              "default": "false",
-              "description": "Determines whether the label should be hidden from visual view but remain accessible\r\nto screen readers for accessibility purposes.",
-              "fieldName": "visiblyHidden"
-            },
-            {
-              "name": "indeterminate",
-              "type": {
-                "text": "boolean"
-              },
-              "default": "false",
-              "description": "Determines whether the checkbox is in an indeterminate state.",
-              "fieldName": "indeterminate"
+            },
+            {
+              "kind": "method",
+              "name": "_handleCheckboxes",
+              "privacy": "private",
+              "parameters": [
+                {
+                  "name": "e",
+                  "type": {
+                    "text": "any"
+                  }
+                }
+              ]
+            },
+            {
+              "kind": "method",
+              "name": "_handleModalClose",
+              "privacy": "private",
+              "parameters": [
+                {
+                  "name": "e",
+                  "type": {
+                    "text": "any"
+                  }
+                }
+              ]
+            },
+            {
+              "kind": "method",
+              "name": "_handleTagClick",
+              "privacy": "private",
+              "parameters": [
+                {
+                  "name": "e",
+                  "type": {
+                    "text": "any"
+                  }
+                },
+                {
+                  "name": "option",
+                  "type": {
+                    "text": "any"
+                  }
+                }
+              ]
+            },
+            {
+              "kind": "method",
+              "name": "_handleClearTags",
+              "privacy": "private",
+              "parameters": [
+                {
+                  "name": "e",
+                  "type": {
+                    "text": "any"
+                  }
+                }
+              ]
+            },
+            {
+              "kind": "method",
+              "name": "_filter",
+              "privacy": "private",
+              "parameters": [
+                {
+                  "name": "query",
+                  "type": {
+                    "text": "string"
+                  }
+                }
+              ]
+            },
+            {
+              "kind": "method",
+              "name": "_handleOverflowClick",
+              "privacy": "private",
+              "parameters": [
+                {
+                  "name": "e",
+                  "type": {
+                    "text": "any"
+                  }
+                }
+              ]
+            },
+            {
+              "kind": "method",
+              "name": "_deleteSelectedRows",
+              "privacy": "private"
+            },
+            {
+              "kind": "method",
+              "name": "_handleSelectedRowsChange",
+              "privacy": "private",
+              "parameters": [
+                {
+                  "name": "e",
+                  "type": {
+                    "text": "CustomEvent"
+                  }
+                }
+              ]
+            },
+            {
+              "kind": "method",
+              "name": "_handleCustomAction",
+              "privacy": "private",
+              "parameters": [
+                {
+                  "name": "e",
+                  "type": {
+                    "text": "any"
+                  }
+                }
+              ]
             }
           ],
           "superclass": {
             "name": "LitElement",
             "package": "lit"
           },
-          "tagName": "kyn-checkbox",
+          "tagName": "sample-filter-table-component",
           "customElement": true
         }
       ],
       "exports": [
         {
           "kind": "js",
-          "name": "Checkbox",
-          "declaration": {
-            "name": "Checkbox",
-            "module": "src/components/reusable/checkbox/checkbox.ts"
+          "name": "SampleFilterTableComponent",
+          "declaration": {
+            "name": "SampleFilterTableComponent",
+            "module": "src/components/reusable/globalFilter/globalFilter.table.sample.ts"
           }
         },
         {
           "kind": "custom-element-definition",
-          "name": "kyn-checkbox",
-          "declaration": {
-            "name": "Checkbox",
-            "module": "src/components/reusable/checkbox/checkbox.ts"
+          "name": "sample-filter-table-component",
+          "declaration": {
+            "name": "SampleFilterTableComponent",
+            "module": "src/components/reusable/globalFilter/globalFilter.table.sample.ts"
           }
         }
       ]
     },
     {
       "kind": "javascript-module",
-      "path": "src/components/reusable/checkbox/checkboxGroup.ts",
+      "path": "src/components/reusable/globalFilter/globalFilter.ts",
       "declarations": [
         {
           "kind": "class",
-          "description": "Checkbox group container.",
-          "name": "CheckboxGroup",
-          "cssParts": [
-            {
-              "description": "Styles the label/legend.",
-              "name": "label"
-            }
-          ],
+          "description": "Global Filter bar.",
+          "name": "GlobalFilter",
           "slots": [
             {
-              "description": "Slot for individual checkboxes.",
+              "description": "Left slot, intended for search input and modal.",
               "name": "unnamed"
             },
             {
-              "description": "Slot for label text.",
-              "name": "label"
-            }
-          ],
-          "members": [
-            {
-              "kind": "field",
-              "name": "name",
-              "type": {
-                "text": "string"
-              },
-              "default": "''",
-              "description": "Checkbox input name attribute.",
-              "attribute": "name"
-            },
-            {
-              "kind": "field",
-              "name": "value",
-              "type": {
-                "text": "Array<any>"
-              },
-              "default": "[]",
-              "description": "Checkbox group selected values.",
-              "attribute": "value"
-            },
-            {
-              "kind": "field",
-              "name": "required",
-              "type": {
-                "text": "boolean"
-              },
-              "default": "false",
-              "description": "Makes a single selection required.",
-              "attribute": "required"
-            },
-            {
-              "kind": "field",
-              "name": "disabled",
-              "type": {
-                "text": "boolean"
-              },
-              "default": "false",
-              "description": "Checkbox group disabled state.",
-              "attribute": "disabled"
-            },
-            {
-              "kind": "field",
-              "name": "horizontal",
-              "type": {
-                "text": "boolean"
-              },
-              "default": "false",
-              "description": "Checkbox group horizontal style.",
-              "attribute": "horizontal"
-            },
-            {
-              "kind": "field",
-              "name": "selectAll",
-              "type": {
-                "text": "boolean"
-              },
-              "default": "false",
-              "description": "Adds a \"Select All\" checkbox to the top of the group.",
-              "attribute": "selectAll"
-            },
-            {
-              "kind": "field",
-              "name": "hideLegend",
-              "type": {
-                "text": "boolean"
-              },
-              "default": "false",
-              "description": "Hide the group legend/label visually.",
-              "attribute": "hideLegend"
-            },
-            {
-              "kind": "field",
-              "name": "filterable",
-              "type": {
-                "text": "boolean"
-              },
-              "default": "false",
-              "description": "Adds a search input to enable filtering of checkboxes.",
-              "attribute": "filterable"
-            },
-            {
-              "kind": "field",
-              "name": "limitCheckboxes",
-              "type": {
-                "text": "boolean"
-              },
-              "default": "false",
-              "description": "Limits visible checkboxes (4) behind a \"Show all\" button.",
-              "attribute": "limitCheckboxes"
-            },
-            {
-              "kind": "field",
-              "name": "textStrings",
-              "type": {
-                "text": "object"
-              },
-              "default": "{\r\n    selectAll: 'Select all',\r\n    showMore: 'Show more',\r\n    showLess: 'Show less',\r\n  }",
-              "description": "Text string customization.",
-              "attribute": "textStrings"
-            },
-            {
-              "kind": "field",
-              "name": "invalidText",
-              "type": {
-                "text": "string"
-              },
-<<<<<<< HEAD
-              "default": "''",
-              "description": "Checkbox group invalid text.",
-              "attribute": "invalidText"
-=======
-              "description": "Specifies the granularity that the value must adhere to, or the special value any,\r\nFor date inputs, the value of step is given in days; and is treated as a number of milliseconds equal to 86,400,000 times the step value.\r\nThe default value of step is 1, indicating 1 day.",
-              "attribute": "step"
->>>>>>> e4e4adce
-            },
-            {
-              "kind": "method",
-              "name": "_validate",
-              "privacy": "private",
-              "parameters": [
-                {
-                  "name": "interacted",
-                  "type": {
-                    "text": "Boolean"
-                  }
-                },
-                {
-                  "name": "report",
-                  "type": {
-                    "text": "Boolean"
-                  }
-                }
-              ]
-            },
-            {
-              "kind": "method",
-              "name": "_handleCheckboxChange",
-              "privacy": "private",
-              "parameters": [
-                {
-                  "name": "e",
-                  "type": {
-                    "text": "any"
-                  }
-                }
-              ]
-            },
-            {
-              "kind": "method",
-              "name": "_emitChangeEvent",
-              "privacy": "private"
-            },
-            {
-              "kind": "method",
-              "name": "_handleFormdata",
-              "privacy": "private",
-              "parameters": [
-                {
-                  "name": "e",
-                  "type": {
-                    "text": "any"
-                  }
-                }
-              ]
-            },
-            {
-              "kind": "method",
-              "name": "_handleFilter",
-              "privacy": "private",
-              "parameters": [
-                {
-                  "name": "e",
-                  "type": {
-                    "text": "any"
-                  }
-                }
-              ]
-            },
-            {
-              "kind": "method",
-              "name": "_toggleRevealed",
-              "privacy": "private",
-              "parameters": [
-                {
-                  "name": "revealed",
-                  "type": {
-                    "text": "boolean"
-                  }
-                }
-              ]
-            },
-            {
-              "kind": "method",
-              "name": "_handleSlotChange",
-              "privacy": "private"
-            },
-            {
-              "kind": "method",
-              "name": "_handleInvalid",
-              "privacy": "private"
-            }
-          ],
-          "events": [
-            {
-              "description": "Captures the change event and emits the selected values.",
-              "name": "on-checkbox-group-change"
-            },
-            {
-              "description": "Captures the search input event and emits the search term.",
-              "name": "on-search"
-            },
-            {
-              "description": "Captures the show more/less click and emits the expanded state.",
-              "name": "on-limit-toggle"
-            }
-          ],
-          "attributes": [
-            {
-              "name": "name",
-              "type": {
-                "text": "string"
-              },
-              "default": "''",
-              "description": "Checkbox input name attribute.",
-              "fieldName": "name"
-            },
-            {
-              "name": "value",
-              "type": {
-                "text": "Array<any>"
-              },
-              "default": "[]",
-              "description": "Checkbox group selected values.",
-              "fieldName": "value"
-            },
-            {
-              "name": "required",
-              "type": {
-                "text": "boolean"
-              },
-              "default": "false",
-              "description": "Makes a single selection required.",
-              "fieldName": "required"
-            },
-            {
-              "name": "disabled",
-              "type": {
-                "text": "boolean"
-              },
-              "default": "false",
-              "description": "Checkbox group disabled state.",
-              "fieldName": "disabled"
-            },
-            {
-              "name": "horizontal",
-              "type": {
-                "text": "boolean"
-              },
-              "default": "false",
-              "description": "Checkbox group horizontal style.",
-              "fieldName": "horizontal"
-            },
-            {
-              "name": "selectAll",
-              "type": {
-                "text": "boolean"
-              },
-              "default": "false",
-              "description": "Adds a \"Select All\" checkbox to the top of the group.",
-              "fieldName": "selectAll"
-            },
-            {
-              "name": "hideLegend",
-              "type": {
-                "text": "boolean"
-              },
-              "default": "false",
-              "description": "Hide the group legend/label visually.",
-              "fieldName": "hideLegend"
-            },
-            {
-              "name": "filterable",
-              "type": {
-                "text": "boolean"
-              },
-              "default": "false",
-              "description": "Adds a search input to enable filtering of checkboxes.",
-              "fieldName": "filterable"
-            },
-            {
-              "name": "limitCheckboxes",
-              "type": {
-                "text": "boolean"
-              },
-              "default": "false",
-              "description": "Limits visible checkboxes (4) behind a \"Show all\" button.",
-              "fieldName": "limitCheckboxes"
-            },
-            {
-              "name": "textStrings",
-              "type": {
-                "text": "object"
-              },
-              "default": "{\r\n    selectAll: 'Select all',\r\n    showMore: 'Show more',\r\n    showLess: 'Show less',\r\n  }",
-              "description": "Text string customization.",
-              "fieldName": "textStrings"
-            },
-            {
-              "name": "invalidText",
-              "type": {
-                "text": "string"
-              },
-<<<<<<< HEAD
-              "default": "''",
-              "description": "Checkbox group invalid text.",
-              "fieldName": "invalidText"
-=======
-              "description": "Specifies the granularity that the value must adhere to, or the special value any,\r\nFor date inputs, the value of step is given in days; and is treated as a number of milliseconds equal to 86,400,000 times the step value.\r\nThe default value of step is 1, indicating 1 day.",
-              "fieldName": "step"
->>>>>>> e4e4adce
-            }
-          ],
+              "description": "Right slot, intended for action buttons and overflow menu.",
+              "name": "actions"
+            },
+            {
+              "description": "Slot below the filter bar, for tag group.",
+              "name": "tags"
+            }
+          ],
+          "members": [],
           "superclass": {
             "name": "LitElement",
             "package": "lit"
           },
-          "tagName": "kyn-checkbox-group",
+          "tagName": "kyn-global-filter",
           "customElement": true
         }
       ],
       "exports": [
         {
           "kind": "js",
-          "name": "CheckboxGroup",
-          "declaration": {
-            "name": "CheckboxGroup",
-            "module": "src/components/reusable/checkbox/checkboxGroup.ts"
+          "name": "GlobalFilter",
+          "declaration": {
+            "name": "GlobalFilter",
+            "module": "src/components/reusable/globalFilter/globalFilter.ts"
           }
         },
         {
           "kind": "custom-element-definition",
-          "name": "kyn-checkbox-group",
-          "declaration": {
-            "name": "CheckboxGroup",
-            "module": "src/components/reusable/checkbox/checkboxGroup.ts"
+          "name": "kyn-global-filter",
+          "declaration": {
+            "name": "GlobalFilter",
+            "module": "src/components/reusable/globalFilter/globalFilter.ts"
           }
         }
       ]
     },
     {
       "kind": "javascript-module",
-      "path": "src/components/reusable/checkbox/index.ts",
+      "path": "src/components/reusable/globalFilter/index.ts",
       "declarations": [],
       "exports": [
         {
           "kind": "js",
-          "name": "Checkbox",
-          "declaration": {
-            "name": "Checkbox",
-            "module": "./checkbox"
-          }
-        },
-        {
-          "kind": "js",
-          "name": "CheckboxGroup",
-          "declaration": {
-            "name": "CheckboxGroup",
-            "module": "./checkboxGroup"
+          "name": "GlobalFilter",
+          "declaration": {
+            "name": "GlobalFilter",
+            "module": "./globalFilter"
+          }
+        }
+      ]
+    },
+    {
+      "kind": "javascript-module",
+      "path": "src/components/reusable/modal/index.ts",
+      "declarations": [],
+      "exports": [
+        {
+          "kind": "js",
+          "name": "Modal",
+          "declaration": {
+            "name": "Modal",
+            "module": "./modal"
+          }
+        }
+      ]
+    },
+    {
+      "kind": "javascript-module",
+      "path": "src/components/reusable/modal/modal.ts",
+      "declarations": [
+        {
+          "kind": "class",
+          "description": "Modal.",
+          "name": "Modal",
+          "slots": [
+            {
+              "description": "Slot for modal body content.",
+              "name": "unnamed"
+            },
+            {
+              "description": "Slot for the anchor button content.",
+              "name": "anchor"
+            }
+          ],
+          "members": [
+            {
+              "kind": "field",
+              "name": "open",
+              "type": {
+                "text": "boolean"
+              },
+              "default": "false",
+              "description": "Modal open state.",
+              "attribute": "open"
+            },
+            {
+              "kind": "field",
+              "name": "size",
+              "type": {
+                "text": "string"
+              },
+              "default": "'auto'",
+              "description": "Modal size. `'auto'`, `'md'`, or `'lg'`.",
+              "attribute": "size"
+            },
+            {
+              "kind": "field",
+              "name": "titleText",
+              "type": {
+                "text": "string"
+              },
+              "default": "''",
+              "description": "Title/heading text, required.",
+              "attribute": "titleText"
+            },
+            {
+              "kind": "field",
+              "name": "labelText",
+              "type": {
+                "text": "string"
+              },
+              "default": "''",
+              "description": "Label text, optional.",
+              "attribute": "labelText"
+            },
+            {
+              "kind": "field",
+              "name": "okText",
+              "type": {
+                "text": "string"
+              },
+              "default": "'OK'",
+              "description": "OK button text.",
+              "attribute": "okText"
+            },
+            {
+              "kind": "field",
+              "name": "cancelText",
+              "type": {
+                "text": "string"
+              },
+              "default": "'Cancel'",
+              "description": "Cancel button text.",
+              "attribute": "cancelText"
+            },
+            {
+              "kind": "field",
+              "name": "destructive",
+              "type": {
+                "text": "boolean"
+              },
+              "default": "false",
+              "description": "Changes the primary button styles to indicate the action is destructive.",
+              "attribute": "destructive"
+            },
+            {
+              "kind": "field",
+              "name": "okDisabled",
+              "type": {
+                "text": "boolean"
+              },
+              "default": "false",
+              "description": "Disables the primary button.",
+              "attribute": "okDisabled"
+            },
+            {
+              "kind": "field",
+              "name": "hideFooter",
+              "type": {
+                "text": "boolean"
+              },
+              "default": "false",
+              "description": "Hides the footer/action buttons to create a passive modal.",
+              "attribute": "hideFooter"
+            },
+            {
+              "kind": "field",
+              "name": "beforeClose",
+              "type": {
+                "text": "Function"
+              },
+              "description": "Function to execute before the modal can close. Useful for running checks or validations before closing. Exposes `returnValue` (`'ok'` or `'cancel'`). Must return `true` or `false`."
+            },
+            {
+              "kind": "method",
+              "name": "_openModal",
+              "privacy": "private"
+            },
+            {
+              "kind": "method",
+              "name": "_closeModal",
+              "privacy": "private",
+              "parameters": [
+                {
+                  "name": "e",
+                  "type": {
+                    "text": "Event"
+                  }
+                },
+                {
+                  "name": "returnValue",
+                  "type": {
+                    "text": "string"
+                  }
+                }
+              ]
+            },
+            {
+              "kind": "method",
+              "name": "_emitCloseEvent",
+              "privacy": "private",
+              "parameters": [
+                {
+                  "name": "e",
+                  "type": {
+                    "text": "Event"
+                  }
+                }
+              ]
+            }
+          ],
+          "events": [
+            {
+              "description": "Emits the modal close event with `returnValue` (`'ok'` or `'cancel'`).",
+              "name": "on-close"
+            }
+          ],
+          "attributes": [
+            {
+              "name": "open",
+              "type": {
+                "text": "boolean"
+              },
+              "default": "false",
+              "description": "Modal open state.",
+              "fieldName": "open"
+            },
+            {
+              "name": "size",
+              "type": {
+                "text": "string"
+              },
+              "default": "'auto'",
+              "description": "Modal size. `'auto'`, `'md'`, or `'lg'`.",
+              "fieldName": "size"
+            },
+            {
+              "name": "titleText",
+              "type": {
+                "text": "string"
+              },
+              "default": "''",
+              "description": "Title/heading text, required.",
+              "fieldName": "titleText"
+            },
+            {
+              "name": "labelText",
+              "type": {
+                "text": "string"
+              },
+              "default": "''",
+              "description": "Label text, optional.",
+              "fieldName": "labelText"
+            },
+            {
+              "name": "okText",
+              "type": {
+                "text": "string"
+              },
+              "default": "'OK'",
+              "description": "OK button text.",
+              "fieldName": "okText"
+            },
+            {
+              "name": "cancelText",
+              "type": {
+                "text": "string"
+              },
+              "default": "'Cancel'",
+              "description": "Cancel button text.",
+              "fieldName": "cancelText"
+            },
+            {
+              "name": "destructive",
+              "type": {
+                "text": "boolean"
+              },
+              "default": "false",
+              "description": "Changes the primary button styles to indicate the action is destructive.",
+              "fieldName": "destructive"
+            },
+            {
+              "name": "okDisabled",
+              "type": {
+                "text": "boolean"
+              },
+              "default": "false",
+              "description": "Disables the primary button.",
+              "fieldName": "okDisabled"
+            },
+            {
+              "name": "hideFooter",
+              "type": {
+                "text": "boolean"
+              },
+              "default": "false",
+              "description": "Hides the footer/action buttons to create a passive modal.",
+              "fieldName": "hideFooter"
+            }
+          ],
+          "superclass": {
+            "name": "LitElement",
+            "package": "lit"
+          },
+          "tagName": "kyn-modal",
+          "customElement": true
+        }
+      ],
+      "exports": [
+        {
+          "kind": "js",
+          "name": "Modal",
+          "declaration": {
+            "name": "Modal",
+            "module": "src/components/reusable/modal/modal.ts"
+          }
+        },
+        {
+          "kind": "custom-element-definition",
+          "name": "kyn-modal",
+          "declaration": {
+            "name": "Modal",
+            "module": "src/components/reusable/modal/modal.ts"
           }
         }
       ]
@@ -5912,166 +6498,127 @@
     },
     {
       "kind": "javascript-module",
-      "path": "src/components/reusable/daterangepicker/daterangepicker.ts",
+      "path": "src/components/reusable/notification/index.ts",
+      "declarations": [],
+      "exports": [
+        {
+          "kind": "js",
+          "name": "Notification",
+          "declaration": {
+            "name": "Notification",
+            "module": "./notification"
+          }
+        }
+      ]
+    },
+    {
+      "kind": "javascript-module",
+      "path": "src/components/reusable/notification/notification.ts",
       "declarations": [
         {
           "kind": "class",
-          "description": "Date-Range picker",
-          "name": "DateRangePicker",
-          "cssParts": [
-            {
-              "description": "Styles the label.",
-              "name": "label"
-            }
-          ],
+          "description": "Notification component.",
+          "name": "Notification",
           "slots": [
             {
-              "description": "Slot for label text.",
+              "description": "Slot for notification message body.",
               "name": "unnamed"
+            },
+            {
+              "description": "Slot for menu.",
+              "name": "actions"
             }
           ],
           "members": [
             {
               "kind": "field",
-              "name": "caption",
-              "type": {
-                "text": "string"
-              },
-              "default": "''",
-              "description": "Optional text beneath the input.",
-              "attribute": "caption"
-            },
-            {
-              "kind": "field",
-              "name": "size",
-              "type": {
-                "text": "string"
-              },
-              "default": "'md'",
-              "description": "Datepicker size. \"sm\", \"md\", or \"lg\".",
-              "attribute": "size"
-            },
-            {
-              "kind": "field",
-              "name": "startDate",
-              "type": {
-                "text": "string"
-              },
-              "default": "''",
-              "description": "Datepicker Start date in YYYY-MM-DD format.",
-              "attribute": "startDate"
-            },
-            {
-              "kind": "field",
-              "name": "endDate",
-              "type": {
-                "text": "string"
-              },
-              "default": "''",
-              "description": "Datepicker End date in YYYY-MM-DD format.",
-              "attribute": "endDate"
-            },
-            {
-              "kind": "field",
-              "name": "name",
-              "type": {
-                "text": "string"
-              },
-              "default": "''",
-              "description": "Datepicker name. Required prop. as there could many fields into single form",
-              "attribute": "name"
-            },
-            {
-              "kind": "field",
-              "name": "required",
-              "type": {
-                "text": "boolean"
-              },
-              "default": "false",
-              "description": "Makes the date required.",
-              "attribute": "required"
-            },
-            {
-              "kind": "field",
-              "name": "disabled",
-              "type": {
-                "text": "boolean"
-              },
-              "default": "false",
-              "description": "Date disabled state.",
-              "attribute": "disabled"
-            },
-            {
-              "kind": "field",
-              "name": "invalidText",
-              "type": {
-                "text": "string"
-              },
-<<<<<<< HEAD
-              "default": "''",
-              "description": "Date invalid text.",
-              "attribute": "invalidText"
-=======
-              "default": "[\r\n    {\r\n      value: 'Red',\r\n      text: 'Red',\r\n    },\r\n    {\r\n      value: 'Blue',\r\n      text: 'Blue',\r\n    },\r\n    {\r\n      value: 'Yellow',\r\n      text: 'Yellow',\r\n    },\r\n    {\r\n      value: 'Green',\r\n      text: 'Green',\r\n    },\r\n    {\r\n      value: 'Purple',\r\n      text: 'Purple',\r\n    },\r\n    {\r\n      value: 'Orange',\r\n      text: 'Orange',\r\n    },\r\n  ]",
-              "description": "Array of sample checkbox filter options.",
-              "attribute": "checkboxOptions"
->>>>>>> e4e4adce
-            },
-            {
-              "kind": "field",
-              "name": "warnText",
-              "type": {
-                "text": "string"
-              },
-<<<<<<< HEAD
-              "default": "''",
-              "description": "Date warning text",
-              "attribute": "warnText"
-=======
-              "default": "[\r\n    'Red',\r\n    'Blue',\r\n    'Yellow',\r\n    'Green',\r\n    'Purple',\r\n    'Orange',\r\n  ]",
-              "attribute": "chartLabels"
->>>>>>> e4e4adce
-            },
-            {
-              "kind": "field",
-              "name": "maxDate",
-              "type": {
-                "text": "string"
-              },
-              "description": "Maximum date in YYYY-MM-DD format. If the value isn't a possible date string in the format, then the element has no maximum date value.",
-              "attribute": "maxDate"
-            },
-            {
-              "kind": "field",
-              "name": "minDate",
-              "type": {
-                "text": "string"
-              },
-<<<<<<< HEAD
-              "description": "Mimimum date in YYYY-MM-DD format. If the value isn't a possible date string in the format, then the element has no minimum date value.",
-              "attribute": "minDate"
-=======
-              "default": "[\r\n    {\r\n      label: 'Dataset 1',\r\n      data: [12, 19, 3, 5, 2, 3],\r\n    },\r\n    {\r\n      label: 'Dataset 2',\r\n      data: [8, 15, 7, 9, 6, 13],\r\n    },\r\n  ]",
-              "attribute": "chartDatasets"
->>>>>>> e4e4adce
-            },
-            {
-              "kind": "field",
-              "name": "step",
-              "type": {
-                "text": "string"
-              },
-<<<<<<< HEAD
-              "description": "Specifies the granularity that the value must adhere to, or the special value any,\r\nFor date inputs, the value of step is given in days; and is treated as a number of milliseconds equal to 86,400,000 times the step value.\r\nThe default value of step is 1, indicating 1 day.",
-              "attribute": "step"
-=======
-              "default": "{\r\n    scales: {\r\n      x: {\r\n        title: {\r\n          text: 'Color',\r\n        },\r\n      },\r\n      y: {\r\n        title: {\r\n          text: 'Votes',\r\n        },\r\n      },\r\n    },\r\n  }",
-              "attribute": "chartOptions"
->>>>>>> e4e4adce
-            },
-            {
-              "kind": "method",
-              "name": "handleStartDate",
+              "name": "notificationTitle",
+              "type": {
+                "text": "string"
+              },
+              "default": "''",
+              "description": "Notification Title (Required).",
+              "attribute": "notificationTitle"
+            },
+            {
+              "kind": "field",
+              "name": "notificationSubtitle",
+              "type": {
+                "text": "string"
+              },
+              "default": "''",
+              "description": "Notification subtitle.(optional)",
+              "attribute": "notificationSubtitle"
+            },
+            {
+              "kind": "field",
+              "name": "timeStamp",
+              "type": {
+                "text": "string"
+              },
+              "default": "''",
+              "description": "Timestamp of notification.",
+              "attribute": "timeStamp"
+            },
+            {
+              "kind": "field",
+              "name": "href",
+              "type": {
+                "text": "string"
+              },
+              "default": "''",
+              "description": "Card href link",
+              "attribute": "href"
+            },
+            {
+              "kind": "field",
+              "name": "tagStatus",
+              "type": {
+                "text": "string"
+              },
+              "default": "'default'",
+              "description": "Notification status tag type. `'default'`, `'info'`, `'warning'`, `'success'` & `'error'`",
+              "attribute": "tagStatus"
+            },
+            {
+              "kind": "field",
+              "name": "type",
+              "type": {
+                "text": "string"
+              },
+              "default": "'normal'",
+              "description": "Notification type. `'normal'` and `'clickable'`. clickable type can be use inside notification panel",
+              "attribute": "type"
+            },
+            {
+              "kind": "field",
+              "name": "textStrings",
+              "type": {
+                "text": "any"
+              },
+              "default": "{\r\n    success: 'Success',\r\n    warning: 'Warning',\r\n    info: 'Info',\r\n    error: 'Error',\r\n  }",
+              "description": "Customizable text strings.",
+              "attribute": "textStrings"
+            },
+            {
+              "kind": "field",
+              "name": "unRead",
+              "type": {
+                "text": "boolean"
+              },
+              "default": "false",
+              "description": "Set notification mark read prop. Required `type: 'clickable'`.",
+              "attribute": "unRead",
+              "reflects": true
+            },
+            {
+              "kind": "method",
+              "name": "renderInnerUI",
+              "privacy": "private"
+            },
+            {
+              "kind": "method",
+              "name": "_handleCardClick",
               "privacy": "private",
               "parameters": [
                 {
@@ -6081,1712 +6628,111 @@
                   }
                 }
               ]
-            },
-            {
-              "kind": "method",
-              "name": "handleEndDate",
-              "privacy": "private",
-              "parameters": [
-                {
-                  "name": "e",
-                  "type": {
-                    "text": "any"
-                  }
-                }
-              ]
-            },
-            {
-              "kind": "method",
-              "name": "_validate",
-              "privacy": "private",
-              "parameters": [
-                {
-                  "name": "interacted",
-                  "type": {
-                    "text": "Boolean"
-                  }
-                },
-                {
-                  "name": "report",
-                  "type": {
-                    "text": "Boolean"
-                  }
-                }
-              ]
-            },
-            {
-              "kind": "method",
-              "name": "_emitValue",
-              "privacy": "private",
-              "parameters": [
-                {
-                  "name": "e",
-                  "type": {
-                    "text": "any"
-                  }
-                }
-              ]
-            },
-            {
-              "kind": "method",
-              "name": "_handleFormdata",
-              "privacy": "private",
-              "parameters": [
-                {
-                  "name": "e",
-                  "type": {
-                    "text": "any"
-                  }
-                }
-              ]
-            },
-            {
-              "kind": "method",
-              "name": "_handleInvalid",
-              "privacy": "private"
             }
           ],
           "events": [
             {
-              "description": "Captures the input event and emits the selected values and original event details. (Only if startDate <= endDate)",
-              "name": "on-input"
+              "description": "Emit event for clickable notification.",
+              "name": "on-notification-click"
             }
           ],
           "attributes": [
             {
-              "name": "caption",
-              "type": {
-                "text": "string"
-              },
-<<<<<<< HEAD
-              "default": "''",
-              "description": "Optional text beneath the input.",
-              "fieldName": "caption"
-=======
-              "default": "[\r\n    {\r\n      value: 'Red',\r\n      text: 'Red',\r\n    },\r\n    {\r\n      value: 'Blue',\r\n      text: 'Blue',\r\n    },\r\n    {\r\n      value: 'Yellow',\r\n      text: 'Yellow',\r\n    },\r\n    {\r\n      value: 'Green',\r\n      text: 'Green',\r\n    },\r\n    {\r\n      value: 'Purple',\r\n      text: 'Purple',\r\n    },\r\n    {\r\n      value: 'Orange',\r\n      text: 'Orange',\r\n    },\r\n  ]",
-              "description": "Array of sample checkbox filter options.",
-              "fieldName": "checkboxOptions"
->>>>>>> e4e4adce
-            },
-            {
-              "name": "size",
-              "type": {
-                "text": "string"
-              },
-<<<<<<< HEAD
-              "default": "'md'",
-              "description": "Datepicker size. \"sm\", \"md\", or \"lg\".",
-              "fieldName": "size"
-=======
-              "default": "[\r\n    'Red',\r\n    'Blue',\r\n    'Yellow',\r\n    'Green',\r\n    'Purple',\r\n    'Orange',\r\n  ]",
-              "fieldName": "chartLabels"
->>>>>>> e4e4adce
-            },
-            {
-              "name": "startDate",
-              "type": {
-                "text": "string"
-              },
-              "default": "''",
-              "description": "Datepicker Start date in YYYY-MM-DD format.",
-              "fieldName": "startDate"
-            },
-            {
-              "name": "endDate",
-              "type": {
-                "text": "string"
-              },
-<<<<<<< HEAD
-              "default": "''",
-              "description": "Datepicker End date in YYYY-MM-DD format.",
-              "fieldName": "endDate"
-=======
-              "default": "[\r\n    {\r\n      label: 'Dataset 1',\r\n      data: [12, 19, 3, 5, 2, 3],\r\n    },\r\n    {\r\n      label: 'Dataset 2',\r\n      data: [8, 15, 7, 9, 6, 13],\r\n    },\r\n  ]",
-              "fieldName": "chartDatasets"
->>>>>>> e4e4adce
-            },
-            {
-              "name": "name",
-              "type": {
-                "text": "string"
-              },
-<<<<<<< HEAD
-              "default": "''",
-              "description": "Datepicker name. Required prop. as there could many fields into single form",
-              "fieldName": "name"
-            },
-            {
-              "name": "required",
-              "type": {
-                "text": "boolean"
-              },
-              "default": "false",
-              "description": "Makes the date required.",
-              "fieldName": "required"
-            },
-            {
-              "name": "disabled",
-              "type": {
-                "text": "boolean"
-              },
-              "default": "false",
-              "description": "Date disabled state.",
-              "fieldName": "disabled"
-            },
-            {
-              "name": "invalidText",
-              "type": {
-                "text": "string"
-              },
-              "default": "''",
-              "description": "Date invalid text.",
-              "fieldName": "invalidText"
-            },
-            {
-              "name": "warnText",
-              "type": {
-                "text": "string"
-              },
-              "default": "''",
-              "description": "Date warning text",
-              "fieldName": "warnText"
-            },
-            {
-              "name": "maxDate",
-              "type": {
-                "text": "string"
-              },
-              "description": "Maximum date in YYYY-MM-DD format. If the value isn't a possible date string in the format, then the element has no maximum date value.",
-              "fieldName": "maxDate"
-            },
-            {
-              "name": "minDate",
-              "type": {
-                "text": "string"
-              },
-              "description": "Mimimum date in YYYY-MM-DD format. If the value isn't a possible date string in the format, then the element has no minimum date value.",
-              "fieldName": "minDate"
-            },
-            {
-              "name": "step",
-              "type": {
-                "text": "string"
-              },
-              "description": "Specifies the granularity that the value must adhere to, or the special value any,\r\nFor date inputs, the value of step is given in days; and is treated as a number of milliseconds equal to 86,400,000 times the step value.\r\nThe default value of step is 1, indicating 1 day.",
-              "fieldName": "step"
-=======
-              "default": "{\r\n    scales: {\r\n      x: {\r\n        title: {\r\n          text: 'Color',\r\n        },\r\n      },\r\n      y: {\r\n        title: {\r\n          text: 'Votes',\r\n        },\r\n      },\r\n    },\r\n  }",
-              "fieldName": "chartOptions"
->>>>>>> e4e4adce
+              "name": "notificationTitle",
+              "type": {
+                "text": "string"
+              },
+              "default": "''",
+              "description": "Notification Title (Required).",
+              "fieldName": "notificationTitle"
+            },
+            {
+              "name": "notificationSubtitle",
+              "type": {
+                "text": "string"
+              },
+              "default": "''",
+              "description": "Notification subtitle.(optional)",
+              "fieldName": "notificationSubtitle"
+            },
+            {
+              "name": "timeStamp",
+              "type": {
+                "text": "string"
+              },
+              "default": "''",
+              "description": "Timestamp of notification.",
+              "fieldName": "timeStamp"
+            },
+            {
+              "name": "href",
+              "type": {
+                "text": "string"
+              },
+              "default": "''",
+              "description": "Card href link",
+              "fieldName": "href"
+            },
+            {
+              "name": "tagStatus",
+              "type": {
+                "text": "string"
+              },
+              "default": "'default'",
+              "description": "Notification status tag type. `'default'`, `'info'`, `'warning'`, `'success'` & `'error'`",
+              "fieldName": "tagStatus"
+            },
+            {
+              "name": "type",
+              "type": {
+                "text": "string"
+              },
+              "default": "'normal'",
+              "description": "Notification type. `'normal'` and `'clickable'`. clickable type can be use inside notification panel",
+              "fieldName": "type"
+            },
+            {
+              "name": "textStrings",
+              "type": {
+                "text": "any"
+              },
+              "default": "{\r\n    success: 'Success',\r\n    warning: 'Warning',\r\n    info: 'Info',\r\n    error: 'Error',\r\n  }",
+              "description": "Customizable text strings.",
+              "fieldName": "textStrings"
+            },
+            {
+              "name": "unRead",
+              "type": {
+                "text": "boolean"
+              },
+              "default": "false",
+              "description": "Set notification mark read prop. Required `type: 'clickable'`.",
+              "fieldName": "unRead"
             }
           ],
           "superclass": {
             "name": "LitElement",
             "package": "lit"
           },
-          "tagName": "kyn-date-range-picker",
+          "tagName": "kyn-notification",
           "customElement": true
         }
       ],
       "exports": [
         {
           "kind": "js",
-          "name": "DateRangePicker",
-          "declaration": {
-            "name": "DateRangePicker",
-            "module": "src/components/reusable/daterangepicker/daterangepicker.ts"
-          }
-        },
-        {
-          "kind": "custom-element-definition",
-          "name": "kyn-date-range-picker",
-          "declaration": {
-            "name": "DateRangePicker",
-            "module": "src/components/reusable/daterangepicker/daterangepicker.ts"
-          }
-        }
-      ]
-    },
-    {
-      "kind": "javascript-module",
-      "path": "src/components/reusable/daterangepicker/index.ts",
-      "declarations": [],
-      "exports": [
-        {
-          "kind": "js",
-          "name": "DateRangePicker",
-          "declaration": {
-            "name": "DateRangePicker",
-            "module": "\"./daterangepicker\""
-          }
-        }
-      ]
-    },
-    {
-      "kind": "javascript-module",
-      "path": "src/components/reusable/globalFilter/globalFilter.chart.sample.ts",
-      "declarations": [
-        {
-          "kind": "class",
-          "description": "Sample Lit component to show global filter pattern applied to a Chart.",
-          "name": "SampleFilterChartComponent",
-          "members": [
-            {
-              "kind": "field",
-              "name": "checkboxOptions",
-              "type": {
-                "text": "Array<any>"
-              },
-<<<<<<< HEAD
-              "default": "[\r\n    {\r\n      value: 'Red',\r\n      text: 'Red',\r\n    },\r\n    {\r\n      value: 'Blue',\r\n      text: 'Blue',\r\n    },\r\n    {\r\n      value: 'Yellow',\r\n      text: 'Yellow',\r\n    },\r\n    {\r\n      value: 'Green',\r\n      text: 'Green',\r\n    },\r\n    {\r\n      value: 'Purple',\r\n      text: 'Purple',\r\n    },\r\n    {\r\n      value: 'Orange',\r\n      text: 'Orange',\r\n    },\r\n  ]",
-=======
-              "default": "[\r\n    {\r\n      value: '1',\r\n      text: 'Option 1',\r\n    },\r\n    {\r\n      value: '2',\r\n      text: 'Option 2',\r\n    },\r\n    {\r\n      value: '3',\r\n      text: 'Option 3',\r\n    },\r\n    {\r\n      value: '4',\r\n      text: 'Option 4',\r\n    },\r\n    {\r\n      value: '5',\r\n      text: 'Option 5',\r\n    },\r\n    {\r\n      value: '6',\r\n      text: 'Option 6',\r\n    },\r\n  ]",
->>>>>>> e4e4adce
-              "description": "Array of sample checkbox filter options.",
-              "attribute": "checkboxOptions"
-            },
-            {
-              "kind": "field",
-              "name": "chartLabels",
-              "type": {
-                "text": "Array<string>"
-              },
-              "default": "[\r\n    'Red',\r\n    'Blue',\r\n    'Yellow',\r\n    'Green',\r\n    'Purple',\r\n    'Orange',\r\n  ]",
-              "attribute": "chartLabels"
-            },
-            {
-              "kind": "field",
-              "name": "filteredChartLabels",
-              "type": {
-                "text": "Array<string>"
-              },
-              "default": "[]",
-              "attribute": "filteredChartLabels"
-            },
-            {
-              "kind": "field",
-              "name": "chartDatasets",
-              "type": {
-                "text": "Array<any>"
-              },
-              "default": "[\r\n    {\r\n      label: 'Dataset 1',\r\n      data: [12, 19, 3, 5, 2, 3],\r\n    },\r\n    {\r\n      label: 'Dataset 2',\r\n      data: [8, 15, 7, 9, 6, 13],\r\n    },\r\n  ]",
-              "attribute": "chartDatasets"
-            },
-            {
-              "kind": "field",
-              "name": "chartOptions",
-              "type": {
-                "text": "object"
-              },
-              "default": "{\r\n    scales: {\r\n      x: {\r\n        title: {\r\n          text: 'Color',\r\n        },\r\n      },\r\n      y: {\r\n        title: {\r\n          text: 'Votes',\r\n        },\r\n      },\r\n    },\r\n  }",
-              "attribute": "chartOptions"
-            },
-            {
-              "kind": "method",
-              "name": "_handleSearch",
-              "privacy": "private",
-              "parameters": [
-                {
-                  "name": "e",
-                  "type": {
-                    "text": "any"
-                  }
-                }
-              ]
-            },
-            {
-              "kind": "method",
-              "name": "_handleCheckboxes",
-              "privacy": "private",
-              "parameters": [
-                {
-                  "name": "e",
-                  "type": {
-                    "text": "any"
-                  }
-                }
-              ]
-            },
-            {
-              "kind": "method",
-              "name": "_handleModalClose",
-              "privacy": "private",
-              "parameters": [
-                {
-                  "name": "e",
-                  "type": {
-                    "text": "any"
-                  }
-                }
-              ]
-            },
-            {
-              "kind": "method",
-              "name": "_handleTagClick",
-              "privacy": "private",
-              "parameters": [
-                {
-                  "name": "e",
-                  "type": {
-                    "text": "any"
-                  }
-                },
-                {
-                  "name": "option",
-                  "type": {
-                    "text": "any"
-                  }
-                }
-              ]
-            },
-            {
-              "kind": "method",
-              "name": "_handleClearTags",
-              "privacy": "private",
-              "parameters": [
-                {
-                  "name": "e",
-                  "type": {
-                    "text": "any"
-                  }
-                }
-              ]
-            },
-            {
-              "kind": "method",
-              "name": "_filter",
-              "privacy": "private",
-              "parameters": [
-                {
-                  "name": "query",
-                  "type": {
-                    "text": "string"
-                  }
-                }
-              ]
-            }
-          ],
-          "attributes": [
-            {
-              "name": "checkboxOptions",
-              "type": {
-                "text": "Array<any>"
-              },
-<<<<<<< HEAD
-              "default": "[\r\n    {\r\n      value: 'Red',\r\n      text: 'Red',\r\n    },\r\n    {\r\n      value: 'Blue',\r\n      text: 'Blue',\r\n    },\r\n    {\r\n      value: 'Yellow',\r\n      text: 'Yellow',\r\n    },\r\n    {\r\n      value: 'Green',\r\n      text: 'Green',\r\n    },\r\n    {\r\n      value: 'Purple',\r\n      text: 'Purple',\r\n    },\r\n    {\r\n      value: 'Orange',\r\n      text: 'Orange',\r\n    },\r\n  ]",
-=======
-              "default": "[\r\n    {\r\n      value: '1',\r\n      text: 'Option 1',\r\n    },\r\n    {\r\n      value: '2',\r\n      text: 'Option 2',\r\n    },\r\n    {\r\n      value: '3',\r\n      text: 'Option 3',\r\n    },\r\n    {\r\n      value: '4',\r\n      text: 'Option 4',\r\n    },\r\n    {\r\n      value: '5',\r\n      text: 'Option 5',\r\n    },\r\n    {\r\n      value: '6',\r\n      text: 'Option 6',\r\n    },\r\n  ]",
->>>>>>> e4e4adce
-              "description": "Array of sample checkbox filter options.",
-              "fieldName": "checkboxOptions"
-            },
-            {
-              "name": "chartLabels",
-              "type": {
-                "text": "Array<string>"
-              },
-              "default": "[\r\n    'Red',\r\n    'Blue',\r\n    'Yellow',\r\n    'Green',\r\n    'Purple',\r\n    'Orange',\r\n  ]",
-              "fieldName": "chartLabels"
-            },
-            {
-              "name": "filteredChartLabels",
-              "type": {
-                "text": "Array<string>"
-              },
-              "default": "[]",
-              "fieldName": "filteredChartLabels"
-            },
-            {
-              "name": "chartDatasets",
-              "type": {
-                "text": "Array<any>"
-              },
-              "default": "[\r\n    {\r\n      label: 'Dataset 1',\r\n      data: [12, 19, 3, 5, 2, 3],\r\n    },\r\n    {\r\n      label: 'Dataset 2',\r\n      data: [8, 15, 7, 9, 6, 13],\r\n    },\r\n  ]",
-              "fieldName": "chartDatasets"
-            },
-            {
-              "name": "chartOptions",
-              "type": {
-                "text": "object"
-              },
-              "default": "{\r\n    scales: {\r\n      x: {\r\n        title: {\r\n          text: 'Color',\r\n        },\r\n      },\r\n      y: {\r\n        title: {\r\n          text: 'Votes',\r\n        },\r\n      },\r\n    },\r\n  }",
-              "fieldName": "chartOptions"
-            }
-          ],
-          "superclass": {
-            "name": "LitElement",
-            "package": "lit"
-          },
-          "tagName": "sample-filter-chart-component",
-          "customElement": true
-        }
-      ],
-      "exports": [
-        {
-          "kind": "js",
-          "name": "SampleFilterChartComponent",
-          "declaration": {
-            "name": "SampleFilterChartComponent",
-            "module": "src/components/reusable/globalFilter/globalFilter.chart.sample.ts"
-          }
-        },
-        {
-          "kind": "custom-element-definition",
-          "name": "sample-filter-chart-component",
-          "declaration": {
-            "name": "SampleFilterChartComponent",
-            "module": "src/components/reusable/globalFilter/globalFilter.chart.sample.ts"
-          }
-        }
-      ]
-    },
-    {
-      "kind": "javascript-module",
-      "path": "src/components/reusable/globalFilter/globalFilter.sample.ts",
-      "declarations": [
-        {
-          "kind": "class",
-          "description": "Sample Lit component to show global filter pattern.",
-          "name": "SampleFilterComponent",
-          "members": [
-            {
-              "kind": "field",
-              "name": "checkboxOptions",
-              "type": {
-                "text": "Array<any>"
-              },
-<<<<<<< HEAD
-              "default": "[\r\n    {\r\n      value: '1',\r\n      text: 'Option 1',\r\n    },\r\n    {\r\n      value: '2',\r\n      text: 'Option 2',\r\n    },\r\n    {\r\n      value: '3',\r\n      text: 'Option 3',\r\n    },\r\n    {\r\n      value: '4',\r\n      text: 'Option 4',\r\n    },\r\n    {\r\n      value: '5',\r\n      text: 'Option 5',\r\n    },\r\n    {\r\n      value: '6',\r\n      text: 'Option 6',\r\n    },\r\n  ]",
-              "description": "Array of sample checkbox filter options.",
-              "attribute": "checkboxOptions"
-=======
-              "default": "[\r\n    {\r\n      value: 'Stark',\r\n      text: 'Stark',\r\n    },\r\n    {\r\n      value: 'Lannister',\r\n      text: 'Lannister',\r\n    },\r\n    {\r\n      value: 'Targaryen',\r\n      text: 'Targaryen',\r\n    },\r\n  ]",
-              "description": "Array of sample checkbox filter options."
-            },
-            {
-              "kind": "field",
-              "name": "houses",
-              "type": {
-                "text": "Array<string>"
-              },
-              "default": "['Stark', 'Lannister', 'Targaryen']"
-            },
-            {
-              "kind": "field",
-              "name": "filteredHouses",
-              "type": {
-                "text": "Array<string>"
-              },
-              "default": "[]"
-            },
-            {
-              "kind": "field",
-              "name": "characters",
-              "type": {
-                "text": "array"
-              },
-              "privacy": "private",
-              "default": "[\r\n    { name: 'Jon Snow', age: 23, house: 'Stark' },\r\n    { name: 'Daenerys Targaryen', age: 22, house: 'Targaryen' },\r\n    { name: 'Tyrion Lannister', age: 39, house: 'Lannister' },\r\n    { name: 'Cersei Lannister', age: 42, house: 'Lannister' },\r\n    { name: 'Arya Stark', age: 18, house: 'Stark' },\r\n    { name: 'Sansa Stark', age: 20, house: 'Stark' },\r\n    { name: 'Bran Stark', age: 17, house: 'Stark' },\r\n    { name: 'Jaime Lannister', age: 44, house: 'Lannister' },\r\n  ]"
-            },
-            {
-              "kind": "field",
-              "name": "characters_backup",
-              "type": {
-                "text": "array"
-              },
-              "privacy": "private",
-              "default": "[\r\n    { name: 'Jon Snow', age: 23, house: 'Stark' },\r\n    { name: 'Daenerys Targaryen', age: 22, house: 'Targaryen' },\r\n    { name: 'Tyrion Lannister', age: 39, house: 'Lannister' },\r\n    { name: 'Cersei Lannister', age: 42, house: 'Lannister' },\r\n    { name: 'Arya Stark', age: 18, house: 'Stark' },\r\n    { name: 'Sansa Stark', age: 20, house: 'Stark' },\r\n    { name: 'Bran Stark', age: 17, house: 'Stark' },\r\n    { name: 'Jaime Lannister', age: 44, house: 'Lannister' },\r\n  ]"
-            },
-            {
-              "kind": "field",
-              "name": "selectedRows",
-              "type": {
-                "text": "array"
-              },
-              "default": "[]"
-            },
-            {
-              "kind": "field",
-              "name": "opened",
-              "type": {
-                "text": "boolean"
-              },
-              "default": "false"
-            },
-            {
-              "kind": "method",
-              "name": "toggleMenu",
-              "privacy": "private"
-            },
-            {
-              "kind": "field",
-              "name": "textInput",
-              "type": {
-                "text": "any"
-              },
-              "privacy": "private"
->>>>>>> e4e4adce
-            },
-            {
-              "kind": "method",
-              "name": "_handleSearch",
-              "privacy": "private",
-              "parameters": [
-                {
-                  "name": "e",
-                  "type": {
-                    "text": "any"
-                  }
-                }
-              ]
-            },
-            {
-              "kind": "method",
-              "name": "_handleCheckboxes",
-              "privacy": "private",
-              "parameters": [
-                {
-                  "name": "e",
-                  "type": {
-                    "text": "any"
-                  }
-                }
-              ]
-            },
-            {
-              "kind": "method",
-              "name": "_handleModalClose",
-              "privacy": "private",
-              "parameters": [
-                {
-                  "name": "e",
-                  "type": {
-                    "text": "any"
-                  }
-                }
-              ]
-            },
-            {
-              "kind": "method",
-              "name": "_handleTagClick",
-              "privacy": "private",
-              "parameters": [
-                {
-                  "name": "e",
-                  "type": {
-                    "text": "any"
-                  }
-                },
-                {
-                  "name": "option",
-                  "type": {
-                    "text": "any"
-                  }
-                }
-              ]
-            },
-            {
-              "kind": "method",
-              "name": "_handleClearTags",
-              "privacy": "private",
-              "parameters": [
-                {
-                  "name": "e",
-                  "type": {
-                    "text": "any"
-                  }
-                }
-              ]
-            },
-            {
-              "kind": "method",
-              "name": "_handleCustomAction",
-              "privacy": "private",
-              "parameters": [
-                {
-                  "name": "e",
-                  "type": {
-                    "text": "any"
-                  }
-                }
-              ]
-            },
-            {
-              "kind": "method",
-              "name": "_handleOverflowClick",
-              "privacy": "private",
-              "parameters": [
-                {
-                  "name": "e",
-                  "type": {
-                    "text": "any"
-                  }
-                }
-              ]
-            }
-          ],
-          "attributes": [
-            {
-              "name": "checkboxOptions",
-              "type": {
-                "text": "Array<any>"
-              },
-              "default": "[\r\n    {\r\n      value: '1',\r\n      text: 'Option 1',\r\n    },\r\n    {\r\n      value: '2',\r\n      text: 'Option 2',\r\n    },\r\n    {\r\n      value: '3',\r\n      text: 'Option 3',\r\n    },\r\n    {\r\n      value: '4',\r\n      text: 'Option 4',\r\n    },\r\n    {\r\n      value: '5',\r\n      text: 'Option 5',\r\n    },\r\n    {\r\n      value: '6',\r\n      text: 'Option 6',\r\n    },\r\n  ]",
-              "description": "Array of sample checkbox filter options.",
-              "fieldName": "checkboxOptions"
-            }
-          ],
-          "superclass": {
-            "name": "LitElement",
-            "package": "lit"
-          },
-<<<<<<< HEAD
-          "tagName": "sample-filter-component",
-=======
-          "tagName": "sample-filter-table-component",
-          "customElement": true
-        }
-      ],
-      "exports": [
-        {
-          "kind": "js",
-          "name": "SampleFilterTableComponent",
-          "declaration": {
-            "name": "SampleFilterTableComponent",
-            "module": "src/components/reusable/globalFilter/globalFilter.table.sample.ts"
-          }
-        },
-        {
-          "kind": "custom-element-definition",
-          "name": "sample-filter-table-component",
-          "declaration": {
-            "name": "SampleFilterTableComponent",
-            "module": "src/components/reusable/globalFilter/globalFilter.table.sample.ts"
-          }
-        }
-      ]
-    },
-    {
-      "kind": "javascript-module",
-      "path": "src/components/reusable/globalFilter/globalFilter.ts",
-      "declarations": [
-        {
-          "kind": "class",
-          "description": "Global Filter bar.",
-          "name": "GlobalFilter",
-          "slots": [
-            {
-              "description": "Left slot, intended for search input and modal.",
-              "name": "unnamed"
-            },
-            {
-              "description": "Right slot, intended for action buttons and overflow menu.",
-              "name": "actions"
-            },
-            {
-              "description": "Slot below the filter bar, for tag group.",
-              "name": "tags"
-            }
-          ],
-          "members": [],
-          "superclass": {
-            "name": "LitElement",
-            "package": "lit"
-          },
-          "tagName": "kyn-global-filter",
->>>>>>> e4e4adce
-          "customElement": true
-        }
-      ],
-      "exports": [
-        {
-          "kind": "js",
-          "name": "SampleFilterComponent",
-          "declaration": {
-            "name": "SampleFilterComponent",
-            "module": "src/components/reusable/globalFilter/globalFilter.sample.ts"
-          }
-        },
-        {
-          "kind": "custom-element-definition",
-          "name": "sample-filter-component",
-          "declaration": {
-            "name": "SampleFilterComponent",
-            "module": "src/components/reusable/globalFilter/globalFilter.sample.ts"
-          }
-        }
-      ]
-    },
-    {
-      "kind": "javascript-module",
-      "path": "src/components/reusable/globalFilter/globalFilter.table.sample.ts",
-      "declarations": [
-        {
-          "kind": "class",
-          "description": "Sample Lit component to show global filter pattern applied to a Chart.",
-          "name": "SampleFilterTableComponent",
-          "members": [
-            {
-              "kind": "field",
-              "name": "checkboxOptions",
-              "type": {
-                "text": "Array<any>"
-              },
-              "default": "[\r\n    {\r\n      value: 'Stark',\r\n      text: 'Stark',\r\n    },\r\n    {\r\n      value: 'Lannister',\r\n      text: 'Lannister',\r\n    },\r\n    {\r\n      value: 'Targaryen',\r\n      text: 'Targaryen',\r\n    },\r\n  ]",
-              "description": "Array of sample checkbox filter options."
-            },
-            {
-              "kind": "field",
-              "name": "houses",
-              "type": {
-                "text": "Array<string>"
-              },
-              "default": "['Stark', 'Lannister', 'Targaryen']"
-            },
-            {
-              "kind": "field",
-              "name": "filteredHouses",
-              "type": {
-                "text": "Array<string>"
-              },
-              "default": "[]"
-            },
-            {
-              "kind": "field",
-              "name": "characters",
-              "type": {
-                "text": "array"
-              },
-              "privacy": "private",
-              "default": "[\r\n    { name: 'Jon Snow', age: 23, house: 'Stark' },\r\n    { name: 'Daenerys Targaryen', age: 22, house: 'Targaryen' },\r\n    { name: 'Tyrion Lannister', age: 39, house: 'Lannister' },\r\n    { name: 'Cersei Lannister', age: 42, house: 'Lannister' },\r\n    { name: 'Arya Stark', age: 18, house: 'Stark' },\r\n    { name: 'Sansa Stark', age: 20, house: 'Stark' },\r\n    { name: 'Bran Stark', age: 17, house: 'Stark' },\r\n    { name: 'Jaime Lannister', age: 44, house: 'Lannister' },\r\n  ]"
-            },
-            {
-              "kind": "field",
-              "name": "characters_backup",
-              "type": {
-                "text": "array"
-              },
-              "privacy": "private",
-              "default": "[\r\n    { name: 'Jon Snow', age: 23, house: 'Stark' },\r\n    { name: 'Daenerys Targaryen', age: 22, house: 'Targaryen' },\r\n    { name: 'Tyrion Lannister', age: 39, house: 'Lannister' },\r\n    { name: 'Cersei Lannister', age: 42, house: 'Lannister' },\r\n    { name: 'Arya Stark', age: 18, house: 'Stark' },\r\n    { name: 'Sansa Stark', age: 20, house: 'Stark' },\r\n    { name: 'Bran Stark', age: 17, house: 'Stark' },\r\n    { name: 'Jaime Lannister', age: 44, house: 'Lannister' },\r\n  ]"
-            },
-            {
-              "kind": "field",
-              "name": "selectedRows",
-              "type": {
-                "text": "array"
-              },
-              "default": "[]"
-            },
-            {
-              "kind": "field",
-              "name": "opened",
-              "type": {
-                "text": "boolean"
-              },
-<<<<<<< HEAD
-              "default": "false"
-            },
-            {
-              "kind": "method",
-              "name": "toggleMenu",
-              "privacy": "private"
-=======
-              "default": "{\r\n    success: 'Success',\r\n    warning: 'Warning',\r\n    info: 'Info',\r\n    error: 'Error',\r\n  }",
-              "description": "Customizable text strings.",
-              "attribute": "textStrings"
->>>>>>> e4e4adce
-            },
-            {
-              "kind": "field",
-              "name": "textInput",
-              "type": {
-                "text": "any"
-              },
-              "privacy": "private"
-            },
-            {
-              "kind": "method",
-              "name": "_handleSearch",
-              "privacy": "private",
-              "parameters": [
-                {
-                  "name": "e",
-                  "type": {
-                    "text": "any"
-                  }
-                }
-              ]
-            },
-            {
-              "kind": "method",
-              "name": "_handleCheckboxes",
-              "privacy": "private",
-              "parameters": [
-                {
-                  "name": "e",
-                  "type": {
-                    "text": "any"
-                  }
-                }
-              ]
-            },
-            {
-              "kind": "method",
-              "name": "_handleModalClose",
-              "privacy": "private",
-              "parameters": [
-                {
-                  "name": "e",
-                  "type": {
-                    "text": "any"
-                  }
-                }
-              ]
-            },
-            {
-              "kind": "method",
-              "name": "_handleTagClick",
-              "privacy": "private",
-              "parameters": [
-                {
-                  "name": "e",
-                  "type": {
-                    "text": "any"
-                  }
-                },
-                {
-                  "name": "option",
-                  "type": {
-                    "text": "any"
-                  }
-                }
-              ]
-            },
-            {
-              "kind": "method",
-              "name": "_handleClearTags",
-              "privacy": "private",
-              "parameters": [
-                {
-                  "name": "e",
-                  "type": {
-                    "text": "any"
-                  }
-                }
-              ]
-            },
-            {
-              "kind": "method",
-              "name": "_filter",
-              "privacy": "private",
-              "parameters": [
-                {
-                  "name": "query",
-                  "type": {
-                    "text": "string"
-                  }
-                }
-              ]
-            },
-            {
-              "kind": "method",
-              "name": "_handleOverflowClick",
-              "privacy": "private",
-              "parameters": [
-                {
-                  "name": "e",
-                  "type": {
-                    "text": "any"
-                  }
-                }
-              ]
-            },
-            {
-              "kind": "method",
-              "name": "_deleteSelectedRows",
-              "privacy": "private"
-            },
-            {
-<<<<<<< HEAD
-              "kind": "method",
-              "name": "_handleSelectedRowsChange",
-              "privacy": "private",
-              "parameters": [
-                {
-                  "name": "e",
-                  "type": {
-                    "text": "CustomEvent"
-                  }
-                }
-              ]
-            },
-            {
-              "kind": "method",
-              "name": "_handleCustomAction",
-              "privacy": "private",
-              "parameters": [
-                {
-                  "name": "e",
-                  "type": {
-                    "text": "any"
-                  }
-                }
-              ]
-            }
-          ],
-          "superclass": {
-            "name": "LitElement",
-            "package": "lit"
-          },
-          "tagName": "sample-filter-table-component",
-          "customElement": true
-        }
-      ],
-      "exports": [
-        {
-          "kind": "js",
-          "name": "SampleFilterTableComponent",
-          "declaration": {
-            "name": "SampleFilterTableComponent",
-            "module": "src/components/reusable/globalFilter/globalFilter.table.sample.ts"
-          }
-        },
-        {
-          "kind": "custom-element-definition",
-          "name": "sample-filter-table-component",
-          "declaration": {
-            "name": "SampleFilterTableComponent",
-            "module": "src/components/reusable/globalFilter/globalFilter.table.sample.ts"
-          }
-        }
-      ]
-    },
-    {
-      "kind": "javascript-module",
-      "path": "src/components/reusable/globalFilter/globalFilter.ts",
-      "declarations": [
-        {
-          "kind": "class",
-          "description": "Global Filter bar.",
-          "name": "GlobalFilter",
-          "members": [],
-          "superclass": {
-            "name": "LitElement",
-            "package": "lit"
-          },
-          "tagName": "kyn-global-filter",
-          "customElement": true
-        }
-      ],
-      "exports": [
-        {
-          "kind": "js",
-          "name": "GlobalFilter",
-          "declaration": {
-            "name": "GlobalFilter",
-            "module": "src/components/reusable/globalFilter/globalFilter.ts"
-          }
-        },
-        {
-          "kind": "custom-element-definition",
-          "name": "kyn-global-filter",
-          "declaration": {
-            "name": "GlobalFilter",
-            "module": "src/components/reusable/globalFilter/globalFilter.ts"
-          }
-        }
-      ]
-    },
-    {
-      "kind": "javascript-module",
-      "path": "src/components/reusable/globalFilter/index.ts",
-      "declarations": [],
-      "exports": [
-        {
-          "kind": "js",
-          "name": "GlobalFilter",
-          "declaration": {
-            "name": "GlobalFilter",
-            "module": "./globalFilter"
-          }
-        }
-      ]
-    },
-    {
-      "kind": "javascript-module",
-      "path": "src/components/reusable/modal/index.ts",
-      "declarations": [],
-      "exports": [
-        {
-          "kind": "js",
-          "name": "Modal",
-          "declaration": {
-            "name": "Modal",
-            "module": "./modal"
-          }
-        }
-      ]
-    },
-    {
-      "kind": "javascript-module",
-      "path": "src/components/reusable/modal/modal.ts",
-      "declarations": [
-        {
-          "kind": "class",
-          "description": "Modal.",
-          "name": "Modal",
-          "slots": [
-            {
-              "description": "Slot for modal body content.",
-              "name": "unnamed"
-            },
-            {
-              "description": "Slot for the anchor button content.",
-              "name": "anchor"
-            }
-          ],
-          "members": [
-            {
-              "kind": "field",
-              "name": "open",
-              "type": {
-                "text": "boolean"
-              },
-              "default": "false",
-              "description": "Modal open state.",
-              "attribute": "open"
-            },
-            {
-              "kind": "field",
-              "name": "size",
-              "type": {
-                "text": "string"
-              },
-              "default": "'auto'",
-              "description": "Modal size. `'auto'`, `'md'`, or `'lg'`.",
-              "attribute": "size"
-            },
-            {
-              "kind": "field",
-              "name": "titleText",
-              "type": {
-                "text": "string"
-              },
-              "default": "''",
-              "description": "Title/heading text, required.",
-              "attribute": "titleText"
-            },
-            {
-              "kind": "field",
-              "name": "labelText",
-              "type": {
-                "text": "string"
-              },
-              "default": "''",
-              "description": "Label text, optional.",
-              "attribute": "labelText"
-            },
-            {
-              "kind": "field",
-              "name": "okText",
-              "type": {
-                "text": "string"
-              },
-              "default": "'OK'",
-              "description": "OK button text.",
-              "attribute": "okText"
-            },
-            {
-              "kind": "field",
-              "name": "cancelText",
-              "type": {
-                "text": "string"
-              },
-              "default": "'Cancel'",
-              "description": "Cancel button text.",
-              "attribute": "cancelText"
-            },
-            {
-              "kind": "field",
-              "name": "destructive",
-              "type": {
-                "text": "boolean"
-              },
-              "default": "false",
-              "description": "Changes the primary button styles to indicate the action is destructive.",
-              "attribute": "destructive"
-            },
-            {
-              "kind": "field",
-              "name": "okDisabled",
-              "type": {
-                "text": "boolean"
-              },
-              "default": "false",
-              "description": "Disables the primary button.",
-              "attribute": "okDisabled"
-            },
-            {
-              "kind": "field",
-              "name": "hideFooter",
-              "type": {
-                "text": "boolean"
-              },
-              "default": "false",
-              "description": "Hides the footer/action buttons to create a passive modal.",
-              "attribute": "hideFooter"
-            },
-            {
-              "kind": "field",
-              "name": "beforeClose",
-              "type": {
-                "text": "Function"
-              },
-              "description": "Function to execute before the modal can close. Useful for running checks or validations before closing. Exposes `returnValue` (`'ok'` or `'cancel'`). Must return `true` or `false`."
-            },
-            {
-              "kind": "method",
-              "name": "_openModal",
-              "privacy": "private"
-            },
-            {
-              "kind": "method",
-              "name": "_closeModal",
-              "privacy": "private",
-              "parameters": [
-                {
-                  "name": "e",
-                  "type": {
-                    "text": "Event"
-                  }
-                },
-                {
-                  "name": "returnValue",
-                  "type": {
-                    "text": "string"
-                  }
-                }
-              ]
-            },
-            {
-              "kind": "method",
-              "name": "_emitCloseEvent",
-              "privacy": "private",
-              "parameters": [
-                {
-                  "name": "e",
-                  "type": {
-                    "text": "Event"
-                  }
-                }
-              ]
-            }
-          ],
-          "events": [
-            {
-              "description": "Emits the modal close event with `returnValue` (`'ok'` or `'cancel'`).",
-              "name": "on-close"
-            }
-          ],
-          "attributes": [
-            {
-              "name": "open",
-              "type": {
-                "text": "boolean"
-              },
-              "default": "false",
-              "description": "Modal open state.",
-              "fieldName": "open"
-            },
-            {
-              "name": "size",
-              "type": {
-                "text": "string"
-              },
-              "default": "'auto'",
-              "description": "Modal size. `'auto'`, `'md'`, or `'lg'`.",
-              "fieldName": "size"
-            },
-            {
-              "name": "titleText",
-              "type": {
-                "text": "string"
-              },
-              "default": "''",
-              "description": "Title/heading text, required.",
-              "fieldName": "titleText"
-            },
-            {
-              "name": "labelText",
-              "type": {
-                "text": "string"
-              },
-              "default": "''",
-              "description": "Label text, optional.",
-              "fieldName": "labelText"
-            },
-            {
-              "name": "okText",
-              "type": {
-                "text": "string"
-              },
-              "default": "'OK'",
-              "description": "OK button text.",
-              "fieldName": "okText"
-            },
-            {
-              "name": "cancelText",
-              "type": {
-                "text": "string"
-              },
-              "default": "'Cancel'",
-              "description": "Cancel button text.",
-              "fieldName": "cancelText"
-            },
-            {
-              "name": "destructive",
-              "type": {
-                "text": "boolean"
-              },
-              "default": "false",
-              "description": "Changes the primary button styles to indicate the action is destructive.",
-              "fieldName": "destructive"
-            },
-            {
-              "name": "okDisabled",
-=======
-              "name": "textStrings",
-              "type": {
-                "text": "any"
-              },
-              "default": "{\r\n    success: 'Success',\r\n    warning: 'Warning',\r\n    info: 'Info',\r\n    error: 'Error',\r\n  }",
-              "description": "Customizable text strings.",
-              "fieldName": "textStrings"
-            },
-            {
-              "name": "unRead",
->>>>>>> e4e4adce
-              "type": {
-                "text": "boolean"
-              },
-              "default": "false",
-<<<<<<< HEAD
-              "description": "Disables the primary button.",
-              "fieldName": "okDisabled"
-            },
-            {
-              "name": "hideFooter",
-              "type": {
-                "text": "boolean"
-              },
-              "default": "false",
-              "description": "Hides the footer/action buttons to create a passive modal.",
-              "fieldName": "hideFooter"
-=======
-              "description": "Set notification mark read prop. Required `type: 'clickable'`.",
-              "fieldName": "unRead"
->>>>>>> e4e4adce
-            }
-          ],
-          "superclass": {
-            "name": "LitElement",
-            "package": "lit"
-          },
-<<<<<<< HEAD
-          "tagName": "kyn-modal",
-=======
-          "tagName": "kyn-notification",
->>>>>>> e4e4adce
-          "customElement": true
-        }
-      ],
-      "exports": [
-        {
-          "kind": "js",
-<<<<<<< HEAD
-          "name": "Modal",
-          "declaration": {
-            "name": "Modal",
-            "module": "src/components/reusable/modal/modal.ts"
-=======
           "name": "Notification",
           "declaration": {
             "name": "Notification",
             "module": "src/components/reusable/notification/notification.ts"
->>>>>>> e4e4adce
           }
         },
         {
           "kind": "custom-element-definition",
-<<<<<<< HEAD
-          "name": "kyn-modal",
-          "declaration": {
-            "name": "Modal",
-            "module": "src/components/reusable/modal/modal.ts"
-=======
           "name": "kyn-notification",
           "declaration": {
             "name": "Notification",
             "module": "src/components/reusable/notification/notification.ts"
->>>>>>> e4e4adce
-          }
-        }
-      ]
-    },
-    {
-      "kind": "javascript-module",
-<<<<<<< HEAD
-      "path": "src/components/reusable/notification/index.ts",
-=======
-      "path": "src/components/reusable/pagetitle/index.ts",
->>>>>>> e4e4adce
-      "declarations": [],
-      "exports": [
-        {
-          "kind": "js",
-<<<<<<< HEAD
-          "name": "Notification",
-          "declaration": {
-            "name": "Notification",
-            "module": "./notification"
-=======
-          "name": "PageTitle",
-          "declaration": {
-            "name": "PageTitle",
-            "module": "./pageTitle"
->>>>>>> e4e4adce
-          }
-        }
-      ]
-    },
-    {
-      "kind": "javascript-module",
-<<<<<<< HEAD
-      "path": "src/components/reusable/notification/notification.ts",
-      "declarations": [
-        {
-          "kind": "class",
-          "description": "Notification component.",
-          "name": "Notification",
-          "slots": [
-            {
-              "description": "Slot for notification message body.",
-              "name": "unnamed"
-            },
-            {
-              "description": "Slot for menu.",
-              "name": "actions"
-=======
-      "path": "src/components/reusable/pagetitle/pageTitle.ts",
-      "declarations": [
-        {
-          "kind": "class",
-          "description": "Page Title",
-          "name": "PageTitle",
-          "slots": [
-            {
-              "description": "Slot for icon. Use size 56 * 56 as per UX guidelines.",
-              "name": "icon"
->>>>>>> e4e4adce
-            }
-          ],
-          "members": [
-            {
-              "kind": "field",
-<<<<<<< HEAD
-              "name": "notificationTitle",
-              "type": {
-                "text": "string"
-              },
-              "default": "''",
-              "description": "Notification Title (Required).",
-              "attribute": "notificationTitle"
-            },
-            {
-              "kind": "field",
-              "name": "notificationSubtitle",
-              "type": {
-                "text": "string"
-              },
-              "default": "''",
-              "description": "Notification subtitle.(optional)",
-              "attribute": "notificationSubtitle"
-            },
-            {
-              "kind": "field",
-              "name": "timeStamp",
-              "type": {
-                "text": "string"
-              },
-              "default": "''",
-              "description": "Timestamp of notification.",
-              "attribute": "timeStamp"
-            },
-            {
-              "kind": "field",
-              "name": "href",
-=======
-              "name": "headLine",
->>>>>>> e4e4adce
-              "type": {
-                "text": "string"
-              },
-              "default": "''",
-<<<<<<< HEAD
-              "description": "Card href link",
-              "attribute": "href"
-            },
-            {
-              "kind": "field",
-              "name": "tagStatus",
-              "type": {
-                "text": "string"
-              },
-              "default": "'default'",
-              "description": "Notification status tag type. `'default'`, `'info'`, `'warning'`, `'success'` & `'error'`",
-              "attribute": "tagStatus"
-            },
-            {
-              "kind": "field",
-              "name": "type",
-              "type": {
-                "text": "string"
-              },
-              "default": "'normal'",
-              "description": "Notification type. `'normal'` and `'clickable'`. clickable type can be use inside notification panel",
-              "attribute": "type"
-            },
-            {
-              "kind": "field",
-              "name": "textStrings",
-              "type": {
-                "text": "any"
-              },
-              "default": "{\r\n    success: 'Success',\r\n    warning: 'Warning',\r\n    info: 'Info',\r\n    error: 'Error',\r\n  }",
-              "description": "Customizable text strings.",
-              "attribute": "textStrings"
-            },
-            {
-              "kind": "field",
-              "name": "unRead",
-=======
-              "description": "Headline text.",
-              "attribute": "headLine"
-            },
-            {
-              "kind": "field",
-              "name": "pageTitle",
-              "type": {
-                "text": "string"
-              },
-              "default": "''",
-              "description": "Page title text (required).",
-              "attribute": "pageTitle"
-            },
-            {
-              "kind": "field",
-              "name": "subTitle",
->>>>>>> e4e4adce
-              "type": {
-                "text": "string"
-              },
-<<<<<<< HEAD
-              "default": "false",
-              "description": "Set notification mark read prop. Required `type: 'clickable'`.",
-              "attribute": "unRead",
-              "reflects": true
-            },
-            {
-              "kind": "method",
-              "name": "renderInnerUI",
-              "privacy": "private"
-            },
-            {
-              "kind": "method",
-              "name": "_handleCardClick",
-              "privacy": "private",
-              "parameters": [
-                {
-                  "name": "e",
-                  "type": {
-                    "text": "any"
-                  }
-                }
-              ]
-            }
-          ],
-          "events": [
-            {
-              "description": "Emit event for clickable notification.",
-              "name": "on-notification-click"
-=======
-              "default": "''",
-              "description": "Page subtitle text.",
-              "attribute": "subTitle"
-            },
-            {
-              "kind": "field",
-              "name": "type",
-              "type": {
-                "text": "string"
-              },
-              "default": "'primary'",
-              "description": "Type of page title `'primary'` & `'secondary'`.",
-              "attribute": "type"
->>>>>>> e4e4adce
-            }
-          ],
-          "attributes": [
-            {
-<<<<<<< HEAD
-              "name": "notificationTitle",
-              "type": {
-                "text": "string"
-              },
-              "default": "''",
-              "description": "Notification Title (Required).",
-              "fieldName": "notificationTitle"
-            },
-            {
-              "name": "notificationSubtitle",
-              "type": {
-                "text": "string"
-              },
-              "default": "''",
-              "description": "Notification subtitle.(optional)",
-              "fieldName": "notificationSubtitle"
-            },
-            {
-              "name": "timeStamp",
-              "type": {
-                "text": "string"
-              },
-              "default": "''",
-              "description": "Timestamp of notification.",
-              "fieldName": "timeStamp"
-            },
-            {
-              "name": "href",
-=======
-              "name": "headLine",
->>>>>>> e4e4adce
-              "type": {
-                "text": "string"
-              },
-              "default": "''",
-<<<<<<< HEAD
-              "description": "Card href link",
-              "fieldName": "href"
-            },
-            {
-              "name": "tagStatus",
-              "type": {
-                "text": "string"
-              },
-              "default": "'default'",
-              "description": "Notification status tag type. `'default'`, `'info'`, `'warning'`, `'success'` & `'error'`",
-              "fieldName": "tagStatus"
-            },
-            {
-              "name": "type",
-              "type": {
-                "text": "string"
-              },
-              "default": "'normal'",
-              "description": "Notification type. `'normal'` and `'clickable'`. clickable type can be use inside notification panel",
-              "fieldName": "type"
-            },
-            {
-              "name": "textStrings",
-              "type": {
-                "text": "any"
-              },
-              "default": "{\r\n    success: 'Success',\r\n    warning: 'Warning',\r\n    info: 'Info',\r\n    error: 'Error',\r\n  }",
-              "description": "Customizable text strings.",
-              "fieldName": "textStrings"
-            },
-            {
-              "name": "unRead",
-=======
-              "description": "Headline text.",
-              "fieldName": "headLine"
-            },
-            {
-              "name": "pageTitle",
-              "type": {
-                "text": "string"
-              },
-              "default": "''",
-              "description": "Page title text (required).",
-              "fieldName": "pageTitle"
-            },
-            {
-              "name": "subTitle",
->>>>>>> e4e4adce
-              "type": {
-                "text": "string"
-              },
-<<<<<<< HEAD
-              "default": "false",
-              "description": "Set notification mark read prop. Required `type: 'clickable'`.",
-              "fieldName": "unRead"
-=======
-              "default": "''",
-              "description": "Page subtitle text.",
-              "fieldName": "subTitle"
-            },
-            {
-              "name": "type",
-              "type": {
-                "text": "string"
-              },
-              "default": "'primary'",
-              "description": "Type of page title `'primary'` & `'secondary'`.",
-              "fieldName": "type"
->>>>>>> e4e4adce
-            }
-          ],
-          "superclass": {
-            "name": "LitElement",
-            "package": "lit"
-          },
-<<<<<<< HEAD
-          "tagName": "kyn-notification",
-=======
-          "tagName": "kyn-page-title",
->>>>>>> e4e4adce
-          "customElement": true
-        }
-      ],
-      "exports": [
-        {
-          "kind": "js",
-<<<<<<< HEAD
-          "name": "Notification",
-          "declaration": {
-            "name": "Notification",
-            "module": "src/components/reusable/notification/notification.ts"
-=======
-          "name": "PageTitle",
-          "declaration": {
-            "name": "PageTitle",
-            "module": "src/components/reusable/pagetitle/pageTitle.ts"
->>>>>>> e4e4adce
-          }
-        },
-        {
-          "kind": "custom-element-definition",
-<<<<<<< HEAD
-          "name": "kyn-notification",
-          "declaration": {
-            "name": "Notification",
-            "module": "src/components/reusable/notification/notification.ts"
-=======
-          "name": "kyn-page-title",
-          "declaration": {
-            "name": "PageTitle",
-            "module": "src/components/reusable/pagetitle/pageTitle.ts"
->>>>>>> e4e4adce
           }
         }
       ]
@@ -8009,275 +6955,6 @@
     },
     {
       "kind": "javascript-module",
-<<<<<<< HEAD
-      "path": "src/components/reusable/overflowMenu/index.ts",
-      "declarations": [],
-      "exports": [
-        {
-          "kind": "js",
-          "name": "OverflowMenu",
-          "declaration": {
-            "name": "OverflowMenu",
-            "module": "./overflowMenu"
-          }
-        },
-        {
-          "kind": "js",
-          "name": "OverflowMenuItem",
-          "declaration": {
-            "name": "OverflowMenuItem",
-            "module": "./overflowMenuItem"
-          }
-        }
-      ]
-    },
-    {
-      "kind": "javascript-module",
-      "path": "src/components/reusable/overflowMenu/overflowMenu.ts",
-=======
-      "path": "src/components/reusable/overflowMenu/overflowMenuItem.ts",
->>>>>>> e4e4adce
-      "declarations": [
-        {
-          "kind": "class",
-          "description": "Overflow Menu.",
-<<<<<<< HEAD
-          "name": "OverflowMenu",
-          "slots": [
-            {
-              "description": "Slot for overflow menu items.",
-=======
-          "name": "OverflowMenuItem",
-          "slots": [
-            {
-              "description": "Slot for item text.",
->>>>>>> e4e4adce
-              "name": "unnamed"
-            }
-          ],
-          "members": [
-<<<<<<< HEAD
-            {
-              "kind": "field",
-              "name": "open",
-              "type": {
-                "text": "boolean"
-              },
-              "default": "false",
-              "description": "Menu open state.",
-              "attribute": "open"
-            },
-            {
-              "kind": "field",
-              "name": "anchorRight",
-              "type": {
-                "text": "boolean"
-              },
-              "default": "false",
-              "description": "Anchors the menu to the right of the button.",
-              "attribute": "anchorRight"
-            },
-            {
-              "kind": "field",
-              "name": "verticalDots",
-              "type": {
-                "text": "boolean"
-              },
-              "default": "false",
-              "description": "3 dots vertical orientation.",
-              "attribute": "verticalDots"
-            },
-            {
-              "kind": "field",
-              "name": "fixed",
-              "type": {
-                "text": "boolean"
-              },
-              "default": "false",
-              "description": "Use fixed instead of absolute position. Useful when placed within elements with overflow scroll.",
-              "attribute": "fixed"
-            },
-            {
-              "kind": "field",
-              "name": "assistiveText",
-              "type": {
-                "text": "string"
-              },
-              "default": "'Toggle Menu'",
-              "description": "Button assistive text..",
-              "attribute": "assistiveText"
-            },
-            {
-              "kind": "field",
-              "name": "_btnEl",
-              "type": {
-                "text": "any"
-              }
-            },
-            {
-              "kind": "field",
-              "name": "_menuEl",
-              "type": {
-                "text": "any"
-              }
-            },
-            {
-              "kind": "method",
-              "name": "_emitToggleEvent",
-              "privacy": "private"
-            },
-            {
-              "kind": "method",
-              "name": "toggleMenu",
-              "privacy": "private"
-            },
-            {
-              "kind": "method",
-              "name": "_positionMenu",
-              "privacy": "private"
-            },
-            {
-              "kind": "method",
-              "name": "handleSlotChange",
-              "privacy": "private"
-            },
-            {
-              "kind": "method",
-              "name": "handleClickOut",
-=======
-            {
-              "kind": "field",
-              "name": "href",
-              "type": {
-                "text": "string"
-              },
-              "default": "''",
-              "description": "Makes the item a link.",
-              "attribute": "href"
-            },
-            {
-              "kind": "field",
-              "name": "destructive",
-              "type": {
-                "text": "boolean"
-              },
-              "default": "false",
-              "description": "Adds destructive styles.",
-              "attribute": "destructive"
-            },
-            {
-              "kind": "field",
-              "name": "disabled",
-              "type": {
-                "text": "boolean"
-              },
-              "default": "false",
-              "description": "Item disabled state.",
-              "attribute": "disabled"
-            },
-            {
-              "kind": "method",
-              "name": "handleClick",
->>>>>>> e4e4adce
-              "privacy": "private",
-              "parameters": [
-                {
-                  "name": "e",
-                  "type": {
-                    "text": "Event"
-                  }
-                }
-              ]
-            }
-          ],
-          "events": [
-            {
-<<<<<<< HEAD
-              "description": "Capture the open/close event and emits the new state.",
-              "name": "on-toggle"
-=======
-              "description": "Captures the click event and emits the original event details.",
-              "name": "on-click"
->>>>>>> e4e4adce
-            }
-          ],
-          "attributes": [
-            {
-<<<<<<< HEAD
-              "name": "open",
-              "type": {
-                "text": "boolean"
-              },
-              "default": "false",
-              "description": "Menu open state.",
-              "fieldName": "open"
-            },
-            {
-              "name": "anchorRight",
-              "type": {
-                "text": "boolean"
-              },
-              "default": "false",
-              "description": "Anchors the menu to the right of the button.",
-              "fieldName": "anchorRight"
-            },
-            {
-              "name": "verticalDots",
-              "type": {
-                "text": "boolean"
-              },
-              "default": "false",
-              "description": "3 dots vertical orientation.",
-              "fieldName": "verticalDots"
-            },
-            {
-              "name": "fixed",
-              "type": {
-                "text": "boolean"
-              },
-              "default": "false",
-              "description": "Use fixed instead of absolute position. Useful when placed within elements with overflow scroll.",
-              "fieldName": "fixed"
-            },
-            {
-              "name": "assistiveText",
-              "type": {
-                "text": "string"
-              },
-              "default": "'Toggle Menu'",
-              "description": "Button assistive text..",
-              "fieldName": "assistiveText"
-            }
-          ],
-          "superclass": {
-            "name": "LitElement",
-            "package": "lit"
-          },
-          "tagName": "kyn-overflow-menu",
-          "customElement": true
-        }
-      ],
-      "exports": [
-        {
-          "kind": "js",
-          "name": "OverflowMenu",
-          "declaration": {
-            "name": "OverflowMenu",
-            "module": "src/components/reusable/overflowMenu/overflowMenu.ts"
-          }
-        },
-        {
-          "kind": "custom-element-definition",
-          "name": "kyn-overflow-menu",
-          "declaration": {
-            "name": "OverflowMenu",
-            "module": "src/components/reusable/overflowMenu/overflowMenu.ts"
-          }
-        }
-      ]
-    },
-    {
-      "kind": "javascript-module",
       "path": "src/components/reusable/overflowMenu/overflowMenuItem.ts",
       "declarations": [
         {
@@ -8343,8 +7020,6 @@
           ],
           "attributes": [
             {
-=======
->>>>>>> e4e4adce
               "name": "href",
               "type": {
                 "text": "string"
@@ -8395,6 +7070,142 @@
           "declaration": {
             "name": "OverflowMenuItem",
             "module": "src/components/reusable/overflowMenu/overflowMenuItem.ts"
+          }
+        }
+      ]
+    },
+    {
+      "kind": "javascript-module",
+      "path": "src/components/reusable/pagetitle/index.ts",
+      "declarations": [],
+      "exports": [
+        {
+          "kind": "js",
+          "name": "PageTitle",
+          "declaration": {
+            "name": "PageTitle",
+            "module": "./pageTitle"
+          }
+        }
+      ]
+    },
+    {
+      "kind": "javascript-module",
+      "path": "src/components/reusable/pagetitle/pageTitle.ts",
+      "declarations": [
+        {
+          "kind": "class",
+          "description": "Page Title",
+          "name": "PageTitle",
+          "slots": [
+            {
+              "description": "Slot for icon. Use size 56 * 56 as per UX guidelines.",
+              "name": "icon"
+            }
+          ],
+          "members": [
+            {
+              "kind": "field",
+              "name": "headLine",
+              "type": {
+                "text": "string"
+              },
+              "default": "''",
+              "description": "Headline text.",
+              "attribute": "headLine"
+            },
+            {
+              "kind": "field",
+              "name": "pageTitle",
+              "type": {
+                "text": "string"
+              },
+              "default": "''",
+              "description": "Page title text (required).",
+              "attribute": "pageTitle"
+            },
+            {
+              "kind": "field",
+              "name": "subTitle",
+              "type": {
+                "text": "string"
+              },
+              "default": "''",
+              "description": "Page subtitle text.",
+              "attribute": "subTitle"
+            },
+            {
+              "kind": "field",
+              "name": "type",
+              "type": {
+                "text": "string"
+              },
+              "default": "'primary'",
+              "description": "Type of page title `'primary'` & `'secondary'`.",
+              "attribute": "type"
+            }
+          ],
+          "attributes": [
+            {
+              "name": "headLine",
+              "type": {
+                "text": "string"
+              },
+              "default": "''",
+              "description": "Headline text.",
+              "fieldName": "headLine"
+            },
+            {
+              "name": "pageTitle",
+              "type": {
+                "text": "string"
+              },
+              "default": "''",
+              "description": "Page title text (required).",
+              "fieldName": "pageTitle"
+            },
+            {
+              "name": "subTitle",
+              "type": {
+                "text": "string"
+              },
+              "default": "''",
+              "description": "Page subtitle text.",
+              "fieldName": "subTitle"
+            },
+            {
+              "name": "type",
+              "type": {
+                "text": "string"
+              },
+              "default": "'primary'",
+              "description": "Type of page title `'primary'` & `'secondary'`.",
+              "fieldName": "type"
+            }
+          ],
+          "superclass": {
+            "name": "LitElement",
+            "package": "lit"
+          },
+          "tagName": "kyn-page-title",
+          "customElement": true
+        }
+      ],
+      "exports": [
+        {
+          "kind": "js",
+          "name": "PageTitle",
+          "declaration": {
+            "name": "PageTitle",
+            "module": "src/components/reusable/pagetitle/pageTitle.ts"
+          }
+        },
+        {
+          "kind": "custom-element-definition",
+          "name": "kyn-page-title",
+          "declaration": {
+            "name": "PageTitle",
+            "module": "src/components/reusable/pagetitle/pageTitle.ts"
           }
         }
       ]
@@ -8866,232 +7677,6 @@
           "declaration": {
             "name": "PaginationPageSizeDropdown",
             "module": "src/components/reusable/pagination/pagination-page-size-dropdown.ts"
-          }
-        }
-      ]
-    },
-    {
-      "kind": "javascript-module",
-      "path": "src/components/reusable/pagination/Pagination.ts",
-      "declarations": [
-        {
-          "kind": "class",
-          "description": "`kyn-pagination` Web Component.\r\n\r\nA component that provides pagination functionality, enabling the user to\r\nnavigate through large datasets by splitting them into discrete chunks.\r\nIntegrates with other utility components like items range display, page size dropdown,\r\nand navigation buttons.",
-          "name": "Pagination",
-          "members": [
-            {
-              "kind": "field",
-              "name": "count",
-              "type": {
-                "text": "number"
-              },
-              "default": "0",
-              "description": "Total number of items that need pagination.",
-              "attribute": "count"
-            },
-            {
-              "kind": "field",
-              "name": "pageNumber",
-              "type": {
-                "text": "number"
-              },
-              "default": "1",
-              "description": "Current active page number.",
-              "attribute": "pageNumber",
-              "reflects": true
-            },
-            {
-              "kind": "field",
-              "name": "pageSize",
-              "type": {
-                "text": "number"
-              },
-              "default": "5",
-              "description": "Number of items displayed per page.",
-              "attribute": "pageSize"
-            },
-            {
-              "kind": "field",
-              "name": "pageSizeOptions",
-              "type": {
-                "text": "number[]"
-              },
-              "default": "[5, 10, 20, 30, 40, 50, 100]",
-              "description": "Available options for the page size.",
-              "attribute": "pageSizeOptions"
-            },
-            {
-              "kind": "field",
-              "name": "pageSizeLabel",
-              "default": "PAGE_SIZE_LABEL",
-              "description": "Label for the page size dropdown.",
-              "attribute": "pageSizeLabel"
-            },
-            {
-              "kind": "field",
-              "name": "hideItemsRange",
-              "type": {
-                "text": "boolean"
-              },
-              "default": "false",
-              "description": "Option to hide the items range display.",
-              "attribute": "hideItemsRange"
-            },
-            {
-              "kind": "field",
-              "name": "hidePageSizeDropdown",
-              "type": {
-                "text": "boolean"
-              },
-              "default": "false",
-              "description": "Option to hide the page size dropdown.",
-              "attribute": "hidePageSizeDropdown"
-            },
-            {
-              "kind": "field",
-              "name": "hideNavigationButtons",
-              "type": {
-                "text": "boolean"
-              },
-              "default": "false",
-              "description": "Option to hide the navigation buttons.",
-              "attribute": "hideNavigationButtons"
-            },
-            {
-              "kind": "method",
-              "name": "handlePageSizeChange",
-              "privacy": "private",
-              "parameters": [
-                {
-                  "name": "e",
-                  "type": {
-                    "text": "CustomEvent"
-                  },
-                  "description": "The emitted custom event with the selected page size."
-                }
-              ],
-              "description": "Handler for the event when the page size is changed by the user.\r\nUpdates the `pageSize` and resets the `pageNumber` to 1."
-            },
-            {
-              "kind": "method",
-              "name": "handlePageNumberChange",
-              "privacy": "private",
-              "parameters": [
-                {
-                  "name": "e",
-                  "type": {
-                    "text": "CustomEvent"
-                  },
-                  "description": "The emitted custom event with the selected page number."
-                }
-              ],
-              "description": "Handler for the event when the page number is changed by the user.\r\nUpdates the `pageNumber`."
-            }
-          ],
-          "events": [
-            {
-              "description": "Dispatched when the page size changes.",
-              "name": "on-page-size-change"
-            },
-            {
-              "description": "Dispatched when the currently active page changes.",
-              "name": "on-page-number-change"
-            }
-          ],
-          "attributes": [
-            {
-              "name": "count",
-              "type": {
-                "text": "number"
-              },
-              "default": "0",
-              "description": "Total number of items that need pagination.",
-              "fieldName": "count"
-            },
-            {
-              "name": "pageNumber",
-              "type": {
-                "text": "number"
-              },
-              "default": "1",
-              "description": "Current active page number.",
-              "fieldName": "pageNumber"
-            },
-            {
-              "name": "pageSize",
-              "type": {
-                "text": "number"
-              },
-              "default": "5",
-              "description": "Number of items displayed per page.",
-              "fieldName": "pageSize"
-            },
-            {
-              "name": "pageSizeOptions",
-              "type": {
-                "text": "number[]"
-              },
-              "default": "[5, 10, 20, 30, 40, 50, 100]",
-              "description": "Available options for the page size.",
-              "fieldName": "pageSizeOptions"
-            },
-            {
-              "name": "pageSizeLabel",
-              "default": "PAGE_SIZE_LABEL",
-              "description": "Label for the page size dropdown.",
-              "fieldName": "pageSizeLabel"
-            },
-            {
-              "name": "hideItemsRange",
-              "type": {
-                "text": "boolean"
-              },
-              "default": "false",
-              "description": "Option to hide the items range display.",
-              "fieldName": "hideItemsRange"
-            },
-            {
-              "name": "hidePageSizeDropdown",
-              "type": {
-                "text": "boolean"
-              },
-              "default": "false",
-              "description": "Option to hide the page size dropdown.",
-              "fieldName": "hidePageSizeDropdown"
-            },
-            {
-              "name": "hideNavigationButtons",
-              "type": {
-                "text": "boolean"
-              },
-              "default": "false",
-              "description": "Option to hide the navigation buttons.",
-              "fieldName": "hideNavigationButtons"
-            }
-          ],
-          "superclass": {
-            "name": "LitElement",
-            "package": "lit"
-          },
-          "tagName": "kyn-pagination",
-          "customElement": true
-        }
-      ],
-      "exports": [
-        {
-          "kind": "js",
-          "name": "Pagination",
-          "declaration": {
-            "name": "Pagination",
-            "module": "src/components/reusable/pagination/Pagination.ts"
-          }
-        },
-        {
-          "kind": "custom-element-definition",
-          "name": "kyn-pagination",
-          "declaration": {
-            "name": "Pagination",
-            "module": "src/components/reusable/pagination/Pagination.ts"
           }
         }
       ]
@@ -14069,6 +12654,74 @@
     },
     {
       "kind": "javascript-module",
+      "path": "src/components/reusable/widget/gridstack.sample.ts",
+      "declarations": [
+        {
+          "kind": "class",
+          "description": "Gridstack sample usage.",
+          "name": "GridstackSample",
+          "members": [
+            {
+              "kind": "field",
+              "name": "_breakpoint",
+              "type": {
+                "text": "string"
+              },
+              "default": "''",
+              "description": "Current breakpoint."
+            },
+            {
+              "kind": "field",
+              "name": "_layout",
+              "type": {
+                "text": "any"
+              },
+              "default": "{\r\n    w1: {\r\n      sizes: {\r\n        default: { w: 3, h: 2, x: 0, y: 0 },\r\n        md: { w: 4, h: 3, x: 0, y: 0 },\r\n        sm: { w: 4, h: 3, x: 0, y: 0 },\r\n      },\r\n    },\r\n    w2: {\r\n      sizes: {\r\n        default: { w: 3, h: 2, x: 3, y: 0 },\r\n        md: { w: 4, h: 3, x: 4, y: 0 },\r\n        sm: { w: 4, h: 3, x: 0, y: 3 },\r\n      },\r\n    },\r\n    w3: {\r\n      sizes: {\r\n        default: { w: 3, h: 2, x: 6, y: 0 },\r\n        md: { w: 4, h: 3, x: 0, y: 3 },\r\n        sm: { w: 4, h: 3, x: 0, y: 6 },\r\n      },\r\n    },\r\n    w4: {\r\n      sizes: {\r\n        default: { w: 3, h: 2, x: 9, y: 0 },\r\n        md: { w: 4, h: 3, x: 4, y: 3 },\r\n        sm: { w: 4, h: 3, x: 0, y: 9 },\r\n      },\r\n    },\r\n    w5: {\r\n      sizes: {\r\n        default: { w: 8, h: 4, x: 0, y: 2 },\r\n        md: { w: 4, h: 4, x: 0, y: 6 },\r\n        sm: { w: 4, h: 3, x: 0, y: 12 },\r\n      },\r\n    },\r\n    w6: {\r\n      sizes: {\r\n        default: { w: 2, h: 2, x: 8, y: 2 },\r\n        md: { w: 2, h: 2, x: 4, y: 6 },\r\n        sm: { w: 2, h: 2, x: 0, y: 15 },\r\n      },\r\n    },\r\n    w7: {\r\n      sizes: {\r\n        default: { w: 2, h: 2, x: 10, y: 2 },\r\n        md: { w: 2, h: 2, x: 6, y: 6 },\r\n        sm: { w: 2, h: 2, x: 2, y: 15 },\r\n      },\r\n    },\r\n    w8: {\r\n      sizes: {\r\n        default: { w: 2, h: 2, x: 8, y: 4 },\r\n        md: { w: 2, h: 2, x: 4, y: 8 },\r\n        sm: { w: 2, h: 2, x: 0, y: 17 },\r\n      },\r\n    },\r\n    w9: {\r\n      sizes: {\r\n        default: { w: 2, h: 2, x: 10, y: 4 },\r\n        md: { w: 2, h: 2, x: 6, y: 8 },\r\n        sm: { w: 2, h: 2, x: 2, y: 17 },\r\n      },\r\n    },\r\n    w10: {\r\n      sizes: {\r\n        default: { w: 12, h: 3, x: 0, y: 19 },\r\n        md: { w: 8, h: 2, x: 0, y: 10 },\r\n        sm: { w: 3, h: 2, x: 0, y: 19 },\r\n      },\r\n    },\r\n    w11: {\r\n      sizes: {\r\n        default: { w: 8, h: 4, x: 0, y: 22 },\r\n        md: { w: 4, h: 4, x: 0, y: 12 },\r\n        sm: { w: 4, h: 4, x: 0, y: 21 },\r\n      },\r\n    },\r\n    w12: {\r\n      sizes: {\r\n        default: { w: 4, h: 4, x: 8, y: 22 },\r\n        md: { w: 4, h: 4, x: 4, y: 12 },\r\n        sm: { w: 4, h: 4, x: 0, y: 25 },\r\n      },\r\n    },\r\n  }",
+              "description": "Widget size and position definitions for each breakpoint."
+            },
+            {
+              "kind": "field",
+              "name": "_grid",
+              "type": {
+                "text": "any"
+              },
+              "description": "GridStack instance."
+            },
+            {
+              "kind": "method",
+              "name": "_setBreakpoint",
+              "privacy": "private"
+            }
+          ],
+          "superclass": {
+            "name": "LitElement",
+            "package": "lit"
+          },
+          "tagName": "kyn-gridstack-sample",
+          "customElement": true
+        }
+      ],
+      "exports": [
+        {
+          "kind": "js",
+          "name": "GridstackSample",
+          "declaration": {
+            "name": "GridstackSample",
+            "module": "src/components/reusable/widget/gridstack.sample.ts"
+          }
+        },
+        {
+          "kind": "custom-element-definition",
+          "name": "kyn-gridstack-sample",
+          "declaration": {
+            "name": "GridstackSample",
+            "module": "src/components/reusable/widget/gridstack.sample.ts"
+          }
+        }
+      ]
+    },
+    {
+      "kind": "javascript-module",
       "path": "src/components/reusable/widget/index.ts",
       "declarations": [],
       "exports": [
